--- conflicted
+++ resolved
@@ -14,38 +14,6 @@
     public class FakeCustomerService : CustomerService
     {
         public FakeCustomerService(CustomerSettings customerSettings = null,
-<<<<<<< HEAD
-                ICacheKeyFactory cacheKeyFactory = null,
-                ICacheManager cacheManager = null,
-                INopDataProvider dataProvider = null,
-                IEventPublisher eventPublisher = null,
-                IGenericAttributeService genericAttributeService = null,
-                IRepository<Address> customerAddressRepository = null,
-                IRepository<Customer> customerRepository = null,
-                IRepository<CustomerAddressMapping> customerAddressMappingRepository = null,
-                IRepository<CustomerCustomerRoleMapping> customerCustomerRoleMappingRepository = null,
-                IRepository<CustomerPassword> customerPasswordRepository = null,
-                IRepository<CustomerRole> customerRoleRepository = null,
-                IRepository<GenericAttribute> gaRepository = null,
-                IRepository<ShoppingCartItem> shoppingCartRepository = null,
-                ShoppingCartSettings shoppingCartSettings = null) : base(
-                    customerSettings ?? new CustomerSettings(),
-                    cacheKeyFactory ?? new Mock<ICacheKeyFactory>().Object,
-                    cacheManager ?? new Mock<ICacheManager>().Object,
-                    dataProvider ?? new Mock<INopDataProvider>().Object,
-                    eventPublisher ?? new Mock<IEventPublisher>().Object,
-                    genericAttributeService ?? new Mock<IGenericAttributeService>().Object,
-                    customerAddressRepository.FakeRepoNullPropagation(),
-                    customerRepository.FakeRepoNullPropagation(),
-                    customerAddressMappingRepository.FakeRepoNullPropagation(),
-                    customerCustomerRoleMappingRepository.FakeRepoNullPropagation(),
-                    customerPasswordRepository.FakeRepoNullPropagation(),
-                    customerRoleRepository.FakeRepoNullPropagation(),
-                    gaRepository.FakeRepoNullPropagation(),
-                    shoppingCartRepository.FakeRepoNullPropagation(),
-                    new TestCacheManager(),
-                    shoppingCartSettings ?? new ShoppingCartSettings())
-=======
             ICacheManager cacheManager = null,
             IDataProvider dataProvider = null,
             IEventPublisher eventPublisher = null,
@@ -74,7 +42,6 @@
             shoppingCartRepository.FakeRepoNullPropagation(),
             new TestCacheManager(),
             shoppingCartSettings ?? new ShoppingCartSettings())
->>>>>>> c1d0bff3
         {
         }
     }
