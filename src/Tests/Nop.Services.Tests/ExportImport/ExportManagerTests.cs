--- conflicted
+++ resolved
@@ -1,811 +1,802 @@
-﻿using System;
-using System.Collections.Generic;
-using System.IO;
-using System.Linq;
-using FluentAssertions;
-using Moq;
-using Nop.Core;
-using Nop.Core.Domain.Catalog;
-using Nop.Core.Domain.Common;
-using Nop.Core.Domain.Customers;
-using Nop.Core.Domain.Directory;
-using Nop.Core.Domain.Forums;
-using Nop.Core.Domain.Media;
-using Nop.Core.Domain.Orders;
-using Nop.Core.Domain.Payments;
-using Nop.Core.Domain.Shipping;
-using Nop.Core.Domain.Tax;
-using Nop.Core.Domain.Vendors;
-using Nop.Core.Infrastructure;
-using Nop.Services.Authentication;
-using Nop.Services.Catalog;
-using Nop.Services.Common;
-using Nop.Services.Customers;
-using Nop.Services.Directory;
-using Nop.Services.Discounts;
-using Nop.Services.ExportImport;
-using Nop.Services.ExportImport.Help;
-using Nop.Services.Forums;
-using Nop.Services.Gdpr;
-using Nop.Services.Helpers;
-using Nop.Services.Media;
-using Nop.Services.Messages;
-using Nop.Services.Orders;
-using Nop.Services.Seo;
-using Nop.Services.Shipping;
-using Nop.Services.Shipping.Date;
-using Nop.Services.Stores;
-using Nop.Services.Tax;
-using Nop.Services.Vendors;
-using Nop.Tests;
-using NUnit.Framework;
-using OfficeOpenXml;
-
-namespace Nop.Services.Tests.ExportImport
-{
-    [TestFixture]
-    public class ExportManagerTests : ServiceTest
-    {
-        #region Fields
-
-        private Mock<IPictureService> _pictureService;
-        private IExportManager _exportManager;
-        private Mock<IAuthenticationService> _authenticationService;
-        private Mock<IVendorService> _vendorService;
-        private Mock<IProductTemplateService> _productTemplateService;
-        private Mock<IDateRangeService> _dateRangeService;
-        private Mock<IDiscountService> _discountService;
-        private Mock<IStoreMappingService> _storeMappingService;
-        private Mock<IStoreService> _storeService;
-        private Mock<IProductAttributeService> _productAttributeService;
-        private Mock<IProductTagService> _productTagService;
-        private Mock<ITaxCategoryService> _taxCategoryService;
-        private Mock<IMeasureService> _measureService;
-        private CatalogSettings _catalogSettings;
-        private Mock<ISpecificationAttributeService> _specificationAttributeService;
-        private OrderSettings _orderSettings;
-        private Mock<ICategoryService> _categoryService;
-        private Mock<IManufacturerService> _manufacturerService;
-        private Mock<ICustomerService> _customerService;
-        private Mock<INewsLetterSubscriptionService> _newsLetterSubscriptionService;
-        private ProductEditorSettings _productEditorSettings;
-        private Mock<ICustomerAttributeFormatter> _customerAttributeFormatter;
-        private Mock<IOrderService> _orderService;
-        private Mock<ICountryService> _countryService;
-        private Mock<IShipmentService> _shipmentService;
-        private Mock<IStateProvinceService> _stateProvinceService;
-        private Mock<IPriceFormatter> _priceFormatter;
-        private Mock<IProductService> _productService;
-        private ForumSettings _forumSettings;
-        private Mock<IForumService> _forumService;
-        private Mock<IGdprService> _gdprService;
-        private CustomerSettings _customerSettings;
-        private Mock<IDateTimeHelper> _dateTimeHelper;
-        private AddressSettings _addressSettings;
-        private Mock<IAddressService> _addressService;
-        private Mock<ICurrencyService> _currencyService;
-        private Mock<IUrlRecordService> _urlRecordService;
-
-        #endregion
-
-        #region Setup
-
-        [SetUp]
-        public new void SetUp()
-        {
-            _pictureService = new Mock<IPictureService>();
-            _authenticationService = new Mock<IAuthenticationService>();
-            _vendorService = new Mock<IVendorService>();
-            _productTemplateService = new Mock<IProductTemplateService>();
-            _dateRangeService = new Mock<IDateRangeService>();
-            _discountService = new Mock<IDiscountService>();
-            _storeMappingService = new Mock<IStoreMappingService>();
-            _storeService = new Mock<IStoreService>();
-            _productAttributeService = new Mock<IProductAttributeService>();
-            _productTagService = new Mock<IProductTagService>();
-            _taxCategoryService = new Mock<ITaxCategoryService>();
-            _measureService = new Mock<IMeasureService>();
-            _catalogSettings = new CatalogSettings();
-            _specificationAttributeService = new Mock<ISpecificationAttributeService>();
-            _orderSettings = new OrderSettings();
-            _categoryService = new Mock<ICategoryService>();
-            _manufacturerService = new Mock<IManufacturerService>();
-            _customerService = new Mock<ICustomerService>();
-            _newsLetterSubscriptionService = new Mock<INewsLetterSubscriptionService>();
-            _productEditorSettings = new ProductEditorSettings();
-            _customerAttributeFormatter = new Mock<ICustomerAttributeFormatter>();
-
-            _orderService = new Mock<IOrderService>();
-            _countryService = new Mock<ICountryService>();
-            _shipmentService = new Mock<IShipmentService>();
-            _stateProvinceService = new Mock<IStateProvinceService>();
-            _priceFormatter = new Mock<IPriceFormatter>();
-            _productService = new Mock<IProductService>();
-
-            _forumSettings = new ForumSettings();
-            _forumService = new Mock<IForumService>();
-            _gdprService = new Mock<IGdprService>();
-            _customerSettings = new CustomerSettings();
-            _dateTimeHelper = new Mock<IDateTimeHelper>();
-            _addressSettings = new AddressSettings();
-            _addressService = new Mock<IAddressService>();
-
-            _addressService.Setup(s => s.GetAddressById(It.Is<int>(id => id == TestBillingAddress.Id))).Returns(TestBillingAddress);
-            _addressService.Setup(s => s.GetAddressById(It.Is<int>(id => id == TestShippingAddress.Id))).Returns(TestShippingAddress);
-
-            _currencyService = new Mock<ICurrencyService>();
-            _urlRecordService = new Mock<IUrlRecordService>();
-
-            var nopEngine = new Mock<NopEngine>();
-
-            var picture = new Picture
-            {
-                Id = 1,
-                SeoFilename = "picture"
-            };
-
-            _authenticationService.Setup(p => p.GetAuthenticatedCustomer()).Returns(GetTestCustomer());
-            _pictureService.Setup(p => p.GetPictureById(1)).Returns(picture);
-            _pictureService.Setup(p => p.GetThumbLocalPath(picture, 0, true)).Returns(@"c:\temp\picture.png");
-            _pictureService.Setup(p => p.GetPicturesByProductId(1, 3)).Returns(new List<Picture> { picture });
-            _productTemplateService.Setup(p => p.GetAllProductTemplates()).Returns(new List<ProductTemplate> { new ProductTemplate { Id = 1 } });
-            _dateRangeService.Setup(d => d.GetAllDeliveryDates()).Returns(new List<DeliveryDate> { new DeliveryDate { Id = 1 } });
-            _dateRangeService.Setup(d => d.GetAllProductAvailabilityRanges()).Returns(new List<ProductAvailabilityRange> { new ProductAvailabilityRange { Id = 1 } });
-            _taxCategoryService.Setup(t => t.GetAllTaxCategories()).Returns(new List<TaxCategory> { new TaxCategory() });
-            _vendorService.Setup(v => v.GetAllVendors(string.Empty, 0, int.MaxValue, true)).Returns(new PagedList<Vendor>(new List<Vendor> { new Vendor { Id = 1 } }, 0, 10));
-            _measureService.Setup(m => m.GetAllMeasureWeights()).Returns(new List<MeasureWeight> { new MeasureWeight() });
-            _categoryService.Setup(c => c.GetProductCategoriesByProductId(1, true)).Returns(new List<ProductCategory>());
-            _manufacturerService.Setup(m => m.GetProductManufacturersByProductId(1, true)).Returns(new List<ProductManufacturer>());
-            _countryService.Setup(c => c.GetCountryByAddress(It.Is<Address>(a=>a.Id == TestBillingAddress.Id))).Returns(TestBillingCountry);
-            _countryService.Setup(c => c.GetCountryByAddress(It.Is<Address>(a => a.Id == TestShippingAddress.Id))).Returns(TestShippingCountry);
-
-            var serviceProvider = new TestServiceProvider();
-            nopEngine.Setup(x => x.ServiceProvider).Returns(serviceProvider);
-
-            EngineContext.Replace(nopEngine.Object);
-
-
-            _exportManager = new ExportManager(_addressSettings,
-                _catalogSettings,
-                _customerSettings,
-                _forumSettings,
-                _addressService.Object,
-                _categoryService.Object,
-                _countryService.Object,
-                _currencyService.Object,
-                _customerAttributeFormatter.Object,
-                _customerService.Object,
-                _dateRangeService.Object,
-                _dateTimeHelper.Object,
-                _discountService.Object,
-                _forumService.Object,
-                _gdprService.Object,
-                serviceProvider.GenericAttributeService.Object,
-                serviceProvider.LocalizationService.Object,
-                _manufacturerService.Object,
-                _measureService.Object,
-                _newsLetterSubscriptionService.Object,
-                _orderService.Object,
-                _pictureService.Object,
-                _priceFormatter.Object,
-                _productAttributeService.Object,
-                _productService.Object,
-                _productTagService.Object,
-                _productTemplateService.Object,
-                _shipmentService.Object,
-                _specificationAttributeService.Object,
-                _stateProvinceService.Object,
-                _storeMappingService.Object,
-                _storeService.Object,
-                _taxCategoryService.Object,
-                _urlRecordService.Object,
-                _vendorService.Object,
-                serviceProvider.WorkContext.Object,
-                _orderSettings, _productEditorSettings);
-        }
-
-        #endregion
-
-        [OneTimeTearDown]
-        public void TearDown()
-        {
-            EngineContext.Replace(null);
-        }
-
-        #region Utilities
-
-        protected static T PropertiesShouldEqual<T, Tp>(T actual, PropertyManager<Tp> manager, IDictionary<string, string> replacePairs, params string[] filter)
-        {
-            var objectProperties = typeof(T).GetProperties();
-            foreach (var property in manager.GetProperties)
-            {
-                if (filter.Contains(property.PropertyName))
-                    continue;
-
-                var objectProperty = replacePairs.ContainsKey(property.PropertyName)
-                    ? objectProperties.FirstOrDefault(p => p.Name == replacePairs[property.PropertyName])
-                    : objectProperties.FirstOrDefault(p => p.Name == property.PropertyName);
-
-                if (objectProperty == null)
-                    continue;
-
-                var objectPropertyValue = objectProperty.GetValue(actual);
-                objectPropertyValue = objectPropertyValue ?? string.Empty;
-
-                if (objectProperty.PropertyType == typeof(Guid))
-                {
-                    objectPropertyValue = objectPropertyValue.ToString();
-                }
-
-                if (objectProperty.PropertyType.IsEnum)
-                {
-                    objectPropertyValue = (int)objectPropertyValue;
-                }
-
-                if (objectProperty.PropertyType == typeof(DateTime))
-                {
-                    objectPropertyValue = ((DateTime)objectPropertyValue).ToOADate();
-                }
-
-                if (objectProperty.PropertyType == typeof(DateTime?))
-                {
-                    objectPropertyValue = ((DateTime?)objectPropertyValue).Value.ToOADate();
-                }
-
-                property.PropertyValue.Should().Be(objectPropertyValue, $"The property \"{typeof(T).Name}.{property.PropertyName}\" of these objects is not equal");
-            }
-
-            return actual;
-        }
-
-        protected PropertyManager<T> GetPropertyManager<T>(ExcelWorksheet worksheet)
-        {
-            //the columns
-            var properties = ImportManager.GetPropertiesByExcelCells<T>(worksheet);
-
-            return new PropertyManager<T>(properties, _catalogSettings);
-        }
-
-        protected ExcelWorksheet GetWorksheets(byte[] excelData)
-        {
-            var stream = new MemoryStream(excelData);
-            var xlPackage = new ExcelPackage(stream);
-
-            // get the first worksheet in the workbook
-            var worksheet = xlPackage.Workbook.Worksheets.FirstOrDefault();
-            if (worksheet == null)
-                throw new NopException("No worksheet found");
-
-            return worksheet;
-        }
-
-        protected T AreAllObjectPropertiesPresent<T>(T obj, PropertyManager<T> manager, params string[] filters)
-        {
-            foreach (var propertyInfo in typeof(T).GetProperties())
-            {
-                if (filters.Contains(propertyInfo.Name))
-                    continue;
-
-                if (manager.GetProperties.Any(p => p.PropertyName == propertyInfo.Name))
-                    continue;
-
-                Assert.Fail("The property \"{0}.{1}\" no present on excel file", typeof(T).Name, propertyInfo.Name);
-            }
-
-            return obj;
-        }
-
-        protected Country TestBillingCountry => new Country
-        {
-            Id = 1,
-            Name = "BILLING_COUNTRY_NAME"
-
-        };
-
-        protected Country TestShippingCountry => new Country
-        {
-            Id = 2,
-            Name = "SHIPPING_COUNTRY_NAME"
-
-        };
-
-        protected Address TestBillingAddress => new Address
-        {
-            Id = 1,
-            FirstName = "FirstName 1",
-            LastName = "LastName 1",
-            Email = "Email 1",
-            Company = "Company 1",
-            City = "City 1",
-            County = "County 1",
-            Address1 = "Address1a",
-            Address2 = "Address1a",
-            ZipPostalCode = "ZipPostalCode 1",
-            PhoneNumber = "PhoneNumber 1",
-            FaxNumber = "FaxNumber 1",
-            CreatedOnUtc = new DateTime(2010, 01, 01),
-            CountryId = TestBillingCountry.Id
-        };
-
-
-        protected Address TestShippingAddress => new Address
-        {
-            Id = 2,
-            FirstName = "FirstName 2",
-            LastName = "LastName 2",
-            Email = "Email 2",
-            Company = "Company 2",
-            City = "City 2",
-            County = "County 2",
-            Address1 = "Address2a",
-            Address2 = "Address2b",
-            ZipPostalCode = "ZipPostalCode 2",
-            PhoneNumber = "PhoneNumber 2",
-            FaxNumber = "FaxNumber 2",
-            CreatedOnUtc = new DateTime(2010, 01, 01),
-            CountryId = TestShippingCountry.Id
-        };
-
-
-
-
-
-        protected Country GetTestCountry()
-        {
-            return new Country
-            {
-                Name = "United States",
-                AllowsBilling = true,
-                AllowsShipping = true,
-                TwoLetterIsoCode = "US",
-                ThreeLetterIsoCode = "USA",
-                NumericIsoCode = 1,
-                SubjectToVat = true,
-                Published = true,
-                DisplayOrder = 1
-            };
-        }
-
-        protected Customer GetTestCustomer()
-        {
-            return new Customer
-            {
-                Id = 1,
-                CustomerGuid = Guid.NewGuid(),
-                AdminComment = "some comment here",
-                Active = true,
-                Deleted = false,
-                CreatedOnUtc = new DateTime(2010, 01, 01)
-            };
-        }
-
-        #endregion
-
-        #region Test export to excel
-
-        [Test]
-        public void Can_export_orders_xlsx()
-        {
-            var orderGuid = Guid.NewGuid();
-
-            var orders = new List<Order>
-            {
-                new Order
-                {
-                    Id = 1,
-                    OrderGuid = orderGuid,
-                    CustomerId = GetTestCustomer().Id,
-                    StoreId = 1,
-                    OrderStatus = OrderStatus.Complete,
-                    ShippingStatus = ShippingStatus.Shipped,
-                    PaymentStatus = PaymentStatus.Paid,
-                    PaymentMethodSystemName = "PaymentMethodSystemName1",
-                    CustomerCurrencyCode = "RUR",
-                    CurrencyRate = 1.1M,
-                    CustomerTaxDisplayType = TaxDisplayType.ExcludingTax,
-                    VatNumber = "123456789",
-                    OrderSubtotalInclTax = 2.1M,
-                    OrderSubtotalExclTax = 3.1M,
-                    OrderSubTotalDiscountInclTax = 4.1M,
-                    OrderSubTotalDiscountExclTax = 5.1M,
-                    OrderShippingInclTax = 6.1M,
-                    OrderShippingExclTax = 7.1M,
-                    PaymentMethodAdditionalFeeInclTax = 8.1M,
-                    PaymentMethodAdditionalFeeExclTax = 9.1M,
-                    TaxRates = "1,3,5,7",
-                    OrderTax = 10.1M,
-                    OrderDiscount = 11.1M,
-                    OrderTotal = 12.1M,
-                    RefundedAmount = 13.1M,
-                    CheckoutAttributeDescription = "CheckoutAttributeDescription1",
-                    CheckoutAttributesXml = "CheckoutAttributesXml1",
-                    CustomerLanguageId = 14,
-                    AffiliateId = 15,
-                    CustomerIp = "CustomerIp1",
-                    AllowStoringCreditCardNumber = true,
-                    CardType = "Visa",
-                    CardName = "John Smith",
-                    CardNumber = "4111111111111111",
-                    MaskedCreditCardNumber = "************1111",
-                    CardCvv2 = "123",
-                    CardExpirationMonth = "12",
-                    CardExpirationYear = "2010",
-                    AuthorizationTransactionId = "AuthorizationTransactionId1",
-                    AuthorizationTransactionCode = "AuthorizationTransactionCode1",
-                    AuthorizationTransactionResult = "AuthorizationTransactionResult1",
-                    CaptureTransactionId = "CaptureTransactionId1",
-                    CaptureTransactionResult = "CaptureTransactionResult1",
-                    SubscriptionTransactionId = "SubscriptionTransactionId1",
-                    PaidDateUtc = new DateTime(2010, 01, 01),
-                    CustomValuesXml = "<test>test</test>",
-                    BillingAddressId = TestBillingAddress.Id,
-                    ShippingAddressId = TestShippingAddress.Id,
-                    ShippingMethod = "ShippingMethod1",
-                    ShippingRateComputationMethodSystemName = "ShippingRateComputationMethodSystemName1",
-                    Deleted = false,
-                    CreatedOnUtc = new DateTime(2010, 01, 04)
-                }
-            };
-            var excelData = _exportManager.ExportOrdersToXlsx(orders);
-            var worksheet = GetWorksheets(excelData);
-            var manager = GetPropertyManager<Order>(worksheet);
-
-            manager.ReadFromXlsx(worksheet, 2);
-
-            var replacePairse = new Dictionary<string, string>
-                {
-                    { "OrderId", "Id" },
-                    { "OrderStatusId", "OrderStatus" },
-                    { "PaymentStatusId", "PaymentStatus" },
-                    { "ShippingStatusId", "ShippingStatus" },
-                    { "ShippingPickupInStore", "PickupInStore" }
-                };
-
-            var order = orders.First();
-
-            var ignore = new List<string>();
-            ignore.AddRange(replacePairse.Values);
-
-            //not exported fields
-            ignore.AddRange(new[]
-            {
-                "BillingAddressId", "ShippingAddressId", "PickupAddressId", "CustomerTaxDisplayTypeId",
-                "RewardPointsHistoryEntryId", "CheckoutAttributeDescription", "CheckoutAttributesXml",
-                "CustomerLanguageId", "CustomerIp", "AllowStoringCreditCardNumber", "CardType", "CardName",
-                "CardNumber", "MaskedCreditCardNumber", "CardCvv2", "CardExpirationMonth", "CardExpirationYear",
-                "AuthorizationTransactionId", "AuthorizationTransactionCode", "AuthorizationTransactionResult",
-                "CaptureTransactionId", "CaptureTransactionResult", "SubscriptionTransactionId", "PaidDateUtc",
-                "Deleted", "PickupAddress", "RedeemedRewardPointsEntryId", "DiscountUsageHistory", "GiftCardUsageHistory",
-                "OrderNotes", "OrderItems", "Shipments", "OrderStatus", "PaymentStatus", "ShippingStatus ",
-                "CustomerTaxDisplayType", "CustomOrderNumber"
-            });
-
-            //fields tested individually
-            ignore.AddRange(new[]
-            {
-               "Customer", "BillingAddressId", "ShippingAddressId"
-            });
-
-            AreAllObjectPropertiesPresent(order, manager, ignore.ToArray());
-            PropertiesShouldEqual(order, manager, replacePairse);
-
-            var addressFilds = new List<string>
-            {
-                "FirstName",
-                "LastName",
-                "Email",
-                "Company",
-                "Country",
-                "StateProvince",
-                "City",
-                "County",
-                "Address1",
-                "Address2",
-                "ZipPostalCode",
-                "PhoneNumber",
-                "FaxNumber"
-            };
-
-            const string billingPatern = "Billing";
-            replacePairse = addressFilds.ToDictionary(p => billingPatern + p, p => p);
-<<<<<<< HEAD
-            PropertiesShouldEqual(billingAddress, manager, replacePairse, "CreatedOnUtc", "BillingCountry");
-            manager.GetProperties.First(p => p.PropertyName == "BillingCountry").PropertyValue.Should().Be(billingAddress.Country.Name);
-
-            const string shippingPatern = "Shipping";
-            replacePairse = addressFilds.ToDictionary(p => shippingPatern + p, p => p);
-            PropertiesShouldEqual(shippingAddress, manager, replacePairse, "CreatedOnUtc", "ShippingCountry");
-            manager.GetProperties.First(p => p.PropertyName == "ShippingCountry").PropertyValue.Should().Be(shippingAddress.Country.Name);
-=======
-            PropertiesShouldEqual(TestBillingAddress, manager, replacePairse, "CreatedOnUtc", "BillingCountry");
-            manager.GetProperties.First(p => p.PropertyName == "BillingCountry").PropertyValue.ShouldEqual(TestBillingCountry.Name);
-
-            const string shippingPatern = "Shipping";
-            replacePairse = addressFilds.ToDictionary(p => shippingPatern + p, p => p);
-            PropertiesShouldEqual(TestShippingAddress, manager, replacePairse, "CreatedOnUtc", "ShippingCountry");
-            manager.GetProperties.First(p => p.PropertyName == "ShippingCountry").PropertyValue.ShouldEqual(TestShippingCountry.Name);
->>>>>>> 743abdcd
-        }
-
-        [Test]
-        public void Can_export_manufacturers_xlsx()
-        {
-            var manufacturers = new List<Manufacturer>
-            {
-                new Manufacturer
-                {
-                    Id = 1,
-                    Name = "TestManufacturer",
-                    Description = "TestDescription",
-                    ManufacturerTemplateId = 1,
-                    MetaKeywords = "MetaKeywords",
-                    MetaDescription = "MetaDescription",
-                    MetaTitle = "MetaTitle",
-                    PictureId = 1,
-                    PageSize = 15,
-                    AllowCustomersToSelectPageSize = true,
-                    PageSizeOptions = "5,10,15",
-                    PriceRanges = string.Empty,
-                    Published = true,
-                    DisplayOrder = 1
-                }
-            };
-
-            var excelData = _exportManager.ExportManufacturersToXlsx(manufacturers);
-            var worksheet = GetWorksheets(excelData);
-            var manager = GetPropertyManager<Manufacturer>(worksheet);
-
-            manager.ReadFromXlsx(worksheet, 2);
-
-            var manufacturer = manufacturers.First();
-
-            var ignore = new List<string> { "Picture", "PictureId", "SubjectToAcl", "LimitedToStores", "Deleted", "CreatedOnUtc", "UpdatedOnUtc", "AppliedDiscounts", "DiscountManufacturerMappings" };
-
-            AreAllObjectPropertiesPresent(manufacturer, manager, ignore.ToArray());
-            PropertiesShouldEqual(manufacturer, manager, new Dictionary<string, string>());
-
-            manager.GetProperties.First(p => p.PropertyName == "Picture").PropertyValue.Should().Be(@"c:\temp\picture.png");
-        }
-
-        [Test]
-        public void Can_export_customers_to_xlsx()
-        {
-            var customers = new List<Customer>
-            {
-                new Customer
-                {
-                    Active = true,
-                    AffiliateId = 0,
-                    CreatedOnUtc = new DateTime(2010, 01, 04),
-                    CustomerGuid = Guid.NewGuid(),
-                    Email = "test@test.com",
-                    Username = "Test",
-                    IsTaxExempt = true,
-                    VendorId = 0
-                }
-            };
-
-            var excelData = _exportManager.ExportCustomersToXlsx(customers);
-            var worksheet = GetWorksheets(excelData);
-            var manager = GetPropertyManager<Customer>(worksheet);
-
-            manager.ReadFromXlsx(worksheet, 2);
-            var customer = customers.First();
-
-            var ignore = new List<string> { "Id", "ExternalAuthenticationRecords", "CustomerRoles", "ShoppingCartItems",
-                "ReturnRequests", "BillingAddress", "ShippingAddress", "Addresses", "AdminComment",
-                "EmailToRevalidate", "HasShoppingCartItems", "RequireReLogin", "FailedLoginAttempts",
-                "CannotLoginUntilDateUtc", "Deleted", "IsSystemAccount", "SystemName", "LastIpAddress",
-                "LastLoginDateUtc", "LastActivityDateUtc", "RegisteredInStoreId", "BillingAddressId", "ShippingAddressId",
-                "CustomerCustomerRoleMappings", "CustomerAddressMappings" };
-
-            AreAllObjectPropertiesPresent(customer, manager, ignore.ToArray());
-            PropertiesShouldEqual(customer, manager, new Dictionary<string, string>());
-        }
-
-        [Test]
-        public void Can_export_categories_to_xlsx()
-        {
-            var categories = new List<Category>
-            {
-                new Category
-                {
-                    Id = 1,
-                    Name = "TestCategory",
-                    Description = "TestDescription",
-                    CategoryTemplateId = 1,
-                    MetaKeywords = "TestMetaKeywords",
-                    MetaDescription = "TestMetaDescription",
-                    MetaTitle = "TestMetaTitle",
-                    ParentCategoryId = 0,
-                    PictureId = 1,
-                    PageSize = 10,
-                    AllowCustomersToSelectPageSize = true,
-                    PageSizeOptions = "10;20;30",
-                    PriceRanges = "100;200;300",
-                    ShowOnHomepage = true,
-                    IncludeInTopMenu = true,
-                    Published = true,
-                    DisplayOrder = 1
-                }
-            };
-
-            var excelData = _exportManager.ExportCategoriesToXlsx(categories);
-            var worksheet = GetWorksheets(excelData);
-            var manager = GetPropertyManager<Category>(worksheet);
-
-            manager.ReadFromXlsx(worksheet, 2);
-            var category = categories.First();
-
-            var ignore = new List<string> { "CreatedOnUtc", "Picture", "PictureId", "AppliedDiscounts", "UpdatedOnUtc", "SubjectToAcl", "LimitedToStores", "Deleted", "DiscountCategoryMappings" };
-
-            AreAllObjectPropertiesPresent(category, manager, ignore.ToArray());
-            PropertiesShouldEqual(category, manager, new Dictionary<string, string>());
-
-            manager.GetProperties.First(p => p.PropertyName == "Picture").PropertyValue.Should().Be(@"c:\temp\picture.png");
-        }
-
-        [Test]
-        public void Can_export_products_to_xlsx()
-        {
-            var replacePairse = new Dictionary<string, string>
-            {
-                { "ProductId", "Id" },
-                { "ProductType", "ProductTypeId" },
-                { "GiftCardType", "GiftCardTypeId" },
-                { "Vendor", "VendorId" },
-                { "ProductTemplate", "ProductTemplateId" },
-                { "DeliveryDate", "DeliveryDateId" },
-                { "TaxCategory", "TaxCategoryId" },
-                { "ManageInventoryMethod", "ManageInventoryMethodId" },
-                { "ProductAvailabilityRange", "ProductAvailabilityRangeId" },
-                { "LowStockActivity", "LowStockActivityId" },
-                { "BackorderMode", "BackorderModeId" },
-                { "BasepriceUnit", "BasepriceUnitId" },
-                { "BasepriceBaseUnit", "BasepriceBaseUnitId" },
-                { "SKU", "Sku" },
-                { "DownloadActivationType", "DownloadActivationTypeId" },
-                { "RecurringCyclePeriod", "RecurringCyclePeriodId" },
-                { "RentalPricePeriod", "RentalPricePeriodId" }
-            };
-
-            var products = new List<Product>
-            {
-                new Product
-                {
-                    Id = 1,
-                    ProductTypeId = (int)ProductType.SimpleProduct,
-                    ParentGroupedProductId = 0,
-                    VisibleIndividually = true,
-                    Name = "TestProduct",
-                    ShortDescription = "TestShortDescription",
-                    FullDescription = "TestFullDescription",
-                    VendorId = 1,
-                    ProductTemplateId = 1,
-                    ShowOnHomepage = true,
-                    MetaKeywords = "TestMetaKeywords",
-                    MetaDescription = "TestMetaDescription",
-                    MetaTitle = "TestMetaTitle",
-                    AllowCustomerReviews = true,
-                    Published = true,
-                    Sku = "TestSku",
-                    ManufacturerPartNumber = "TestManufacturerPartNumber",
-                    Gtin = "TestGtin",
-                    IsGiftCard = false,
-                    GiftCardTypeId = (int)GiftCardType.Virtual,
-                    OverriddenGiftCardAmount = 0,
-                    RequireOtherProducts = false,
-                    RequiredProductIds = "0",
-                    AutomaticallyAddRequiredProducts = true,
-                    IsDownload = false,
-                    DownloadId = 0,
-                    UnlimitedDownloads = true,
-                    MaxNumberOfDownloads = 100,
-                    DownloadActivationTypeId = (int)DownloadActivationType.WhenOrderIsPaid,
-                    HasSampleDownload = false,
-                    SampleDownloadId = 0,
-                    HasUserAgreement = false,
-                    UserAgreementText = string.Empty,
-                    IsRecurring = false,
-                    RecurringCycleLength = 1,
-                    RecurringCyclePeriodId = (int)RecurringProductCyclePeriod.Years,
-                    RecurringTotalCycles = 10,
-                    IsRental = false,
-                    RentalPriceLength = 1,
-                    RentalPricePeriodId = (int)RentalPricePeriod.Years,
-                    IsShipEnabled = true,
-                    IsFreeShipping = true,
-                    ShipSeparately = false,
-                    AdditionalShippingCharge = 0,
-                    DeliveryDateId = 1,
-                    IsTaxExempt = false,
-                    TaxCategoryId = 0,
-                    IsTelecommunicationsOrBroadcastingOrElectronicServices = false,
-                    ManageInventoryMethodId = (int)ManageInventoryMethod.DontManageStock,
-                    ProductAvailabilityRangeId = 1,
-                    UseMultipleWarehouses = false,
-                    WarehouseId = 0,
-                    StockQuantity = 100,
-                    DisplayStockAvailability = true,
-                    DisplayStockQuantity = true,
-                    MinStockQuantity = 1,
-                    LowStockActivityId = (int)LowStockActivity.Nothing,
-                    NotifyAdminForQuantityBelow = 5,
-                    BackorderModeId = (int)BackorderMode.NoBackorders,
-                    AllowBackInStockSubscriptions = true,
-                    OrderMinimumQuantity = 1,
-                    OrderMaximumQuantity = 10,
-                    AllowedQuantities = "1;5;10",
-                    NotReturnable = true,
-                    DisableBuyButton = true,
-                    DisableWishlistButton = true,
-                    AvailableForPreOrder = true,
-                    PreOrderAvailabilityStartDateTimeUtc = new DateTime(2010, 01, 04),
-                    CallForPrice = true,
-                    Price = 40,
-                    OldPrice = 50,
-                    ProductCost = 40,
-                    CustomerEntersPrice = true,
-                    MinimumCustomerEnteredPrice = 40,
-                    MaximumCustomerEnteredPrice = 60,
-                    BasepriceEnabled = true,
-                    BasepriceAmount = 40,
-                    BasepriceBaseUnitId = 0,
-                    BasepriceBaseAmount = 40,
-                    BasepriceUnitId = 0,
-                    MarkAsNew = true,
-                    MarkAsNewStartDateTimeUtc = new DateTime(2010, 01, 04),
-                    MarkAsNewEndDateTimeUtc = new DateTime(2020, 01, 04),
-                    Weight = 10,
-                    Length = 10,
-                    Width = 10,
-                    Height = 10
-                }
-            };
-
-            var ignore = new List<string> { "Categories", "Manufacturers", "AdminComment",
-                "ProductType", "BackorderMode", "DownloadActivationType", "GiftCardType", "LowStockActivity",
-                "ManageInventoryMethod", "RecurringCyclePeriod", "RentalPricePeriod", "ProductCategories",
-                "ProductManufacturers", "ProductPictures", "ProductReviews", "ProductSpecificationAttributes",
-                "ProductTags", "ProductAttributeMappings", "ProductAttributeCombinations", "TierPrices",
-                "AppliedDiscounts", "ProductWarehouseInventory", "ApprovedRatingSum", "NotApprovedRatingSum",
-                "ApprovedTotalReviews", "NotApprovedTotalReviews", "SubjectToAcl", "LimitedToStores", "Deleted",
-                "DownloadExpirationDays", "HasTierPrices", "HasDiscountsApplied", "AvailableStartDateTimeUtc",
-                "AvailableEndDateTimeUtc", "DisplayOrder", "CreatedOnUtc", "UpdatedOnUtc", "ProductProductTagMappings",
-                "DiscountProductMappings" };
-
-            ignore.AddRange(replacePairse.Values);
-
-            var excelData = _exportManager.ExportProductsToXlsx(products);
-            var worksheet = GetWorksheets(excelData);
-            var manager = GetPropertyManager<Product>(worksheet);
-
-            manager.SetSelectList("ProductType", ProductType.SimpleProduct.ToSelectList(useLocalization: false));
-            manager.SetSelectList("GiftCardType", GiftCardType.Virtual.ToSelectList(useLocalization: false));
-            manager.SetSelectList("DownloadActivationType", DownloadActivationType.Manually.ToSelectList(useLocalization: false));
-            manager.SetSelectList("ManageInventoryMethod", ManageInventoryMethod.DontManageStock.ToSelectList(useLocalization: false));
-            manager.SetSelectList("LowStockActivity", LowStockActivity.Nothing.ToSelectList(useLocalization: false));
-            manager.SetSelectList("BackorderMode", BackorderMode.NoBackorders.ToSelectList(useLocalization: false));
-            manager.SetSelectList("RecurringCyclePeriod", RecurringProductCyclePeriod.Days.ToSelectList(useLocalization: false));
-            manager.SetSelectList("RentalPricePeriod", RentalPricePeriod.Days.ToSelectList(useLocalization: false));
-
-            manager.SetSelectList("Vendor", _vendorService.Object.GetAllVendors(showHidden: true).Select(v => v as BaseEntity).ToSelectList(p => (p as Vendor)?.Name ?? string.Empty));
-            manager.SetSelectList("ProductTemplate", _productTemplateService.Object.GetAllProductTemplates().Select(pt => pt as BaseEntity).ToSelectList(p => (p as ProductTemplate)?.Name ?? string.Empty));
-            manager.SetSelectList("DeliveryDate", _dateRangeService.Object.GetAllDeliveryDates().Select(dd => dd as BaseEntity).ToSelectList(p => (p as DeliveryDate)?.Name ?? string.Empty));
-            manager.SetSelectList("ProductAvailabilityRange", _dateRangeService.Object.GetAllProductAvailabilityRanges().Select(range => range as BaseEntity).ToSelectList(p => (p as ProductAvailabilityRange)?.Name ?? string.Empty));
-            manager.SetSelectList("TaxCategory", _taxCategoryService.Object.GetAllTaxCategories().Select(tc => tc as BaseEntity).ToSelectList(p => (p as TaxCategory)?.Name ?? string.Empty));
-            manager.SetSelectList("BasepriceUnit", _measureService.Object.GetAllMeasureWeights().Select(mw => mw as BaseEntity).ToSelectList(p => (p as MeasureWeight)?.Name ?? string.Empty));
-            manager.SetSelectList("BasepriceBaseUnit", _measureService.Object.GetAllMeasureWeights().Select(mw => mw as BaseEntity).ToSelectList(p => (p as MeasureWeight)?.Name ?? string.Empty));
-
-            manager.Remove("ProductTags");
-
-            manager.ReadFromXlsx(worksheet, 2);
-            var product = products.First();
-
-            AreAllObjectPropertiesPresent(product, manager, ignore.ToArray());
-            PropertiesShouldEqual(product, manager, replacePairse);
-        }
-
-        #endregion
-    }
-}
+﻿using System;
+using System.Collections.Generic;
+using System.IO;
+using System.Linq;
+using FluentAssertions;
+using Moq;
+using Nop.Core;
+using Nop.Core.Domain.Catalog;
+using Nop.Core.Domain.Common;
+using Nop.Core.Domain.Customers;
+using Nop.Core.Domain.Directory;
+using Nop.Core.Domain.Forums;
+using Nop.Core.Domain.Media;
+using Nop.Core.Domain.Orders;
+using Nop.Core.Domain.Payments;
+using Nop.Core.Domain.Shipping;
+using Nop.Core.Domain.Tax;
+using Nop.Core.Domain.Vendors;
+using Nop.Core.Infrastructure;
+using Nop.Services.Authentication;
+using Nop.Services.Catalog;
+using Nop.Services.Common;
+using Nop.Services.Customers;
+using Nop.Services.Directory;
+using Nop.Services.Discounts;
+using Nop.Services.ExportImport;
+using Nop.Services.ExportImport.Help;
+using Nop.Services.Forums;
+using Nop.Services.Gdpr;
+using Nop.Services.Helpers;
+using Nop.Services.Media;
+using Nop.Services.Messages;
+using Nop.Services.Orders;
+using Nop.Services.Seo;
+using Nop.Services.Shipping;
+using Nop.Services.Shipping.Date;
+using Nop.Services.Stores;
+using Nop.Services.Tax;
+using Nop.Services.Vendors;
+using Nop.Tests;
+using NUnit.Framework;
+using OfficeOpenXml;
+
+namespace Nop.Services.Tests.ExportImport
+{
+    [TestFixture]
+    public class ExportManagerTests : ServiceTest
+    {
+        #region Fields
+
+        private Mock<IPictureService> _pictureService;
+        private IExportManager _exportManager;
+        private Mock<IAuthenticationService> _authenticationService;
+        private Mock<IVendorService> _vendorService;
+        private Mock<IProductTemplateService> _productTemplateService;
+        private Mock<IDateRangeService> _dateRangeService;
+        private Mock<IDiscountService> _discountService;
+        private Mock<IStoreMappingService> _storeMappingService;
+        private Mock<IStoreService> _storeService;
+        private Mock<IProductAttributeService> _productAttributeService;
+        private Mock<IProductTagService> _productTagService;
+        private Mock<ITaxCategoryService> _taxCategoryService;
+        private Mock<IMeasureService> _measureService;
+        private CatalogSettings _catalogSettings;
+        private Mock<ISpecificationAttributeService> _specificationAttributeService;
+        private OrderSettings _orderSettings;
+        private Mock<ICategoryService> _categoryService;
+        private Mock<IManufacturerService> _manufacturerService;
+        private Mock<ICustomerService> _customerService;
+        private Mock<INewsLetterSubscriptionService> _newsLetterSubscriptionService;
+        private ProductEditorSettings _productEditorSettings;
+        private Mock<ICustomerAttributeFormatter> _customerAttributeFormatter;
+        private Mock<IOrderService> _orderService;
+        private Mock<ICountryService> _countryService;
+        private Mock<IShipmentService> _shipmentService;
+        private Mock<IStateProvinceService> _stateProvinceService;
+        private Mock<IPriceFormatter> _priceFormatter;
+        private Mock<IProductService> _productService;
+        private ForumSettings _forumSettings;
+        private Mock<IForumService> _forumService;
+        private Mock<IGdprService> _gdprService;
+        private CustomerSettings _customerSettings;
+        private Mock<IDateTimeHelper> _dateTimeHelper;
+        private AddressSettings _addressSettings;
+        private Mock<IAddressService> _addressService;
+        private Mock<ICurrencyService> _currencyService;
+        private Mock<IUrlRecordService> _urlRecordService;
+
+        #endregion
+
+        #region Setup
+
+        [SetUp]
+        public new void SetUp()
+        {
+            _pictureService = new Mock<IPictureService>();
+            _authenticationService = new Mock<IAuthenticationService>();
+            _vendorService = new Mock<IVendorService>();
+            _productTemplateService = new Mock<IProductTemplateService>();
+            _dateRangeService = new Mock<IDateRangeService>();
+            _discountService = new Mock<IDiscountService>();
+            _storeMappingService = new Mock<IStoreMappingService>();
+            _storeService = new Mock<IStoreService>();
+            _productAttributeService = new Mock<IProductAttributeService>();
+            _productTagService = new Mock<IProductTagService>();
+            _taxCategoryService = new Mock<ITaxCategoryService>();
+            _measureService = new Mock<IMeasureService>();
+            _catalogSettings = new CatalogSettings();
+            _specificationAttributeService = new Mock<ISpecificationAttributeService>();
+            _orderSettings = new OrderSettings();
+            _categoryService = new Mock<ICategoryService>();
+            _manufacturerService = new Mock<IManufacturerService>();
+            _customerService = new Mock<ICustomerService>();
+            _newsLetterSubscriptionService = new Mock<INewsLetterSubscriptionService>();
+            _productEditorSettings = new ProductEditorSettings();
+            _customerAttributeFormatter = new Mock<ICustomerAttributeFormatter>();
+
+            _orderService = new Mock<IOrderService>();
+            _countryService = new Mock<ICountryService>();
+            _shipmentService = new Mock<IShipmentService>();
+            _stateProvinceService = new Mock<IStateProvinceService>();
+            _priceFormatter = new Mock<IPriceFormatter>();
+            _productService = new Mock<IProductService>();
+
+            _forumSettings = new ForumSettings();
+            _forumService = new Mock<IForumService>();
+            _gdprService = new Mock<IGdprService>();
+            _customerSettings = new CustomerSettings();
+            _dateTimeHelper = new Mock<IDateTimeHelper>();
+            _addressSettings = new AddressSettings();
+            _addressService = new Mock<IAddressService>();
+
+            _addressService.Setup(s => s.GetAddressById(It.Is<int>(id => id == TestBillingAddress.Id))).Returns(TestBillingAddress);
+            _addressService.Setup(s => s.GetAddressById(It.Is<int>(id => id == TestShippingAddress.Id))).Returns(TestShippingAddress);
+
+            _currencyService = new Mock<ICurrencyService>();
+            _urlRecordService = new Mock<IUrlRecordService>();
+
+            var nopEngine = new Mock<NopEngine>();
+
+            var picture = new Picture
+            {
+                Id = 1,
+                SeoFilename = "picture"
+            };
+
+            _authenticationService.Setup(p => p.GetAuthenticatedCustomer()).Returns(GetTestCustomer());
+            _pictureService.Setup(p => p.GetPictureById(1)).Returns(picture);
+            _pictureService.Setup(p => p.GetThumbLocalPath(picture, 0, true)).Returns(@"c:\temp\picture.png");
+            _pictureService.Setup(p => p.GetPicturesByProductId(1, 3)).Returns(new List<Picture> { picture });
+            _productTemplateService.Setup(p => p.GetAllProductTemplates()).Returns(new List<ProductTemplate> { new ProductTemplate { Id = 1 } });
+            _dateRangeService.Setup(d => d.GetAllDeliveryDates()).Returns(new List<DeliveryDate> { new DeliveryDate { Id = 1 } });
+            _dateRangeService.Setup(d => d.GetAllProductAvailabilityRanges()).Returns(new List<ProductAvailabilityRange> { new ProductAvailabilityRange { Id = 1 } });
+            _taxCategoryService.Setup(t => t.GetAllTaxCategories()).Returns(new List<TaxCategory> { new TaxCategory() });
+            _vendorService.Setup(v => v.GetAllVendors(string.Empty, 0, int.MaxValue, true)).Returns(new PagedList<Vendor>(new List<Vendor> { new Vendor { Id = 1 } }, 0, 10));
+            _measureService.Setup(m => m.GetAllMeasureWeights()).Returns(new List<MeasureWeight> { new MeasureWeight() });
+            _categoryService.Setup(c => c.GetProductCategoriesByProductId(1, true)).Returns(new List<ProductCategory>());
+            _manufacturerService.Setup(m => m.GetProductManufacturersByProductId(1, true)).Returns(new List<ProductManufacturer>());
+            _countryService.Setup(c => c.GetCountryByAddress(It.Is<Address>(a=>a.Id == TestBillingAddress.Id))).Returns(TestBillingCountry);
+            _countryService.Setup(c => c.GetCountryByAddress(It.Is<Address>(a => a.Id == TestShippingAddress.Id))).Returns(TestShippingCountry);
+
+            var serviceProvider = new TestServiceProvider();
+            nopEngine.Setup(x => x.ServiceProvider).Returns(serviceProvider);
+
+            EngineContext.Replace(nopEngine.Object);
+
+
+            _exportManager = new ExportManager(_addressSettings,
+                _catalogSettings,
+                _customerSettings,
+                _forumSettings,
+                _addressService.Object,
+                _categoryService.Object,
+                _countryService.Object,
+                _currencyService.Object,
+                _customerAttributeFormatter.Object,
+                _customerService.Object,
+                _dateRangeService.Object,
+                _dateTimeHelper.Object,
+                _discountService.Object,
+                _forumService.Object,
+                _gdprService.Object,
+                serviceProvider.GenericAttributeService.Object,
+                serviceProvider.LocalizationService.Object,
+                _manufacturerService.Object,
+                _measureService.Object,
+                _newsLetterSubscriptionService.Object,
+                _orderService.Object,
+                _pictureService.Object,
+                _priceFormatter.Object,
+                _productAttributeService.Object,
+                _productService.Object,
+                _productTagService.Object,
+                _productTemplateService.Object,
+                _shipmentService.Object,
+                _specificationAttributeService.Object,
+                _stateProvinceService.Object,
+                _storeMappingService.Object,
+                _storeService.Object,
+                _taxCategoryService.Object,
+                _urlRecordService.Object,
+                _vendorService.Object,
+                serviceProvider.WorkContext.Object,
+                _orderSettings, _productEditorSettings);
+        }
+
+        #endregion
+
+        [OneTimeTearDown]
+        public void TearDown()
+        {
+            EngineContext.Replace(null);
+        }
+
+        #region Utilities
+
+        protected static T PropertiesShouldEqual<T, Tp>(T actual, PropertyManager<Tp> manager, IDictionary<string, string> replacePairs, params string[] filter)
+        {
+            var objectProperties = typeof(T).GetProperties();
+            foreach (var property in manager.GetProperties)
+            {
+                if (filter.Contains(property.PropertyName))
+                    continue;
+
+                var objectProperty = replacePairs.ContainsKey(property.PropertyName)
+                    ? objectProperties.FirstOrDefault(p => p.Name == replacePairs[property.PropertyName])
+                    : objectProperties.FirstOrDefault(p => p.Name == property.PropertyName);
+
+                if (objectProperty == null)
+                    continue;
+
+                var objectPropertyValue = objectProperty.GetValue(actual);
+                objectPropertyValue = objectPropertyValue ?? string.Empty;
+
+                if (objectProperty.PropertyType == typeof(Guid))
+                {
+                    objectPropertyValue = objectPropertyValue.ToString();
+                }
+
+                if (objectProperty.PropertyType.IsEnum)
+                {
+                    objectPropertyValue = (int)objectPropertyValue;
+                }
+
+                if (objectProperty.PropertyType == typeof(DateTime))
+                {
+                    objectPropertyValue = ((DateTime)objectPropertyValue).ToOADate();
+                }
+
+                if (objectProperty.PropertyType == typeof(DateTime?))
+                {
+                    objectPropertyValue = ((DateTime?)objectPropertyValue).Value.ToOADate();
+                }
+
+                property.PropertyValue.Should().Be(objectPropertyValue, $"The property \"{typeof(T).Name}.{property.PropertyName}\" of these objects is not equal");
+            }
+
+            return actual;
+        }
+
+        protected PropertyManager<T> GetPropertyManager<T>(ExcelWorksheet worksheet)
+        {
+            //the columns
+            var properties = ImportManager.GetPropertiesByExcelCells<T>(worksheet);
+
+            return new PropertyManager<T>(properties, _catalogSettings);
+        }
+
+        protected ExcelWorksheet GetWorksheets(byte[] excelData)
+        {
+            var stream = new MemoryStream(excelData);
+            var xlPackage = new ExcelPackage(stream);
+
+            // get the first worksheet in the workbook
+            var worksheet = xlPackage.Workbook.Worksheets.FirstOrDefault();
+            if (worksheet == null)
+                throw new NopException("No worksheet found");
+
+            return worksheet;
+        }
+
+        protected T AreAllObjectPropertiesPresent<T>(T obj, PropertyManager<T> manager, params string[] filters)
+        {
+            foreach (var propertyInfo in typeof(T).GetProperties())
+            {
+                if (filters.Contains(propertyInfo.Name))
+                    continue;
+
+                if (manager.GetProperties.Any(p => p.PropertyName == propertyInfo.Name))
+                    continue;
+
+                Assert.Fail("The property \"{0}.{1}\" no present on excel file", typeof(T).Name, propertyInfo.Name);
+            }
+
+            return obj;
+        }
+
+        protected Country TestBillingCountry => new Country
+        {
+            Id = 1,
+            Name = "BILLING_COUNTRY_NAME"
+
+        };
+
+        protected Country TestShippingCountry => new Country
+        {
+            Id = 2,
+            Name = "SHIPPING_COUNTRY_NAME"
+
+        };
+
+        protected Address TestBillingAddress => new Address
+        {
+            Id = 1,
+            FirstName = "FirstName 1",
+            LastName = "LastName 1",
+            Email = "Email 1",
+            Company = "Company 1",
+            City = "City 1",
+            County = "County 1",
+            Address1 = "Address1a",
+            Address2 = "Address1a",
+            ZipPostalCode = "ZipPostalCode 1",
+            PhoneNumber = "PhoneNumber 1",
+            FaxNumber = "FaxNumber 1",
+            CreatedOnUtc = new DateTime(2010, 01, 01),
+            CountryId = TestBillingCountry.Id
+        };
+
+
+        protected Address TestShippingAddress => new Address
+        {
+            Id = 2,
+            FirstName = "FirstName 2",
+            LastName = "LastName 2",
+            Email = "Email 2",
+            Company = "Company 2",
+            City = "City 2",
+            County = "County 2",
+            Address1 = "Address2a",
+            Address2 = "Address2b",
+            ZipPostalCode = "ZipPostalCode 2",
+            PhoneNumber = "PhoneNumber 2",
+            FaxNumber = "FaxNumber 2",
+            CreatedOnUtc = new DateTime(2010, 01, 01),
+            CountryId = TestShippingCountry.Id
+        };
+
+
+
+
+
+        protected Country GetTestCountry()
+        {
+            return new Country
+            {
+                Name = "United States",
+                AllowsBilling = true,
+                AllowsShipping = true,
+                TwoLetterIsoCode = "US",
+                ThreeLetterIsoCode = "USA",
+                NumericIsoCode = 1,
+                SubjectToVat = true,
+                Published = true,
+                DisplayOrder = 1
+            };
+        }
+
+        protected Customer GetTestCustomer()
+        {
+            return new Customer
+            {
+                Id = 1,
+                CustomerGuid = Guid.NewGuid(),
+                AdminComment = "some comment here",
+                Active = true,
+                Deleted = false,
+                CreatedOnUtc = new DateTime(2010, 01, 01)
+            };
+        }
+
+        #endregion
+
+        #region Test export to excel
+
+        [Test]
+        public void Can_export_orders_xlsx()
+        {
+            var orderGuid = Guid.NewGuid();
+
+            var orders = new List<Order>
+            {
+                new Order
+                {
+                    Id = 1,
+                    OrderGuid = orderGuid,
+                    CustomerId = GetTestCustomer().Id,
+                    StoreId = 1,
+                    OrderStatus = OrderStatus.Complete,
+                    ShippingStatus = ShippingStatus.Shipped,
+                    PaymentStatus = PaymentStatus.Paid,
+                    PaymentMethodSystemName = "PaymentMethodSystemName1",
+                    CustomerCurrencyCode = "RUR",
+                    CurrencyRate = 1.1M,
+                    CustomerTaxDisplayType = TaxDisplayType.ExcludingTax,
+                    VatNumber = "123456789",
+                    OrderSubtotalInclTax = 2.1M,
+                    OrderSubtotalExclTax = 3.1M,
+                    OrderSubTotalDiscountInclTax = 4.1M,
+                    OrderSubTotalDiscountExclTax = 5.1M,
+                    OrderShippingInclTax = 6.1M,
+                    OrderShippingExclTax = 7.1M,
+                    PaymentMethodAdditionalFeeInclTax = 8.1M,
+                    PaymentMethodAdditionalFeeExclTax = 9.1M,
+                    TaxRates = "1,3,5,7",
+                    OrderTax = 10.1M,
+                    OrderDiscount = 11.1M,
+                    OrderTotal = 12.1M,
+                    RefundedAmount = 13.1M,
+                    CheckoutAttributeDescription = "CheckoutAttributeDescription1",
+                    CheckoutAttributesXml = "CheckoutAttributesXml1",
+                    CustomerLanguageId = 14,
+                    AffiliateId = 15,
+                    CustomerIp = "CustomerIp1",
+                    AllowStoringCreditCardNumber = true,
+                    CardType = "Visa",
+                    CardName = "John Smith",
+                    CardNumber = "4111111111111111",
+                    MaskedCreditCardNumber = "************1111",
+                    CardCvv2 = "123",
+                    CardExpirationMonth = "12",
+                    CardExpirationYear = "2010",
+                    AuthorizationTransactionId = "AuthorizationTransactionId1",
+                    AuthorizationTransactionCode = "AuthorizationTransactionCode1",
+                    AuthorizationTransactionResult = "AuthorizationTransactionResult1",
+                    CaptureTransactionId = "CaptureTransactionId1",
+                    CaptureTransactionResult = "CaptureTransactionResult1",
+                    SubscriptionTransactionId = "SubscriptionTransactionId1",
+                    PaidDateUtc = new DateTime(2010, 01, 01),
+                    CustomValuesXml = "<test>test</test>",
+                    BillingAddressId = TestBillingAddress.Id,
+                    ShippingAddressId = TestShippingAddress.Id,
+                    ShippingMethod = "ShippingMethod1",
+                    ShippingRateComputationMethodSystemName = "ShippingRateComputationMethodSystemName1",
+                    Deleted = false,
+                    CreatedOnUtc = new DateTime(2010, 01, 04)
+                }
+            };
+            var excelData = _exportManager.ExportOrdersToXlsx(orders);
+            var worksheet = GetWorksheets(excelData);
+            var manager = GetPropertyManager<Order>(worksheet);
+
+            manager.ReadFromXlsx(worksheet, 2);
+
+            var replacePairse = new Dictionary<string, string>
+                {
+                    { "OrderId", "Id" },
+                    { "OrderStatusId", "OrderStatus" },
+                    { "PaymentStatusId", "PaymentStatus" },
+                    { "ShippingStatusId", "ShippingStatus" },
+                    { "ShippingPickupInStore", "PickupInStore" }
+                };
+
+            var order = orders.First();
+
+            var ignore = new List<string>();
+            ignore.AddRange(replacePairse.Values);
+
+            //not exported fields
+            ignore.AddRange(new[]
+            {
+                "BillingAddressId", "ShippingAddressId", "PickupAddressId", "CustomerTaxDisplayTypeId",
+                "RewardPointsHistoryEntryId", "CheckoutAttributeDescription", "CheckoutAttributesXml",
+                "CustomerLanguageId", "CustomerIp", "AllowStoringCreditCardNumber", "CardType", "CardName",
+                "CardNumber", "MaskedCreditCardNumber", "CardCvv2", "CardExpirationMonth", "CardExpirationYear",
+                "AuthorizationTransactionId", "AuthorizationTransactionCode", "AuthorizationTransactionResult",
+                "CaptureTransactionId", "CaptureTransactionResult", "SubscriptionTransactionId", "PaidDateUtc",
+                "Deleted", "PickupAddress", "RedeemedRewardPointsEntryId", "DiscountUsageHistory", "GiftCardUsageHistory",
+                "OrderNotes", "OrderItems", "Shipments", "OrderStatus", "PaymentStatus", "ShippingStatus ",
+                "CustomerTaxDisplayType", "CustomOrderNumber"
+            });
+
+            //fields tested individually
+            ignore.AddRange(new[]
+            {
+               "Customer", "BillingAddressId", "ShippingAddressId"
+            });
+
+            AreAllObjectPropertiesPresent(order, manager, ignore.ToArray());
+            PropertiesShouldEqual(order, manager, replacePairse);
+
+            var addressFilds = new List<string>
+            {
+                "FirstName",
+                "LastName",
+                "Email",
+                "Company",
+                "Country",
+                "StateProvince",
+                "City",
+                "County",
+                "Address1",
+                "Address2",
+                "ZipPostalCode",
+                "PhoneNumber",
+                "FaxNumber"
+            };
+
+            const string billingPatern = "Billing";
+            replacePairse = addressFilds.ToDictionary(p => billingPatern + p, p => p);
+
+            PropertiesShouldEqual(TestBillingAddress, manager, replacePairse, "CreatedOnUtc", "BillingCountry");
+            manager.GetProperties.First(p => p.PropertyName == "BillingCountry").PropertyValue.Should().Be(TestBillingCountry.Name);
+
+            const string shippingPatern = "Shipping";
+            replacePairse = addressFilds.ToDictionary(p => shippingPatern + p, p => p);
+            PropertiesShouldEqual(TestShippingAddress, manager, replacePairse, "CreatedOnUtc", "ShippingCountry");
+            manager.GetProperties.First(p => p.PropertyName == "ShippingCountry").PropertyValue.Should().Be(TestShippingCountry.Name);
+        }
+
+        [Test]
+        public void Can_export_manufacturers_xlsx()
+        {
+            var manufacturers = new List<Manufacturer>
+            {
+                new Manufacturer
+                {
+                    Id = 1,
+                    Name = "TestManufacturer",
+                    Description = "TestDescription",
+                    ManufacturerTemplateId = 1,
+                    MetaKeywords = "MetaKeywords",
+                    MetaDescription = "MetaDescription",
+                    MetaTitle = "MetaTitle",
+                    PictureId = 1,
+                    PageSize = 15,
+                    AllowCustomersToSelectPageSize = true,
+                    PageSizeOptions = "5,10,15",
+                    PriceRanges = string.Empty,
+                    Published = true,
+                    DisplayOrder = 1
+                }
+            };
+
+            var excelData = _exportManager.ExportManufacturersToXlsx(manufacturers);
+            var worksheet = GetWorksheets(excelData);
+            var manager = GetPropertyManager<Manufacturer>(worksheet);
+
+            manager.ReadFromXlsx(worksheet, 2);
+
+            var manufacturer = manufacturers.First();
+
+            var ignore = new List<string> { "Picture", "PictureId", "SubjectToAcl", "LimitedToStores", "Deleted", "CreatedOnUtc", "UpdatedOnUtc", "AppliedDiscounts", "DiscountManufacturerMappings" };
+
+            AreAllObjectPropertiesPresent(manufacturer, manager, ignore.ToArray());
+            PropertiesShouldEqual(manufacturer, manager, new Dictionary<string, string>());
+
+            manager.GetProperties.First(p => p.PropertyName == "Picture").PropertyValue.Should().Be(@"c:\temp\picture.png");
+        }
+
+        [Test]
+        public void Can_export_customers_to_xlsx()
+        {
+            var customers = new List<Customer>
+            {
+                new Customer
+                {
+                    Active = true,
+                    AffiliateId = 0,
+                    CreatedOnUtc = new DateTime(2010, 01, 04),
+                    CustomerGuid = Guid.NewGuid(),
+                    Email = "test@test.com",
+                    Username = "Test",
+                    IsTaxExempt = true,
+                    VendorId = 0
+                }
+            };
+
+            var excelData = _exportManager.ExportCustomersToXlsx(customers);
+            var worksheet = GetWorksheets(excelData);
+            var manager = GetPropertyManager<Customer>(worksheet);
+
+            manager.ReadFromXlsx(worksheet, 2);
+            var customer = customers.First();
+
+            var ignore = new List<string> { "Id", "ExternalAuthenticationRecords", "CustomerRoles", "ShoppingCartItems",
+                "ReturnRequests", "BillingAddress", "ShippingAddress", "Addresses", "AdminComment",
+                "EmailToRevalidate", "HasShoppingCartItems", "RequireReLogin", "FailedLoginAttempts",
+                "CannotLoginUntilDateUtc", "Deleted", "IsSystemAccount", "SystemName", "LastIpAddress",
+                "LastLoginDateUtc", "LastActivityDateUtc", "RegisteredInStoreId", "BillingAddressId", "ShippingAddressId",
+                "CustomerCustomerRoleMappings", "CustomerAddressMappings" };
+
+            AreAllObjectPropertiesPresent(customer, manager, ignore.ToArray());
+            PropertiesShouldEqual(customer, manager, new Dictionary<string, string>());
+        }
+
+        [Test]
+        public void Can_export_categories_to_xlsx()
+        {
+            var categories = new List<Category>
+            {
+                new Category
+                {
+                    Id = 1,
+                    Name = "TestCategory",
+                    Description = "TestDescription",
+                    CategoryTemplateId = 1,
+                    MetaKeywords = "TestMetaKeywords",
+                    MetaDescription = "TestMetaDescription",
+                    MetaTitle = "TestMetaTitle",
+                    ParentCategoryId = 0,
+                    PictureId = 1,
+                    PageSize = 10,
+                    AllowCustomersToSelectPageSize = true,
+                    PageSizeOptions = "10;20;30",
+                    PriceRanges = "100;200;300",
+                    ShowOnHomepage = true,
+                    IncludeInTopMenu = true,
+                    Published = true,
+                    DisplayOrder = 1
+                }
+            };
+
+            var excelData = _exportManager.ExportCategoriesToXlsx(categories);
+            var worksheet = GetWorksheets(excelData);
+            var manager = GetPropertyManager<Category>(worksheet);
+
+            manager.ReadFromXlsx(worksheet, 2);
+            var category = categories.First();
+
+            var ignore = new List<string> { "CreatedOnUtc", "Picture", "PictureId", "AppliedDiscounts", "UpdatedOnUtc", "SubjectToAcl", "LimitedToStores", "Deleted", "DiscountCategoryMappings" };
+
+            AreAllObjectPropertiesPresent(category, manager, ignore.ToArray());
+            PropertiesShouldEqual(category, manager, new Dictionary<string, string>());
+
+            manager.GetProperties.First(p => p.PropertyName == "Picture").PropertyValue.Should().Be(@"c:\temp\picture.png");
+        }
+
+        [Test]
+        public void Can_export_products_to_xlsx()
+        {
+            var replacePairse = new Dictionary<string, string>
+            {
+                { "ProductId", "Id" },
+                { "ProductType", "ProductTypeId" },
+                { "GiftCardType", "GiftCardTypeId" },
+                { "Vendor", "VendorId" },
+                { "ProductTemplate", "ProductTemplateId" },
+                { "DeliveryDate", "DeliveryDateId" },
+                { "TaxCategory", "TaxCategoryId" },
+                { "ManageInventoryMethod", "ManageInventoryMethodId" },
+                { "ProductAvailabilityRange", "ProductAvailabilityRangeId" },
+                { "LowStockActivity", "LowStockActivityId" },
+                { "BackorderMode", "BackorderModeId" },
+                { "BasepriceUnit", "BasepriceUnitId" },
+                { "BasepriceBaseUnit", "BasepriceBaseUnitId" },
+                { "SKU", "Sku" },
+                { "DownloadActivationType", "DownloadActivationTypeId" },
+                { "RecurringCyclePeriod", "RecurringCyclePeriodId" },
+                { "RentalPricePeriod", "RentalPricePeriodId" }
+            };
+
+            var products = new List<Product>
+            {
+                new Product
+                {
+                    Id = 1,
+                    ProductTypeId = (int)ProductType.SimpleProduct,
+                    ParentGroupedProductId = 0,
+                    VisibleIndividually = true,
+                    Name = "TestProduct",
+                    ShortDescription = "TestShortDescription",
+                    FullDescription = "TestFullDescription",
+                    VendorId = 1,
+                    ProductTemplateId = 1,
+                    ShowOnHomepage = true,
+                    MetaKeywords = "TestMetaKeywords",
+                    MetaDescription = "TestMetaDescription",
+                    MetaTitle = "TestMetaTitle",
+                    AllowCustomerReviews = true,
+                    Published = true,
+                    Sku = "TestSku",
+                    ManufacturerPartNumber = "TestManufacturerPartNumber",
+                    Gtin = "TestGtin",
+                    IsGiftCard = false,
+                    GiftCardTypeId = (int)GiftCardType.Virtual,
+                    OverriddenGiftCardAmount = 0,
+                    RequireOtherProducts = false,
+                    RequiredProductIds = "0",
+                    AutomaticallyAddRequiredProducts = true,
+                    IsDownload = false,
+                    DownloadId = 0,
+                    UnlimitedDownloads = true,
+                    MaxNumberOfDownloads = 100,
+                    DownloadActivationTypeId = (int)DownloadActivationType.WhenOrderIsPaid,
+                    HasSampleDownload = false,
+                    SampleDownloadId = 0,
+                    HasUserAgreement = false,
+                    UserAgreementText = string.Empty,
+                    IsRecurring = false,
+                    RecurringCycleLength = 1,
+                    RecurringCyclePeriodId = (int)RecurringProductCyclePeriod.Years,
+                    RecurringTotalCycles = 10,
+                    IsRental = false,
+                    RentalPriceLength = 1,
+                    RentalPricePeriodId = (int)RentalPricePeriod.Years,
+                    IsShipEnabled = true,
+                    IsFreeShipping = true,
+                    ShipSeparately = false,
+                    AdditionalShippingCharge = 0,
+                    DeliveryDateId = 1,
+                    IsTaxExempt = false,
+                    TaxCategoryId = 0,
+                    IsTelecommunicationsOrBroadcastingOrElectronicServices = false,
+                    ManageInventoryMethodId = (int)ManageInventoryMethod.DontManageStock,
+                    ProductAvailabilityRangeId = 1,
+                    UseMultipleWarehouses = false,
+                    WarehouseId = 0,
+                    StockQuantity = 100,
+                    DisplayStockAvailability = true,
+                    DisplayStockQuantity = true,
+                    MinStockQuantity = 1,
+                    LowStockActivityId = (int)LowStockActivity.Nothing,
+                    NotifyAdminForQuantityBelow = 5,
+                    BackorderModeId = (int)BackorderMode.NoBackorders,
+                    AllowBackInStockSubscriptions = true,
+                    OrderMinimumQuantity = 1,
+                    OrderMaximumQuantity = 10,
+                    AllowedQuantities = "1;5;10",
+                    NotReturnable = true,
+                    DisableBuyButton = true,
+                    DisableWishlistButton = true,
+                    AvailableForPreOrder = true,
+                    PreOrderAvailabilityStartDateTimeUtc = new DateTime(2010, 01, 04),
+                    CallForPrice = true,
+                    Price = 40,
+                    OldPrice = 50,
+                    ProductCost = 40,
+                    CustomerEntersPrice = true,
+                    MinimumCustomerEnteredPrice = 40,
+                    MaximumCustomerEnteredPrice = 60,
+                    BasepriceEnabled = true,
+                    BasepriceAmount = 40,
+                    BasepriceBaseUnitId = 0,
+                    BasepriceBaseAmount = 40,
+                    BasepriceUnitId = 0,
+                    MarkAsNew = true,
+                    MarkAsNewStartDateTimeUtc = new DateTime(2010, 01, 04),
+                    MarkAsNewEndDateTimeUtc = new DateTime(2020, 01, 04),
+                    Weight = 10,
+                    Length = 10,
+                    Width = 10,
+                    Height = 10
+                }
+            };
+
+            var ignore = new List<string> { "Categories", "Manufacturers", "AdminComment",
+                "ProductType", "BackorderMode", "DownloadActivationType", "GiftCardType", "LowStockActivity",
+                "ManageInventoryMethod", "RecurringCyclePeriod", "RentalPricePeriod", "ProductCategories",
+                "ProductManufacturers", "ProductPictures", "ProductReviews", "ProductSpecificationAttributes",
+                "ProductTags", "ProductAttributeMappings", "ProductAttributeCombinations", "TierPrices",
+                "AppliedDiscounts", "ProductWarehouseInventory", "ApprovedRatingSum", "NotApprovedRatingSum",
+                "ApprovedTotalReviews", "NotApprovedTotalReviews", "SubjectToAcl", "LimitedToStores", "Deleted",
+                "DownloadExpirationDays", "HasTierPrices", "HasDiscountsApplied", "AvailableStartDateTimeUtc",
+                "AvailableEndDateTimeUtc", "DisplayOrder", "CreatedOnUtc", "UpdatedOnUtc", "ProductProductTagMappings",
+                "DiscountProductMappings" };
+
+            ignore.AddRange(replacePairse.Values);
+
+            var excelData = _exportManager.ExportProductsToXlsx(products);
+            var worksheet = GetWorksheets(excelData);
+            var manager = GetPropertyManager<Product>(worksheet);
+
+            manager.SetSelectList("ProductType", ProductType.SimpleProduct.ToSelectList(useLocalization: false));
+            manager.SetSelectList("GiftCardType", GiftCardType.Virtual.ToSelectList(useLocalization: false));
+            manager.SetSelectList("DownloadActivationType", DownloadActivationType.Manually.ToSelectList(useLocalization: false));
+            manager.SetSelectList("ManageInventoryMethod", ManageInventoryMethod.DontManageStock.ToSelectList(useLocalization: false));
+            manager.SetSelectList("LowStockActivity", LowStockActivity.Nothing.ToSelectList(useLocalization: false));
+            manager.SetSelectList("BackorderMode", BackorderMode.NoBackorders.ToSelectList(useLocalization: false));
+            manager.SetSelectList("RecurringCyclePeriod", RecurringProductCyclePeriod.Days.ToSelectList(useLocalization: false));
+            manager.SetSelectList("RentalPricePeriod", RentalPricePeriod.Days.ToSelectList(useLocalization: false));
+
+            manager.SetSelectList("Vendor", _vendorService.Object.GetAllVendors(showHidden: true).Select(v => v as BaseEntity).ToSelectList(p => (p as Vendor)?.Name ?? string.Empty));
+            manager.SetSelectList("ProductTemplate", _productTemplateService.Object.GetAllProductTemplates().Select(pt => pt as BaseEntity).ToSelectList(p => (p as ProductTemplate)?.Name ?? string.Empty));
+            manager.SetSelectList("DeliveryDate", _dateRangeService.Object.GetAllDeliveryDates().Select(dd => dd as BaseEntity).ToSelectList(p => (p as DeliveryDate)?.Name ?? string.Empty));
+            manager.SetSelectList("ProductAvailabilityRange", _dateRangeService.Object.GetAllProductAvailabilityRanges().Select(range => range as BaseEntity).ToSelectList(p => (p as ProductAvailabilityRange)?.Name ?? string.Empty));
+            manager.SetSelectList("TaxCategory", _taxCategoryService.Object.GetAllTaxCategories().Select(tc => tc as BaseEntity).ToSelectList(p => (p as TaxCategory)?.Name ?? string.Empty));
+            manager.SetSelectList("BasepriceUnit", _measureService.Object.GetAllMeasureWeights().Select(mw => mw as BaseEntity).ToSelectList(p => (p as MeasureWeight)?.Name ?? string.Empty));
+            manager.SetSelectList("BasepriceBaseUnit", _measureService.Object.GetAllMeasureWeights().Select(mw => mw as BaseEntity).ToSelectList(p => (p as MeasureWeight)?.Name ?? string.Empty));
+
+            manager.Remove("ProductTags");
+
+            manager.ReadFromXlsx(worksheet, 2);
+            var product = products.First();
+
+            AreAllObjectPropertiesPresent(product, manager, ignore.ToArray());
+            PropertiesShouldEqual(product, manager, replacePairse);
+        }
+
+        #endregion
+    }
+}