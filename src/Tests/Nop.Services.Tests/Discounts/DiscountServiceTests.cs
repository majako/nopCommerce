﻿using System;
using System.Linq;
using FluentAssertions;
<<<<<<< HEAD
using Moq;
using Nop.Core;
=======
>>>>>>> a6e3e6a9
using Nop.Core.Domain.Customers;
using Nop.Core.Domain.Discounts;
using Nop.Services.Discounts;
<<<<<<< HEAD
using Nop.Services.Localization;
using Nop.Tests;
=======
>>>>>>> a6e3e6a9
using NUnit.Framework;

namespace Nop.Services.Tests.Discounts
{
    [TestFixture]
    public class DiscountServiceTests : ServiceTest
    {
<<<<<<< HEAD

        private readonly Mock<ILocalizationService> _localizationService = new Mock<ILocalizationService>();
        private IDiscountPluginManager _discountPluginManager;
        private IDiscountService _discountService;
        private FakeRepository<Discount> _discountRepo;
        private readonly Mock<IStoreContext> _storeContext = new Mock<IStoreContext>();
        private readonly Mock<ICustomerService> _customerService = new Mock<ICustomerService>();
        private readonly Mock<IProductService> _productService = new Mock<IProductService>();
        private readonly FakeRepository<DiscountRequirement> _discountRequirementRepo = new FakeRepository<DiscountRequirement>();
        private readonly FakeRepository<DiscountUsageHistory> _discountUsageHistoryRepo = new FakeRepository<DiscountUsageHistory>();
        private readonly FakeRepository<Order> _orderRepo = new FakeRepository<Order>();
=======
        private IDiscountPluginManager _discountPluginManager;
        private IDiscountService _discountService;
>>>>>>> a6e3e6a9

        [SetUp]
        public void SetUp()
        {
<<<<<<< HEAD
            var discount1 = new Discount
            {
                Id = 1,
                DiscountType = DiscountType.AssignedToCategories,
                Name = "Discount 1",
                UsePercentage = true,
                DiscountPercentage = 10,
                DiscountAmount = 0,
                DiscountLimitation = DiscountLimitationType.Unlimited,
                LimitationTimes = 0
            };
            var discount2 = new Discount
            {
                Id = 2,
                DiscountType = DiscountType.AssignedToSkus,
                Name = "Discount 2",
                UsePercentage = false,
                DiscountPercentage = 0,
                DiscountAmount = 5,
                RequiresCouponCode = true,
                CouponCode = "SecretCode",
                DiscountLimitation = DiscountLimitationType.NTimesPerCustomer,
                LimitationTimes = 3
            };

            _discountRepo = new FakeRepository<Discount>(new List<Discount> { discount1, discount2 });

            var staticCacheManager = new TestCacheManager();
            
            var pluginService = new FakePluginService();

            _discountPluginManager = new DiscountPluginManager(new Mock<ICustomerService>().Object, pluginService);
            _discountService = new DiscountService(
                _customerService.Object,
                _discountPluginManager,
                _localizationService.Object,
                _productService.Object,
                _discountRepo.GetRepository(),
                _discountRequirementRepo,
                _discountUsageHistoryRepo,
                _orderRepo,
                staticCacheManager,
                _storeContext.Object);
=======
            _discountPluginManager = GetService<IDiscountPluginManager>();
            _discountService = GetService<IDiscountService>();
>>>>>>> a6e3e6a9
        }

        [Test]
        public void CanGetAllDiscount()
        {
            var discounts = _discountService.GetAllDiscounts();
            discounts.Should().NotBeNull();
            discounts.Any().Should().BeTrue();
        }

        [Test]
        public void CanLoadDiscountRequirementRules()
        {
            var rules = _discountPluginManager.LoadAllPlugins();
            rules.Should().NotBeNull();
            rules.Any().Should().BeTrue();
        }

        [Test]
        public void CanLoadDiscountRequirementRuleBySystemKeyword()
        {
            var rule = _discountPluginManager.LoadPluginBySystemName("TestDiscountRequirementRule");
            rule.Should().NotBeNull();
        }

        [Test]
        public void ShouldAcceptValidDiscountCode()
        {
            var discount = CreateDiscount();
            var customer = CreateCustomer();

            _discountService.ValidateDiscount(discount, customer, new[] { "CouponCode 1" }).IsValid.Should().BeTrue();
        }

        private static Customer CreateCustomer()
        {
            return new Customer
            {
                CustomerGuid = Guid.NewGuid(),
                AdminComment = string.Empty,
                Active = true,
                Deleted = false,
                CreatedOnUtc = new DateTime(2010, 01, 01),
                LastActivityDateUtc = new DateTime(2010, 01, 02)
            };
        }

        private static Discount CreateDiscount()
        {
            return new Discount
            {
                DiscountType = DiscountType.AssignedToSkus,
                Name = "Discount 2",
                UsePercentage = false,
                DiscountPercentage = 0,
                DiscountAmount = 5,
                RequiresCouponCode = true,
                CouponCode = "CouponCode 1",
                DiscountLimitation = DiscountLimitationType.Unlimited
            };
        }

        [Test]
        public void ShouldNotAcceptWrongDiscountCode()
        {
            var discount = CreateDiscount();
            var customer = CreateCustomer();

            _discountService.ValidateDiscount(discount, customer, new[] { "CouponCode 2" }).IsValid.Should().BeFalse();
        }

        [Test]
        public void CanValidateDiscountDateRange()
        {
            var discount = CreateDiscount();
            discount.RequiresCouponCode = false;

            var customer = CreateCustomer();

            _discountService.ValidateDiscount(discount, customer, null).IsValid.Should().BeTrue();

            discount.StartDateUtc = DateTime.UtcNow.AddDays(1);
            _discountService.ValidateDiscount(discount, customer, null).IsValid.Should().BeFalse();
        }

        [Test]
        public void CanCalculateDiscountAmountPercentage()
        {
            var discount = new Discount
            {
                UsePercentage = true,
                DiscountPercentage = 30
            };

            _discountService.GetDiscountAmount(discount, 100).Should().Be(30);

            discount.DiscountPercentage = 60;
            _discountService.GetDiscountAmount(discount, 200).Should().Be(120);
        }

        [Test]
        public void CanCalculateDiscountAmountFixed()
        {
            var discount = new Discount
            {
                UsePercentage = false,
                DiscountAmount = 10
            };

            _discountService.GetDiscountAmount(discount, 100).Should().Be(10);

            discount.DiscountAmount = 20;
            _discountService.GetDiscountAmount(discount, 200).Should().Be(20);
        }

        [Test]
        public void MaximumDiscountAmountIsUsed()
        {
            var discount = new Discount
            {
                UsePercentage = true,
                DiscountPercentage = 30,
                MaximumDiscountAmount = 3.4M
            };

            _discountService.GetDiscountAmount(discount, 100).Should().Be(3.4M);

            discount.DiscountPercentage = 60;
            _discountService.GetDiscountAmount(discount, 200).Should().Be(3.4M);
            _discountService.GetDiscountAmount(discount, 100).Should().Be(3.4M);

            discount.DiscountPercentage = 1;
<<<<<<< HEAD
            discount.GetDiscountAmount(200).Should().Be(2);
        }
    }

    public static class DiscountExtensions
    {
        private static readonly DiscountService _discountService;

        static DiscountExtensions()
        {
            _discountService = new DiscountService(null, null,
                null, null, null, null, null, null, null, null);
        }

        public static decimal GetDiscountAmount(this Discount discount, decimal amount)
        {
            if (discount == null)
                throw new ArgumentNullException(nameof(discount));

            return _discountService.GetDiscountAmount(discount, amount);
=======
            _discountService.GetDiscountAmount(discount, 200).Should().Be(2);
>>>>>>> a6e3e6a9
        }
    }
}<|MERGE_RESOLUTION|>--- conflicted
+++ resolved
@@ -1,250 +1,177 @@
-﻿using System;
-using System.Linq;
-using FluentAssertions;
-<<<<<<< HEAD
-using Moq;
-using Nop.Core;
-=======
->>>>>>> a6e3e6a9
-using Nop.Core.Domain.Customers;
-using Nop.Core.Domain.Discounts;
-using Nop.Services.Discounts;
-<<<<<<< HEAD
-using Nop.Services.Localization;
-using Nop.Tests;
-=======
->>>>>>> a6e3e6a9
-using NUnit.Framework;
-
-namespace Nop.Services.Tests.Discounts
-{
-    [TestFixture]
-    public class DiscountServiceTests : ServiceTest
-    {
-<<<<<<< HEAD
-
-        private readonly Mock<ILocalizationService> _localizationService = new Mock<ILocalizationService>();
-        private IDiscountPluginManager _discountPluginManager;
-        private IDiscountService _discountService;
-        private FakeRepository<Discount> _discountRepo;
-        private readonly Mock<IStoreContext> _storeContext = new Mock<IStoreContext>();
-        private readonly Mock<ICustomerService> _customerService = new Mock<ICustomerService>();
-        private readonly Mock<IProductService> _productService = new Mock<IProductService>();
-        private readonly FakeRepository<DiscountRequirement> _discountRequirementRepo = new FakeRepository<DiscountRequirement>();
-        private readonly FakeRepository<DiscountUsageHistory> _discountUsageHistoryRepo = new FakeRepository<DiscountUsageHistory>();
-        private readonly FakeRepository<Order> _orderRepo = new FakeRepository<Order>();
-=======
-        private IDiscountPluginManager _discountPluginManager;
-        private IDiscountService _discountService;
->>>>>>> a6e3e6a9
-
-        [SetUp]
-        public void SetUp()
-        {
-<<<<<<< HEAD
-            var discount1 = new Discount
-            {
-                Id = 1,
-                DiscountType = DiscountType.AssignedToCategories,
-                Name = "Discount 1",
-                UsePercentage = true,
-                DiscountPercentage = 10,
-                DiscountAmount = 0,
-                DiscountLimitation = DiscountLimitationType.Unlimited,
-                LimitationTimes = 0
-            };
-            var discount2 = new Discount
-            {
-                Id = 2,
-                DiscountType = DiscountType.AssignedToSkus,
-                Name = "Discount 2",
-                UsePercentage = false,
-                DiscountPercentage = 0,
-                DiscountAmount = 5,
-                RequiresCouponCode = true,
-                CouponCode = "SecretCode",
-                DiscountLimitation = DiscountLimitationType.NTimesPerCustomer,
-                LimitationTimes = 3
-            };
-
-            _discountRepo = new FakeRepository<Discount>(new List<Discount> { discount1, discount2 });
-
-            var staticCacheManager = new TestCacheManager();
-            
-            var pluginService = new FakePluginService();
-
-            _discountPluginManager = new DiscountPluginManager(new Mock<ICustomerService>().Object, pluginService);
-            _discountService = new DiscountService(
-                _customerService.Object,
-                _discountPluginManager,
-                _localizationService.Object,
-                _productService.Object,
-                _discountRepo.GetRepository(),
-                _discountRequirementRepo,
-                _discountUsageHistoryRepo,
-                _orderRepo,
-                staticCacheManager,
-                _storeContext.Object);
-=======
-            _discountPluginManager = GetService<IDiscountPluginManager>();
-            _discountService = GetService<IDiscountService>();
->>>>>>> a6e3e6a9
-        }
-
-        [Test]
-        public void CanGetAllDiscount()
-        {
-            var discounts = _discountService.GetAllDiscounts();
-            discounts.Should().NotBeNull();
-            discounts.Any().Should().BeTrue();
-        }
-
-        [Test]
-        public void CanLoadDiscountRequirementRules()
-        {
-            var rules = _discountPluginManager.LoadAllPlugins();
-            rules.Should().NotBeNull();
-            rules.Any().Should().BeTrue();
-        }
-
-        [Test]
-        public void CanLoadDiscountRequirementRuleBySystemKeyword()
-        {
-            var rule = _discountPluginManager.LoadPluginBySystemName("TestDiscountRequirementRule");
-            rule.Should().NotBeNull();
-        }
-
-        [Test]
-        public void ShouldAcceptValidDiscountCode()
-        {
-            var discount = CreateDiscount();
-            var customer = CreateCustomer();
-
-            _discountService.ValidateDiscount(discount, customer, new[] { "CouponCode 1" }).IsValid.Should().BeTrue();
-        }
-
-        private static Customer CreateCustomer()
-        {
-            return new Customer
-            {
-                CustomerGuid = Guid.NewGuid(),
-                AdminComment = string.Empty,
-                Active = true,
-                Deleted = false,
-                CreatedOnUtc = new DateTime(2010, 01, 01),
-                LastActivityDateUtc = new DateTime(2010, 01, 02)
-            };
-        }
-
-        private static Discount CreateDiscount()
-        {
-            return new Discount
-            {
-                DiscountType = DiscountType.AssignedToSkus,
-                Name = "Discount 2",
-                UsePercentage = false,
-                DiscountPercentage = 0,
-                DiscountAmount = 5,
-                RequiresCouponCode = true,
-                CouponCode = "CouponCode 1",
-                DiscountLimitation = DiscountLimitationType.Unlimited
-            };
-        }
-
-        [Test]
-        public void ShouldNotAcceptWrongDiscountCode()
-        {
-            var discount = CreateDiscount();
-            var customer = CreateCustomer();
-
-            _discountService.ValidateDiscount(discount, customer, new[] { "CouponCode 2" }).IsValid.Should().BeFalse();
-        }
-
-        [Test]
-        public void CanValidateDiscountDateRange()
-        {
-            var discount = CreateDiscount();
-            discount.RequiresCouponCode = false;
-
-            var customer = CreateCustomer();
-
-            _discountService.ValidateDiscount(discount, customer, null).IsValid.Should().BeTrue();
-
-            discount.StartDateUtc = DateTime.UtcNow.AddDays(1);
-            _discountService.ValidateDiscount(discount, customer, null).IsValid.Should().BeFalse();
-        }
-
-        [Test]
-        public void CanCalculateDiscountAmountPercentage()
-        {
-            var discount = new Discount
-            {
-                UsePercentage = true,
-                DiscountPercentage = 30
-            };
-
-            _discountService.GetDiscountAmount(discount, 100).Should().Be(30);
-
-            discount.DiscountPercentage = 60;
-            _discountService.GetDiscountAmount(discount, 200).Should().Be(120);
-        }
-
-        [Test]
-        public void CanCalculateDiscountAmountFixed()
-        {
-            var discount = new Discount
-            {
-                UsePercentage = false,
-                DiscountAmount = 10
-            };
-
-            _discountService.GetDiscountAmount(discount, 100).Should().Be(10);
-
-            discount.DiscountAmount = 20;
-            _discountService.GetDiscountAmount(discount, 200).Should().Be(20);
-        }
-
-        [Test]
-        public void MaximumDiscountAmountIsUsed()
-        {
-            var discount = new Discount
-            {
-                UsePercentage = true,
-                DiscountPercentage = 30,
-                MaximumDiscountAmount = 3.4M
-            };
-
-            _discountService.GetDiscountAmount(discount, 100).Should().Be(3.4M);
-
-            discount.DiscountPercentage = 60;
-            _discountService.GetDiscountAmount(discount, 200).Should().Be(3.4M);
-            _discountService.GetDiscountAmount(discount, 100).Should().Be(3.4M);
-
-            discount.DiscountPercentage = 1;
-<<<<<<< HEAD
-            discount.GetDiscountAmount(200).Should().Be(2);
-        }
-    }
-
-    public static class DiscountExtensions
-    {
-        private static readonly DiscountService _discountService;
-
-        static DiscountExtensions()
-        {
-            _discountService = new DiscountService(null, null,
-                null, null, null, null, null, null, null, null);
-        }
-
-        public static decimal GetDiscountAmount(this Discount discount, decimal amount)
-        {
-            if (discount == null)
-                throw new ArgumentNullException(nameof(discount));
-
-            return _discountService.GetDiscountAmount(discount, amount);
-=======
-            _discountService.GetDiscountAmount(discount, 200).Should().Be(2);
->>>>>>> a6e3e6a9
-        }
-    }
+﻿using System;
+using System.Linq;
+using FluentAssertions;
+using Nop.Core.Domain.Customers;
+using Nop.Core.Domain.Discounts;
+using Nop.Services.Discounts;
+using NUnit.Framework;
+
+namespace Nop.Services.Tests.Discounts
+{
+    [TestFixture]
+    public class DiscountServiceTests : ServiceTest
+    {
+        private IDiscountPluginManager _discountPluginManager;
+        private IDiscountService _discountService;
+
+        [SetUp]
+        public void SetUp()
+        {
+            _discountPluginManager = GetService<IDiscountPluginManager>();
+            _discountService = GetService<IDiscountService>();
+        }
+
+        [Test]
+        public void CanGetAllDiscount()
+        {
+            var discounts = _discountService.GetAllDiscounts();
+            discounts.Should().NotBeNull();
+            discounts.Any().Should().BeTrue();
+        }
+
+        [Test]
+        public void CanLoadDiscountRequirementRules()
+        {
+            var rules = _discountPluginManager.LoadAllPlugins();
+            rules.Should().NotBeNull();
+            rules.Any().Should().BeTrue();
+        }
+
+        [Test]
+        public void CanLoadDiscountRequirementRuleBySystemKeyword()
+        {
+            var rule = _discountPluginManager.LoadPluginBySystemName("TestDiscountRequirementRule");
+            rule.Should().NotBeNull();
+        }
+
+        [Test]
+        public void ShouldAcceptValidDiscountCode()
+        {
+            var discount = CreateDiscount();
+            var customer = CreateCustomer();
+
+            _discountService.ValidateDiscount(discount, customer, new[] { "CouponCode 1" }).IsValid.Should().BeTrue();
+        }
+
+        private static Customer CreateCustomer()
+        {
+            return new Customer
+            {
+                CustomerGuid = Guid.NewGuid(),
+                AdminComment = string.Empty,
+                Active = true,
+                Deleted = false,
+                CreatedOnUtc = new DateTime(2010, 01, 01),
+                LastActivityDateUtc = new DateTime(2010, 01, 02)
+            };
+        }
+
+        private static Discount CreateDiscount()
+        {
+            return new Discount
+            {
+                DiscountType = DiscountType.AssignedToSkus,
+                Name = "Discount 2",
+                UsePercentage = false,
+                DiscountPercentage = 0,
+                DiscountAmount = 5,
+                RequiresCouponCode = true,
+                CouponCode = "CouponCode 1",
+                DiscountLimitation = DiscountLimitationType.Unlimited
+            };
+        }
+
+        [Test]
+        public void ShouldNotAcceptWrongDiscountCode()
+        {
+            var discount = CreateDiscount();
+            var customer = CreateCustomer();
+
+            _discountService.ValidateDiscount(discount, customer, new[] { "CouponCode 2" }).IsValid.Should().BeFalse();
+        }
+
+        [Test]
+        public void CanValidateDiscountDateRange()
+        {
+            var discount = CreateDiscount();
+            discount.RequiresCouponCode = false;
+
+            var customer = CreateCustomer();
+
+            _discountService.ValidateDiscount(discount, customer, null).IsValid.Should().BeTrue();
+
+            discount.StartDateUtc = DateTime.UtcNow.AddDays(1);
+            _discountService.ValidateDiscount(discount, customer, null).IsValid.Should().BeFalse();
+        }
+
+        [Test]
+        public void CanCalculateDiscountAmountPercentage()
+        {
+            var discount = new Discount
+            {
+                UsePercentage = true,
+                DiscountPercentage = 30
+            };
+
+            _discountService.GetDiscountAmount(discount, 100).Should().Be(30);
+
+            discount.DiscountPercentage = 60;
+            _discountService.GetDiscountAmount(discount, 200).Should().Be(120);
+        }
+
+        [Test]
+        public void CanCalculateDiscountAmountFixed()
+        {
+            var discount = new Discount
+            {
+                UsePercentage = false,
+                DiscountAmount = 10
+            };
+
+            _discountService.GetDiscountAmount(discount, 100).Should().Be(10);
+
+            discount.DiscountAmount = 20;
+            _discountService.GetDiscountAmount(discount, 200).Should().Be(20);
+        }
+
+        [Test]
+        public void MaximumDiscountAmountIsUsed()
+        {
+            var discount = new Discount
+            {
+                UsePercentage = true,
+                DiscountPercentage = 30,
+                MaximumDiscountAmount = 3.4M
+            };
+
+            _discountService.GetDiscountAmount(discount, 100).Should().Be(3.4M);
+
+            discount.DiscountPercentage = 60;
+            _discountService.GetDiscountAmount(discount, 200).Should().Be(3.4M);
+            _discountService.GetDiscountAmount(discount, 100).Should().Be(3.4M);
+
+            discount.DiscountPercentage = 1;
+            discount.GetDiscountAmount(200).Should().Be(2);
+        }
+    }
+
+    public static class DiscountExtensions
+    {
+        private static readonly DiscountService _discountService;
+
+        static DiscountExtensions()
+        {
+            _discountService = new DiscountService(null, null,
+                null, null, null, null, null, null, null, null);
+        }
+
+        public static decimal GetDiscountAmount(this Discount discount, decimal amount)
+        {
+            if (discount == null)
+                throw new ArgumentNullException(nameof(discount));
+
+            return _discountService.GetDiscountAmount(discount, amount);
+
+        }
+    }
 }