--- conflicted
+++ resolved
@@ -1,290 +1,200 @@
-﻿using System.Linq;
-using FluentAssertions;
-<<<<<<< HEAD
-using Moq;
-using Nop.Core;
-using Nop.Core.Configuration;
-=======
->>>>>>> a6e3e6a9
-using Nop.Core.Domain.Catalog;
-using Nop.Core.Domain.Customers;
-using Nop.Core.Domain.Tax;
-<<<<<<< HEAD
-using Nop.Core.Events;
-using Nop.Core.Infrastructure;
-using Nop.Services.Common;
-using Nop.Services.Customers;
-using Nop.Services.Directory;
-using Nop.Services.Logging;
-=======
-using Nop.Services.Configuration;
-using Nop.Services.Customers;
->>>>>>> a6e3e6a9
-using Nop.Services.Tax;
-using Nop.Tests;
-using NUnit.Framework;
-
-namespace Nop.Services.Tests.Tax
-{
-    [TestFixture]
-    public class TaxServiceTests : ServiceTest
-    {
-        private TaxSettings _taxSettings;
-        private bool _defaultEuVatAssumeValid;
-        private ITaxPluginManager _taxPluginManager;
-        private ISettingService _settingService;
-        private ITaxService _taxService;
-<<<<<<< HEAD
-        private Mock<IGeoLookupService> _geoLookupService;
-        private Mock<ICountryService> _countryService;
-        private CustomerService _customerService;
-        private Mock<IStateProvinceService> _stateProvinceService;
-        private Mock<ILogger> _logger;
-        private Mock<IWebHelper> _webHelper;
-        private CustomerSettings _customerSettings;
-        private ShippingSettings _shippingSettings;
-        private AddressSettings _addressSettings;
-        private Mock<IGenericAttributeService> _genericAttributeService;
-        private FakeRepository<CustomerCustomerRoleMapping> _customerCustomerRoleMappingRepo;
-        private FakeRepository<CustomerRole> _customerRoleRepo;
-=======
-        private ICustomerService _customerService;
-        private bool _defaultAdminRoleTaxExempt;
-        private bool _defaultAdminTaxExempt;
->>>>>>> a6e3e6a9
-
-        [SetUp]
-        public void SetUp()
-        {
-<<<<<<< HEAD
-            _taxSettings = new TaxSettings
-            {
-                DefaultTaxAddressId = 10
-            };
-
-            _workContext = null;
-            _storeContext = new Mock<IStoreContext>();
-            _storeContext.Setup(x => x.CurrentStore).Returns(new Store { Id = 1 });
-
-            _addressService = new Mock<IAddressService>();
-            //default tax address
-            _addressService.Setup(x => x.GetAddressById(_taxSettings.DefaultTaxAddressId)).Returns(new Address { Id = _taxSettings.DefaultTaxAddressId });
-
-            _eventPublisher = new Mock<IEventPublisher>();
-            _eventPublisher.Setup(x => x.Publish(It.IsAny<object>()));
-
-            _geoLookupService = new Mock<IGeoLookupService>();
-            _countryService = new Mock<ICountryService>();
-
-            _customerRoleRepo = new FakeRepository<CustomerRole>(new List<CustomerRole>
-            {
-                new CustomerRole
-                {
-                    Id = 1,
-                    TaxExempt = true,
-                    Active = true
-                }
-            });
-
-            _customerCustomerRoleMappingRepo = new FakeRepository<CustomerCustomerRoleMapping>();
-
-            _stateProvinceService = new Mock<IStateProvinceService>();
-            _logger = new Mock<ILogger>();
-            _webHelper = new Mock<IWebHelper>();
-            _genericAttributeService = new Mock<IGenericAttributeService>();
-
-            _customerSettings = new CustomerSettings();
-            _shippingSettings = new ShippingSettings();
-            _addressSettings = new AddressSettings();
-
-            _customerService = new CustomerService(new CustomerSettings(),
-                _genericAttributeService.Object,
-                null,
-                null,
-                null,
-                _customerCustomerRoleMappingRepo,
-                null,
-                _customerRoleRepo,
-                null,
-                null,
-                new TestCacheManager(),
-                _storeContext.Object,
-                null);
-=======
-            _taxService = GetService<ITaxService>();
-            _taxPluginManager = GetService<ITaxPluginManager>();
-            _taxSettings = GetService<TaxSettings>();
-            _settingService = GetService<ISettingService>();
-            _customerService = GetService<ICustomerService>();
-
-            _defaultEuVatAssumeValid = _taxSettings.EuVatAssumeValid;
-            _taxSettings.EuVatAssumeValid = false;
-            _settingService.SaveSetting(_taxSettings);
-
-            var adminRole = _customerService.GetCustomerRoleBySystemName(NopCustomerDefaults.AdministratorsRoleName);
-            _defaultAdminRoleTaxExempt = adminRole.TaxExempt;
-            var admin = _customerService.GetCustomerByEmail(NopTestsDefaults.AdminEmail);
-            _defaultAdminTaxExempt = admin.IsTaxExempt;
-        }
-
-        [TearDown]
-        public void TearDown()
-        {
-            _taxSettings.EuVatAssumeValid = _defaultEuVatAssumeValid;
-            _settingService.SaveSetting(_taxSettings);
->>>>>>> a6e3e6a9
-
-            var adminRole = _customerService.GetCustomerRoleBySystemName(NopCustomerDefaults.AdministratorsRoleName);
-            adminRole.TaxExempt = _defaultAdminRoleTaxExempt;
-            adminRole.Active = true;
-            _customerService.UpdateCustomerRole(adminRole);
-
-            var admin = _customerService.GetCustomerByEmail(NopTestsDefaults.AdminEmail);
-            admin.IsTaxExempt = _defaultAdminTaxExempt;
-            _customerService.UpdateCustomer(admin);
-        }
-
-        [Test]
-        public void CanLoadTaxProviders()
-        {
-            var providers = _taxPluginManager.LoadAllPlugins();
-            providers.Should().NotBeNull();
-            providers.Any().Should().BeTrue();
-        }
-
-        [Test]
-        public void CanLoadTaxProviderBySystemKeyword()
-        {
-            var provider = _taxPluginManager.LoadPluginBySystemName("FixedTaxRateTest");
-            provider.Should().NotBeNull();
-        }
-
-        [Test]
-        public void CanLoadActiveTaxProvider()
-        {
-            var provider = _taxPluginManager.LoadPrimaryPlugin();
-            provider.Should().NotBeNull();
-        }
-
-        [Test]
-        public void CanCheckTaxExemptProduct()
-        {
-            var product = new Product
-            {
-                IsTaxExempt = true
-            };
-            _taxService.IsTaxExempt(product, null).Should().BeTrue();
-            product.IsTaxExempt = false;
-            _taxService.IsTaxExempt(product, null).Should().BeFalse();
-        }
-
-        [Test]
-        public void CanCheckTaxExemptCustomer()
-        {
-            var customer = new Customer
-            {
-                IsTaxExempt = true
-            };
-            _taxService.IsTaxExempt(null, customer).Should().BeTrue();
-            customer.IsTaxExempt = false;
-            _taxService.IsTaxExempt(null, customer).Should().BeFalse();
-        }
-
-        [Test]
-        public void CanCheckTaxExemptCustomerInTaxExemptCustomerRole()
-        {
-            var customer = _customerService.GetCustomerByEmail(NopTestsDefaults.AdminEmail);
-            customer.IsTaxExempt = false;
-            _customerService.UpdateCustomer(customer);
-
-<<<<<<< HEAD
-            var customerRole = _customerRoleRepo.Table.FirstOrDefault(cr => cr.Id == 1);
-=======
-            GetService<ITaxService>().IsTaxExempt(null, customer).Should().BeFalse();
->>>>>>> a6e3e6a9
-
-            var customerRole = _customerService.GetCustomerRoleBySystemName(NopCustomerDefaults.AdministratorsRoleName);
-            customerRole.Should().NotBeNull();
-
-            customerRole.TaxExempt = true;
-            _customerService.UpdateCustomerRole(customerRole);
-            GetService<ITaxService>().IsTaxExempt(null, customer).Should().BeTrue();
-
-            customerRole.TaxExempt = false;
-            _customerService.UpdateCustomerRole(customerRole);
-            GetService<ITaxService>().IsTaxExempt(null, customer).Should().BeFalse();
-
-            //if role is not active, we should ignore 'TaxExempt' property
-            customerRole.TaxExempt = true;
-            customerRole.Active = false;
-            _customerService.UpdateCustomerRole(customerRole);
-            GetService<ITaxService>().IsTaxExempt(null, customer).Should().BeFalse();
-        }
-
-        [Test]
-        public void CanGetProductPricePriceIncludesTaxIncludingTaxTaxable()
-        {
-            var customer = new Customer();
-            var product = new Product();
-
-            _taxService.GetProductPrice(product, 0, 1000M, true, customer, true, out _).Should().Be(1000);
-            _taxService.GetProductPrice(product, 0, 1000M, true, customer, false, out _).Should().Be(1100);
-            _taxService.GetProductPrice(product, 0, 1000M, false, customer, true, out _).Should()
-                .Be(909.0909090909090909090909091M);
-            _taxService.GetProductPrice(product, 0, 1000M, false, customer, false, out _).Should().Be(1000);
-        }
-
-        [Test]
-        public void CanGetProductPricePriceIncludesTaxIncludingTaxNonTaxable()
-        {
-            var customer = new Customer();
-            var product = new Product();
-
-            //not taxable
-            customer.IsTaxExempt = true;
-
-            _taxService.GetProductPrice(product, 0, 1000M, true, customer, true, out _).Should()
-                .Be(909.0909090909090909090909091M);
-            _taxService.GetProductPrice(product, 0, 1000M, true, customer, false, out _).Should().Be(1000);
-            _taxService.GetProductPrice(product, 0, 1000M, false, customer, true, out _).Should()
-                .Be(909.0909090909090909090909091M);
-            _taxService.GetProductPrice(product, 0, 1000M, false, customer, false, out _).Should().Be(1000);
-        }
-
-        [Test]
-        public void CanDoVatCheck()
-        {
-            var vatNumberStatus1 = _taxService.DoVatCheck("GB", "523 2392 69",
-                out _, out _, out var exception);
-
-            if (exception != null)
-            {
-                TestContext.WriteLine($"Can't run the \"Can_do_VAT_check\":\r\n{exception.Message}");
-                return;
-            }
-
-            vatNumberStatus1.Should().Be(VatNumberStatus.Valid);
-
-            var vatNumberStatus2 = _taxService.DoVatCheck("GB", "000 0000 00",
-                out _, out _, out exception);
-
-            if (exception != null)
-            {
-                TestContext.WriteLine($"Can't run the \"Can_do_VAT_check\":\r\n{exception.Message}");
-                return;
-            }
-
-            vatNumberStatus2.Should().Be(VatNumberStatus.Invalid);
-        }
-
-        [Test]
-        public void ShouldAssumeValidVatNumberIfEuVatAssumeValidSettingIsTrue()
-        {
-            _taxSettings.EuVatAssumeValid = true;
-            _settingService.SaveSetting(_taxSettings);
-
-            var vatNumberStatus = GetService<ITaxService>().GetVatNumberStatus("GB", "000 0000 00", out _, out _);
-            vatNumberStatus.Should().Be(VatNumberStatus.Valid);
-        }
-    }
-}
+﻿using System.Linq;
+using FluentAssertions;
+using Nop.Core.Domain.Catalog;
+using Nop.Core.Domain.Customers;
+using Nop.Core.Domain.Tax;
+using Nop.Services.Customers;
+using Nop.Services.Configuration;
+using Nop.Services.Tax;
+using Nop.Tests;
+using NUnit.Framework;
+
+namespace Nop.Services.Tests.Tax
+{
+    [TestFixture]
+    public class TaxServiceTests : ServiceTest
+    {
+        private TaxSettings _taxSettings;
+        private bool _defaultEuVatAssumeValid;
+        private ITaxPluginManager _taxPluginManager;
+        private ISettingService _settingService;
+        private ITaxService _taxService;
+        private ICustomerService _customerService;
+        private bool _defaultAdminRoleTaxExempt;
+        private bool _defaultAdminTaxExempt;
+
+        [SetUp]
+        public void SetUp()
+        {
+            _taxService = GetService<ITaxService>();
+            _taxPluginManager = GetService<ITaxPluginManager>();
+            _taxSettings = GetService<TaxSettings>();
+            _settingService = GetService<ISettingService>();
+            _customerService = GetService<ICustomerService>();
+
+            _defaultEuVatAssumeValid = _taxSettings.EuVatAssumeValid;
+            _taxSettings.EuVatAssumeValid = false;
+            _settingService.SaveSetting(_taxSettings);
+
+            var adminRole = _customerService.GetCustomerRoleBySystemName(NopCustomerDefaults.AdministratorsRoleName);
+            _defaultAdminRoleTaxExempt = adminRole.TaxExempt;
+            var admin = _customerService.GetCustomerByEmail(NopTestsDefaults.AdminEmail);
+            _defaultAdminTaxExempt = admin.IsTaxExempt;
+        }
+
+        [TearDown]
+        public void TearDown()
+        {
+            _taxSettings.EuVatAssumeValid = _defaultEuVatAssumeValid;
+            _settingService.SaveSetting(_taxSettings);
+
+            var adminRole = _customerService.GetCustomerRoleBySystemName(NopCustomerDefaults.AdministratorsRoleName);
+            adminRole.TaxExempt = _defaultAdminRoleTaxExempt;
+            adminRole.Active = true;
+            _customerService.UpdateCustomerRole(adminRole);
+
+            var admin = _customerService.GetCustomerByEmail(NopTestsDefaults.AdminEmail);
+            admin.IsTaxExempt = _defaultAdminTaxExempt;
+            _customerService.UpdateCustomer(admin);
+        }
+
+        [Test]
+        public void CanLoadTaxProviders()
+        {
+            var providers = _taxPluginManager.LoadAllPlugins();
+            providers.Should().NotBeNull();
+            providers.Any().Should().BeTrue();
+        }
+
+        [Test]
+        public void CanLoadTaxProviderBySystemKeyword()
+        {
+            var provider = _taxPluginManager.LoadPluginBySystemName("FixedTaxRateTest");
+            provider.Should().NotBeNull();
+        }
+
+        [Test]
+        public void CanLoadActiveTaxProvider()
+        {
+            var provider = _taxPluginManager.LoadPrimaryPlugin();
+            provider.Should().NotBeNull();
+        }
+
+        [Test]
+        public void CanCheckTaxExemptProduct()
+        {
+            var product = new Product
+            {
+                IsTaxExempt = true
+            };
+            _taxService.IsTaxExempt(product, null).Should().BeTrue();
+            product.IsTaxExempt = false;
+            _taxService.IsTaxExempt(product, null).Should().BeFalse();
+        }
+
+        [Test]
+        public void CanCheckTaxExemptCustomer()
+        {
+            var customer = new Customer
+            {
+                IsTaxExempt = true
+            };
+            _taxService.IsTaxExempt(null, customer).Should().BeTrue();
+            customer.IsTaxExempt = false;
+            _taxService.IsTaxExempt(null, customer).Should().BeFalse();
+        }
+
+        [Test]
+        public void CanCheckTaxExemptCustomerInTaxExemptCustomerRole()
+        {
+            var customer = _customerService.GetCustomerByEmail(NopTestsDefaults.AdminEmail);
+            customer.IsTaxExempt = false;
+            _customerService.UpdateCustomer(customer);
+
+            GetService<ITaxService>().IsTaxExempt(null, customer).Should().BeFalse();
+
+            var customerRole = _customerService.GetCustomerRoleBySystemName(NopCustomerDefaults.AdministratorsRoleName);
+            customerRole.Should().NotBeNull();
+
+            customerRole.TaxExempt = true;
+            _customerService.UpdateCustomerRole(customerRole);
+            GetService<ITaxService>().IsTaxExempt(null, customer).Should().BeTrue();
+
+            customerRole.TaxExempt = false;
+            _customerService.UpdateCustomerRole(customerRole);
+            GetService<ITaxService>().IsTaxExempt(null, customer).Should().BeFalse();
+
+            //if role is not active, we should ignore 'TaxExempt' property
+            customerRole.TaxExempt = true;
+            customerRole.Active = false;
+            _customerService.UpdateCustomerRole(customerRole);
+            GetService<ITaxService>().IsTaxExempt(null, customer).Should().BeFalse();
+        }
+
+        [Test]
+        public void CanGetProductPricePriceIncludesTaxIncludingTaxTaxable()
+        {
+            var customer = new Customer();
+            var product = new Product();
+
+            _taxService.GetProductPrice(product, 0, 1000M, true, customer, true, out _).Should().Be(1000);
+            _taxService.GetProductPrice(product, 0, 1000M, true, customer, false, out _).Should().Be(1100);
+            _taxService.GetProductPrice(product, 0, 1000M, false, customer, true, out _).Should()
+                .Be(909.0909090909090909090909091M);
+            _taxService.GetProductPrice(product, 0, 1000M, false, customer, false, out _).Should().Be(1000);
+        }
+
+        [Test]
+        public void CanGetProductPricePriceIncludesTaxIncludingTaxNonTaxable()
+        {
+            var customer = new Customer();
+            var product = new Product();
+
+            //not taxable
+            customer.IsTaxExempt = true;
+
+            _taxService.GetProductPrice(product, 0, 1000M, true, customer, true, out _).Should()
+                .Be(909.0909090909090909090909091M);
+            _taxService.GetProductPrice(product, 0, 1000M, true, customer, false, out _).Should().Be(1000);
+            _taxService.GetProductPrice(product, 0, 1000M, false, customer, true, out _).Should()
+                .Be(909.0909090909090909090909091M);
+            _taxService.GetProductPrice(product, 0, 1000M, false, customer, false, out _).Should().Be(1000);
+        }
+
+        [Test]
+        public void CanDoVatCheck()
+        {
+            var vatNumberStatus1 = _taxService.DoVatCheck("GB", "523 2392 69",
+                out _, out _, out var exception);
+
+            if (exception != null)
+            {
+                TestContext.WriteLine($"Can't run the \"Can_do_VAT_check\":\r\n{exception.Message}");
+                return;
+            }
+
+            vatNumberStatus1.Should().Be(VatNumberStatus.Valid);
+
+            var vatNumberStatus2 = _taxService.DoVatCheck("GB", "000 0000 00",
+                out _, out _, out exception);
+
+            if (exception != null)
+            {
+                TestContext.WriteLine($"Can't run the \"Can_do_VAT_check\":\r\n{exception.Message}");
+                return;
+            }
+
+            vatNumberStatus2.Should().Be(VatNumberStatus.Invalid);
+        }
+
+        [Test]
+        public void ShouldAssumeValidVatNumberIfEuVatAssumeValidSettingIsTrue()
+        {
+            _taxSettings.EuVatAssumeValid = true;
+            _settingService.SaveSetting(_taxSettings);
+
+            var vatNumberStatus = GetService<ITaxService>().GetVatNumberStatus("GB", "000 0000 00", out _, out _);
+            vatNumberStatus.Should().Be(VatNumberStatus.Valid);
+        }
+    }
+}