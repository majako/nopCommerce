--- conflicted
+++ resolved
@@ -1,102 +1,76 @@
-﻿using System.Collections.Generic;
-using Microsoft.AspNetCore.Hosting;
-using Moq;
-using Nop.Core;
-using Nop.Core.Configuration;
-using Nop.Core.Infrastructure;
-using Nop.Services.Plugins;
-using Nop.Services.Tests.Directory;
-using Nop.Services.Tests.Discounts;
-using Nop.Services.Tests.Payments;
-using Nop.Services.Tests.Shipping;
-using Nop.Services.Tests.Tax;
-using Nop.Tests;
-using NUnit.Framework;
-
-namespace Nop.Services.Tests
-{
-    [TestFixture]
-    public abstract class ServiceTest : BaseNopTest
-    {
-<<<<<<< HEAD
-        protected readonly FakeDataStore _fakeDataStore = new FakeDataStore();
-
-        [SetUp]
-        public virtual void SetUp()
-        {
-            Singleton<NopConfig>.Instance = new NopConfig
-            {
-                DefaultCacheTime = 60,
-                ShortTermCacheTime = 3,
-                BundledFilesCacheTime = 120
-            };
-        }
-
-        public void RunWithTestServiceProvider(Action action)
-        {
-            EngineContext.Replace(new FakeNopEngine());
-
-            action();
-
-            EngineContext.Replace(null);
-        }
-        
-=======
->>>>>>> a6e3e6a9
-        protected ServiceTest()
-        {
-            //init plugins
-            InitPlugins();
-        }
-
-        private void InitPlugins()
-        {
-            var webHostEnvironment = new Mock<IWebHostEnvironment>();
-            webHostEnvironment.Setup(x => x.ContentRootPath).Returns(System.Reflection.Assembly.GetExecutingAssembly().Location);
-            webHostEnvironment.Setup(x => x.WebRootPath).Returns(System.IO.Directory.GetCurrentDirectory());
-            CommonHelper.DefaultFileProvider = new NopFileProvider(webHostEnvironment.Object);
-
-            Singleton<IPluginsInfo>.Instance = new PluginsInfo(CommonHelper.DefaultFileProvider)
-            {
-                PluginDescriptors = new List<PluginDescriptor>
-                {
-                    new PluginDescriptor(typeof(FixedRateTestTaxProvider).Assembly)
-                    {
-                        PluginType = typeof(FixedRateTestTaxProvider),
-                        SystemName = "FixedTaxRateTest",
-                        FriendlyName = "Fixed tax test rate provider",
-                        Installed = true
-                    },
-                    new PluginDescriptor(typeof(FixedRateTestShippingRateComputationMethod).Assembly)
-                    {
-                        PluginType = typeof(FixedRateTestShippingRateComputationMethod),
-                        SystemName = "FixedRateTestShippingRateComputationMethod",
-                        FriendlyName = "Fixed rate test shipping computation method",
-                        Installed = true
-                    },
-                    new PluginDescriptor(typeof(TestPaymentMethod).Assembly)
-                    {
-                        PluginType = typeof(TestPaymentMethod),
-                        SystemName = "Payments.TestMethod",
-                        FriendlyName = "Test payment method",
-                        Installed = true
-                    },
-                    new PluginDescriptor(typeof(TestDiscountRequirementRule).Assembly)
-                    {
-                        PluginType = typeof(TestDiscountRequirementRule),
-                        SystemName = "TestDiscountRequirementRule",
-                        FriendlyName = "Test discount requirement rule",
-                        Installed = true
-                    },
-                    new PluginDescriptor(typeof(TestExchangeRateProvider).Assembly)
-                    {
-                        PluginType = typeof(TestExchangeRateProvider),
-                        SystemName = "CurrencyExchange.TestProvider",
-                        FriendlyName = "Test exchange rate provider",
-                        Installed = true
-                    }
-                }
-            };
-        }
-    }
-}
+﻿using System.Collections.Generic;
+using Microsoft.AspNetCore.Hosting;
+using Moq;
+using Nop.Core;
+using Nop.Core.Infrastructure;
+using Nop.Services.Plugins;
+using Nop.Services.Tests.Directory;
+using Nop.Services.Tests.Discounts;
+using Nop.Services.Tests.Payments;
+using Nop.Services.Tests.Shipping;
+using Nop.Services.Tests.Tax;
+using Nop.Tests;
+using NUnit.Framework;
+
+namespace Nop.Services.Tests
+{
+    [TestFixture]
+    public abstract class ServiceTest : BaseNopTest
+    {
+        protected ServiceTest()
+        {
+            //init plugins
+            InitPlugins();
+        }
+
+        private void InitPlugins()
+        {
+            var webHostEnvironment = new Mock<IWebHostEnvironment>();
+            webHostEnvironment.Setup(x => x.ContentRootPath).Returns(System.Reflection.Assembly.GetExecutingAssembly().Location);
+            webHostEnvironment.Setup(x => x.WebRootPath).Returns(System.IO.Directory.GetCurrentDirectory());
+            CommonHelper.DefaultFileProvider = new NopFileProvider(webHostEnvironment.Object);
+
+            Singleton<IPluginsInfo>.Instance = new PluginsInfo(CommonHelper.DefaultFileProvider)
+            {
+                PluginDescriptors = new List<PluginDescriptor>
+                {
+                    new PluginDescriptor(typeof(FixedRateTestTaxProvider).Assembly)
+                    {
+                        PluginType = typeof(FixedRateTestTaxProvider),
+                        SystemName = "FixedTaxRateTest",
+                        FriendlyName = "Fixed tax test rate provider",
+                        Installed = true
+                    },
+                    new PluginDescriptor(typeof(FixedRateTestShippingRateComputationMethod).Assembly)
+                    {
+                        PluginType = typeof(FixedRateTestShippingRateComputationMethod),
+                        SystemName = "FixedRateTestShippingRateComputationMethod",
+                        FriendlyName = "Fixed rate test shipping computation method",
+                        Installed = true
+                    },
+                    new PluginDescriptor(typeof(TestPaymentMethod).Assembly)
+                    {
+                        PluginType = typeof(TestPaymentMethod),
+                        SystemName = "Payments.TestMethod",
+                        FriendlyName = "Test payment method",
+                        Installed = true
+                    },
+                    new PluginDescriptor(typeof(TestDiscountRequirementRule).Assembly)
+                    {
+                        PluginType = typeof(TestDiscountRequirementRule),
+                        SystemName = "TestDiscountRequirementRule",
+                        FriendlyName = "Test discount requirement rule",
+                        Installed = true
+                    },
+                    new PluginDescriptor(typeof(TestExchangeRateProvider).Assembly)
+                    {
+                        PluginType = typeof(TestExchangeRateProvider),
+                        SystemName = "CurrencyExchange.TestProvider",
+                        FriendlyName = "Test exchange rate provider",
+                        Installed = true
+                    }
+                }
+            };
+        }
+    }
+}