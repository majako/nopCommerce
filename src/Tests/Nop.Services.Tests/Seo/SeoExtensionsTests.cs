--- conflicted
+++ resolved
@@ -1,90 +1,60 @@
-﻿using FluentAssertions;
-<<<<<<< HEAD
-using Moq;
-using Nop.Core;
-using Nop.Core.Caching;
-using Nop.Core.Domain.Localization;
-using Nop.Core.Domain.Seo;
-using Nop.Services.Localization;
-=======
->>>>>>> a6e3e6a9
-using Nop.Services.Seo;
-using NUnit.Framework;
-
-namespace Nop.Services.Tests.Seo
-{
-    [TestFixture]
-    public class SeoExtensionsTests : ServiceTest
-    {
-<<<<<<< HEAD
-        private Mock<ILanguageService> _languageService;
-        private FakeRepository<UrlRecord> _urlRecordRepository;
-        private Mock<IStaticCacheManager> _staticCacheManager;
-        private Mock<IWorkContext> _workContext;
-        private LocalizationSettings _localizationSettings;
-        private SeoSettings _seoSettings;
-=======
->>>>>>> a6e3e6a9
-        private IUrlRecordService _urlRecordService;
-
-        [SetUp]
-        public void SetUp()
-        {
-<<<<<<< HEAD
-            _languageService = new Mock<ILanguageService>();
-            _urlRecordRepository = new FakeRepository<UrlRecord>();
-            _staticCacheManager = new Mock<IStaticCacheManager>();
-            _workContext = new Mock<IWorkContext>();
-            _localizationSettings = new LocalizationSettings();
-            _seoSettings = new SeoSettings();
-
-            _urlRecordService = new UrlRecordService(_languageService.Object, _urlRecordRepository,
-                _staticCacheManager.Object, _workContext.Object, _localizationSettings, _seoSettings);
-=======
-            _urlRecordService = GetService<IUrlRecordService>();
->>>>>>> a6e3e6a9
-        }
-
-        [Test]
-        public void ShouldReturnLowercase()
-        {
-            _urlRecordService.GetSeName("tEsT", false, false).Should().Be("test");
-        }
-
-        [Test]
-        public void ShouldAllowAllLatinChars()
-        {
-            _urlRecordService.GetSeName("abcdefghijklmnopqrstuvwxyz1234567890", false, false).Should()
-                .Be("abcdefghijklmnopqrstuvwxyz1234567890");
-        }
-
-        [Test]
-        public void ShouldRemoveIllegalChars()
-        {
-            _urlRecordService.GetSeName("test!@#$%^&*()+<>?/", false, false).Should().Be("test");
-        }
-
-        [Test]
-        public void ShouldReplaceSpaceWithDash()
-        {
-            _urlRecordService.GetSeName("test test", false, false).Should().Be("test-test");
-            _urlRecordService.GetSeName("test     test", false, false).Should().Be("test-test");
-        }
-
-        [Test]
-        public void CanConvertNonWesternChars()
-        {
-            //German letters with diacritics
-            _urlRecordService.GetSeName("testäöü", true, false).Should().Be("testaou");
-            _urlRecordService.GetSeName("testäöü", false, false).Should().Be("test");
-        }
-
-        [Test]
-        public void CanAllowUnicodeChars()
-        {
-            //Russian letters
-            _urlRecordService.GetSeName("testтест", false, true).Should().Be("testтест");
-            _urlRecordService.GetSeName("testтест", false, false).Should().Be("test");
-        }
-    }
+﻿using FluentAssertions;
+using Nop.Services.Seo;
+using NUnit.Framework;
+
+namespace Nop.Services.Tests.Seo
+{
+    [TestFixture]
+    public class SeoExtensionsTests : ServiceTest
+    {
+        private IUrlRecordService _urlRecordService;
+
+        [SetUp]
+        public void SetUp()
+        {
+            _urlRecordService = GetService<IUrlRecordService>();
+        }
+
+        [Test]
+        public void ShouldReturnLowercase()
+        {
+            _urlRecordService.GetSeName("tEsT", false, false).Should().Be("test");
+        }
+
+        [Test]
+        public void ShouldAllowAllLatinChars()
+        {
+            _urlRecordService.GetSeName("abcdefghijklmnopqrstuvwxyz1234567890", false, false).Should()
+                .Be("abcdefghijklmnopqrstuvwxyz1234567890");
+        }
+
+        [Test]
+        public void ShouldRemoveIllegalChars()
+        {
+            _urlRecordService.GetSeName("test!@#$%^&*()+<>?/", false, false).Should().Be("test");
+        }
+
+        [Test]
+        public void ShouldReplaceSpaceWithDash()
+        {
+            _urlRecordService.GetSeName("test test", false, false).Should().Be("test-test");
+            _urlRecordService.GetSeName("test     test", false, false).Should().Be("test-test");
+        }
+
+        [Test]
+        public void CanConvertNonWesternChars()
+        {
+            //German letters with diacritics
+            _urlRecordService.GetSeName("testäöü", true, false).Should().Be("testaou");
+            _urlRecordService.GetSeName("testäöü", false, false).Should().Be("test");
+        }
+
+        [Test]
+        public void CanAllowUnicodeChars()
+        {
+            //Russian letters
+            _urlRecordService.GetSeName("testтест", false, true).Should().Be("testтест");
+            _urlRecordService.GetSeName("testтест", false, false).Should().Be("test");
+        }
+    }
 }