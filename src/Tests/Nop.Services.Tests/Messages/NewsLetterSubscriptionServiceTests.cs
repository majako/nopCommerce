<<<<<<< HEAD
﻿using Moq;
using Nop.Core.Domain.Customers;
using Nop.Core.Domain.Messages;
using Nop.Core.Events;
using Nop.Services.Customers;
=======
﻿using System;
using FluentAssertions;
using Nop.Core.Domain.Messages;
using Nop.Core.Events;
using Nop.Services.Events;
>>>>>>> a6e3e6a9
using Nop.Services.Messages;
using Nop.Tests;
using NUnit.Framework;

namespace Nop.Services.Tests.Messages 
{
    [TestFixture]
    public class NewsLetterSubscriptionServiceTests : ServiceTest
    {
<<<<<<< HEAD
        private Mock<IEventPublisher> _eventPublisher;
        private FakeRepository<NewsLetterSubscription> _newsLetterSubscriptionRepository;
        private FakeRepository<Customer> _customerRepository;
        private FakeRepository<CustomerCustomerRoleMapping> _customerCustomerRoleMappingRepository;
        private Mock<ICustomerService> _customerService;
=======
        private INewsLetterSubscriptionService _newsLetterSubscriptionService;
>>>>>>> a6e3e6a9

        [SetUp]
        public void SetUp()
        {
<<<<<<< HEAD
            _eventPublisher = new Mock<IEventPublisher>();
            _newsLetterSubscriptionRepository = new FakeRepository<NewsLetterSubscription>();
            _customerRepository = new FakeRepository<Customer>();
            _customerCustomerRoleMappingRepository = new FakeRepository<CustomerCustomerRoleMapping>();
            _customerService = new Mock<ICustomerService>();
=======
            _newsLetterSubscriptionService = GetService<INewsLetterSubscriptionService>();
>>>>>>> a6e3e6a9
        }

        /// <summary>
        /// Verifies the active insert triggers subscribe event.
        /// </summary>
        [Test]
        public void VerifyActiveInsertTriggersSubscribeEvent()
        {
<<<<<<< HEAD
            var service = new NewsLetterSubscriptionService(_customerService.Object, _eventPublisher.Object,
                _customerRepository, _customerCustomerRoleMappingRepository, _newsLetterSubscriptionRepository);

=======
>>>>>>> a6e3e6a9
            var subscription = new NewsLetterSubscription { Active = true, Email = "test@test.com" };
            _newsLetterSubscriptionService.InsertNewsLetterSubscription(subscription);

            var eventType = NewsLetterSubscriptionConsumer.LastEventType;

            _newsLetterSubscriptionService.DeleteNewsLetterSubscription(subscription);

            eventType.Should().Be(typeof(EmailSubscribedEvent));
        }

        /// <summary>
        /// Verifies the delete triggers unsubscribe event.
        /// </summary>
        [Test]
        public void VerifyDeleteTriggersUnsubscribeEvent()
        {
<<<<<<< HEAD
            var service = new NewsLetterSubscriptionService(_customerService.Object, _eventPublisher.Object,
                _customerRepository, _customerCustomerRoleMappingRepository, _newsLetterSubscriptionRepository);

=======
>>>>>>> a6e3e6a9
            var subscription = new NewsLetterSubscription { Active = true, Email = "test@test.com" };
            _newsLetterSubscriptionService.InsertNewsLetterSubscription(subscription);
            _newsLetterSubscriptionService.DeleteNewsLetterSubscription(subscription);

            NewsLetterSubscriptionConsumer.LastEventType.Should().Be(typeof(EmailUnsubscribedEvent));
        }
        
        /// <summary>
        /// Verifies the insert event is fired.
        /// </summary>
        [Test]
        public void VerifyInsertEventIsFired()
        {
<<<<<<< HEAD
            var service = new NewsLetterSubscriptionService(_customerService.Object, _eventPublisher.Object,
                _customerRepository, _customerCustomerRoleMappingRepository, _newsLetterSubscriptionRepository);

            var subscription = new NewsLetterSubscription { Active = true, Email = "test@test.com"};
=======
            var subscription = new NewsLetterSubscription { Email = "test@test.com" };

            _newsLetterSubscriptionService.InsertNewsLetterSubscription(subscription);

            var eventType = NewsLetterSubscriptionConsumer.LastEventType;

            _newsLetterSubscriptionService.DeleteNewsLetterSubscription(subscription);

            eventType.Should().Be(typeof(EntityInsertedEvent<NewsLetterSubscription>));
        }

        public class NewsLetterSubscriptionConsumer : IConsumer<EmailSubscribedEvent>, IConsumer<EmailUnsubscribedEvent>, IConsumer<EntityInsertedEvent<NewsLetterSubscription>>
        {
            public static Type LastEventType { get; set; }

            public void HandleEvent(EmailSubscribedEvent eventMessage)
            {
                LastEventType = typeof(EmailSubscribedEvent);
            }
>>>>>>> a6e3e6a9

            public void HandleEvent(EmailUnsubscribedEvent eventMessage)
            {
                LastEventType = typeof(EmailUnsubscribedEvent);
            }

<<<<<<< HEAD
            _eventPublisher.Verify(x => x.Publish(new EmailSubscribedEvent(subscription)));
=======
            public void HandleEvent(EntityInsertedEvent<NewsLetterSubscription> eventMessage)
            {
                LastEventType = typeof(EntityInsertedEvent<NewsLetterSubscription>);
            }
>>>>>>> a6e3e6a9
        }
    }
}<|MERGE_RESOLUTION|>--- conflicted
+++ resolved
@@ -1,136 +1,87 @@
-<<<<<<< HEAD
-﻿using Moq;
-using Nop.Core.Domain.Customers;
-using Nop.Core.Domain.Messages;
-using Nop.Core.Events;
-using Nop.Services.Customers;
-=======
-﻿using System;
-using FluentAssertions;
-using Nop.Core.Domain.Messages;
-using Nop.Core.Events;
-using Nop.Services.Events;
->>>>>>> a6e3e6a9
-using Nop.Services.Messages;
-using Nop.Tests;
-using NUnit.Framework;
-
-namespace Nop.Services.Tests.Messages 
-{
-    [TestFixture]
-    public class NewsLetterSubscriptionServiceTests : ServiceTest
-    {
-<<<<<<< HEAD
-        private Mock<IEventPublisher> _eventPublisher;
-        private FakeRepository<NewsLetterSubscription> _newsLetterSubscriptionRepository;
-        private FakeRepository<Customer> _customerRepository;
-        private FakeRepository<CustomerCustomerRoleMapping> _customerCustomerRoleMappingRepository;
-        private Mock<ICustomerService> _customerService;
-=======
-        private INewsLetterSubscriptionService _newsLetterSubscriptionService;
->>>>>>> a6e3e6a9
-
-        [SetUp]
-        public void SetUp()
-        {
-<<<<<<< HEAD
-            _eventPublisher = new Mock<IEventPublisher>();
-            _newsLetterSubscriptionRepository = new FakeRepository<NewsLetterSubscription>();
-            _customerRepository = new FakeRepository<Customer>();
-            _customerCustomerRoleMappingRepository = new FakeRepository<CustomerCustomerRoleMapping>();
-            _customerService = new Mock<ICustomerService>();
-=======
-            _newsLetterSubscriptionService = GetService<INewsLetterSubscriptionService>();
->>>>>>> a6e3e6a9
-        }
-
-        /// <summary>
-        /// Verifies the active insert triggers subscribe event.
-        /// </summary>
-        [Test]
-        public void VerifyActiveInsertTriggersSubscribeEvent()
-        {
-<<<<<<< HEAD
-            var service = new NewsLetterSubscriptionService(_customerService.Object, _eventPublisher.Object,
-                _customerRepository, _customerCustomerRoleMappingRepository, _newsLetterSubscriptionRepository);
-
-=======
->>>>>>> a6e3e6a9
-            var subscription = new NewsLetterSubscription { Active = true, Email = "test@test.com" };
-            _newsLetterSubscriptionService.InsertNewsLetterSubscription(subscription);
-
-            var eventType = NewsLetterSubscriptionConsumer.LastEventType;
-
-            _newsLetterSubscriptionService.DeleteNewsLetterSubscription(subscription);
-
-            eventType.Should().Be(typeof(EmailSubscribedEvent));
-        }
-
-        /// <summary>
-        /// Verifies the delete triggers unsubscribe event.
-        /// </summary>
-        [Test]
-        public void VerifyDeleteTriggersUnsubscribeEvent()
-        {
-<<<<<<< HEAD
-            var service = new NewsLetterSubscriptionService(_customerService.Object, _eventPublisher.Object,
-                _customerRepository, _customerCustomerRoleMappingRepository, _newsLetterSubscriptionRepository);
-
-=======
->>>>>>> a6e3e6a9
-            var subscription = new NewsLetterSubscription { Active = true, Email = "test@test.com" };
-            _newsLetterSubscriptionService.InsertNewsLetterSubscription(subscription);
-            _newsLetterSubscriptionService.DeleteNewsLetterSubscription(subscription);
-
-            NewsLetterSubscriptionConsumer.LastEventType.Should().Be(typeof(EmailUnsubscribedEvent));
-        }
-        
-        /// <summary>
-        /// Verifies the insert event is fired.
-        /// </summary>
-        [Test]
-        public void VerifyInsertEventIsFired()
-        {
-<<<<<<< HEAD
-            var service = new NewsLetterSubscriptionService(_customerService.Object, _eventPublisher.Object,
-                _customerRepository, _customerCustomerRoleMappingRepository, _newsLetterSubscriptionRepository);
-
-            var subscription = new NewsLetterSubscription { Active = true, Email = "test@test.com"};
-=======
-            var subscription = new NewsLetterSubscription { Email = "test@test.com" };
-
-            _newsLetterSubscriptionService.InsertNewsLetterSubscription(subscription);
-
-            var eventType = NewsLetterSubscriptionConsumer.LastEventType;
-
-            _newsLetterSubscriptionService.DeleteNewsLetterSubscription(subscription);
-
-            eventType.Should().Be(typeof(EntityInsertedEvent<NewsLetterSubscription>));
-        }
-
-        public class NewsLetterSubscriptionConsumer : IConsumer<EmailSubscribedEvent>, IConsumer<EmailUnsubscribedEvent>, IConsumer<EntityInsertedEvent<NewsLetterSubscription>>
-        {
-            public static Type LastEventType { get; set; }
-
-            public void HandleEvent(EmailSubscribedEvent eventMessage)
-            {
-                LastEventType = typeof(EmailSubscribedEvent);
-            }
->>>>>>> a6e3e6a9
-
-            public void HandleEvent(EmailUnsubscribedEvent eventMessage)
-            {
-                LastEventType = typeof(EmailUnsubscribedEvent);
-            }
-
-<<<<<<< HEAD
-            _eventPublisher.Verify(x => x.Publish(new EmailSubscribedEvent(subscription)));
-=======
-            public void HandleEvent(EntityInsertedEvent<NewsLetterSubscription> eventMessage)
-            {
-                LastEventType = typeof(EntityInsertedEvent<NewsLetterSubscription>);
-            }
->>>>>>> a6e3e6a9
-        }
-    }
+﻿using Nop.Core.Domain.Messages;
+using Nop.Core.Events;
+using System;
+using FluentAssertions;
+using Nop.Services.Events;
+using Nop.Services.Messages;
+using NUnit.Framework;
+
+namespace Nop.Services.Tests.Messages 
+{
+    [TestFixture]
+    public class NewsLetterSubscriptionServiceTests : ServiceTest
+    {
+        private INewsLetterSubscriptionService _newsLetterSubscriptionService;
+
+        [SetUp]
+        public void SetUp()
+        {
+            _newsLetterSubscriptionService = GetService<INewsLetterSubscriptionService>();
+        }
+
+        /// <summary>
+        /// Verifies the active insert triggers subscribe event.
+        /// </summary>
+        [Test]
+        public void VerifyActiveInsertTriggersSubscribeEvent()
+        {
+            var subscription = new NewsLetterSubscription { Active = true, Email = "test@test.com" };
+            _newsLetterSubscriptionService.InsertNewsLetterSubscription(subscription);
+
+            var eventType = NewsLetterSubscriptionConsumer.LastEventType;
+
+            _newsLetterSubscriptionService.DeleteNewsLetterSubscription(subscription);
+
+            eventType.Should().Be(typeof(EmailSubscribedEvent));
+        }
+
+        /// <summary>
+        /// Verifies the delete triggers unsubscribe event.
+        /// </summary>
+        [Test]
+        public void VerifyDeleteTriggersUnsubscribeEvent()
+        {
+            var subscription = new NewsLetterSubscription { Active = true, Email = "test@test.com" };
+            _newsLetterSubscriptionService.InsertNewsLetterSubscription(subscription);
+            _newsLetterSubscriptionService.DeleteNewsLetterSubscription(subscription);
+
+            NewsLetterSubscriptionConsumer.LastEventType.Should().Be(typeof(EmailUnsubscribedEvent));
+        }
+        
+        /// <summary>
+        /// Verifies the insert event is fired.
+        /// </summary>
+        [Test]
+        public void VerifyInsertEventIsFired()
+        {
+            var subscription = new NewsLetterSubscription { Email = "test@test.com" };
+
+            _newsLetterSubscriptionService.InsertNewsLetterSubscription(subscription);
+
+            var eventType = NewsLetterSubscriptionConsumer.LastEventType;
+
+            _newsLetterSubscriptionService.DeleteNewsLetterSubscription(subscription);
+
+            eventType.Should().Be(typeof(EntityInsertedEvent<NewsLetterSubscription>));
+        }
+
+        public class NewsLetterSubscriptionConsumer : IConsumer<EmailSubscribedEvent>, IConsumer<EmailUnsubscribedEvent>, IConsumer<EntityInsertedEvent<NewsLetterSubscription>>
+        {
+            public static Type LastEventType { get; set; }
+
+            public void HandleEvent(EmailSubscribedEvent eventMessage)
+            {
+                LastEventType = typeof(EmailSubscribedEvent);
+            }
+            public void HandleEvent(EntityInsertedEvent<NewsLetterSubscription> eventMessage)
+            {
+                LastEventType = typeof(EntityInsertedEvent<NewsLetterSubscription>);
+            }
+
+            public void HandleEvent(EmailUnsubscribedEvent eventMessage)
+            {
+                LastEventType = typeof(EmailUnsubscribedEvent);
+            }
+        }
+    }
 }