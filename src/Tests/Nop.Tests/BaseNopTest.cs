--- conflicted
+++ resolved
@@ -102,10 +102,6 @@
 
         private static void Init()
         {
-<<<<<<< HEAD
-=======
-
->>>>>>> 0a99c378
             var dataProvider = _serviceProvider.GetService<IDataProviderManager>().DataProvider;
 
             dataProvider.CreateDatabase(null);
@@ -113,12 +109,9 @@
 
             var languagePackInfo = (DownloadUrl: string.Empty, Progress: 0);
 
-<<<<<<< HEAD
             var cultureInfo = new CultureInfo(NopCommonDefaults.DefaultLanguageCulture);
             var regionInfo = new RegionInfo(NopCommonDefaults.DefaultLanguageCulture);
 
-=======
->>>>>>> 0a99c378
             _serviceProvider.GetService<IInstallationService>()
                 .InstallRequiredDataAsync(NopTestsDefaults.AdminEmail, NopTestsDefaults.AdminPassword, languagePackInfo, regionInfo, cultureInfo).Wait();
             _serviceProvider.GetService<IInstallationService>().InstallSampleDataAsync(NopTestsDefaults.AdminEmail).Wait();
