--- conflicted
+++ resolved
@@ -2,13 +2,8 @@
   "Group": "Exchange rate providers",
   "FriendlyName": "ECB exchange rate provider",
   "SystemName": "CurrencyExchange.ECB",
-<<<<<<< HEAD
-  "Version": "1.26",
+  "Version": "1.27",
   "SupportedVersions": [ "4.40" ],
-=======
-  "Version": "1.27",
-  "SupportedVersions": [ "4.30" ],
->>>>>>> 69424d85
   "Author": "nopCommerce team",
   "DisplayOrder": 1,
   "FileName": "Nop.Plugin.ExchangeRate.EcbExchange.dll",
