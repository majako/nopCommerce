--- conflicted
+++ resolved
@@ -2,11 +2,7 @@
   "Group": "Exchange rate providers",
   "FriendlyName": "ECB exchange rate provider",
   "SystemName": "CurrencyExchange.ECB",
-<<<<<<< HEAD
-  "Version": "1.34",
-=======
   "Version": "4.70.1",
->>>>>>> 5a686a92
   "SupportedVersions": [ "4.70" ],
   "Author": "nopCommerce team",
   "DisplayOrder": 1,
