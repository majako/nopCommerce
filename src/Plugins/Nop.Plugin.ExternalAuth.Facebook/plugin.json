﻿{
  "Group": "ExternalAuth methods",
  "FriendlyName": "Facebook authentication",
  "SystemName": "ExternalAuth.Facebook",
<<<<<<< HEAD
  "Version": "1.75",
=======
  "Version": "1.74",
>>>>>>> 8070bc2d
  "SupportedVersions": [ "4.60" ],
  "Author": "nopCommerce team",
  "DisplayOrder": 5,
  "FileName": "Nop.Plugin.ExternalAuth.Facebook.dll",
  "Description": "This plugin enables Facebook authentication (login using Facebook account)"
}<|MERGE_RESOLUTION|>--- conflicted
+++ resolved
@@ -2,11 +2,7 @@
   "Group": "ExternalAuth methods",
   "FriendlyName": "Facebook authentication",
   "SystemName": "ExternalAuth.Facebook",
-<<<<<<< HEAD
-  "Version": "1.75",
-=======
-  "Version": "1.74",
->>>>>>> 8070bc2d
+  "Version": "1.76",
   "SupportedVersions": [ "4.60" ],
   "Author": "nopCommerce team",
   "DisplayOrder": 5,
