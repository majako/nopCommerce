﻿{
  "Group": "Misc",
  "FriendlyName": "Sendinblue",
  "SystemName": "Misc.Sendinblue",
  "Version": "3.33",
<<<<<<< HEAD
  "SupportedVersions": [ "4.50" ],
=======
  "SupportedVersions": [ "4.40" ],
>>>>>>> 89d77287
  "Author": "nopCommerce team",
  "DisplayOrder": 1,
  "FileName": "Nop.Plugin.Misc.Sendinblue.dll",
  "Description": "This plugin allows to integrate with Sendinblue service"
}<|MERGE_RESOLUTION|>--- conflicted
+++ resolved
@@ -2,12 +2,8 @@
   "Group": "Misc",
   "FriendlyName": "Sendinblue",
   "SystemName": "Misc.Sendinblue",
-  "Version": "3.33",
-<<<<<<< HEAD
+  "Version": "3.34",
   "SupportedVersions": [ "4.50" ],
-=======
-  "SupportedVersions": [ "4.40" ],
->>>>>>> 89d77287
   "Author": "nopCommerce team",
   "DisplayOrder": 1,
   "FileName": "Nop.Plugin.Misc.Sendinblue.dll",
