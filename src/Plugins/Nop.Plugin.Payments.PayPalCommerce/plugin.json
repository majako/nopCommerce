--- conflicted
+++ resolved
@@ -2,13 +2,8 @@
   "Group": "Payment methods",
   "FriendlyName": "PayPal Commerce",
   "SystemName": "Payments.PayPalCommerce",
-<<<<<<< HEAD
-  "Version": "1.10.2",
+  "Version": "1.10.3",
   "SupportedVersions": [ "4.50" ],
-=======
-  "Version": "1.00.3",
-  "SupportedVersions": [ "4.40" ],
->>>>>>> cd85972a
   "Author": "nopCommerce team",
   "DisplayOrder": -1,
   "FileName": "Nop.Plugin.Payments.PayPalCommerce.dll",
