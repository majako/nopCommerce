﻿using Google.Authenticator;
using Nop.Core;
using Nop.Core.Caching;
using Nop.Data;
using Nop.Plugin.MultiFactorAuth.GoogleAuthenticator.Domains;

namespace Nop.Plugin.MultiFactorAuth.GoogleAuthenticator.Services
{
    /// <summary>
    /// Represents Google Authenticator service
    /// </summary>
    public class GoogleAuthenticatorService
    {
        #region Fields

<<<<<<< HEAD
        private readonly IRepository<GoogleAuthenticatorRecord> _repository;
        private readonly IStaticCacheManager _staticCacheManager;
        private readonly IWorkContext _workContext;
        private readonly GoogleAuthenticatorSettings _googleAuthenticatorSettings;
        private TwoFactorAuthenticator _twoFactorAuthenticator;

=======
        protected readonly IRepository<GoogleAuthenticatorRecord> _repository;
        protected readonly IStaticCacheManager _staticCacheManager;
        protected readonly IWorkContext _workContext;
        protected readonly GoogleAuthenticatorSettings _googleAuthenticatorSettings;
        protected TwoFactorAuthenticator _twoFactorAuthenticator;
        
>>>>>>> 522dba81

        #endregion

        #region Ctr

        public GoogleAuthenticatorService(
            IRepository<GoogleAuthenticatorRecord> repository,
            IStaticCacheManager staticCacheManager,
            IWorkContext workContext,
            GoogleAuthenticatorSettings googleAuthenticatorSettings)
        {
            _repository = repository;
            _staticCacheManager = staticCacheManager;
            _workContext = workContext;
            _googleAuthenticatorSettings = googleAuthenticatorSettings;
        }
        #endregion
        
        #region Utilites

        /// <summary>
        /// Insert the configuration
        /// </summary>
        /// <param name="configuration">Configuration</param>
        /// <returns>A task that represents the asynchronous operation</returns>
        protected async Task InsertConfigurationAsync(GoogleAuthenticatorRecord configuration)
        {
            if (configuration == null)
                throw new ArgumentNullException(nameof(configuration));

            await _repository.InsertAsync(configuration);
            await _staticCacheManager.RemoveByPrefixAsync(GoogleAuthenticatorDefaults.PrefixCacheKey);
        }

        /// <summary>
        /// Update the configuration
        /// </summary>
        /// <param name="configuration">Configuration</param>
        /// <returns>A task that represents the asynchronous operation</returns>
        protected async Task UpdateConfigurationAsync(GoogleAuthenticatorRecord configuration)
        {
            if (configuration == null)
                throw new ArgumentNullException(nameof(configuration));

            await _repository.UpdateAsync(configuration);
            await _staticCacheManager.RemoveByPrefixAsync(GoogleAuthenticatorDefaults.PrefixCacheKey);
        }

        /// <summary>
        /// Delete the configuration
        /// </summary>
        /// <param name="configuration">Configuration</param>
        internal async Task DeleteConfigurationAsync(GoogleAuthenticatorRecord configuration)
        {
            if (configuration == null)
                throw new ArgumentNullException(nameof(configuration));

            await _repository.DeleteAsync(configuration);
            await _staticCacheManager.RemoveByPrefixAsync(GoogleAuthenticatorDefaults.PrefixCacheKey);
        }

        /// <summary>
        /// Get a configuration by the identifier
        /// </summary>
        /// <param name="configurationId">Configuration identifier</param>
        /// <returns>Configuration</returns>
        internal async Task<GoogleAuthenticatorRecord> GetConfigurationByIdAsync(int configurationId)
        {
            if (configurationId == 0)
                return null;

            return await _staticCacheManager.GetAsync(_staticCacheManager.PrepareKeyForDefaultCache(GoogleAuthenticatorDefaults.ConfigurationCacheKey, configurationId), async () =>
                await _repository.GetByIdAsync(configurationId));
        }

        internal GoogleAuthenticatorRecord GetConfigurationByCustomerEmail(string email)
        {
            if (string.IsNullOrEmpty(email))
                return null;

            var query = _repository.Table;
            return query.FirstOrDefault(record => record.Customer == email);
        }

        #endregion

        #region Methods

        /// <summary>
        /// Get configurations
        /// </summary>
        /// <param name="email">Email</param>
        /// <param name="pageIndex">Page index</param>
        /// <param name="pageSize">Page size</param>
        /// <returns>
        /// A task that represents the asynchronous operation
        /// The task result contains the paged list of configurations
        /// </returns>
        public async Task<IPagedList<GoogleAuthenticatorRecord>> GetPagedConfigurationsAsync(string email = null, int pageIndex = 0, int pageSize = int.MaxValue)
        {
            var query = _repository.Table;
            if (!string.IsNullOrWhiteSpace(email))
                query = query.Where(c => c.Customer.Contains(email));
            query = query.OrderBy(configuration => configuration.Id);

            return await query.ToPagedListAsync(pageIndex, pageSize);
        }

        /// <summary>
        /// Check if the customer is registered  
        /// </summary>
        /// <param name="customerEmail"></param>
        /// <returns></returns>
        public bool IsRegisteredCustomer(string customerEmail)
        {
            return GetConfigurationByCustomerEmail(customerEmail) != null;
        }

        /// <summary>
        /// Add configuration of GoogleAuthenticator
        /// </summary>
        /// <param name="customerEmail">Customer email</param>
        /// <param name="key">Secret key</param>
        /// <returns>A task that represents the asynchronous operation</returns>
        public virtual async Task AddGoogleAuthenticatorAccountAsync(string customerEmail, string key)
        {
            var account = new GoogleAuthenticatorRecord
            {
                Customer = customerEmail,
                SecretKey = key,
            };

            await InsertConfigurationAsync(account);
        }

        /// <summary>
        /// Update configuration of GoogleAuthenticator
        /// </summary>
        /// <param name="customerEmail">Customer email</param>
        /// <param name="key">Secret key</param>
        /// <returns>A task that represents the asynchronous operation</returns>
        public async Task UpdateGoogleAuthenticatorAccountAsync(string customerEmail, string key)
        {
            var account = GetConfigurationByCustomerEmail(customerEmail);
            if (account != null)
            {
                account.SecretKey = key;
                await UpdateConfigurationAsync(account);
            }
        }

        /// <summary>
        /// Generate a setup code for a Google Authenticator user to scan
        /// </summary>
        /// <param name="secretkey">Secret key</param>
        /// <returns>
        /// A task that represents the asynchronous operation
        /// The task result contains the 
        /// </returns>
        public async Task<SetupCode> GenerateSetupCode(string secretkey)
        {
            var customer = await _workContext.GetCurrentCustomerAsync();

            return TwoFactorAuthenticator.GenerateSetupCode(
                _googleAuthenticatorSettings.BusinessPrefix,
                customer.Email,
                secretkey, false, _googleAuthenticatorSettings.QRPixelsPerModule);
        }

        /// <summary>
        /// Validate token auth
        /// </summary>
        /// <param name="secretkey">Secret key</param>
        /// <param name="token">Token</param>
        /// <returns></returns>
        public bool ValidateTwoFactorToken(string secretkey, string token)
        {
            return TwoFactorAuthenticator.ValidateTwoFactorPIN(secretkey, token);
        }

        #endregion

        #region Properties

        protected TwoFactorAuthenticator TwoFactorAuthenticator
        {
            get
            {
                _twoFactorAuthenticator = new TwoFactorAuthenticator();
                return _twoFactorAuthenticator;
            }
        }

        #endregion
    }
}<|MERGE_RESOLUTION|>--- conflicted
+++ resolved
@@ -13,22 +13,12 @@
     {
         #region Fields
 
-<<<<<<< HEAD
-        private readonly IRepository<GoogleAuthenticatorRecord> _repository;
-        private readonly IStaticCacheManager _staticCacheManager;
-        private readonly IWorkContext _workContext;
-        private readonly GoogleAuthenticatorSettings _googleAuthenticatorSettings;
-        private TwoFactorAuthenticator _twoFactorAuthenticator;
-
-=======
         protected readonly IRepository<GoogleAuthenticatorRecord> _repository;
         protected readonly IStaticCacheManager _staticCacheManager;
         protected readonly IWorkContext _workContext;
         protected readonly GoogleAuthenticatorSettings _googleAuthenticatorSettings;
         protected TwoFactorAuthenticator _twoFactorAuthenticator;
         
->>>>>>> 522dba81
-
         #endregion
 
         #region Ctr
