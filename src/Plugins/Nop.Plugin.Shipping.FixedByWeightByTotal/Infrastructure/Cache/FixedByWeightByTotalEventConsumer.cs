--- conflicted
+++ resolved
@@ -11,13 +11,8 @@
     public class FixedByWeightByTotalEventConsumer : IConsumer<EntityDeletedEvent<ShippingMethod>>
     {
         #region Fields
-<<<<<<< HEAD
-
-        private readonly ISettingService _settingService;
-=======
         
         protected readonly ISettingService _settingService;
->>>>>>> 522dba81
 
         #endregion
 
