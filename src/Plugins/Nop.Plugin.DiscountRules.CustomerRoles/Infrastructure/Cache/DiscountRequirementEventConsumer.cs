﻿using Nop.Core.Domain.Discounts;
using Nop.Core.Events;
using Nop.Services.Configuration;
using Nop.Services.Events;

namespace Nop.Plugin.DiscountRules.CustomerRoles.Infrastructure.Cache
{
    /// <summary>
    /// Discount requirement rule event consumer (used for removing unused settings)
    /// </summary>
    public class DiscountRequirementEventConsumer : IConsumer<EntityDeletedEvent<DiscountRequirement>>
    {
        #region Fields
<<<<<<< HEAD

        private readonly ISettingService _settingService;
=======
        
        protected readonly ISettingService _settingService;
>>>>>>> 522dba81

        #endregion

        #region Ctor

        public DiscountRequirementEventConsumer(ISettingService settingService)
        {
            _settingService = settingService;
        }

        #endregion

        #region Methods

        /// <summary>
        /// Handle discount requirement deleted event
        /// </summary>
        /// <param name="eventMessage">Event message</param>
        /// <returns>A task that represents the asynchronous operation</returns>
        public async Task HandleEventAsync(EntityDeletedEvent<DiscountRequirement> eventMessage)
        {
            var discountRequirement = eventMessage?.Entity;
            if (discountRequirement == null)
                return;

            //delete saved restricted customer role identifier if exists
            var setting = await _settingService.GetSettingAsync(string.Format(DiscountRequirementDefaults.SettingsKey, discountRequirement.Id));
            if (setting != null)
                await _settingService.DeleteSettingAsync(setting);
        }

        #endregion
    }
}<|MERGE_RESOLUTION|>--- conflicted
+++ resolved
@@ -11,13 +11,8 @@
     public class DiscountRequirementEventConsumer : IConsumer<EntityDeletedEvent<DiscountRequirement>>
     {
         #region Fields
-<<<<<<< HEAD
 
-        private readonly ISettingService _settingService;
-=======
-        
         protected readonly ISettingService _settingService;
->>>>>>> 522dba81
 
         #endregion
 
