﻿using System;
using System.Globalization;
using System.Net;
using System.Threading.Tasks;
using Microsoft.AspNetCore.Mvc;
using Nop.Core;
using Nop.Plugin.Shipping.ShipStation.Models;
using Nop.Plugin.Shipping.ShipStation.Services;
using Nop.Services;
using Nop.Services.Configuration;
using Nop.Services.Localization;
using Nop.Services.Messages;
using Nop.Web.Framework;
using Nop.Web.Framework.Controllers;
using Nop.Web.Framework.Mvc.Filters;

namespace Nop.Plugin.Shipping.ShipStation.Controllers
{
    public class ShipStationController : BasePluginController
    {
        private readonly ILocalizationService _localizationService;
        private readonly INotificationService _notificationService;
        private readonly ISettingService _settingService;
        private readonly IShipStationService _shipStationService;
        private readonly IStoreContext _storeContext;
        private readonly IWebHelper _webHelper;

        public ShipStationController(ILocalizationService localizationService,
            INotificationService notificationService,
            ISettingService settingService,
            IShipStationService shipStationService,
            IStoreContext storeContext,
            IWebHelper webHelper)
        {
            _localizationService = localizationService;
            _notificationService = notificationService;
            _settingService = settingService;
            _shipStationService = shipStationService;
            _storeContext = storeContext;
            _webHelper = webHelper;
        }
        
        [AuthorizeAdmin]
        [Area(AreaNames.Admin)]
        public async Task<IActionResult> Configure()
        {
            //load settings for a chosen store scope
            var storeScope = await _storeContext.GetActiveStoreScopeConfiguration();
            var shipStationSettings = await _settingService.LoadSetting<ShipStationSettings>(storeScope);

            var model = new ShipStationModel
            {
                ApiKey = shipStationSettings.ApiKey,
                ApiSecret = shipStationSettings.ApiSecret,
                PackingPackageVolume = shipStationSettings.PackingPackageVolume,
                PackingType = Convert.ToInt32(shipStationSettings.PackingType),
                PackingTypeValues = shipStationSettings.PackingType.ToSelectList(),
                PassDimensions = shipStationSettings.PassDimensions,
                ActiveStoreScopeConfiguration = storeScope,
                UserName = shipStationSettings.UserName,
                Password = shipStationSettings.Password,
                WebhookURL = $"{await _webHelper.GetStoreLocation()}Plugins/ShipStation/Webhook"
            };

            if (storeScope <= 0)
                return View("~/Plugins/Shipping.ShipStation/Views/Configure.cshtml", model);

            model.ApiKey_OverrideForStore = await _settingService.SettingExists(shipStationSettings, x => x.ApiKey, storeScope);
            model.ApiSecret_OverrideForStore = await _settingService.SettingExists(shipStationSettings, x => x.ApiSecret, storeScope);
            model.PackingPackageVolume_OverrideForStore = await _settingService.SettingExists(shipStationSettings, x => x.PackingPackageVolume, storeScope);
            model.PackingType_OverrideForStore = await _settingService.SettingExists(shipStationSettings, x => x.PackingType, storeScope);
            model.PassDimensions_OverrideForStore = await _settingService.SettingExists(shipStationSettings, x => x.PassDimensions, storeScope);
            model.Password_OverrideForStore = await _settingService.SettingExists(shipStationSettings, x => x.Password, storeScope);
            model.UserName_OverrideForStore = await _settingService.SettingExists(shipStationSettings, x => x.UserName, storeScope);

            return View("~/Plugins/Shipping.ShipStation/Views/Configure.cshtml", model);
        }

        [HttpPost]
        [AuthorizeAdmin]
        [Area(AreaNames.Admin)]
        public async Task<IActionResult> Configure(ShipStationModel model)
        {
            if (!ModelState.IsValid)
                return await Configure();

            //load settings for a chosen store scope
            var storeScope = await _storeContext.GetActiveStoreScopeConfiguration();
            var shipStationSettings = await _settingService.LoadSetting<ShipStationSettings>(storeScope);

            //save settings
            shipStationSettings.ApiKey = model.ApiKey;
            shipStationSettings.ApiSecret = model.ApiSecret;
            shipStationSettings.PackingPackageVolume = model.PackingPackageVolume;
            shipStationSettings.PackingType = (PackingType)model.PackingType;
            shipStationSettings.PassDimensions = model.PassDimensions;
            shipStationSettings.Password = model.Password;
            shipStationSettings.UserName = model.UserName;

            /* We do not clear cache after each setting update.
             * This behavior can increase performance because cached settings will not be cleared 
             * and loaded from database after each update */
            await _settingService.SaveSettingOverridablePerStore(shipStationSettings, x => x.ApiKey, model.ApiKey_OverrideForStore, storeScope, false);
            await _settingService.SaveSettingOverridablePerStore(shipStationSettings, x => x.ApiSecret, model.ApiSecret_OverrideForStore, storeScope, false);
            await _settingService.SaveSettingOverridablePerStore(shipStationSettings, x => x.PackingPackageVolume, model.PackingPackageVolume_OverrideForStore, storeScope, false);
            await _settingService.SaveSettingOverridablePerStore(shipStationSettings, x => x.PackingType, model.PackingType_OverrideForStore, storeScope, false);
            await _settingService.SaveSettingOverridablePerStore(shipStationSettings, x => x.PassDimensions, model.PassDimensions_OverrideForStore, storeScope, false);
            await _settingService.SaveSettingOverridablePerStore(shipStationSettings, x => x.Password, model.Password_OverrideForStore, storeScope, false);
            await _settingService.SaveSettingOverridablePerStore(shipStationSettings, x => x.UserName, model.UserName_OverrideForStore, storeScope, false);

            //now clear settings cache
            await _settingService.ClearCache();

			_notificationService.SuccessNotification(await _localizationService.GetResource("Admin.Plugins.Saved"));
            
            return await Configure();
        }

        public async Task<IActionResult> Webhook()
        {
            var userName = await _webHelper.QueryString<string>("SS-UserName");
            var password = await _webHelper.QueryString<string>("SS-Password");

            //load settings for a chosen store scope
            var storeScope = await _storeContext.GetActiveStoreScopeConfiguration();
            var shipStationSettings = await _settingService.LoadSetting<ShipStationSettings>(storeScope);

            if (!userName.Equals(shipStationSettings.UserName) || !password.Equals(shipStationSettings.Password))
                return Content(string.Empty);

            var action = await _webHelper.QueryString<string>("action") ?? string.Empty;

            if (Request.Method == WebRequestMethods.Http.Post &&
                action.Equals("shipnotify", StringComparison.InvariantCultureIgnoreCase))
            {
                var orderNumber = await _webHelper.QueryString<string>("order_number");
                var carrier = await _webHelper.QueryString<string>("carrier");
                var service = await _webHelper.QueryString<string>("service");
                var trackingNumber = await _webHelper.QueryString<string>("tracking_number");

<<<<<<< HEAD
                await _shipStationService.CreateOrUpadeteShipping(orderNumber, carrier, service, trackingNumber);
=======
                _shipStationService.CreateOrUpdateShipping(orderNumber, carrier, service, trackingNumber);
>>>>>>> 8df5bf22

                //nothing should be rendered to visitor
                return Content(string.Empty);
            }

            if (!action.Equals("export", StringComparison.InvariantCultureIgnoreCase))
                return Content(string.Empty);

            var startDateParam = await _webHelper.QueryString<string>("start_date");
            var endDateParam = await _webHelper.QueryString<string>("end_date");
            var pageIndex = await _webHelper.QueryString<int>("page");

            if (pageIndex > 0)
                pageIndex -= 1;

            var startDate = string.IsNullOrEmpty(startDateParam) ? (DateTime?)null : DateTime.ParseExact(startDateParam, _shipStationService.DateFormat, CultureInfo.InvariantCulture);
            var endDate = string.IsNullOrEmpty(endDateParam) ? (DateTime?)null : DateTime.ParseExact(endDateParam, _shipStationService.DateFormat, CultureInfo.InvariantCulture);
            
            return Content(await _shipStationService.GetXmlOrders(startDate, endDate, pageIndex, 200), "text/xml");
        }
    }
}<|MERGE_RESOLUTION|>--- conflicted
+++ resolved
@@ -138,11 +138,7 @@
                 var service = await _webHelper.QueryString<string>("service");
                 var trackingNumber = await _webHelper.QueryString<string>("tracking_number");
 
-<<<<<<< HEAD
-                await _shipStationService.CreateOrUpadeteShipping(orderNumber, carrier, service, trackingNumber);
-=======
-                _shipStationService.CreateOrUpdateShipping(orderNumber, carrier, service, trackingNumber);
->>>>>>> 8df5bf22
+                await _shipStationService.CreateOrUpdateShipping(orderNumber, carrier, service, trackingNumber);
 
                 //nothing should be rendered to visitor
                 return Content(string.Empty);
