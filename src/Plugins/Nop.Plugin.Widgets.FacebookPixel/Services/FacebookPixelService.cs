﻿using System;
using System.Collections.Generic;
using System.Globalization;
using System.Linq;
using System.Threading.Tasks;
using Microsoft.AspNetCore.Http;
using Newtonsoft.Json;
using Nop.Core;
using Nop.Core.Caching;
using Nop.Core.Domain.Customers;
using Nop.Core.Domain.Directory;
using Nop.Core.Domain.Orders;
using Nop.Core.Http.Extensions;
using Nop.Data;
using Nop.Plugin.Widgets.FacebookPixel.Domain;
<<<<<<< HEAD
using Nop.Services;
using Nop.Services.Caching;
using Nop.Services.Caching.Extensions;
=======
>>>>>>> 8df5bf22
using Nop.Services.Catalog;
using Nop.Services.Cms;
using Nop.Services.Common;
using Nop.Services.Directory;
using Nop.Services.Logging;
using Nop.Services.Orders;
using Nop.Services.Tax;
using Nop.Web.Infrastructure.Cache;
using Nop.Web.Models.Catalog;

namespace Nop.Plugin.Widgets.FacebookPixel.Services
{
    /// <summary>
    /// Represents Facebook Pixel service
    /// </summary>
    public class FacebookPixelService
    {
        #region Constants

        /// <summary>
        /// Get default tabs number to format scripts indentation
        /// </summary>
        private const int TABS_NUMBER = 2;

        #endregion

        #region Fields

        private readonly CurrencySettings _currencySettings;
        private readonly ICategoryService _categoryService;
        private readonly ICountryService _countryService;
        private readonly ICurrencyService _currencyService;
        private readonly IGenericAttributeService _genericAttributeService;
        private readonly IHttpContextAccessor _httpContextAccessor;
        private readonly ILogger _logger;
        private readonly IOrderService _orderService;
        private readonly IOrderTotalCalculationService _orderTotalCalculationService;
        private readonly IPriceCalculationService _priceCalculationService;
        private readonly IProductService _productService;
        private readonly IRepository<FacebookPixelConfiguration> _facebookPixelConfigurationRepository;
        private readonly IShoppingCartService _shoppingCartService;
        private readonly IStateProvinceService _stateProvinceService;
        private readonly IStaticCacheManager _staticCacheManager;
        private readonly IStoreContext _storeContext;
        private readonly ITaxService _taxService;
        private readonly IWidgetPluginManager _widgetPluginManager;
        private readonly IWorkContext _workContext;

        #endregion

        #region Ctor

        public FacebookPixelService(CurrencySettings currencySettings,
            ICategoryService categoryService,
            ICountryService countryService,
            ICurrencyService currencyService,
            IGenericAttributeService genericAttributeService,
            IHttpContextAccessor httpContextAccessor,
            ILogger logger,
            IOrderService orderService,
            IOrderTotalCalculationService orderTotalCalculationService,
            IPriceCalculationService priceCalculationService,
            IProductService productService,
            IRepository<FacebookPixelConfiguration> facebookPixelConfigurationRepository,
            IShoppingCartService shoppingCartService,
            IStateProvinceService stateProvinceService,
            IStaticCacheManager staticCacheManager,
            IStoreContext storeContext,
            ITaxService taxService,
            IWidgetPluginManager widgetPluginManager,
            IWorkContext workContext)
        {
            _currencySettings = currencySettings;
            _categoryService = categoryService;
            _countryService = countryService;
            _currencyService = currencyService;
            _genericAttributeService = genericAttributeService;
            _httpContextAccessor = httpContextAccessor;
            _logger = logger;
            _orderService = orderService;
            _orderTotalCalculationService = orderTotalCalculationService;
            _priceCalculationService = priceCalculationService;
            _productService = productService;
            _facebookPixelConfigurationRepository = facebookPixelConfigurationRepository;
            _shoppingCartService = shoppingCartService;
            _stateProvinceService = stateProvinceService;
            _staticCacheManager = staticCacheManager;
            _storeContext = storeContext;
            _taxService = taxService;
            _widgetPluginManager = widgetPluginManager;
            _workContext = workContext;
        }

        #endregion

        #region Utilities

        /// <summary>
        /// Handle function and get result
        /// </summary>
        /// <typeparam name="TResult">Result type</typeparam>
        /// <param name="function">Function</param>
        /// <returns>Result</returns>
        private async Task<TResult> HandleFunction<TResult>(Func<Task<TResult>> function)
        {
            try
            {
                //check whether the plugin is active
                if (!await PluginActive())
                    return default;

                //invoke function
                return await function();
            }
            catch (Exception exception)
            {
                //get a short error message
                var detailedException = exception;
                do
                {
                    detailedException = detailedException.InnerException;
                } while (detailedException?.InnerException != null);


                //log errors
                var error = $"{FacebookPixelDefaults.SystemName} error: {Environment.NewLine}{exception.Message}";
                await _logger.Error(error, exception, await _workContext.GetCurrentCustomer());

                return default;
            }
        }

        /// <summary>
        /// Check whether the plugin is active for the current user and the current store
        /// </summary>
        /// <returns>Result</returns>
        private async Task<bool> PluginActive()
        {
            return _widgetPluginManager
                .IsPluginActive(FacebookPixelDefaults.SystemName, await _workContext.GetCurrentCustomer(), (await _storeContext.GetCurrentStore()).Id);
        }

        /// <summary>
        /// Prepare scripts
        /// </summary>
        /// <param name="configurations">Enabled configurations</param>
        /// <returns>Script code</returns>
        private async Task<string> PrepareScripts(IList<FacebookPixelConfiguration> configurations)
        {
            return PrepareInitScript(configurations) +
                await PrepareUserPropertiesScript(configurations) +
                PreparePageViewScript(configurations) +
                PrepareTrackedEventsScript(configurations);
        }

        /// <summary>
        /// Prepare user info (used with Advanced Matching feature)
        /// </summary>
        /// <returns>User info</returns>
        private async Task<string> GetUserObject()
        {
            //prepare user object
            var email = (await _workContext.GetCurrentCustomer()).Email;
            var firstName = await _genericAttributeService.GetAttribute<string>(await _workContext.GetCurrentCustomer(), NopCustomerDefaults.FirstNameAttribute);
            var lastName = await _genericAttributeService.GetAttribute<string>(await _workContext.GetCurrentCustomer(), NopCustomerDefaults.LastNameAttribute);
            var phone = await _genericAttributeService.GetAttribute<string>(await _workContext.GetCurrentCustomer(), NopCustomerDefaults.PhoneAttribute);
            var gender = await _genericAttributeService.GetAttribute<string>(await _workContext.GetCurrentCustomer(), NopCustomerDefaults.GenderAttribute);
            var birthday = await _genericAttributeService.GetAttribute<DateTime?>(await _workContext.GetCurrentCustomer(), NopCustomerDefaults.DateOfBirthAttribute);
            var city = await _genericAttributeService.GetAttribute<string>(await _workContext.GetCurrentCustomer(), NopCustomerDefaults.CityAttribute);
            var countryId = await _genericAttributeService.GetAttribute<int>(await _workContext.GetCurrentCustomer(), NopCustomerDefaults.CountryIdAttribute);
            var countryName = (await _countryService.GetCountryById(countryId))?.TwoLetterIsoCode;
            var stateId = await _genericAttributeService.GetAttribute<int>(await _workContext.GetCurrentCustomer(), NopCustomerDefaults.StateProvinceIdAttribute);
            var stateName = (await _stateProvinceService.GetStateProvinceById(stateId))?.Abbreviation;
            var zipcode = await _genericAttributeService.GetAttribute<string>(await _workContext.GetCurrentCustomer(), NopCustomerDefaults.ZipPostalCodeAttribute);

            var userObject = FormatEventObject(new List<(string Name, object Value)>
                {
                    ("em", email?.ToLower()),
                    ("fn", firstName?.ToLower()),
                    ("ln", lastName?.ToLower()),
                    ("ph", new string(phone?.Where(c => char.IsDigit(c)).ToArray()) ?? string.Empty),
                    ("external_id", (await _workContext.GetCurrentCustomer()).CustomerGuid.ToString().ToLower()),
                    ("ge", gender?.FirstOrDefault().ToString().ToLower()),
                    ("db", birthday?.ToString("yyyyMMdd")),
                    ("ct", city?.ToLower()),
                    ("st", stateName?.ToLower()),
                    ("zp", zipcode?.ToLower()),
                    ("cn", countryName?.ToLower())
                });

            return userObject;
        }

        /// <summary>
        /// Prepare script to init Facebook Pixel
        /// </summary>
        /// <param name="configurations">Enabled configurations</param>
        /// <returns>Script code</returns>
        private string PrepareInitScript(IList<FacebookPixelConfiguration> configurations)
        {
            //prepare init script
            return FormatScript(configurations, configuration =>
            {
                var additionalParameter = configuration.PassUserProperties
                    ? $", {{uid: '{_workContext.GetCurrentCustomer().Result.CustomerGuid}'}}"
                    : (configuration.UseAdvancedMatching
                    ? $", {GetUserObject().Result}"
                    : null);
                return $"fbq('init', '{configuration.PixelId}'{additionalParameter});";
            });
        }

        /// <summary>
        /// Prepare script to pass user properties
        /// </summary>
        /// <param name="configurations">Enabled configurations</param>
        /// <returns>Script code</returns>
        private async Task<string> PrepareUserPropertiesScript(IList<FacebookPixelConfiguration> configurations)
        {
            //filter active configurations
            var activeConfigurations = configurations.Where(configuration => configuration.PassUserProperties).ToList();
            if (!activeConfigurations.Any())
                return string.Empty;

            //prepare user object
            var createdOn = new DateTimeOffset((await _workContext.GetCurrentCustomer()).CreatedOnUtc).ToUnixTimeSeconds().ToString();
            var city = await _genericAttributeService.GetAttribute<string>(await _workContext.GetCurrentCustomer(), NopCustomerDefaults.CityAttribute);
            var countryId = await _genericAttributeService.GetAttribute<int>(await _workContext.GetCurrentCustomer(), NopCustomerDefaults.CountryIdAttribute);
            var countryName = (await _countryService.GetCountryById(countryId))?.TwoLetterIsoCode;
            var currency = (await _workContext.GetWorkingCurrency())?.CurrencyCode;
            var gender = await _genericAttributeService.GetAttribute<string>(await _workContext.GetCurrentCustomer(), NopCustomerDefaults.GenderAttribute);
            var language = (await _workContext.GetWorkingLanguage())?.UniqueSeoCode;
            var stateId = await _genericAttributeService.GetAttribute<int>(await _workContext.GetCurrentCustomer(), NopCustomerDefaults.StateProvinceIdAttribute);
            var stateName = (await _stateProvinceService.GetStateProvinceById(stateId))?.Abbreviation;
            var zipcode = await _genericAttributeService.GetAttribute<string>(await _workContext.GetCurrentCustomer(), NopCustomerDefaults.ZipPostalCodeAttribute);

            var userObject = FormatEventObject(new List<(string Name, object Value)>
            {
                ("$account_created_time", createdOn),
                ("$city", city),
                ("$country", countryName),
                ("$currency", currency),
                ("$gender", gender?.FirstOrDefault().ToString()),
                ("$language", language),
                ("$state", stateName),
                ("$zipcode", zipcode)
            });

            //prepare script
            return FormatScript(activeConfigurations, configuration =>
                $"fbq('setUserProperties', '{configuration.PixelId}', {userObject});");
        }

        /// <summary>
        /// Prepare script to track "PageView" event
        /// </summary>
        /// <param name="configurations">Enabled configurations</param>
        /// <returns>Script code</returns>
        private string PreparePageViewScript(IList<FacebookPixelConfiguration> configurations)
        {
            //a single active configuration is enough to track PageView event
            var activeConfigurations = configurations.Where(configuration => configuration.TrackPageView).Take(1).ToList();
            return FormatScript(activeConfigurations, configuration =>
                $"fbq('track', '{FacebookPixelDefaults.PAGE_VIEW}');");
        }

        /// <summary>
        /// Prepare scripts to track events
        /// </summary>
        /// <param name="configurations">Enabled configurations</param>
        /// <returns>Script code</returns>
        private string PrepareTrackedEventsScript(IList<FacebookPixelConfiguration> configurations)
        {
            //get previously stored events and remove them from the session data
            var events = _httpContextAccessor.HttpContext.Session
                .Get<IList<TrackedEvent>>(FacebookPixelDefaults.TrackedEventsSessionValue) ?? new List<TrackedEvent>();
            var activeEvents = events.Where(trackedEvent =>
                trackedEvent.CustomerId == _workContext.GetCurrentCustomer().Result.Id && trackedEvent.StoreId == _storeContext.GetCurrentStore().Result.Id)
                .ToList();
            _httpContextAccessor.HttpContext.Session.Set(FacebookPixelDefaults.TrackedEventsSessionValue, events.Except(activeEvents).ToList());

            if (!activeEvents.Any())
                return string.Empty;

            return activeEvents.Aggregate(string.Empty, (preparedScripts, trackedEvent) =>
            {
                //filter active configurations
                var activeConfigurations = trackedEvent.EventName switch
                {
                    FacebookPixelDefaults.ADD_TO_CART => configurations.Where(configuration => configuration.TrackAddToCart).ToList(),
                    FacebookPixelDefaults.PURCHASE => configurations.Where(configuration => configuration.TrackPurchase).ToList(),
                    FacebookPixelDefaults.VIEW_CONTENT => configurations.Where(configuration => configuration.TrackViewContent).ToList(),
                    FacebookPixelDefaults.ADD_TO_WISHLIST => configurations.Where(configuration => configuration.TrackAddToWishlist).ToList(),
                    FacebookPixelDefaults.INITIATE_CHECKOUT => configurations.Where(configuration => configuration.TrackInitiateCheckout).ToList(),
                    FacebookPixelDefaults.SEARCH => configurations.Where(configuration => configuration.TrackSearch).ToList(),
                    FacebookPixelDefaults.CONTACT => configurations.Where(configuration => configuration.TrackContact).ToList(),
                    FacebookPixelDefaults.COMPLETE_REGISTRATION => configurations.Where(configuration => configuration.TrackCompleteRegistration).ToList(),
                    _ => new List<FacebookPixelConfiguration>()
                };
                if (trackedEvent.IsCustomEvent)
                {
                    activeConfigurations = configurations.Where(configuration =>
                        GetCustomEvents(configuration.Id).Result.Any(customEvent => customEvent.EventName == trackedEvent.EventName)).ToList();
                }

                //prepare event scripts
                return preparedScripts + trackedEvent.EventObjects.Aggregate(string.Empty, (preparedEventScripts, eventObject) =>
                {
                    return preparedEventScripts + FormatScript(activeConfigurations, configuration =>
                    {
                        //used for accurate event tracking with multiple Facebook Pixels
                        var actionName = configurations.Count > 1
                            ? (trackedEvent.IsCustomEvent ? "trackSingleCustom" : "trackSingle")
                            : (trackedEvent.IsCustomEvent ? "trackCustom" : "track");
                        var additionalParameter = configurations.Count > 1 ? $", '{configuration.PixelId}'" : null;

                        //prepare event script
                        var eventObjectParameter = !string.IsNullOrEmpty(eventObject) ? $", {eventObject}" : null;
                        return $"fbq('{actionName}'{additionalParameter}, '{trackedEvent.EventName}'{eventObjectParameter});";
                    });
                });
            });
        }

        /// <summary>
        /// Prepare script to track event and store it for the further using
        /// </summary>
        /// <param name="eventName">Event name</param>
        /// <param name="eventObject">Event object</param>
        /// <param name="customerId">Customer identifier</param>
        /// <param name="storeId">Store identifier</param>
        /// <param name="isCustomEvent">Whether the event is a custom one</param>
        private async Task PrepareTrackedEventScript(string eventName, string eventObject,
            int? customerId = null, int? storeId = null, bool isCustomEvent = false)
        {
            //prepare script and store it into the session data, we use this later
            customerId ??= (await _workContext.GetCurrentCustomer()).Id;
            storeId ??= (await _storeContext.GetCurrentStore()).Id;
            var events = _httpContextAccessor.HttpContext.Session
                .Get<IList<TrackedEvent>>(FacebookPixelDefaults.TrackedEventsSessionValue) ?? new List<TrackedEvent>();
            var activeEvent = events.FirstOrDefault(trackedEvent =>
                trackedEvent.EventName == eventName && trackedEvent.CustomerId == customerId && trackedEvent.StoreId == storeId);
            if (activeEvent == null)
            {
                activeEvent = new TrackedEvent
                {
                    EventName = eventName,
                    CustomerId = customerId.Value,
                    StoreId = storeId.Value,
                    IsCustomEvent = isCustomEvent
                };
                events.Add(activeEvent);
            }
            activeEvent.EventObjects.Add(eventObject);
            _httpContextAccessor.HttpContext.Session.Set(FacebookPixelDefaults.TrackedEventsSessionValue, events);
        }

        /// <summary>
        /// Format event object to look pretty
        /// </summary>
        /// <param name="properties">Event object properties</param>
        /// <param name="tabsNumber">Tabs number for indentation script</param>
        /// <returns>Script code</returns>
        private string FormatEventObject(IList<(string Name, object Value)> properties, int? tabsNumber = null)
        {
            //local function to format list of objects
            string formatObjectList(List<List<(string Name, object Value)>> objectList)
            {
                var formattedList = objectList.Aggregate(string.Empty, (preparedObjects, propertiesList) =>
                {
                    if (propertiesList != null)
                    {
                        var value = FormatEventObject(propertiesList, (tabsNumber ?? TABS_NUMBER) + 1);
                        preparedObjects += $"{Environment.NewLine}{new string('\t', (tabsNumber ?? TABS_NUMBER) + 1)}{value},";
                    }

                    return preparedObjects;
                }).TrimEnd(',');
                return $"[{formattedList}]";
            }

            //format single object
            var formattedObject = properties.Aggregate(string.Empty, (preparedObject, property) =>
            {
                if (!string.IsNullOrEmpty(property.Value?.ToString()))
                {
                    //format property value
                    var value = property.Value is string valueString
                        ? $"'{valueString.Replace("'", "\\'")}'"
                        : (property.Value is List<List<(string Name, object Value)>> valueList
                        ? formatObjectList(valueList)
                        : (property.Value is decimal valueDecimal
                        ? valueDecimal.ToString("F", CultureInfo.InvariantCulture)
                        : property.Value.ToString().ToLower()));

                    //format object property
                    preparedObject += $"{Environment.NewLine}{new string('\t', (tabsNumber ?? TABS_NUMBER) + 1)}{property.Name}: {value},";
                }

                return preparedObject;
            }).TrimEnd(',');

            return $"{{{formattedObject}{Environment.NewLine}{new string('\t', tabsNumber ?? TABS_NUMBER)}}}";
        }

        /// <summary>
        /// Format script to look pretty
        /// </summary>
        /// <param name="configurations">Enabled configurations</param>
        /// <param name="getScript">Function to get script for the passed configuration</param>
        /// <returns>Script code</returns>
        private string FormatScript(IList<FacebookPixelConfiguration> configurations, Func<FacebookPixelConfiguration, string> getScript)
        {
            if (!configurations.Any())
                return string.Empty;

            //format script
            var formattedScript = configurations.Aggregate(string.Empty, (preparedScripts, configuration) =>
                preparedScripts + Environment.NewLine + new string('\t', TABS_NUMBER) + getScript(configuration));
            formattedScript += Environment.NewLine;

            return formattedScript;
        }

        /// <summary>
        /// Get configurations
        /// </summary>
        /// <param name="storeId">Store identifier; pass 0 to load all records</param>
        /// <returns>List of configurations</returns>
        private async Task<IList<FacebookPixelConfiguration>> GetConfigurations(int storeId = 0)
        {
            var key = _staticCacheManager.PrepareKeyForDefaultCache(FacebookPixelDefaults.ConfigurationsCacheKey, storeId);

            var query = _facebookPixelConfigurationRepository.Table;

            //filter by the store
            if (storeId > 0)
                query = query.Where(configuration => configuration.StoreId == storeId);

            query = query.OrderBy(configuration => configuration.Id);

<<<<<<< HEAD
            return await query.ToCachedList(key);
=======
            return _staticCacheManager.Get(key, query.ToList);
>>>>>>> 8df5bf22
        }

        #endregion

        #region Methods

        #region Scripts

        /// <summary>
        /// Prepare Facebook Pixel script
        /// </summary>
        /// <returns>Script code</returns>
        public async Task<string> PrepareScript()
        {
            return await HandleFunction(async () =>
            {
                //get the enabled configurations
                var configurations = (await GetConfigurations((await _storeContext.GetCurrentStore()).Id)).Where(configuration =>
                {
                    if (!configuration.Enabled)
                        return false;

                    if (!configuration.DisableForUsersNotAcceptingCookieConsent)
                        return true;

                    //don't display Pixel for users who not accepted Cookie Consent
                    var cookieConsentAccepted = _genericAttributeService.GetAttribute<bool>(_workContext.GetCurrentCustomer().Result,
                            NopCustomerDefaults.EuCookieLawAcceptedAttribute, _storeContext.GetCurrentStore().Result.Id).Result;
                    return cookieConsentAccepted;
                }).ToList();
                if (!configurations.Any())
                    return string.Empty;

                //base script
                return $@"
    <!-- Facebook Pixel Code -->
    <script>

        !function (f, b, e, v, n, t, s) {{
            if (f.fbq) return;
            n = f.fbq = function () {{
                n.callMethod ? n.callMethod.apply(n, arguments) : n.queue.push(arguments)
            }};
            if (!f._fbq) f._fbq = n;
            n.push = n;
            n.loaded = !0;
            n.version = '2.0';
            n.agent = '{FacebookPixelDefaults.AgentId}';
            n.queue = [];
            t = b.createElement(e);
            t.async = !0;
            t.src = v;
            s = b.getElementsByTagName(e)[0];
            s.parentNode.insertBefore(t, s)
        }}(window, document, 'script', 'https://connect.facebook.net/en_US/fbevents.js');
        {await PrepareScripts(configurations)}
    </script>
    <!-- End Facebook Pixel Code -->
    ";
            });
        }

        /// <summary>
        /// Prepare Facebook Pixel script
        /// </summary>
        /// <param name="widgetZone">Widget zone to place script</param>
        /// <returns>Script code</returns>
        public async Task<string> PrepareCustomEventsScript(string widgetZone)
        {
            return await HandleFunction(async () =>
            {
                var customEvents = (await GetConfigurations()).SelectMany(configuration => GetCustomEvents(configuration.Id, widgetZone).Result).ToList();
                foreach (var customEvent in customEvents)
                {
                    await PrepareTrackedEventScript(customEvent.EventName, string.Empty, isCustomEvent: true);
                }

                return string.Empty;
            });
        }

        /// <summary>
        /// Prepare script to track "AddToCart" and "AddToWishlist" events
        /// </summary>
        /// <param name="item">Shopping cart item</param>
        public async Task PrepareAddToCartScript(ShoppingCartItem item)
        {
            await HandleFunction(async () =>
            {
                //check whether the adding was initiated by the customer
                if (item.CustomerId != (await _workContext.GetCurrentCustomer()).Id)
                    return false;

                //prepare event object
                var product = await _productService.GetProductById(item.ProductId);
                var categoryMapping = (await _categoryService.GetProductCategoriesByProductId(product?.Id ?? 0)).FirstOrDefault();
                var categoryName = (await _categoryService.GetCategoryById(categoryMapping?.CategoryId ?? 0))?.Name;
                var sku = product != null ? _productService.FormatSku(product, item.AttributesXml) : string.Empty;
                var quantity = product != null ? (int?)item.Quantity : null;
                var (productPrice, _, _) = await _priceCalculationService.GetFinalPrice(product, await _workContext.GetCurrentCustomer(), includeDiscounts: false);
                var (price, _) = await _taxService.GetProductPrice(product, productPrice);
                var priceValue = await _currencyService.ConvertFromPrimaryStoreCurrency(price, await _workContext.GetWorkingCurrency());
                var currency = (await _workContext.GetWorkingCurrency())?.CurrencyCode;

                var contentsProperties = new List<(string Name, object Value)> { ("id", sku), ("quantity", quantity) };
                var eventObject = FormatEventObject(new List<(string Name, object Value)>
                {
                    ("content_category", categoryName),
                    ("content_name", product?.Name),
                    ("content_type", "product"),
                    ("contents", new[] { contentsProperties }.ToList()),
                    ("currency", currency),
                    ("value", priceValue)
                });

                //prepare event script
                var eventName = item.ShoppingCartTypeId == (int)ShoppingCartType.ShoppingCart
                    ? FacebookPixelDefaults.ADD_TO_CART
                    : FacebookPixelDefaults.ADD_TO_WISHLIST;
                await PrepareTrackedEventScript(eventName, eventObject, item.CustomerId, item.StoreId);

                return true;
            });
        }

        /// <summary>
        /// Prepare script to track "Purchase" event
        /// </summary>
        /// <param name="order">Order</param>
        public async Task PreparePurchaseScript(Order order)
        {
            await HandleFunction(async () =>
            {
                //check whether the purchase was initiated by the customer
                if (order.CustomerId != (await _workContext.GetCurrentCustomer()).Id)
                    return false;

                //prepare event object
                var currency = await _currencyService.GetCurrencyById(_currencySettings.PrimaryStoreCurrencyId);
                var contentsProperties = (await _orderService.GetOrderItems(order.Id)).Select(item =>
                {
                    var product = _productService.GetProductById(item.ProductId).Result;
                    var sku = product != null ? _productService.FormatSku(product, item.AttributesXml) : string.Empty;
                    var quantity = product != null ? (int?)item.Quantity : null;
                    return new List<(string Name, object Value)> { ("id", sku), ("quantity", quantity) };
                }).ToList();
                var eventObject = FormatEventObject(new List<(string Name, object Value)>
                {
                    ("content_type", "product"),
                    ("contents", contentsProperties),
                    ("currency", currency?.CurrencyCode),
                    ("value", order.OrderTotal)
                });

                //prepare event script
                await PrepareTrackedEventScript(FacebookPixelDefaults.PURCHASE, eventObject, order.CustomerId, order.StoreId);

                return true;
            });
        }

        /// <summary>
        /// Prepare script to track "ViewContent" event
        /// </summary>
        /// <param name="model">Product details model</param>
        public async Task PrepareViewContentScript(ProductDetailsModel model)
        {
            await HandleFunction(async () =>
            {
                //prepare event object
                var product = await _productService.GetProductById(model.Id);
                var categoryMapping = (await _categoryService.GetProductCategoriesByProductId(product?.Id ?? 0)).FirstOrDefault();
                var categoryName = (await _categoryService.GetCategoryById(categoryMapping?.CategoryId ?? 0))?.Name;
                var sku = model.Sku;
                var priceValue = model.ProductPrice.PriceValue;
                var currency = (await _workContext.GetWorkingCurrency())?.CurrencyCode;

                var eventObject = FormatEventObject(new List<(string Name, object Value)>
                {
                    ("content_category", categoryName),
                    ("content_ids", sku),
                    ("content_name", product?.Name),
                    ("content_type", "product"),
                    ("currency", currency),
                    ("value", priceValue)
                });

                //prepare event script
                await PrepareTrackedEventScript(FacebookPixelDefaults.VIEW_CONTENT, eventObject);

                return true;
            });
        }

        /// <summary>
        /// Prepare script to track "InitiateCheckout" event
        /// </summary>
        public async Task PrepareInitiateCheckoutScript()
        {
            await HandleFunction(async () =>
            {
                //prepare event object
                var cart = await _shoppingCartService
                    .GetShoppingCart(await _workContext.GetCurrentCustomer(), ShoppingCartType.ShoppingCart, (await _storeContext.GetCurrentStore()).Id);
                var (price, _, _, _, _, _) = await _orderTotalCalculationService.GetShoppingCartTotal(cart, false, false);
                var priceValue = await _currencyService.ConvertFromPrimaryStoreCurrency(price ?? 0, await _workContext.GetWorkingCurrency());
                var currency = (await _workContext.GetWorkingCurrency())?.CurrencyCode;

                var contentsProperties = cart.Select(item =>
                {
                    var product = _productService.GetProductById(item.ProductId).Result;
                    var sku = product != null ? _productService.FormatSku(product, item.AttributesXml) : string.Empty;
                    var quantity = product != null ? (int?)item.Quantity : null;
                    return new List<(string Name, object Value)> { ("id", sku), ("quantity", quantity) };
                }).ToList();
                var eventObject = FormatEventObject(new List<(string Name, object Value)>
                {
                    ("content_type", "product"),
                    ("contents", contentsProperties),
                    ("currency", currency),
                    ("value", priceValue)
                });

                //prepare event script
                await PrepareTrackedEventScript(FacebookPixelDefaults.INITIATE_CHECKOUT, eventObject);

                return true;
            });
        }

        /// <summary>
        /// Prepare script to track "Search" event
        /// </summary>
        /// <param name="searchTerm">Search term</param>
        public async Task PrepareSearchScript(string searchTerm)
        {
            await HandleFunction(async () =>
            {
                //prepare event object
                var eventObject = FormatEventObject(new List<(string Name, object Value)>
                {
                    ("search_string", searchTerm)
                });

                //prepare event script
                await PrepareTrackedEventScript(FacebookPixelDefaults.SEARCH, eventObject);

                return true;
            });
        }

        /// <summary>
        /// Prepare script to track "Contact" event
        /// </summary>
        public async Task PrepareContactScript()
        {
            await HandleFunction(async () =>
            {
                //prepare event script
                await PrepareTrackedEventScript(FacebookPixelDefaults.CONTACT, string.Empty);

                return true;
            });
        }

        /// <summary>
        /// Prepare script to track "CompleteRegistration" event
        /// </summary>
        public async Task PrepareCompleteRegistrationScript()
        {
            await HandleFunction(async () =>
            {
                //prepare event object
                var eventObject = FormatEventObject(new List<(string Name, object Value)>
                {
                    ("status", true)
                });

                //prepare event script
                await PrepareTrackedEventScript(FacebookPixelDefaults.COMPLETE_REGISTRATION, eventObject);

                return true;
            });
        }

        #endregion

        #region Configuration

        /// <summary>
        /// Get configurations
        /// </summary>
        /// <param name="storeId">Store identifier; pass 0 to load all records</param>
        /// <param name="pageIndex">Page index</param>
        /// <param name="pageSize">Page size</param>
        /// <returns>Paged list of configurations</returns>
        public async Task<IPagedList<FacebookPixelConfiguration>> GetPagedConfigurations(int storeId = 0, int pageIndex = 0, int pageSize = int.MaxValue)
        {
            var query = _facebookPixelConfigurationRepository.Table;

            //filter by the store
            if (storeId > 0)
                query = query.Where(configuration => configuration.StoreId == storeId);

            query = query.OrderBy(configuration => configuration.Id);

            return await query.ToPagedList(pageIndex, pageSize);
        }

        /// <summary>
        /// Get a configuration by the identifier
        /// </summary>
        /// <param name="configurationId">Configuration identifier</param>
        /// <returns>Configuration</returns>
        public async Task<FacebookPixelConfiguration> GetConfigurationById(int configurationId)
        {
            if (configurationId == 0)
                return null;

<<<<<<< HEAD
            return await _staticCacheManager.Get(_cacheKeyService.PrepareKeyForDefaultCache(FacebookPixelDefaults.ConfigurationCacheKey, configurationId), async () =>
                await _facebookPixelConfigurationRepository.GetById(configurationId));
=======
            return _staticCacheManager.Get(_staticCacheManager.PrepareKeyForDefaultCache(FacebookPixelDefaults.ConfigurationCacheKey, configurationId), () =>
                _facebookPixelConfigurationRepository.GetById(configurationId));
>>>>>>> 8df5bf22
        }

        /// <summary>
        /// Insert the configuration
        /// </summary>
        /// <param name="configuration">Configuration</param>
        public async Task InsertConfiguration(FacebookPixelConfiguration configuration)
        {
            if (configuration == null)
                throw new ArgumentNullException(nameof(configuration));

<<<<<<< HEAD
            await _facebookPixelConfigurationRepository.Insert(configuration);
            await _staticCacheManager.RemoveByPrefix(FacebookPixelDefaults.PrefixCacheKey);
=======
            _facebookPixelConfigurationRepository.Insert(configuration, false);
            _staticCacheManager.RemoveByPrefix(FacebookPixelDefaults.PrefixCacheKey);
>>>>>>> 8df5bf22
        }

        /// <summary>
        /// Update the configuration
        /// </summary>
        /// <param name="configuration">Configuration</param>
        public async Task UpdateConfiguration(FacebookPixelConfiguration configuration)
        {
            if (configuration == null)
                throw new ArgumentNullException(nameof(configuration));

<<<<<<< HEAD
            await _facebookPixelConfigurationRepository.Update(configuration);
            await _staticCacheManager.RemoveByPrefix(FacebookPixelDefaults.PrefixCacheKey);
=======
            _facebookPixelConfigurationRepository.Update(configuration, false);
            _staticCacheManager.RemoveByPrefix(FacebookPixelDefaults.PrefixCacheKey);
>>>>>>> 8df5bf22
        }

        /// <summary>
        /// Delete the configuration
        /// </summary>
        /// <param name="configuration">Configuration</param>
        public async Task DeleteConfiguration(FacebookPixelConfiguration configuration)
        {
            if (configuration == null)
                throw new ArgumentNullException(nameof(configuration));

<<<<<<< HEAD
            await _facebookPixelConfigurationRepository.Delete(configuration);
            await _staticCacheManager.RemoveByPrefix(FacebookPixelDefaults.PrefixCacheKey);
=======
            _facebookPixelConfigurationRepository.Delete(configuration, false);
            _staticCacheManager.RemoveByPrefix(FacebookPixelDefaults.PrefixCacheKey);
>>>>>>> 8df5bf22
        }

        /// <summary>
        /// Get configuration custom events
        /// </summary>
        /// <param name="configurationId">Configuration identifier</param>
        /// <param name="widgetZone">Widget zone name; pass null to load all records</param>
        /// <returns>List of custom events</returns>
        public async Task<IList<CustomEvent>> GetCustomEvents(int configurationId, string widgetZone = null)
        {
<<<<<<< HEAD
            var cachedCustomEvents = await _staticCacheManager.Get(_cacheKeyService.PrepareKeyForDefaultCache(FacebookPixelDefaults.CustomEventsCacheKey, configurationId), async () =>
=======
            var cachedCustomEvents = _staticCacheManager.Get(_staticCacheManager.PrepareKeyForDefaultCache(FacebookPixelDefaults.CustomEventsCacheKey, configurationId), () =>
>>>>>>> 8df5bf22
            {
                //load configuration custom events
                var configuration = await GetConfigurationById(configurationId);
                var customEventsValue = configuration?.CustomEvents ?? string.Empty;
                var customEvents = JsonConvert.DeserializeObject<List<CustomEvent>>(customEventsValue) ?? new List<CustomEvent>();
                return customEvents;
            });

            //filter by the widget zone
            if (!string.IsNullOrEmpty(widgetZone))
                cachedCustomEvents = cachedCustomEvents.Where(customEvent => customEvent.WidgetZones?.Contains(widgetZone) ?? false).ToList();

            return cachedCustomEvents;
        }

        /// <summary>
        /// Save configuration custom events
        /// </summary>
        /// <param name="configurationId">Configuration identifier</param>
        /// <param name="eventName">Event name</param>
        /// <param name="widgetZones">Widget zones names</param>
        public async Task SaveCustomEvents(int configurationId, string eventName, IList<string> widgetZones)
        {
            if (string.IsNullOrEmpty(eventName))
                return;

            var configuration = await GetConfigurationById(configurationId);
            if (configuration == null)
                return;

            //load configuration custom events
            var customEventsValue = configuration.CustomEvents ?? string.Empty;
            var customEvents = JsonConvert.DeserializeObject<List<CustomEvent>>(customEventsValue) ?? new List<CustomEvent>();

            //try to get an event by the passed name
            var customEvent = customEvents
                .FirstOrDefault(customEvent => eventName.Equals(customEvent.EventName, StringComparison.InvariantCultureIgnoreCase));
            if (customEvent == null)
            {
                //create new one if not exist
                customEvent = new CustomEvent { EventName = eventName };
                customEvents.Add(customEvent);
            }

            //update widget zones of this event
            customEvent.WidgetZones = widgetZones ?? new List<string>();

            //or delete an event
            if (!customEvent.WidgetZones.Any())
                customEvents.Remove(customEvent);

            //update configuration 
            configuration.CustomEvents = JsonConvert.SerializeObject(customEvents);
            await UpdateConfiguration(configuration);
            await _staticCacheManager.RemoveByPrefix(FacebookPixelDefaults.PrefixCacheKey);
            await _staticCacheManager.RemoveByPrefix(NopModelCacheDefaults.WidgetPrefixCacheKey);
        }

        /// <summary>
        /// Get used widget zones for all custom events
        /// </summary>
        /// <returns>List of widget zones names</returns>
        public async Task<IList<string>> GetCustomEventsWidgetZones()
        {
<<<<<<< HEAD
            return await _staticCacheManager.Get(_cacheKeyService.PrepareKeyForDefaultCache(FacebookPixelDefaults.WidgetZonesCacheKey), async () =>
=======
            return _staticCacheManager.Get(_staticCacheManager.PrepareKeyForDefaultCache(FacebookPixelDefaults.WidgetZonesCacheKey), () =>
>>>>>>> 8df5bf22
            {
                //load custom events and their widget zones
                var configurations = await GetConfigurations();
                var customEvents = configurations.SelectMany(configuration => GetCustomEvents(configuration.Id).Result);
                var widgetZones = customEvents.SelectMany(customEvent => customEvent.WidgetZones).Distinct().ToList();

                return widgetZones;
            });
        }

        #endregion

        #endregion
    }
}<|MERGE_RESOLUTION|>--- conflicted
+++ resolved
@@ -13,12 +13,6 @@
 using Nop.Core.Http.Extensions;
 using Nop.Data;
 using Nop.Plugin.Widgets.FacebookPixel.Domain;
-<<<<<<< HEAD
-using Nop.Services;
-using Nop.Services.Caching;
-using Nop.Services.Caching.Extensions;
-=======
->>>>>>> 8df5bf22
 using Nop.Services.Catalog;
 using Nop.Services.Cms;
 using Nop.Services.Common;
@@ -460,11 +454,7 @@
 
             query = query.OrderBy(configuration => configuration.Id);
 
-<<<<<<< HEAD
-            return await query.ToCachedList(key);
-=======
-            return _staticCacheManager.Get(key, query.ToList);
->>>>>>> 8df5bf22
+            return await _staticCacheManager.Get(key, async () => await query.ToAsyncEnumerable().ToListAsync());
         }
 
         #endregion
@@ -784,13 +774,8 @@
             if (configurationId == 0)
                 return null;
 
-<<<<<<< HEAD
-            return await _staticCacheManager.Get(_cacheKeyService.PrepareKeyForDefaultCache(FacebookPixelDefaults.ConfigurationCacheKey, configurationId), async () =>
-                await _facebookPixelConfigurationRepository.GetById(configurationId));
-=======
-            return _staticCacheManager.Get(_staticCacheManager.PrepareKeyForDefaultCache(FacebookPixelDefaults.ConfigurationCacheKey, configurationId), () =>
+            return await _staticCacheManager.Get(_staticCacheManager.PrepareKeyForDefaultCache(FacebookPixelDefaults.ConfigurationCacheKey, configurationId), () =>
                 _facebookPixelConfigurationRepository.GetById(configurationId));
->>>>>>> 8df5bf22
         }
 
         /// <summary>
@@ -802,13 +787,8 @@
             if (configuration == null)
                 throw new ArgumentNullException(nameof(configuration));
 
-<<<<<<< HEAD
-            await _facebookPixelConfigurationRepository.Insert(configuration);
+            await _facebookPixelConfigurationRepository.Insert(configuration, false);
             await _staticCacheManager.RemoveByPrefix(FacebookPixelDefaults.PrefixCacheKey);
-=======
-            _facebookPixelConfigurationRepository.Insert(configuration, false);
-            _staticCacheManager.RemoveByPrefix(FacebookPixelDefaults.PrefixCacheKey);
->>>>>>> 8df5bf22
         }
 
         /// <summary>
@@ -820,13 +800,8 @@
             if (configuration == null)
                 throw new ArgumentNullException(nameof(configuration));
 
-<<<<<<< HEAD
-            await _facebookPixelConfigurationRepository.Update(configuration);
+            await _facebookPixelConfigurationRepository.Update(configuration, false);
             await _staticCacheManager.RemoveByPrefix(FacebookPixelDefaults.PrefixCacheKey);
-=======
-            _facebookPixelConfigurationRepository.Update(configuration, false);
-            _staticCacheManager.RemoveByPrefix(FacebookPixelDefaults.PrefixCacheKey);
->>>>>>> 8df5bf22
         }
 
         /// <summary>
@@ -838,13 +813,8 @@
             if (configuration == null)
                 throw new ArgumentNullException(nameof(configuration));
 
-<<<<<<< HEAD
-            await _facebookPixelConfigurationRepository.Delete(configuration);
+            await _facebookPixelConfigurationRepository.Delete(configuration, false);
             await _staticCacheManager.RemoveByPrefix(FacebookPixelDefaults.PrefixCacheKey);
-=======
-            _facebookPixelConfigurationRepository.Delete(configuration, false);
-            _staticCacheManager.RemoveByPrefix(FacebookPixelDefaults.PrefixCacheKey);
->>>>>>> 8df5bf22
         }
 
         /// <summary>
@@ -855,11 +825,7 @@
         /// <returns>List of custom events</returns>
         public async Task<IList<CustomEvent>> GetCustomEvents(int configurationId, string widgetZone = null)
         {
-<<<<<<< HEAD
-            var cachedCustomEvents = await _staticCacheManager.Get(_cacheKeyService.PrepareKeyForDefaultCache(FacebookPixelDefaults.CustomEventsCacheKey, configurationId), async () =>
-=======
-            var cachedCustomEvents = _staticCacheManager.Get(_staticCacheManager.PrepareKeyForDefaultCache(FacebookPixelDefaults.CustomEventsCacheKey, configurationId), () =>
->>>>>>> 8df5bf22
+            var cachedCustomEvents = await _staticCacheManager.Get(_staticCacheManager.PrepareKeyForDefaultCache(FacebookPixelDefaults.CustomEventsCacheKey, configurationId), async () =>
             {
                 //load configuration custom events
                 var configuration = await GetConfigurationById(configurationId);
@@ -924,11 +890,7 @@
         /// <returns>List of widget zones names</returns>
         public async Task<IList<string>> GetCustomEventsWidgetZones()
         {
-<<<<<<< HEAD
-            return await _staticCacheManager.Get(_cacheKeyService.PrepareKeyForDefaultCache(FacebookPixelDefaults.WidgetZonesCacheKey), async () =>
-=======
-            return _staticCacheManager.Get(_staticCacheManager.PrepareKeyForDefaultCache(FacebookPixelDefaults.WidgetZonesCacheKey), () =>
->>>>>>> 8df5bf22
+            return await _staticCacheManager.Get(_staticCacheManager.PrepareKeyForDefaultCache(FacebookPixelDefaults.WidgetZonesCacheKey), async () =>
             {
                 //load custom events and their widget zones
                 var configurations = await GetConfigurations();
