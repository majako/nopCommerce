﻿using System.Globalization;
using System.Text;
using System.Text.Encodings.Web;
using Microsoft.AspNetCore.Http;
using Microsoft.Net.Http.Headers;
using Newtonsoft.Json;
using Newtonsoft.Json.Linq;
using Nop.Core;
using Nop.Core.Caching;
using Nop.Core.Domain.Customers;
using Nop.Core.Domain.Directory;
using Nop.Core.Domain.Orders;
using Nop.Core.Http.Extensions;
using Nop.Data;
using Nop.Plugin.Widgets.FacebookPixel.Domain;
using Nop.Services.Catalog;
using Nop.Services.Cms;
using Nop.Services.Common;
using Nop.Services.Directory;
using Nop.Services.Logging;
using Nop.Services.Orders;
using Nop.Services.Tax;
using Nop.Web.Infrastructure.Cache;
using Nop.Web.Models.Catalog;

namespace Nop.Plugin.Widgets.FacebookPixel.Services
{
    /// <summary>
    /// Represents Facebook Pixel service
    /// </summary>
    public class FacebookPixelService
    {
        #region Constants

        /// <summary>
        /// Get default tabs number to format scripts indentation
        /// </summary>
        protected const int TABS_NUMBER = 2;

        #endregion

        #region Fields

        protected readonly CurrencySettings _currencySettings;
        protected readonly FacebookConversionsHttpClient _facebookConversionsHttpClient;
        protected readonly ICategoryService _categoryService;
        protected readonly ICountryService _countryService;
        protected readonly ICurrencyService _currencyService;
        protected readonly IGenericAttributeService _genericAttributeService;
        protected readonly IHttpContextAccessor _httpContextAccessor;
        protected readonly ILogger _logger;
        protected readonly IOrderService _orderService;
        protected readonly IOrderTotalCalculationService _orderTotalCalculationService;
        protected readonly IPriceCalculationService _priceCalculationService;
        protected readonly IProductService _productService;
        protected readonly IRepository<FacebookPixelConfiguration> _facebookPixelConfigurationRepository;
        protected readonly IShoppingCartService _shoppingCartService;
        protected readonly IStateProvinceService _stateProvinceService;
        protected readonly IStaticCacheManager _staticCacheManager;
        protected readonly IStoreContext _storeContext;
        protected readonly ITaxService _taxService;
        protected readonly IWebHelper _webHelper;
        protected readonly IWidgetPluginManager _widgetPluginManager;
        protected readonly IWorkContext _workContext;

        #endregion

        #region Ctor

        public FacebookPixelService(CurrencySettings currencySettings,
            FacebookConversionsHttpClient facebookConversionsHttpClient,
            ICategoryService categoryService,
            ICountryService countryService,
            ICurrencyService currencyService,
            IGenericAttributeService genericAttributeService,
            IHttpContextAccessor httpContextAccessor,
            ILogger logger,
            IOrderService orderService,
            IOrderTotalCalculationService orderTotalCalculationService,
            IPriceCalculationService priceCalculationService,
            IProductService productService,
            IRepository<FacebookPixelConfiguration> facebookPixelConfigurationRepository,
            IShoppingCartService shoppingCartService,
            IStateProvinceService stateProvinceService,
            IStaticCacheManager staticCacheManager,
            IStoreContext storeContext,
            ITaxService taxService,
            IWebHelper webHelper,
            IWidgetPluginManager widgetPluginManager,
            IWorkContext workContext)
        {
            _currencySettings = currencySettings;
            _facebookConversionsHttpClient = facebookConversionsHttpClient;
            _categoryService = categoryService;
            _countryService = countryService;
            _currencyService = currencyService;
            _genericAttributeService = genericAttributeService;
            _httpContextAccessor = httpContextAccessor;
            _logger = logger;
            _orderService = orderService;
            _orderTotalCalculationService = orderTotalCalculationService;
            _priceCalculationService = priceCalculationService;
            _productService = productService;
            _facebookPixelConfigurationRepository = facebookPixelConfigurationRepository;
            _shoppingCartService = shoppingCartService;
            _stateProvinceService = stateProvinceService;
            _staticCacheManager = staticCacheManager;
            _storeContext = storeContext;
            _taxService = taxService;
            _webHelper = webHelper;
            _widgetPluginManager = widgetPluginManager;
            _workContext = workContext;
        }

        #endregion

        #region Utilities

        /// <summary>
        /// Handle function and get result
        /// </summary>
        /// <typeparam name="TResult">Result type</typeparam>
        /// <param name="function">Function</param>
        /// <param name="logErrors">Whether to log errors</param>
        /// <returns>
        /// A task that represents the asynchronous operation
        /// The task result contains the function result
        /// </returns>
<<<<<<< HEAD
        protected async Task<TResult> HandleFunctionAsync<TResult>(Func<Task<TResult>> function)
=======
        private async Task<TResult> HandleFunctionAsync<TResult>(Func<Task<TResult>> function, bool logErrors = true)
>>>>>>> a5bea016
        {
            try
            {
                //check whether the plugin is active
                if (!await PluginActiveAsync())
                    return default;

                //invoke function
                return await function();
            }
            catch (Exception exception)
            {
                if (!logErrors)
                    return default;

                var customer = await _workContext.GetCurrentCustomerAsync();
                if (customer.IsSearchEngineAccount() || customer.IsBackgroundTaskAccount())
                    return default;

                //log errors
                var error = $"{FacebookPixelDefaults.SystemName} error: {Environment.NewLine}{exception.Message}";
                await _logger.ErrorAsync(error, exception, customer);

                return default;
            }
        }

        /// <summary>
        /// Check whether the plugin is active for the current user and the current store
        /// </summary>
        /// <returns>
        /// A task that represents the asynchronous operation
        /// The task result contains the result
        /// </returns>
        protected async Task<bool> PluginActiveAsync()
        {
            var customer = await _workContext.GetCurrentCustomerAsync();
            var store = await _storeContext.GetCurrentStoreAsync();
            return await _widgetPluginManager.IsPluginActiveAsync(FacebookPixelDefaults.SystemName, customer, store.Id);
        }

        /// <summary>
        /// Prepare scripts
        /// </summary>
        /// <param name="configurations">Enabled configurations</param>
        /// <returns>
        /// A task that represents the asynchronous operation
        /// The task result contains the script code
        /// </returns>
        protected async Task<string> PrepareScriptsAsync(IList<FacebookPixelConfiguration> configurations)
        {
            return await PrepareInitScriptAsync(configurations) +
                await PrepareUserPropertiesScriptAsync(configurations) +
                await PreparePageViewScriptAsync(configurations) +
                await PrepareTrackedEventsScriptAsync(configurations);
        }

        /// <summary>
        /// Prepare user info (used with Advanced Matching feature)
        /// </summary>
        /// <returns>
        /// A task that represents the asynchronous operation
        /// The task result contains the user info
        /// </returns>
        protected async Task<string> GetUserObjectAsync()
        {
            //prepare user object
            var customer = await _workContext.GetCurrentCustomerAsync();
            var email = customer.Email;
            var firstName = customer.FirstName;
            var lastName = customer.LastName;
            var phone = customer.Phone;
            var gender = customer.Gender;
            var birthday = customer.DateOfBirth;
            var city = customer.City;
            var countryId = customer.CountryId;
            var countryName = (await _countryService.GetCountryByIdAsync(countryId))?.TwoLetterIsoCode;
            var stateId = customer.StateProvinceId;
            var stateName = (await _stateProvinceService.GetStateProvinceByIdAsync(stateId))?.Abbreviation;
            var zipcode = customer.ZipPostalCode;

            return FormatEventObject(new List<(string Name, object Value)>
            {
                ("em", JavaScriptEncoder.Default.Encode(email?.ToLowerInvariant() ?? string.Empty)),
                ("fn", JavaScriptEncoder.Default.Encode(firstName?.ToLowerInvariant() ?? string.Empty)),
                ("ln", JavaScriptEncoder.Default.Encode(lastName?.ToLowerInvariant() ?? string.Empty)),
                ("ph", new string(phone?.Where(c => char.IsDigit(c)).ToArray()) ?? string.Empty),
                ("external_id", customer.CustomerGuid.ToString().ToLowerInvariant()),
                ("ge", gender?.FirstOrDefault().ToString().ToLowerInvariant()),
                ("db", birthday?.ToString("yyyyMMdd")),
                ("ct", JavaScriptEncoder.Default.Encode(city?.ToLowerInvariant() ?? string.Empty)),
                ("st", stateName?.ToLowerInvariant()),
                ("zp", JavaScriptEncoder.Default.Encode(zipcode?.ToLowerInvariant() ?? string.Empty)),
                ("cn", countryName?.ToLowerInvariant())
            });
        }

        /// <summary>
        /// Prepare script to init Facebook Pixel
        /// </summary>
        /// <param name="configurations">Enabled configurations</param>
        /// <returns>
        /// A task that represents the asynchronous operation
        /// The task result contains the script code
        /// </returns>
        protected async Task<string> PrepareInitScriptAsync(IList<FacebookPixelConfiguration> configurations)
        {
            //prepare init script
            return await FormatScriptAsync(configurations, async configuration =>
            {
                var customer = await _workContext.GetCurrentCustomerAsync();

                var additionalParameter = configuration.PassUserProperties
                    ? $", {{uid: '{customer.CustomerGuid}'}}"
                    : (configuration.UseAdvancedMatching
                    ? $", {await GetUserObjectAsync()}"
                    : null);
                return $"fbq('init', '{configuration.PixelId}'{additionalParameter});";
            });
        }

        /// <summary>
        /// Prepare script to pass user properties
        /// </summary>
        /// <param name="configurations">Enabled configurations</param>
        /// <returns>
        /// A task that represents the asynchronous operation
        /// The task result contains the script code
        /// </returns>
        protected async Task<string> PrepareUserPropertiesScriptAsync(IList<FacebookPixelConfiguration> configurations)
        {
            //filter active configurations
            var activeConfigurations = configurations.Where(configuration => configuration.PassUserProperties).ToList();
            if (!activeConfigurations.Any())
                return string.Empty;

            //prepare user object
            var customer = await _workContext.GetCurrentCustomerAsync();
            var createdOn = new DateTimeOffset(customer.CreatedOnUtc).ToUnixTimeSeconds().ToString();
            var city = customer.City;
            var countryId = customer.CountryId;
            var countryName = (await _countryService.GetCountryByIdAsync(countryId))?.TwoLetterIsoCode;
            var currency = (await _workContext.GetWorkingCurrencyAsync())?.CurrencyCode;
            var gender = customer.Gender;
            var language = (await _workContext.GetWorkingLanguageAsync())?.UniqueSeoCode;
            var stateId = customer.StateProvinceId;
            var stateName = (await _stateProvinceService.GetStateProvinceByIdAsync(stateId))?.Abbreviation;
            var zipcode = customer.ZipPostalCode;

            var userObject = FormatEventObject(new List<(string Name, object Value)>
            {
                ("$account_created_time", createdOn),
                ("$city", JavaScriptEncoder.Default.Encode(city ?? string.Empty)),
                ("$country", countryName),
                ("$currency", currency),
                ("$gender", gender?.FirstOrDefault().ToString()),
                ("$language", language),
                ("$state", stateName),
                ("$zipcode", JavaScriptEncoder.Default.Encode(zipcode ?? string.Empty))
            });

            //prepare script
            return await FormatScriptAsync(activeConfigurations, configuration =>
                Task.FromResult($"fbq('setUserProperties', '{configuration.PixelId}', {userObject});"));
        }

        /// <summary>
        /// Prepare script to track "PageView" event
        /// </summary>
        /// <param name="configurations">Enabled configurations</param>
        /// <returns>
        /// A task that represents the asynchronous operation
        /// The task result contains the script code
        /// </returns>
        protected async Task<string> PreparePageViewScriptAsync(IList<FacebookPixelConfiguration> configurations)
        {
            //a single active configuration is enough to track PageView event
            var activeConfigurations = configurations.Where(configuration => configuration.TrackPageView).Take(1).ToList();
            return await FormatScriptAsync(activeConfigurations, configuration =>
                Task.FromResult($"fbq('track', '{FacebookPixelDefaults.PAGE_VIEW}');"));
        }

        /// <summary>
        /// Prepare scripts to track events
        /// </summary>
        /// <param name="configurations">Enabled configurations</param>
        /// <returns>
        /// A task that represents the asynchronous operation
        /// The task result contains the script code
        /// </returns>
        protected async Task<string> PrepareTrackedEventsScriptAsync(IList<FacebookPixelConfiguration> configurations)
        {
            //get previously stored events and remove them from the session data
            var events = (await _httpContextAccessor.HttpContext.Session
                .GetAsync<IList<TrackedEvent>>(FacebookPixelDefaults.TrackedEventsSessionValue))
                ?? new List<TrackedEvent>();
            var store = await _storeContext.GetCurrentStoreAsync();
            var customer = await _workContext.GetCurrentCustomerAsync();
            var activeEvents = events.Where(trackedEvent =>
                trackedEvent.CustomerId == customer.Id && trackedEvent.StoreId == store.Id)
                .ToList();
            await _httpContextAccessor.HttpContext.Session.SetAsync(
                FacebookPixelDefaults.TrackedEventsSessionValue,
                events.Except(activeEvents).ToList());

            if (!activeEvents.Any())
                return string.Empty;

            return await activeEvents.AggregateAwaitAsync(string.Empty, async (preparedScripts, trackedEvent) =>
            {
                //filter active configurations
                var activeConfigurations = trackedEvent.EventName switch
                {
                    FacebookPixelDefaults.ADD_TO_CART => configurations.Where(configuration => configuration.TrackAddToCart).ToList(),
                    FacebookPixelDefaults.PURCHASE => configurations.Where(configuration => configuration.TrackPurchase).ToList(),
                    FacebookPixelDefaults.VIEW_CONTENT => configurations.Where(configuration => configuration.TrackViewContent).ToList(),
                    FacebookPixelDefaults.ADD_TO_WISHLIST => configurations.Where(configuration => configuration.TrackAddToWishlist).ToList(),
                    FacebookPixelDefaults.INITIATE_CHECKOUT => configurations.Where(configuration => configuration.TrackInitiateCheckout).ToList(),
                    FacebookPixelDefaults.SEARCH => configurations.Where(configuration => configuration.TrackSearch).ToList(),
                    FacebookPixelDefaults.CONTACT => configurations.Where(configuration => configuration.TrackContact).ToList(),
                    FacebookPixelDefaults.COMPLETE_REGISTRATION => configurations.Where(configuration => configuration.TrackCompleteRegistration).ToList(),
                    _ => new List<FacebookPixelConfiguration>()
                };
                if (trackedEvent.IsCustomEvent)
                {
                    activeConfigurations = await configurations.WhereAwait(async configuration =>
                        (await GetCustomEventsAsync(configuration.Id)).Any(customEvent => customEvent.EventName == trackedEvent.EventName)).ToListAsync();
                }

                //prepare event scripts
                return preparedScripts + await trackedEvent.EventObjects.AggregateAwaitAsync(string.Empty, async (preparedEventScripts, eventObject) =>
                {
                    return preparedEventScripts + await FormatScriptAsync(activeConfigurations, configuration =>
                    {
                        //used for accurate event tracking with multiple Facebook Pixels
                        var actionName = configurations.Count > 1
                            ? (trackedEvent.IsCustomEvent ? "trackSingleCustom" : "trackSingle")
                            : (trackedEvent.IsCustomEvent ? "trackCustom" : "track");
                        var additionalParameter = configurations.Count > 1 ? $", '{configuration.PixelId}'" : null;

                        //prepare event script
                        var eventObjectParameter = !string.IsNullOrEmpty(eventObject) ? $", {eventObject}" : null;
                        return Task.FromResult($"fbq('{actionName}'{additionalParameter}, '{trackedEvent.EventName}'{eventObjectParameter});");
                    });
                });
            });
        }

        /// <summary>
        /// Prepare script to track event and store it for the further using
        /// </summary>
        /// <param name="eventName">Event name</param>
        /// <param name="eventObject">Event object</param>
        /// <param name="customerId">Customer identifier</param>
        /// <param name="storeId">Store identifier</param>
        /// <param name="isCustomEvent">Whether the event is a custom one</param>
        /// <returns>A task that represents the asynchronous operation</returns>
        protected async Task PrepareTrackedEventScriptAsync(string eventName, string eventObject,
            int? customerId = null, int? storeId = null, bool isCustomEvent = false)
        {
            //prepare script and store it into the session data, we use this later
            var customer = await _workContext.GetCurrentCustomerAsync();
            customerId ??= customer.Id;
            var store = await _storeContext.GetCurrentStoreAsync();
            storeId ??= store.Id;
            var events = await _httpContextAccessor.HttpContext.Session
                .GetAsync<IList<TrackedEvent>>(FacebookPixelDefaults.TrackedEventsSessionValue)
                ?? new List<TrackedEvent>();
            var activeEvent = events.FirstOrDefault(trackedEvent =>
                trackedEvent.EventName == eventName && trackedEvent.CustomerId == customerId && trackedEvent.StoreId == storeId);
            if (activeEvent == null)
            {
                activeEvent = new TrackedEvent
                {
                    EventName = eventName,
                    CustomerId = customerId.Value,
                    StoreId = storeId.Value,
                    IsCustomEvent = isCustomEvent
                };
                events.Add(activeEvent);
            }
            activeEvent.EventObjects.Add(eventObject);
            await _httpContextAccessor.HttpContext.Session.SetAsync(FacebookPixelDefaults.TrackedEventsSessionValue, events);
        }

        /// <summary>
        /// Format event object to look pretty
        /// </summary>
        /// <param name="properties">Event object properties</param>
        /// <param name="tabsNumber">Tabs number for indentation script</param>
        /// <returns>Script code</returns>
        protected string FormatEventObject(List<(string Name, object Value)> properties, int? tabsNumber = null)
        {
            //local function to format list of objects
            string formatObjectList(List<List<(string Name, object Value)>> objectList)
            {
                var formattedList = objectList.Aggregate(string.Empty, (preparedObjects, propertiesList) =>
                {
                    if (propertiesList != null)
                    {
                        var value = FormatEventObject(propertiesList, (tabsNumber ?? TABS_NUMBER) + 1);
                        preparedObjects += $"{Environment.NewLine}{new string('\t', (tabsNumber ?? TABS_NUMBER) + 1)}{value},";
                    }

                    return preparedObjects;
                }).TrimEnd(',');
                return $"[{formattedList}]";
            }

            //format single object
            var formattedObject = properties.Aggregate(string.Empty, (preparedObject, property) =>
            {
                if (!string.IsNullOrEmpty(property.Value?.ToString()))
                {
                    //format property value
                    var value = property.Value is string valueString
                        ? $"'{valueString.Replace("'", "\\'")}'"
                        : (property.Value is List<List<(string Name, object Value)>> valueList
                        ? formatObjectList(valueList)
                        : (property.Value is decimal valueDecimal
                        ? valueDecimal.ToString("F", CultureInfo.InvariantCulture)
                        : property.Value.ToString().ToLowerInvariant()));

                    //format object property
                    preparedObject += $"{Environment.NewLine}{new string('\t', (tabsNumber ?? TABS_NUMBER) + 1)}{property.Name}: {value},";
                }

                return preparedObject;
            }).TrimEnd(',');

            return $"{{{formattedObject}{Environment.NewLine}{new string('\t', tabsNumber ?? TABS_NUMBER)}}}";
        }

        /// <summary>
        /// Format script to look pretty
        /// </summary>
        /// <param name="configurations">Enabled configurations</param>
        /// <param name="getScript">Function to get script for the passed configuration</param>
        /// <returns>
        /// A task that represents the asynchronous operation
        /// The task result contains the script code
        /// </returns>
        protected async Task<string> FormatScriptAsync(IList<FacebookPixelConfiguration> configurations, Func<FacebookPixelConfiguration, Task<string>> getScript)
        {
            if (!configurations.Any())
                return string.Empty;

            //format script
            var formattedScript = await configurations.AggregateAwaitAsync(string.Empty, async (preparedScripts, configuration) =>
                preparedScripts + Environment.NewLine + new string('\t', TABS_NUMBER) + await getScript(configuration));
            formattedScript += Environment.NewLine;

            return formattedScript;
        }

        /// <summary>
        /// Format custom event data to look pretty
        /// </summary>
        /// <param name="customData">Custom data</param>
        /// <returns>Script code</returns>
        protected string FormatCustomData(ConversionsEventCustomData customData)
        {
            List<(string Name, object Value)> getProperties(JObject jObject)
            {
                var result = jObject.ToObject<Dictionary<string, object>>();
                foreach (var pair in result)
                {
                    if (pair.Value is JObject nestedObject)
                        result[pair.Key] = getProperties(nestedObject);
                    if (pair.Value is JArray nestedArray && nestedArray.OfType<JObject>().Any())
                        result[pair.Key] = nestedArray.OfType<JObject>().Select(obj => getProperties(obj)).ToList();
                }

                return result.Select(pair => (pair.Key, pair.Value)).ToList();
            }

            try
            {
                var customDataObject = JObject.FromObject(customData, new JsonSerializer { NullValueHandling = NullValueHandling.Ignore });

                return FormatEventObject(getProperties(customDataObject));

            }
            catch
            {
                //if something went wrong, just serialize the data without format
                return JsonConvert.SerializeObject(customData, new JsonSerializerSettings { NullValueHandling = NullValueHandling.Ignore });
            }
        }

        /// <summary>
        /// Get configurations
        /// </summary>
        /// <param name="storeId">Store identifier; pass 0 to load all records</param>
        /// <returns>
        /// A task that represents the asynchronous operation
        /// The task result contains the list of configurations
        /// </returns>
        protected async Task<IList<FacebookPixelConfiguration>> GetConfigurationsAsync(int storeId = 0)
        {
            var key = _staticCacheManager.PrepareKeyForDefaultCache(FacebookPixelDefaults.ConfigurationsCacheKey, storeId);

            var query = _facebookPixelConfigurationRepository.Table;

            //filter by the store
            if (storeId > 0)
                query = query.Where(configuration => configuration.StoreId == storeId);

            query = query.OrderBy(configuration => configuration.Id);

            return await _staticCacheManager.GetAsync(key, async () => await query.ToListAsync());
        }

        /// <summary>
        /// Prepare Pixel script and send requests to Conversions API for the passed event
        /// </summary>
        /// <param name="prepareModel">Function to prepare model</param>
        /// <param name="eventName">Event name</param>
        /// <param name="storeId">Store identifier; pass null to load records for the current store</param>
        /// <returns>
        /// A task that represents the asynchronous operation
        /// The task result contains the value whether handling was successful
        /// </returns>
        protected async Task<bool> HandleEventAsync(Func<Task<ConversionsEvent>> prepareModel, string eventName, int? storeId = null)
        {
            storeId ??= (await _storeContext.GetCurrentStoreAsync()).Id;
            var configurations = (await GetConfigurationsAsync(storeId ?? 0)).Where(configuration => eventName switch
            {
                FacebookPixelDefaults.ADD_TO_CART => configuration.TrackAddToCart,
                FacebookPixelDefaults.ADD_TO_WISHLIST => configuration.TrackAddToWishlist,
                FacebookPixelDefaults.PURCHASE => configuration.TrackPurchase,
                FacebookPixelDefaults.VIEW_CONTENT => configuration.TrackViewContent,
                FacebookPixelDefaults.INITIATE_CHECKOUT => configuration.TrackInitiateCheckout,
                FacebookPixelDefaults.PAGE_VIEW => configuration.TrackPageView,
                FacebookPixelDefaults.SEARCH => configuration.TrackSearch,
                FacebookPixelDefaults.CONTACT => configuration.TrackContact,
                FacebookPixelDefaults.COMPLETE_REGISTRATION => configuration.TrackCompleteRegistration,
                _ => false
            }).ToList();

            var conversionsApiConfigurations = configurations.Where(configuration => configuration.ConversionsApiEnabled).ToList();
            var pixelConfigurations = configurations.Where(configuration => configuration.PixelScriptEnabled).ToList();
            if (!conversionsApiConfigurations.Any() && !pixelConfigurations.Any())
                return false;

            var model = await prepareModel();

            if (pixelConfigurations.Any())
                await PrepareEventScriptAsync(model);

            var logErrors = true; //set it to false to ignore Conversions API errors 
            foreach (var configuration in conversionsApiConfigurations)
            {
                await HandleFunctionAsync(async () =>
                {
                    var response = await _facebookConversionsHttpClient.SendEventAsync(configuration, model);
                    var error = JsonConvert.DeserializeAnonymousType(response, new { Error = new ApiError() })?.Error;
                    if (!string.IsNullOrEmpty(error?.Message))
                        throw new NopException($"{error.Code} - {error.Message}{Environment.NewLine}Debug ID: {error.DebugId}");

                    return true;
                }, logErrors);
            }

            return true;
        }

        /// <summary>
        /// Prepare user data for conversions api
        /// </summary>
        /// <returns>
        /// <param name="customer">Customer</param>
        /// A task that represents the asynchronous operation
        /// The task result contains the user data
        /// </returns>
        protected async Task<ConversionsEventUserData> PrepareUserDataAsync(Customer customer = null)
        {
            //prepare user object
            customer ??= await _workContext.GetCurrentCustomerAsync();
            var twoLetterCountryIsoCode = (await _countryService.GetCountryByIdAsync(customer.CountryId))?.TwoLetterIsoCode;
            var stateName = (await _stateProvinceService.GetStateProvinceByIdAsync(customer.StateProvinceId))?.Abbreviation;
            var ipAddress = _webHelper.GetCurrentIpAddress();
            var userAgent = _httpContextAccessor.HttpContext?.Request?.Headers[HeaderNames.UserAgent].ToString();

            return new ConversionsEventUserData
            {
                EmailAddress = new List<string> { HashHelper.CreateHash(Encoding.UTF8.GetBytes(customer.Email?.ToLowerInvariant() ?? string.Empty), "SHA256") },
                FirstName = new List<string> { HashHelper.CreateHash(Encoding.UTF8.GetBytes(customer.FirstName?.ToLowerInvariant() ?? string.Empty), "SHA256") },
                LastName = new List<string> { HashHelper.CreateHash(Encoding.UTF8.GetBytes(customer.LastName?.ToLowerInvariant() ?? string.Empty), "SHA256") },
                PhoneNumber = new List<string> { HashHelper.CreateHash(Encoding.UTF8.GetBytes(customer.Phone?.ToLowerInvariant() ?? string.Empty), "SHA256") },
                ExternalId = new List<string> { HashHelper.CreateHash(Encoding.UTF8.GetBytes(customer?.CustomerGuid.ToString()?.ToLowerInvariant() ?? string.Empty), "SHA256") },
                Gender = new List<string> { HashHelper.CreateHash(Encoding.UTF8.GetBytes(customer.Gender?.FirstOrDefault().ToString() ?? string.Empty), "SHA256") },
                DateOfBirth = new List<string> { HashHelper.CreateHash(Encoding.UTF8.GetBytes(customer.DateOfBirth?.ToString("yyyyMMdd") ?? string.Empty), "SHA256") },
                City = new List<string> { HashHelper.CreateHash(Encoding.UTF8.GetBytes(customer.City?.ToLowerInvariant() ?? string.Empty), "SHA256") },
                State = new List<string> { HashHelper.CreateHash(Encoding.UTF8.GetBytes(stateName?.ToLowerInvariant() ?? string.Empty), "SHA256") },
                Zip = new List<string> { HashHelper.CreateHash(Encoding.UTF8.GetBytes(customer.ZipPostalCode?.ToLowerInvariant() ?? string.Empty), "SHA256") },
                Country = new List<string> { HashHelper.CreateHash(Encoding.UTF8.GetBytes(twoLetterCountryIsoCode?.ToLowerInvariant() ?? string.Empty), "SHA256") },
                ClientIpAddress = ipAddress?.ToLowerInvariant(),
                ClientUserAgent = userAgent?.ToLowerInvariant(),
                Id = customer.Id
            };
        }

        /// <summary>
        /// Prepare add to cart event model
        /// </summary>
        /// <param name="item">Shopping cart item</param>
        /// <returns>
        /// A task that represents the asynchronous operation
        /// The task result contains the ConversionsEvent model
        /// </returns>
        protected async Task<ConversionsEvent> PrepareAddToCartEventModelAsync(ShoppingCartItem item)
        {
            if (item == null)
                throw new ArgumentNullException(nameof(item));

            //check whether the shopping was initiated by the customer
            var customer = await _workContext.GetCurrentCustomerAsync();

            var store = await _storeContext.GetCurrentStoreAsync();

            if (item.CustomerId != customer.Id)
                throw new NopException("Shopping was not initiated by customer");

            var eventName = item.ShoppingCartTypeId == (int)ShoppingCartType.ShoppingCart
                ? FacebookPixelDefaults.ADD_TO_CART
                : FacebookPixelDefaults.ADD_TO_WISHLIST;

            var product = await _productService.GetProductByIdAsync(item.ProductId);
            var categoryMapping = (await _categoryService.GetProductCategoriesByProductIdAsync(product?.Id ?? 0)).FirstOrDefault();
            var categoryName = (await _categoryService.GetCategoryByIdAsync(categoryMapping?.CategoryId ?? 0))?.Name;
            var sku = product != null ? await _productService.FormatSkuAsync(product, item.AttributesXml) : string.Empty;
            var quantity = product != null ? (int?)item.Quantity : null;
            var (productPrice, _, _, _) = await _priceCalculationService.GetFinalPriceAsync(product, customer, store, includeDiscounts: false);
            var (price, _) = await _taxService.GetProductPriceAsync(product, productPrice);
            var currentCurrency = await _workContext.GetWorkingCurrencyAsync();
            var priceValue = await _currencyService.ConvertFromPrimaryStoreCurrencyAsync(price, currentCurrency);
            var currency = currentCurrency?.CurrencyCode;

            var eventObject = new ConversionsEventCustomData
            {
                ContentCategory = categoryName,
                ContentIds = new List<string> { sku },
                ContentName = product?.Name,
                ContentType = "product",
                Contents = new List<object>
                {
                    new
                    {
                        id = sku,
                        quantity = quantity,
                        item_price = priceValue
                    }
                },
                Currency = currency,
                Value = priceValue
            };

            return new ConversionsEvent
            {
                Data = new List<ConversionsEventDatum>
                {
                    new ConversionsEventDatum
                    {
                        EventName = eventName,
                        EventTime = new DateTimeOffset(item.CreatedOnUtc).ToUnixTimeSeconds(),
                        EventSourceUrl = _webHelper.GetThisPageUrl(true),
                        ActionSource = "website",
                        UserData = await PrepareUserDataAsync(customer),
                        CustomData = eventObject,
                        StoreId = item.StoreId
                    }
                }
            };
        }

        /// <summary>
        /// Prepare purchase event model
        /// </summary>
        /// <param name="order">Order</param>
        /// <returns>
        /// A task that represents the asynchronous operation
        /// The task result contains the ConversionsEvent model
        /// </returns>
        protected async Task<ConversionsEvent> PreparePurchaseModelAsync(Order order)
        {
            if (order == null)
                throw new ArgumentNullException(nameof(order));

            //check whether the purchase was initiated by the customer
            var customer = await _workContext.GetCurrentCustomerAsync();
            if (order.CustomerId != customer.Id)
                throw new NopException("Purchase was not initiated by customer");

            //prepare event object
            var currency = await _currencyService.GetCurrencyByIdAsync(_currencySettings.PrimaryStoreCurrencyId);
            var contentsProperties = await (await _orderService.GetOrderItemsAsync(order.Id)).SelectAwait(async item =>
            {
                var product = await _productService.GetProductByIdAsync(item.ProductId);
                var sku = product != null ? await _productService.FormatSkuAsync(product, item.AttributesXml) : string.Empty;
                var quantity = product != null ? (int?)item.Quantity : null;
                return new { id = sku, quantity = quantity };
            }).Cast<object>().ToListAsync();
            var eventObject = new ConversionsEventCustomData
            {
                ContentType = "product",
                Contents = contentsProperties,
                Currency = currency?.CurrencyCode,
                Value = order.OrderTotal
            };

            return new ConversionsEvent
            {
                Data = new List<ConversionsEventDatum>
                {
                    new ConversionsEventDatum
                    {
                        EventName = FacebookPixelDefaults.PURCHASE,
                        EventTime = new DateTimeOffset(order.CreatedOnUtc).ToUnixTimeSeconds(),
                        EventSourceUrl = _webHelper.GetThisPageUrl(true),
                        ActionSource = "website",
                        UserData = await PrepareUserDataAsync(customer),
                        CustomData = eventObject,
                        StoreId = order.StoreId
                    }
                }
            };
        }

        /// <summary>
        /// Prepare view content event model
        /// </summary>
        /// <param name="productDetails">Product details model</param>
        /// <returns>
        /// A task that represents the asynchronous operation
        /// The task result contains the ConversionsEvent model
        /// </returns>
        protected async Task<ConversionsEvent> PrepareViewContentModelAsync(ProductDetailsModel productDetails)
        {
            if (productDetails == null)
                throw new ArgumentNullException(nameof(productDetails));

            //prepare event object
            var product = await _productService.GetProductByIdAsync(productDetails.Id);
            var categoryMapping = (await _categoryService.GetProductCategoriesByProductIdAsync(product?.Id ?? 0)).FirstOrDefault();
            var categoryName = (await _categoryService.GetCategoryByIdAsync(categoryMapping?.CategoryId ?? 0))?.Name;
            var sku = productDetails.Sku;
            var priceValue = productDetails.ProductPrice.PriceValue;
            var currency = (await _workContext.GetWorkingCurrencyAsync())?.CurrencyCode;

            var eventObject = new ConversionsEventCustomData
            {
                ContentCategory = categoryName,
                ContentIds = new List<string> { sku },
                ContentName = product?.Name,
                ContentType = "product",
                Currency = currency,
                Value = priceValue
            };

            return new ConversionsEvent
            {
                Data = new List<ConversionsEventDatum>
                {
                    new ConversionsEventDatum
                    {
                        EventName = FacebookPixelDefaults.VIEW_CONTENT,
                        EventTime = new DateTimeOffset(DateTime.UtcNow).ToUnixTimeSeconds(),
                        EventSourceUrl = _webHelper.GetThisPageUrl(true),
                        ActionSource = "website",
                        UserData = await PrepareUserDataAsync(),
                        CustomData = eventObject
                    }
                }
            };
        }

        /// <summary>
        /// Prepare initiate checkout event model
        /// </summary>
        /// <returns>
        /// A task that represents the asynchronous operation
        /// The task result contains the ConversionsEvent model
        /// </returns>
        protected async Task<ConversionsEvent> PrepareInitiateCheckoutModelAsync()
        {
            //prepare event object
            var customer = await _workContext.GetCurrentCustomerAsync();
            var store = await _storeContext.GetCurrentStoreAsync();
            var cart = await _shoppingCartService.GetShoppingCartAsync(customer, ShoppingCartType.ShoppingCart, store.Id);
            var (price, _, _, _, _, _) = await _orderTotalCalculationService.GetShoppingCartTotalAsync(cart, false, false);
            var currentCurrency = await _workContext.GetWorkingCurrencyAsync();
            var priceValue = await _currencyService.ConvertFromPrimaryStoreCurrencyAsync(price ?? 0, currentCurrency);
            var currency = currentCurrency?.CurrencyCode;

            var contentsProperties = await cart.SelectAwait(async item =>
            {
                var product = await _productService.GetProductByIdAsync(item.ProductId);
                var sku = product != null ? await _productService.FormatSkuAsync(product, item.AttributesXml) : string.Empty;
                var quantity = product != null ? (int?)item.Quantity : null;
                return new { id = sku, quantity = quantity };
            }).Cast<object>().ToListAsync();

            var eventObject = new ConversionsEventCustomData
            {
                ContentType = "product",
                Contents = contentsProperties,
                Currency = currency,
                Value = priceValue
            };

            return new ConversionsEvent
            {
                Data = new List<ConversionsEventDatum>
                {
                    new ConversionsEventDatum
                    {
                        EventName = FacebookPixelDefaults.INITIATE_CHECKOUT,
                        EventTime = new DateTimeOffset(DateTime.UtcNow).ToUnixTimeSeconds(),
                        EventSourceUrl = _webHelper.GetThisPageUrl(true),
                        ActionSource = "website",
                        UserData = await PrepareUserDataAsync(customer),
                        CustomData = eventObject
                    }
                }
            };
        }

        /// <summary>
        /// Prepare page view event model
        /// </summary>
        /// <returns>
        /// A task that represents the asynchronous operation
        /// The task result contains the ConversionsEvent model
        /// </returns>
        protected async Task<ConversionsEvent> PreparePageViewModelAsync()
        {
            return new ConversionsEvent
            {
                Data = new List<ConversionsEventDatum>
                {
                    new ConversionsEventDatum
                    {
                        EventName = FacebookPixelDefaults.PAGE_VIEW,
                        EventTime = new DateTimeOffset(DateTime.UtcNow).ToUnixTimeSeconds(),
                        EventSourceUrl = _webHelper.GetThisPageUrl(true),
                        ActionSource = "website",
                        UserData = await PrepareUserDataAsync(),
                        CustomData = new ConversionsEventCustomData()
                    }
                }
            };
        }

        /// <summary>
        /// Prepare search event model
        /// </summary>
        /// <param name="searchTerm">Search term</param>
        /// <returns>
        /// A task that represents the asynchronous operation
        /// The task result contains the ConversionsEvent model
        /// </returns>
        protected async Task<ConversionsEvent> PrepareSearchModelAsync(string searchTerm)
        {
            //prepare event object
            var eventObject = new ConversionsEventCustomData
            {
                SearchString = JavaScriptEncoder.Default.Encode(searchTerm)
            };

            return new ConversionsEvent
            {
                Data = new List<ConversionsEventDatum>
                {
                    new ConversionsEventDatum
                    {
                        EventName = FacebookPixelDefaults.SEARCH,
                        EventTime = new DateTimeOffset(DateTime.UtcNow).ToUnixTimeSeconds(),
                        EventSourceUrl = _webHelper.GetThisPageUrl(true),
                        ActionSource = "website",
                        UserData = await PrepareUserDataAsync(),
                        CustomData = eventObject
                    }
                }
            };
        }

        /// <summary>
        /// Prepare contact event model
        /// </summary>
        /// <returns>
        /// A task that represents the asynchronous operation
        /// The task result contains the ConversionsEvent model
        /// </returns>
        protected async Task<ConversionsEvent> PrepareContactModelAsync()
        {
            return new ConversionsEvent
            {
                Data = new List<ConversionsEventDatum>
                {
                    new ConversionsEventDatum
                    {
                        EventName = FacebookPixelDefaults.CONTACT,
                        EventTime = new DateTimeOffset(DateTime.UtcNow).ToUnixTimeSeconds(),
                        EventSourceUrl = _webHelper.GetThisPageUrl(true),
                        ActionSource = "website",
                        UserData = await PrepareUserDataAsync(),
                        CustomData = new ConversionsEventCustomData()
                    }
                }
            };
        }

        /// <summary>
        /// Prepare complete registration event model
        /// </summary>
        /// <returns>
        /// A task that represents the asynchronous operation
        /// The task result contains the ConversionsEvent model
        /// </returns>
        protected async Task<ConversionsEvent> PrepareCompleteRegistrationModelAsync()
        {
            //prepare event object
            var eventObject = new ConversionsEventCustomData
            {
                Status = true.ToString()
            };

            return new ConversionsEvent
            {
                Data = new List<ConversionsEventDatum>
                {
                    new ConversionsEventDatum
                    {
                        EventName = FacebookPixelDefaults.COMPLETE_REGISTRATION,
                        EventTime = new DateTimeOffset(DateTime.UtcNow).ToUnixTimeSeconds(),
                        EventSourceUrl = _webHelper.GetThisPageUrl(true),
                        ActionSource = "website",
                        UserData = await PrepareUserDataAsync(),
                        CustomData = eventObject
                    }
                }
            };
        }

        #endregion

        #region Methods

        #region Scripts

        /// <summary>
        /// Prepare script to track events and store it into the session value
        /// </summary>
        /// <param name="conversionsEvent">Conversions event</param>
        /// <returns>A task that represents the asynchronous operation</returns>
        public async Task PrepareEventScriptAsync(ConversionsEvent conversionsEvent)
        {
            await HandleFunctionAsync(async () =>
            {
<<<<<<< HEAD
                var events = await _httpContextAccessor.HttpContext.Session
                    .GetAsync<IList<TrackedEvent>>(FacebookPixelDefaults.TrackedEventsSessionValue)
                    ?? new List<TrackedEvent>();
=======
                //get current stored events 
                var events = _httpContextAccessor.HttpContext.Session
                    .Get<IList<TrackedEvent>>(FacebookPixelDefaults.TrackedEventsSessionValue)
                    ?? new List<TrackedEvent>();

                var store = await _storeContext.GetCurrentStoreAsync();
>>>>>>> a5bea016
                foreach (var conversionsEventData in conversionsEvent.Data)
                {
                    conversionsEventData.StoreId ??= store.Id;
                    var activeEvent = events.FirstOrDefault(trackedEvent =>
                        trackedEvent.EventName == conversionsEventData.EventName &&
                        trackedEvent.CustomerId == conversionsEventData.UserData?.Id &&
                        trackedEvent.StoreId == conversionsEventData.StoreId);
                    if (activeEvent is null)
                    {
                        activeEvent = new TrackedEvent
                        {
                            EventName = conversionsEventData.EventName,
                            CustomerId = conversionsEventData.UserData?.Id ?? 0,
                            StoreId = conversionsEventData.StoreId ?? 0,
                            IsCustomEvent = conversionsEventData.IsCustomEvent
                        };
                        events.Add(activeEvent);
                    }

                    activeEvent.EventObjects.Add(FormatCustomData(conversionsEventData.CustomData));
<<<<<<< HEAD
                    await _httpContextAccessor.HttpContext.Session.SetAsync(FacebookPixelDefaults.TrackedEventsSessionValue, events);
=======
>>>>>>> a5bea016
                }

                //update events in the session value
                _httpContextAccessor.HttpContext.Session.Set(FacebookPixelDefaults.TrackedEventsSessionValue, events);

                return true;
            });
        }

        /// <summary>
        /// Prepare Facebook Pixel script
        /// </summary>
        /// <returns>
        /// A task that represents the asynchronous operation
        /// The task result contains the script code
        /// </returns>
        public async Task<string> PrepareScriptAsync()
        {
            return await HandleFunctionAsync(async () =>
            {
                //get the enabled configurations
                var store = await _storeContext.GetCurrentStoreAsync();
                var configurations = await (await GetConfigurationsAsync(store.Id)).WhereAwait(async configuration =>
                {
                    if (!configuration.PixelScriptEnabled)
                        return false;

                    if (!configuration.DisableForUsersNotAcceptingCookieConsent)
                        return true;

                    //don't display Pixel for users who not accepted Cookie Consent
                    var cookieConsentAccepted = await _genericAttributeService.GetAttributeAsync<bool>(await _workContext.GetCurrentCustomerAsync(),
                            NopCustomerDefaults.EuCookieLawAcceptedAttribute, store.Id);
                    return cookieConsentAccepted;
                }).ToListAsync();
                if (!configurations.Any())
                    return string.Empty;

                //base script
                return $@"
    <!-- Facebook Pixel Code -->
    <script>

        !function (f, b, e, v, n, t, s) {{
            if (f.fbq) return;
            n = f.fbq = function () {{
                n.callMethod ? n.callMethod.apply(n, arguments) : n.queue.push(arguments)
            }};
            if (!f._fbq) f._fbq = n;
            n.push = n;
            n.loaded = !0;
            n.version = '2.0';
            n.agent = '{FacebookPixelDefaults.AgentId}';
            n.queue = [];
            t = b.createElement(e);
            t.async = !0;
            t.src = v;
            s = b.getElementsByTagName(e)[0];
            s.parentNode.insertBefore(t, s)
        }}(window, document, 'script', 'https://connect.facebook.net/en_US/fbevents.js');
        {await PrepareScriptsAsync(configurations)}
    </script>
    <!-- End Facebook Pixel Code -->";
            });
        }

        /// <summary>
        /// Prepare Facebook Pixel script
        /// </summary>
        /// <param name="widgetZone">Widget zone to place script</param>
        /// <returns>
        /// A task that represents the asynchronous operation
        /// The task result contains the script code
        /// </returns>
        public async Task<string> PrepareCustomEventsScriptAsync(string widgetZone)
        {
            return await HandleFunctionAsync(async () =>
            {
                var customEvents = await (await GetConfigurationsAsync()).SelectManyAwait(async configuration => await GetCustomEventsAsync(configuration.Id, widgetZone)).ToListAsync();
                foreach (var customEvent in customEvents)
                    await PrepareTrackedEventScriptAsync(customEvent.EventName, string.Empty, isCustomEvent: true);

                return string.Empty;
            });
        }

        #endregion

        #region Conversions API

        /// <summary>
        /// Send add to cart events
        /// </summary>
        /// <param name="shoppingCartItem">Shopping cart item</param>
        /// <returns>A task that represents the asynchronous operation</returns>
        public async Task SendAddToCartEventAsync(ShoppingCartItem shoppingCartItem)
        {
            await HandleFunctionAsync(async () =>
            {
                var eventName = shoppingCartItem.ShoppingCartTypeId == (int)ShoppingCartType.ShoppingCart
                    ? FacebookPixelDefaults.ADD_TO_CART
                    : FacebookPixelDefaults.ADD_TO_WISHLIST;

                return await HandleEventAsync(() => PrepareAddToCartEventModelAsync(shoppingCartItem), eventName, shoppingCartItem.StoreId);
            });
        }

        /// <summary>
        /// Send purchase events
        /// </summary>
        /// <param name="order">Order</param>
        /// <returns>A task that represents the asynchronous operation</returns>
        public async Task SendPurchaseEventAsync(Order order)
        {
            await HandleFunctionAsync(() =>
                HandleEventAsync(() => PreparePurchaseModelAsync(order), FacebookPixelDefaults.PURCHASE, order.StoreId));
        }

        /// <summary>
        /// Send view content events
        /// </summary>
        /// <param name="productDetailsModel">Product details model</param>
        /// <returns>A task that represents the asynchronous operation</returns>
        public async Task SendViewContentEventAsync(ProductDetailsModel productDetailsModel)
        {
            await HandleFunctionAsync(() =>
                HandleEventAsync(() => PrepareViewContentModelAsync(productDetailsModel), FacebookPixelDefaults.VIEW_CONTENT));
        }

        /// <summary>
        /// Send initiate checkout events
        /// </summary>
        /// <returns>A task that represents the asynchronous operation</returns>
        public async Task SendInitiateCheckoutEventAsync()
        {
            await HandleFunctionAsync(() =>
                HandleEventAsync(() => PrepareInitiateCheckoutModelAsync(), FacebookPixelDefaults.INITIATE_CHECKOUT));
        }

        /// <summary>
        /// Send page view events
        /// </summary>
        /// <returns>A task that represents the asynchronous operation</returns>
        public async Task SendPageViewEventAsync()
        {
            await HandleFunctionAsync(() =>
                HandleEventAsync(() => PreparePageViewModelAsync(), FacebookPixelDefaults.PAGE_VIEW));
        }

        /// <summary>
        /// Send search events
        /// </summary>
        /// <param name="searchTerm">Search term</param>
        /// <returns>A task that represents the asynchronous operation</returns>
        public async Task SendSearchEventAsync(string searchTerm)
        {
            await HandleFunctionAsync(() =>
                HandleEventAsync(() => PrepareSearchModelAsync(searchTerm), FacebookPixelDefaults.SEARCH));
        }

        /// <summary>
        /// Send contact events
        /// </summary>
        /// <returns>A task that represents the asynchronous operation</returns>
        public async Task SendContactEventAsync()
        {
            await HandleFunctionAsync(() =>
                HandleEventAsync(() => PrepareContactModelAsync(), FacebookPixelDefaults.CONTACT));
        }

        /// <summary>
        /// Send complete registration events
        /// </summary>
        /// <returns>A task that represents the asynchronous operation</returns>
        public async Task SendCompleteRegistrationEventAsync()
        {
            await HandleFunctionAsync(() =>
                HandleEventAsync(() => PrepareCompleteRegistrationModelAsync(), FacebookPixelDefaults.COMPLETE_REGISTRATION));
        }

        #endregion

        #region Configuration

        /// <summary>
        /// Get configurations
        /// </summary>
        /// <param name="storeId">Store identifier; pass 0 to load all records</param>
        /// <param name="pageIndex">Page index</param>
        /// <param name="pageSize">Page size</param>
        /// <returns>
        /// A task that represents the asynchronous operation
        /// The task result contains the paged list of configurations
        /// </returns>
        public async Task<IPagedList<FacebookPixelConfiguration>> GetPagedConfigurationsAsync(int storeId = 0, int pageIndex = 0, int pageSize = int.MaxValue)
        {
            var query = _facebookPixelConfigurationRepository.Table;

            //filter by the store
            if (storeId > 0)
                query = query.Where(configuration => configuration.StoreId == storeId);

            query = query.OrderBy(configuration => configuration.Id);

            return await query.ToPagedListAsync(pageIndex, pageSize);
        }

        /// <summary>
        /// Get a configuration by the identifier
        /// </summary>
        /// <param name="configurationId">Configuration identifier</param>
        /// <returns>
        /// A task that represents the asynchronous operation
        /// The task result contains the configuration
        /// </returns>
        public async Task<FacebookPixelConfiguration> GetConfigurationByIdAsync(int configurationId)
        {
            if (configurationId == 0)
                return null;

            return await _staticCacheManager.GetAsync(_staticCacheManager.PrepareKeyForDefaultCache(FacebookPixelDefaults.ConfigurationCacheKey, configurationId), async () =>
                await _facebookPixelConfigurationRepository.GetByIdAsync(configurationId));
        }

        /// <summary>
        /// Insert the configuration
        /// </summary>
        /// <param name="configuration">Configuration</param>
        /// <returns>A task that represents the asynchronous operation</returns>
        public async Task InsertConfigurationAsync(FacebookPixelConfiguration configuration)
        {
            if (configuration == null)
                throw new ArgumentNullException(nameof(configuration));

            await _facebookPixelConfigurationRepository.InsertAsync(configuration, false);
            await _staticCacheManager.RemoveByPrefixAsync(FacebookPixelDefaults.PrefixCacheKey);
        }

        /// <summary>
        /// Update the configuration
        /// </summary>
        /// <param name="configuration">Configuration</param>
        /// <returns>A task that represents the asynchronous operation</returns>
        public async Task UpdateConfigurationAsync(FacebookPixelConfiguration configuration)
        {
            if (configuration == null)
                throw new ArgumentNullException(nameof(configuration));

            await _facebookPixelConfigurationRepository.UpdateAsync(configuration, false);
            await _staticCacheManager.RemoveByPrefixAsync(FacebookPixelDefaults.PrefixCacheKey);
        }

        /// <summary>
        /// Delete the configuration
        /// </summary>
        /// <param name="configuration">Configuration</param>
        /// <returns>A task that represents the asynchronous operation</returns>
        public async Task DeleteConfigurationAsync(FacebookPixelConfiguration configuration)
        {
            if (configuration == null)
                throw new ArgumentNullException(nameof(configuration));

            await _facebookPixelConfigurationRepository.DeleteAsync(configuration, false);
            await _staticCacheManager.RemoveByPrefixAsync(FacebookPixelDefaults.PrefixCacheKey);
        }

        /// <summary>
        /// Get configuration custom events
        /// </summary>
        /// <param name="configurationId">Configuration identifier</param>
        /// <param name="widgetZone">Widget zone name; pass null to load all records</param>
        /// <returns>
        /// A task that represents the asynchronous operation
        /// The task result contains the list of custom events
        /// </returns>
        public async Task<IList<CustomEvent>> GetCustomEventsAsync(int configurationId, string widgetZone = null)
        {
            var cachedCustomEvents = await _staticCacheManager.GetAsync(_staticCacheManager.PrepareKeyForDefaultCache(FacebookPixelDefaults.CustomEventsCacheKey, configurationId), async () =>
            {
                //load configuration custom events
                var configuration = await GetConfigurationByIdAsync(configurationId);
                var customEventsValue = configuration?.CustomEvents ?? string.Empty;
                var customEvents = JsonConvert.DeserializeObject<List<CustomEvent>>(customEventsValue) ?? new List<CustomEvent>();
                return customEvents;
            });

            //filter by the widget zone
            if (!string.IsNullOrEmpty(widgetZone))
                cachedCustomEvents = cachedCustomEvents.Where(customEvent => customEvent.WidgetZones?.Contains(widgetZone) ?? false).ToList();

            return cachedCustomEvents;
        }

        /// <summary>
        /// Save configuration custom events
        /// </summary>
        /// <param name="configurationId">Configuration identifier</param>
        /// <param name="eventName">Event name</param>
        /// <param name="widgetZones">Widget zones names</param>
        /// <returns>A task that represents the asynchronous operation</returns>
        public async Task SaveCustomEventsAsync(int configurationId, string eventName, IList<string> widgetZones)
        {
            if (string.IsNullOrEmpty(eventName))
                return;

            var configuration = await GetConfigurationByIdAsync(configurationId);
            if (configuration == null)
                return;

            //load configuration custom events
            var customEventsValue = configuration.CustomEvents ?? string.Empty;
            var customEvents = JsonConvert.DeserializeObject<List<CustomEvent>>(customEventsValue) ?? new List<CustomEvent>();

            //try to get an event by the passed name
            var customEvent = customEvents
                .FirstOrDefault(customEvent => eventName.Equals(customEvent.EventName, StringComparison.InvariantCultureIgnoreCase));
            if (customEvent == null)
            {
                //create new one if not exist
                customEvent = new CustomEvent { EventName = eventName };
                customEvents.Add(customEvent);
            }

            //update widget zones of this event
            customEvent.WidgetZones = widgetZones ?? new List<string>();

            //or delete an event
            if (!customEvent.WidgetZones.Any())
                customEvents.Remove(customEvent);

            //update configuration 
            configuration.CustomEvents = JsonConvert.SerializeObject(customEvents);
            await UpdateConfigurationAsync(configuration);
            await _staticCacheManager.RemoveByPrefixAsync(FacebookPixelDefaults.PrefixCacheKey);
            await _staticCacheManager.RemoveByPrefixAsync(NopModelCacheDefaults.WidgetPrefixCacheKey);
        }

        /// <summary>
        /// Get used widget zones for all custom events
        /// </summary>
        /// <returns>
        /// A task that represents the asynchronous operation
        /// The task result contains the list of widget zones names
        /// </returns>
        public async Task<IList<string>> GetCustomEventsWidgetZonesAsync()
        {
            return await _staticCacheManager.GetAsync(_staticCacheManager.PrepareKeyForDefaultCache(FacebookPixelDefaults.WidgetZonesCacheKey), async () =>
            {
                //load custom events and their widget zones
                var configurations = await GetConfigurationsAsync();
                var customEvents = await configurations.SelectManyAwait(async configuration => await GetCustomEventsAsync(configuration.Id)).ToListAsync();
                var widgetZones = await customEvents.SelectMany(customEvent => customEvent.WidgetZones).Distinct().ToListAsync();

                return widgetZones;
            });
        }

        #endregion

        #endregion
    }
}<|MERGE_RESOLUTION|>--- conflicted
+++ resolved
@@ -126,11 +126,7 @@
         /// A task that represents the asynchronous operation
         /// The task result contains the function result
         /// </returns>
-<<<<<<< HEAD
-        protected async Task<TResult> HandleFunctionAsync<TResult>(Func<Task<TResult>> function)
-=======
-        private async Task<TResult> HandleFunctionAsync<TResult>(Func<Task<TResult>> function, bool logErrors = true)
->>>>>>> a5bea016
+        protected async Task<TResult> HandleFunctionAsync<TResult>(Func<Task<TResult>> function, bool logErrors = true)
         {
             try
             {
@@ -991,18 +987,12 @@
         {
             await HandleFunctionAsync(async () =>
             {
-<<<<<<< HEAD
+                //get current stored events 
                 var events = await _httpContextAccessor.HttpContext.Session
                     .GetAsync<IList<TrackedEvent>>(FacebookPixelDefaults.TrackedEventsSessionValue)
                     ?? new List<TrackedEvent>();
-=======
-                //get current stored events 
-                var events = _httpContextAccessor.HttpContext.Session
-                    .Get<IList<TrackedEvent>>(FacebookPixelDefaults.TrackedEventsSessionValue)
-                    ?? new List<TrackedEvent>();
 
                 var store = await _storeContext.GetCurrentStoreAsync();
->>>>>>> a5bea016
                 foreach (var conversionsEventData in conversionsEvent.Data)
                 {
                     conversionsEventData.StoreId ??= store.Id;
@@ -1023,14 +1013,10 @@
                     }
 
                     activeEvent.EventObjects.Add(FormatCustomData(conversionsEventData.CustomData));
-<<<<<<< HEAD
-                    await _httpContextAccessor.HttpContext.Session.SetAsync(FacebookPixelDefaults.TrackedEventsSessionValue, events);
-=======
->>>>>>> a5bea016
                 }
 
                 //update events in the session value
-                _httpContextAccessor.HttpContext.Session.Set(FacebookPixelDefaults.TrackedEventsSessionValue, events);
+                await _httpContextAccessor.HttpContext.Session.SetAsync(FacebookPixelDefaults.TrackedEventsSessionValue, events);
 
                 return true;
             });
