﻿{
  "Group": "Widgets",
  "FriendlyName": "Facebook Pixel",
  "SystemName": "Widgets.FacebookPixel",
<<<<<<< HEAD
  "Version": "1.14",
  "SupportedVersions": [ "4.60" ],
=======
  "Version": "1.13.1",
  "SupportedVersions": [ "4.50" ],
>>>>>>> 941f2afa
  "Author": "nopCommerce team",
  "DisplayOrder": 1,
  "FileName": "Nop.Plugin.Widgets.FacebookPixel.dll",
  "Description": "This plugin integrates with Facebook Pixel. It allows you to track visitor activity on your website."
}<|MERGE_RESOLUTION|>--- conflicted
+++ resolved
@@ -2,13 +2,8 @@
   "Group": "Widgets",
   "FriendlyName": "Facebook Pixel",
   "SystemName": "Widgets.FacebookPixel",
-<<<<<<< HEAD
-  "Version": "1.14",
+  "Version": "1.15",
   "SupportedVersions": [ "4.60" ],
-=======
-  "Version": "1.13.1",
-  "SupportedVersions": [ "4.50" ],
->>>>>>> 941f2afa
   "Author": "nopCommerce team",
   "DisplayOrder": 1,
   "FileName": "Nop.Plugin.Widgets.FacebookPixel.dll",
