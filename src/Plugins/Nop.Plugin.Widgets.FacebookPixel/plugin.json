--- conflicted
+++ resolved
@@ -2,13 +2,8 @@
   "Group": "Widgets",
   "FriendlyName": "Facebook Pixel",
   "SystemName": "Widgets.FacebookPixel",
-<<<<<<< HEAD
-  "Version": "4.70.1",
+  "Version": "4.70.2",
   "SupportedVersions": [ "4.70" ],
-=======
-  "Version": "2.03",
-  "SupportedVersions": [ "4.60" ],
->>>>>>> a5bea016
   "Author": "nopCommerce team",
   "DisplayOrder": 1,
   "FileName": "Nop.Plugin.Widgets.FacebookPixel.dll",
