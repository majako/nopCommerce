--- conflicted
+++ resolved
@@ -2,11 +2,7 @@
   "Group": "Tax providers",
   "FriendlyName": "Manual (Fixed or By Country/State/Zip)",
   "SystemName": "Tax.FixedOrByCountryStateZip",
-<<<<<<< HEAD
-  "Version": "1.28",
-=======
   "Version": "1.29",
->>>>>>> ced0ecf7
   "SupportedVersions": [ "4.20" ],
   "Author": "nopCommerce team",
   "DisplayOrder": 1,
