﻿{
  "Group": "Widgets",
  "FriendlyName": "Google Analytics 4",
  "SystemName": "Widgets.GoogleAnalytics",
<<<<<<< HEAD
  "Version": "2.02",
=======
  "Version": "4.70.1",
>>>>>>> 5a686a92
  "SupportedVersions": [ "4.70" ],
  "Author": "nopCommerce team",
  "DisplayOrder": 1,
  "FileName": "Nop.Plugin.Widgets.GoogleAnalytics.dll",
  "Description": "This plugin integrates with Google Analytics 4. It keeps track of statistics about the visitors and ecommerce conversion on your website"
}<|MERGE_RESOLUTION|>--- conflicted
+++ resolved
@@ -1,15 +1,11 @@
 ﻿{
   "Group": "Widgets",
-  "FriendlyName": "Google Analytics 4",
+  "FriendlyName": "Google Analytics",
   "SystemName": "Widgets.GoogleAnalytics",
-<<<<<<< HEAD
-  "Version": "2.02",
-=======
   "Version": "4.70.1",
->>>>>>> 5a686a92
   "SupportedVersions": [ "4.70" ],
-  "Author": "nopCommerce team",
+  "Author": "nopCommerce team, Nicolas Muniere",
   "DisplayOrder": 1,
   "FileName": "Nop.Plugin.Widgets.GoogleAnalytics.dll",
-  "Description": "This plugin integrates with Google Analytics 4. It keeps track of statistics about the visitors and ecommerce conversion on your website"
+  "Description": "This plugin integrates with Google Analytics. It keeps track of statistics about the visitors and ecommerce conversion on your website"
 }