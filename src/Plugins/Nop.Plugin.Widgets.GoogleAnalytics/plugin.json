--- conflicted
+++ resolved
@@ -2,15 +2,9 @@
   "Group": "Widgets",
   "FriendlyName": "Google Analytics 4",
   "SystemName": "Widgets.GoogleAnalytics",
-<<<<<<< HEAD
-  "Version": "1.76",
+  "Version": "2.00",
   "SupportedVersions": [ "4.70" ],
-  "Author": "nopCommerce team, Nicolas Muniere",
-=======
-  "Version": "2.00",
-  "SupportedVersions": [ "4.60" ],
   "Author": "nopCommerce team",
->>>>>>> 1b2802ed
   "DisplayOrder": 1,
   "FileName": "Nop.Plugin.Widgets.GoogleAnalytics.dll",
   "Description": "This plugin integrates with Google Analytics 4. It keeps track of statistics about the visitors and ecommerce conversion on your website"
