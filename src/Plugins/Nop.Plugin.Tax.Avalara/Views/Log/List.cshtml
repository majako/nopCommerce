﻿@model ConfigurationModel

<div class="card-body">
    <div class="card card-default">
        <div class="card-body">
            <div class="row">
                <div class="col-md-6">
                    <div class="form-group row">
                        <div class="col-md-4">
                            <nop-label asp-for="@Model.TaxTransactionLogSearchModel.CreatedFrom" />
                        </div>
                        <div class="col-md-8">
                            <nop-editor asp-for="@Model.TaxTransactionLogSearchModel.CreatedFrom" />
                        </div>
                    </div>
                    <div class="form-group row">
                        <div class="col-md-4">
                            <nop-label asp-for="@Model.TaxTransactionLogSearchModel.CreatedTo" />
                        </div>
                        <div class="col-md-8">
                            <nop-editor asp-for="@Model.TaxTransactionLogSearchModel.CreatedTo" />
                        </div>
                    </div>
                    <div class="form-group row">
                        <div class="col-md-8 offset-md-4">
                            <button type="button" id="search-log" class="btn btn-primary btn-search">
                                <i class="fas fa-search"></i>
                                @T("Admin.Common.Search")
                            </button>
                        </div>
                    </div>
                </div>
            </div>
        </div>
    </div>

    <div class="card card-default">
        <div class="card-body">
            @await Html.PartialAsync("Table", new DataTablesModel
            {
                Name = "log-grid",
                UrlRead = new DataUrl("LogList", "TaxTransactionLog", null),
                SearchButtonId = "search-log",
                Length = Model.TaxTransactionLogSearchModel.PageSize,
                LengthMenu = Model.TaxTransactionLogSearchModel.AvailablePageSizes,
                Filters = new List<FilterParameter>
                {
                    new FilterParameter(nameof(Model.TaxTransactionLogSearchModel.CreatedFrom), nameof(Model.TaxTransactionLogSearchModel)),
                    new FilterParameter(nameof(Model.TaxTransactionLogSearchModel.CreatedTo), nameof(Model.TaxTransactionLogSearchModel))
                },
                ColumnCollection = new List<ColumnProperty>
                {
                    new ColumnProperty(nameof(TaxTransactionLogModel.Id))
                    {
                        IsMasterCheckBox = true,
                        Render = new RenderCheckBox("checkbox_log"),
                        ClassName =  NopColumnClassDefaults.CenterAll,
                        Width = "50",
                    },
                    new ColumnProperty(nameof(TaxTransactionLogModel.StatusCode))
                    {
                        Title = T("Plugins.Tax.Avalara.Log.StatusCode").Text,
                        Width = "100"
                    },
                    new ColumnProperty(nameof(TaxTransactionLogModel.Url))
                    {
                        Title = T("Plugins.Tax.Avalara.Log.Url").Text,
                        Width = "200"
                    },
                    new ColumnProperty(nameof(TaxTransactionLogModel.CreatedDate))
                    {
                        Title = T("Plugins.Tax.Avalara.Log.CreatedDate").Text,
                        Width = "200",
                        Render = new RenderDate()
                    },
                    new ColumnProperty(nameof(TaxTransactionLogModel.Id))
                    {
                        Title = T("Admin.Common.View").Text,
                        Width = "100",
                        ClassName = NopColumnClassDefaults.Button,
                        Render = new RenderButtonView(new DataUrl("~/Admin/TaxTransactionLog/View/"))
                    }
                }
            })

            <script>
                $(document).ready(function() {
                    $('#delete-selected-action-confirmation-submit-button').bind('click', function () {
                        var postData = {
                            selectedIds: selectedIds
                        };
                        addAntiForgeryToken(postData);
                        $.ajax({
                            cache: false,
                            type: 'POST',
                            url: '@(Url.Action("DeleteSelected", "TaxTransactionLog"))',
                            data: postData,
                            traditional: true,
                            error: function (jqXHR, textStatus, errorThrown) {
<<<<<<< HEAD
                                showAlert('deleteSelectedFailed', errorThrown);
=======
                                $('#delete-selected-failed-info').text(errorThrown);
                                $('#delete-selected-failed').click();
>>>>>>> a939aa5e
                            },
                            complete: function (jqXHR, textStatus) {
                                if (jqXHR.status === 204)
                                {
                                    showAlert('nothingSelectedAlert', '@T("Admin.Common.Alert.NothingSelected")');
                                    return;
                                }
                                updateTable('#log-grid');
                            }
                        });
                        $('#delete-selected-action-confirmation').modal('toggle');
                        return false;
                    });

                    $('#clear-all-action-confirmation-submit-button').bind('click', function () {
                        $.ajax({
                            cache: false,
                            type: 'GET',
                            url: '@(Url.Action("ClearAll", "TaxTransactionLog"))',
                            error: function (jqXHR, textStatus, errorThrown) {
                                $('#clear-all-failed-info').text(errorThrown);
                                $('#clear-all-failed').click();
                            },
                            complete: function (jqXHR, textStatus) {
                                updateTable('#log-grid');
                            }
                        });
                        $('#clear-all-action-confirmation').modal('toggle');
                        return false;
                    });
                });
            </script>
        </div>
        <div class="card-footer">
            <button type="button" id="delete-selected" class="btn btn-danger">
                <i class="far fa-trash-alt"></i>
                @T("Admin.System.Log.DeleteSelected")
            </button>
            <nop-action-confirmation asp-button-id="delete-selected" />
            <button type="button" id="clear-all" class="btn btn-danger">
                <i class="far fa-trash-alt"></i>
                @T("Admin.System.Log.ClearLog")
            </button>
            <nop-action-confirmation asp-button-id="clear-all" />
        </div>
    </div>
</div>
<<<<<<< HEAD
<nop-alert asp-alert-id="deleteSelectedFailed" />
<nop-alert asp-alert-id="nothingSelectedAlert" />
=======
<nop-alert asp-alert-id="delete-selected-failed" />
<nop-alert asp-alert-id="clear-all-failed" />
>>>>>>> a939aa5e
<|MERGE_RESOLUTION|>--- conflicted
+++ resolved
@@ -38,52 +38,52 @@
         <div class="card-body">
             @await Html.PartialAsync("Table", new DataTablesModel
             {
-                Name = "log-grid",
-                UrlRead = new DataUrl("LogList", "TaxTransactionLog", null),
-                SearchButtonId = "search-log",
-                Length = Model.TaxTransactionLogSearchModel.PageSize,
-                LengthMenu = Model.TaxTransactionLogSearchModel.AvailablePageSizes,
-                Filters = new List<FilterParameter>
+            Name = "log-grid",
+            UrlRead = new DataUrl("LogList", "TaxTransactionLog", null),
+            SearchButtonId = "search-log",
+            Length = Model.TaxTransactionLogSearchModel.PageSize,
+            LengthMenu = Model.TaxTransactionLogSearchModel.AvailablePageSizes,
+            Filters = new List<FilterParameter>
                 {
-                    new FilterParameter(nameof(Model.TaxTransactionLogSearchModel.CreatedFrom), nameof(Model.TaxTransactionLogSearchModel)),
-                    new FilterParameter(nameof(Model.TaxTransactionLogSearchModel.CreatedTo), nameof(Model.TaxTransactionLogSearchModel))
+                new FilterParameter(nameof(Model.TaxTransactionLogSearchModel.CreatedFrom), nameof(Model.TaxTransactionLogSearchModel)),
+                new FilterParameter(nameof(Model.TaxTransactionLogSearchModel.CreatedTo), nameof(Model.TaxTransactionLogSearchModel))
                 },
                 ColumnCollection = new List<ColumnProperty>
-                {
+                    {
                     new ColumnProperty(nameof(TaxTransactionLogModel.Id))
                     {
-                        IsMasterCheckBox = true,
-                        Render = new RenderCheckBox("checkbox_log"),
-                        ClassName =  NopColumnClassDefaults.CenterAll,
-                        Width = "50",
+                    IsMasterCheckBox = true,
+                    Render = new RenderCheckBox("checkbox_log"),
+                    ClassName =  NopColumnClassDefaults.CenterAll,
+                    Width = "50",
                     },
                     new ColumnProperty(nameof(TaxTransactionLogModel.StatusCode))
                     {
-                        Title = T("Plugins.Tax.Avalara.Log.StatusCode").Text,
-                        Width = "100"
+                    Title = T("Plugins.Tax.Avalara.Log.StatusCode").Text,
+                    Width = "100"
                     },
                     new ColumnProperty(nameof(TaxTransactionLogModel.Url))
                     {
-                        Title = T("Plugins.Tax.Avalara.Log.Url").Text,
-                        Width = "200"
+                    Title = T("Plugins.Tax.Avalara.Log.Url").Text,
+                    Width = "200"
                     },
                     new ColumnProperty(nameof(TaxTransactionLogModel.CreatedDate))
                     {
-                        Title = T("Plugins.Tax.Avalara.Log.CreatedDate").Text,
-                        Width = "200",
-                        Render = new RenderDate()
+                    Title = T("Plugins.Tax.Avalara.Log.CreatedDate").Text,
+                    Width = "200",
+                    Render = new RenderDate()
                     },
                     new ColumnProperty(nameof(TaxTransactionLogModel.Id))
                     {
-                        Title = T("Admin.Common.View").Text,
-                        Width = "100",
-                        ClassName = NopColumnClassDefaults.Button,
-                        Render = new RenderButtonView(new DataUrl("~/Admin/TaxTransactionLog/View/"))
+                    Title = T("Admin.Common.View").Text,
+                    Width = "100",
+                    ClassName = NopColumnClassDefaults.Button,
+                    Render = new RenderButtonView(new DataUrl("~/Admin/TaxTransactionLog/View/"))
                     }
-                }
-            })
+                    }
+                    })
 
-            <script>
+                                               <script>
                 $(document).ready(function() {
                     $('#delete-selected-action-confirmation-submit-button').bind('click', function () {
                         var postData = {
@@ -97,12 +97,7 @@
                             data: postData,
                             traditional: true,
                             error: function (jqXHR, textStatus, errorThrown) {
-<<<<<<< HEAD
                                 showAlert('deleteSelectedFailed', errorThrown);
-=======
-                                $('#delete-selected-failed-info').text(errorThrown);
-                                $('#delete-selected-failed').click();
->>>>>>> a939aa5e
                             },
                             complete: function (jqXHR, textStatus) {
                                 if (jqXHR.status === 204)
@@ -123,8 +118,7 @@
                             type: 'GET',
                             url: '@(Url.Action("ClearAll", "TaxTransactionLog"))',
                             error: function (jqXHR, textStatus, errorThrown) {
-                                $('#clear-all-failed-info').text(errorThrown);
-                                $('#clear-all-failed').click();
+                                showAlert('clear-all-failed', errorThrown);
                             },
                             complete: function (jqXHR, textStatus) {
                                 updateTable('#log-grid');
@@ -134,7 +128,7 @@
                         return false;
                     });
                 });
-            </script>
+                                               </script>
         </div>
         <div class="card-footer">
             <button type="button" id="delete-selected" class="btn btn-danger">
@@ -150,10 +144,6 @@
         </div>
     </div>
 </div>
-<<<<<<< HEAD
-<nop-alert asp-alert-id="deleteSelectedFailed" />
+<nop-alert asp-alert-id="delete-selected-failed" />
 <nop-alert asp-alert-id="nothingSelectedAlert" />
-=======
-<nop-alert asp-alert-id="delete-selected-failed" />
-<nop-alert asp-alert-id="clear-all-failed" />
->>>>>>> a939aa5e
+<nop-alert asp-alert-id="clear-all-failed" />