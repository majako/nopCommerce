﻿@model ConfigurationModel

<<<<<<< HEAD
<div class="card-body">
    <p>
        To enable this tax provider, you'll need to:<br />
        <br />
        1. <a href="https://avlr.co/3bw9ixk" target="_blank">Create an Avalara account</a><br />
        2. Log in at the production or development Avalara portal</a><br />
        3. Add a company and some nexus jurisdiction selections to get any tax results<br />
        4. Fill in your Avalara account details below<br />
    </p>
    <div class="form-group row">
        <div class="col-md-3">
            <nop-label asp-for="AccountId" />
        </div>
        <div class="col-md-9">
            <nop-editor asp-for="AccountId" asp-required="true" />
            <span asp-validation-for="AccountId"></span>
        </div>
    </div>
    <div class="form-group row">
        <div class="col-md-3">
            <nop-label asp-for="LicenseKey" />
        </div>
        <div class="col-md-9">
            <nop-editor asp-for="LicenseKey" asp-required="true" html-attributes="@(new { value = Model.LicenseKey })" />
            <span asp-validation-for="LicenseKey"></span>
        </div>
    </div>
    <div class="form-group row">
        <div class="col-md-3">
            <nop-label asp-for="CompanyCode" />
        </div>
        <div class="col-md-9">
            <nop-select asp-for="CompanyCode" asp-items="Model.Companies" />
            <span asp-validation-for="CompanyCode"></span>
        </div>
    </div>
    <div class="form-group row">
        <div class="col-md-3">
            <nop-label asp-for="UseSandbox" />
        </div>
        <div class="col-md-9">
            <nop-editor asp-for="UseSandbox" />
            <span asp-validation-for="UseSandbox"></span>
        </div>
    </div>
    <div class="form-group row">
        <div class="col-md-3">
            <nop-label asp-for="CommitTransactions" />
        </div>
        <div class="col-md-9">
            <nop-editor asp-for="CommitTransactions" />
            <span asp-validation-for="CommitTransactions"></span>
        </div>
    </div>
    <div class="form-group row">
        <div class="col-md-3">
            <nop-label asp-for="ValidateAddress" />
        </div>
        <div class="col-md-9">
            <nop-editor asp-for="ValidateAddress" />
            <span asp-validation-for="ValidateAddress"></span>
        </div>
    </div>
    <div class="form-group row">
        <div class="col-md-3">
            <nop-label asp-for="TaxOriginAddressTypeId" />
        </div>
        <div class="col-md-9">
            <nop-select asp-for="TaxOriginAddressTypeId" asp-items="@Model.TaxOriginAddressTypes" />
            <span asp-validation-for="TaxOriginAddressTypeId"></span>
        </div>
        <script>
	                $(document).ready(function () {
                        $("#@Html.IdFor(model => model.TaxOriginAddressTypeId)").click(changeOriginAddressType);
                        changeOriginAddressType();
	                });

                    function changeOriginAddressType() {
                        warningValidation('@Url.Action("ChangeOriginAddressType", "Avalara")', '@Html.NameFor(model => model.TaxOriginAddressTypeId)',
                            { typeId: $('#@Html.IdFor(model => model.TaxOriginAddressTypeId)').val() });
                    }
        </script>
    </div>
    <div class="form-group row">
        <div class="col-md-3">
            <nop-label asp-for="GetTaxRateByAddressOnly" />
        </div>
        <div class="col-md-9">
            <nop-editor asp-for="GetTaxRateByAddressOnly" />
            <span asp-validation-for="GetTaxRateByAddressOnly"></span>
        </div>
    </div>
    <div class="form-group row">
        <div class="col-md-3">
            <nop-label asp-for="EnableLogging" />
        </div>
        <div class="col-md-9">
            <nop-editor asp-for="EnableLogging" />
            <span asp-validation-for="EnableLogging"></span>
        </div>
    </div>
    <div class="form-group row">
        <div class="col-md-9 offset-md-3">
            <div class="input-group input-group-short">
                <div class="input-group-text">
                    <button type="submit" name="save" class="btn btn-primary">
                        @T("Admin.Common.Save")
                    </button>
=======
<div class="card card-default">
    <div class="card-body">
        <div class="card card-default no-margin">
            <div class="card-header">
                @T("Plugins.Tax.Avalara.Configuration.Common")
            </div>
            <div class="card-body">
                <p>
                    To enable this tax provider, you'll need to:<br />
                    <br />
                    1. <a href="https://avlr.co/3bw9ixk" target="_blank">Create an AvaTax account</a><br />
                    2. Log in at the production or development AvaTax portal<br />
                    3. Add a company and some nexus jurisdiction selections to get any tax results<br />
                    4. Fill in your AvaTax account details below<br />
                    See <a href="https://docs.nopcommerce.com/getting-started/configure-taxes/tax-providers/avalara.html" target="_blank">documentation</a> for more information.<br />
                </p>
                <div class="form-group row">
                    <div class="col-md-3">
                        <nop-label asp-for="AccountId" />
                    </div>
                    <div class="col-md-9">
                        <nop-editor asp-for="AccountId" asp-required="true" />
                        <span asp-validation-for="AccountId"></span>
                    </div>
>>>>>>> a939aa5e
                </div>
                <div class="form-group row">
                    <div class="col-md-3">
                        <nop-label asp-for="LicenseKey" />
                    </div>
                    <div class="col-md-9">
                        <nop-editor asp-for="LicenseKey" asp-required="true" asp-value="@Model.LicenseKey" />
                        <span asp-validation-for="LicenseKey"></span>
                    </div>
                </div>
                <div class="form-group row">
                    <div class="col-md-3">
                        <nop-label asp-for="CompanyCode" />
                    </div>
                    <div class="col-md-9">
                        <nop-select asp-for="CompanyCode" asp-items="Model.Companies" />
                        <span asp-validation-for="CompanyCode"></span>
                    </div>
                </div>
                <div class="form-group row">
                    <div class="col-md-3">
                        <nop-label asp-for="UseSandbox" />
                    </div>
                    <div class="col-md-9">
                        <nop-editor asp-for="UseSandbox" />
                        <span asp-validation-for="UseSandbox"></span>
                    </div>
                </div>
                <div class="form-group row">
                    <div class="col-md-3">
                        <nop-label asp-for="EnableLogging" />
                    </div>
                    <div class="col-md-9">
                        <nop-editor asp-for="EnableLogging" />
                        <span asp-validation-for="EnableLogging"></span>
                    </div>
                </div>
            </div>
        </div>

        <div class="card card-default no-margin">
            <div class="card-header">
                @T("Plugins.Tax.Avalara.Configuration.TaxCalculation")
            </div>
            <div class="card-body">
                <div class="form-group row">
                    <div class="col-md-3">
                        <nop-label asp-for="CommitTransactions" />
                    </div>
                    <div class="col-md-9">
                        <nop-editor asp-for="CommitTransactions" />
                        <span asp-validation-for="CommitTransactions"></span>
                    </div>
                </div>
                <div class="form-group row">
                    <div class="col-md-3">
                        <nop-label asp-for="ValidateAddress" />
                    </div>
                    <div class="col-md-9">
                        <nop-editor asp-for="ValidateAddress" />
                        <span asp-validation-for="ValidateAddress"></span>
                    </div>
                </div>
                <div class="form-group row">
                    <div class="col-md-3">
                        <nop-label asp-for="TaxOriginAddressTypeId" />
                    </div>
                    <div class="col-md-9">
                        <nop-select asp-for="TaxOriginAddressTypeId" asp-items="@Model.TaxOriginAddressTypes" />
                        <span asp-validation-for="TaxOriginAddressTypeId"></span>
                    </div>
                    <script>
	                    $(document).ready(function () {
                            $('#@Html.IdFor(model => model.TaxOriginAddressTypeId)').click(changeOriginAddressType);
	                    });

                        function changeOriginAddressType() {
                            warningValidation(
                                '@Url.Action("ChangeOriginAddressType", "Avalara")',
                                '@Html.NameFor(model => model.TaxOriginAddressTypeId)',
                                { typeId: $('#@Html.IdFor(model => model.TaxOriginAddressTypeId)').val() });
                        }
                    </script>
                </div>
                <div class="form-group row">
                    <div class="col-md-3">
                        <nop-label asp-for="GetTaxRateByAddressOnly" />
                    </div>
                    <div class="col-md-9">
                        <nop-editor asp-for="GetTaxRateByAddressOnly" />
                        <span asp-validation-for="GetTaxRateByAddressOnly"></span>
                    </div>
                </div>
            </div>
        </div>

        <div class="card card-default no-margin">
            <div class="card-header">
                @T("Plugins.Tax.Avalara.Configuration.Certificates")
            </div>
            <div class="card-body">
                <p>
                    The AvaTax provides an easy way to manage exemption certificates - and they will automatically link to your CertCapture and CertExpress accounts!<br />
                    Please note that this feature only works if you have a <a href="https://help.avalara.com/0021_Avalara_CertCapture/All_about_CertCapture/Link_CertCapture_to_AvaTax" target="_blank">CertCapture linked to your AvaTax account</a>.<br />
                    <br />
                    Before you can use exemption certificates feature, you must set up your company for exemption certificate data storage.<br />
                    To check if this is set up for a company, <b>Check connection</b> below. To request setup of exemption certificate storage for this company, push <b>Request certificate setup</b> button below.<br />
                    <br />
                </p>
                <div class="form-group row">
                    <div class="col-md-3">
                        <nop-label asp-for="EnableCertificates" />
                    </div>
                    <div class="col-md-9">
                        <nop-editor asp-for="EnableCertificates" />
                        <span asp-validation-for="EnableCertificates"></span>
                    </div>
                    <script>
	                    $(document).ready(function () {
                            $('#@Html.IdFor(model => model.EnableCertificates)').click(changeEnableCertificates);
                            changeEnableCertificates();
	                    });

                        function changeEnableCertificates() {
                            var certificatesEnabled = $('#@Html.IdFor(model => model.EnableCertificates)').is(':checked');
                            if (certificatesEnabled) {
                                $('#pnlCertificates').showElement();
                            } else {
                                $('#pnlCertificates').hideElement();
                            }

                            warningValidation(
                                '@Url.Action("ChangeEnableCertificates", "Avalara")',
                                '@Html.NameFor(model => model.EnableCertificates)',
                                { enabled: certificatesEnabled });
                        }
                    </script>
                </div>
                <nop-nested-setting asp-for="EnableCertificates" id="pnlCertificates">
                    <div class="form-group row">
                        <div class="col-md-3">
                            <nop-label asp-for="SelectedCustomerRoleIds" />
                        </div>
                        <div class="col-md-9">
                            <div class="row">
                                <div class="col-md-4">
                                    <nop-select asp-for="SelectedCustomerRoleIds" asp-items="@Model.AvailableCustomerRoles" asp-multiple="true" />
                                    <script>
						            $(document).ready(function() {
							            var rolesIdsInput = $('#@Html.IdFor(model => model.SelectedCustomerRoleIds)').data("kendoMultiSelect");
							            rolesIdsInput.setOptions({
								            autoClose: false,
								            filter: 'contains'
							            });

							            @if (!Model.AvailableCustomerRoles.Any())
							            {
								            <text>
								                rolesIdsInput.setOptions({
									                enable: false,
									                placeholder: 'No customer roles available'
								                });
								                rolesIdsInput._placeholder();
								                rolesIdsInput._enable();
								            </text>
							            }
						            });
                                    </script>
                                </div>
                                <div class="col-md-8">
                                    @await Component.InvokeAsync("AclDisabledWarning")
                                </div>
                            </div>
                        </div>
                    </div>
                    <div class="form-group row">
                        <div class="col-md-3">
                            <nop-label asp-for="AutoValidateCertificate" />
                        </div>
                        <div class="col-md-9">
                            <nop-editor asp-for="AutoValidateCertificate" />
                            <span asp-validation-for="AutoValidateCertificate"></span>
                        </div>
                    </div>
                    <div class="form-group row">
                        <div class="col-md-3">
                            <nop-label asp-for="AllowEditCustomer" />
                        </div>
                        <div class="col-md-9">
                            <nop-editor asp-for="AllowEditCustomer" />
                            <span asp-validation-for="AllowEditCustomer"></span>
                        </div>
                    </div>
                    <div class="form-group row">
                        <div class="col-md-3">
                            <nop-label asp-for="DisplayNoValidCertificatesMessage" />
                        </div>
                        <div class="col-md-9">
                            <nop-editor asp-for="DisplayNoValidCertificatesMessage" />
                            <span asp-validation-for="DisplayNoValidCertificatesMessage"></span>
                        </div>
                    </div>
                </nop-nested-setting>
            </div>
        </div>

        <div class="form-group row">
            <div class="col-md-9 offset-md-3 mb-3">
                <button type="submit" name="save" class="btn btn-primary">
                    @T("Admin.Common.Save")
                </button>
                @if (Model.IsConfigured)
                {
                    <button type="submit" name="check-credentials" class="btn btn-info ml-1">
                        @T("Plugins.Tax.Avalara.Configuration.Credentials.Button")
                    </button>
                    @if (Model.EnableCertificates)
                    {
                        <button type="submit" name="request-certificate-setup" class="btn btn-info ml-1">
                            @T("Plugins.Tax.Avalara.Configuration.Certificates.Button")
                        </button>
                    }
                }
            </div>
        </div>

        @if (Model.IsConfigured)
        {
            <div class="card card-default no-margin">
                <div class="card-header">
                    @T("Plugins.Tax.Avalara.TestTax")
                </div>
                <div class="card-body">
                    <script>
                        $(document).ready(function () {
                            $('#@Html.IdFor(model => model.TestAddress.CountryId)').change(function () {
                                var selectedItem = $(this).val();
                                var ddlStates = $('#@Html.IdFor(model => model.TestAddress.StateProvinceId)');
                                $.ajax({
                                    cache: false,
                                    type: 'GET',
                                    url: '@(Url.Action("GetStatesByCountryId", "Country"))',
                                    data: {
                                        'countryId': selectedItem
                                    },
                                    success: function (data, textStatus, jqXHR) {
                                        ddlStates.html('');
                                        $.each(data, function (id, option) {
                                            ddlStates.append($('<option></option>').val(option.id).html(option.name));
                                        });
                                    },
                                    error: function (jqXHR, textStatus, errorThrown) {
                                        $('#states-alert').click();
                                    }
                                });
                            });
                        });
                    </script>

                    <div class="form-group row">
                        <div class="col-md-3">
                            <nop-label asp-for="TestAddress.CountryId" />
                        </div>
                        <div class="col-md-9">
                            <nop-select asp-for="TestAddress.CountryId" asp-items="Model.TestAddress.AvailableCountries" />
                            <span asp-validation-for="TestAddress.CountryId"></span>
                        </div>
                    </div>
                    <div class="form-group row">
                        <div class="col-md-3">
                            <nop-label asp-for="TestAddress.StateProvinceId" />
                        </div>
                        <div class="col-md-9">
                            <nop-select asp-for="TestAddress.StateProvinceId" asp-items="Model.TestAddress.AvailableStates" />
                            <span asp-validation-for="TestAddress.StateProvinceId"></span>
                        </div>
                    </div>
                    <div class="form-group row">
                        <div class="col-md-3">
                            <nop-label asp-for="TestAddress.City" />
                        </div>
                        <div class="col-md-9">
                            <nop-editor asp-for="TestAddress.City" />
                            <span asp-validation-for="TestAddress.City"></span>
                        </div>
                    </div>
                    <div class="form-group row">
                        <div class="col-md-3">
                            <nop-label asp-for="TestAddress.Address1" />
                        </div>
                        <div class="col-md-9">
                            <nop-editor asp-for="TestAddress.Address1" />
                            <span asp-validation-for="TestAddress.Address1"></span>
                        </div>
                    </div>
                    <div class="form-group row">
                        <div class="col-md-3">
                            <nop-label asp-for="TestAddress.ZipPostalCode" />
                        </div>
                        <div class="col-md-9">
                            <nop-editor asp-for="TestAddress.ZipPostalCode" />
                            <span asp-validation-for="TestAddress.ZipPostalCode"></span>
                        </div>
                    </div>
                    <div class="form-group row">
                        <div class="col-md-9 offset-md-3">
                            <button type="submit" name="test-tax" class="btn btn-info">
                                @T("Plugins.Tax.Avalara.TestTax.Button")
                            </button>
                        </div>
                    </div>
                    @if (!string.IsNullOrEmpty(Model.TestTaxResult))
                    {
                        <div class="form-group row">
                            <div class="col-md-12" style="white-space: pre-line">
                                @Model.TestTaxResult
                            </div>
                        </div>
                    }
                </div>
            </div>
        }
    </div>
</div>

<nop-alert asp-alert-id="states-alert" asp-alert-message="@T("Admin.Common.Alert.States.Failed")" /><|MERGE_RESOLUTION|>--- conflicted
+++ resolved
@@ -1,115 +1,5 @@
 ﻿@model ConfigurationModel
 
-<<<<<<< HEAD
-<div class="card-body">
-    <p>
-        To enable this tax provider, you'll need to:<br />
-        <br />
-        1. <a href="https://avlr.co/3bw9ixk" target="_blank">Create an Avalara account</a><br />
-        2. Log in at the production or development Avalara portal</a><br />
-        3. Add a company and some nexus jurisdiction selections to get any tax results<br />
-        4. Fill in your Avalara account details below<br />
-    </p>
-    <div class="form-group row">
-        <div class="col-md-3">
-            <nop-label asp-for="AccountId" />
-        </div>
-        <div class="col-md-9">
-            <nop-editor asp-for="AccountId" asp-required="true" />
-            <span asp-validation-for="AccountId"></span>
-        </div>
-    </div>
-    <div class="form-group row">
-        <div class="col-md-3">
-            <nop-label asp-for="LicenseKey" />
-        </div>
-        <div class="col-md-9">
-            <nop-editor asp-for="LicenseKey" asp-required="true" html-attributes="@(new { value = Model.LicenseKey })" />
-            <span asp-validation-for="LicenseKey"></span>
-        </div>
-    </div>
-    <div class="form-group row">
-        <div class="col-md-3">
-            <nop-label asp-for="CompanyCode" />
-        </div>
-        <div class="col-md-9">
-            <nop-select asp-for="CompanyCode" asp-items="Model.Companies" />
-            <span asp-validation-for="CompanyCode"></span>
-        </div>
-    </div>
-    <div class="form-group row">
-        <div class="col-md-3">
-            <nop-label asp-for="UseSandbox" />
-        </div>
-        <div class="col-md-9">
-            <nop-editor asp-for="UseSandbox" />
-            <span asp-validation-for="UseSandbox"></span>
-        </div>
-    </div>
-    <div class="form-group row">
-        <div class="col-md-3">
-            <nop-label asp-for="CommitTransactions" />
-        </div>
-        <div class="col-md-9">
-            <nop-editor asp-for="CommitTransactions" />
-            <span asp-validation-for="CommitTransactions"></span>
-        </div>
-    </div>
-    <div class="form-group row">
-        <div class="col-md-3">
-            <nop-label asp-for="ValidateAddress" />
-        </div>
-        <div class="col-md-9">
-            <nop-editor asp-for="ValidateAddress" />
-            <span asp-validation-for="ValidateAddress"></span>
-        </div>
-    </div>
-    <div class="form-group row">
-        <div class="col-md-3">
-            <nop-label asp-for="TaxOriginAddressTypeId" />
-        </div>
-        <div class="col-md-9">
-            <nop-select asp-for="TaxOriginAddressTypeId" asp-items="@Model.TaxOriginAddressTypes" />
-            <span asp-validation-for="TaxOriginAddressTypeId"></span>
-        </div>
-        <script>
-	                $(document).ready(function () {
-                        $("#@Html.IdFor(model => model.TaxOriginAddressTypeId)").click(changeOriginAddressType);
-                        changeOriginAddressType();
-	                });
-
-                    function changeOriginAddressType() {
-                        warningValidation('@Url.Action("ChangeOriginAddressType", "Avalara")', '@Html.NameFor(model => model.TaxOriginAddressTypeId)',
-                            { typeId: $('#@Html.IdFor(model => model.TaxOriginAddressTypeId)').val() });
-                    }
-        </script>
-    </div>
-    <div class="form-group row">
-        <div class="col-md-3">
-            <nop-label asp-for="GetTaxRateByAddressOnly" />
-        </div>
-        <div class="col-md-9">
-            <nop-editor asp-for="GetTaxRateByAddressOnly" />
-            <span asp-validation-for="GetTaxRateByAddressOnly"></span>
-        </div>
-    </div>
-    <div class="form-group row">
-        <div class="col-md-3">
-            <nop-label asp-for="EnableLogging" />
-        </div>
-        <div class="col-md-9">
-            <nop-editor asp-for="EnableLogging" />
-            <span asp-validation-for="EnableLogging"></span>
-        </div>
-    </div>
-    <div class="form-group row">
-        <div class="col-md-9 offset-md-3">
-            <div class="input-group input-group-short">
-                <div class="input-group-text">
-                    <button type="submit" name="save" class="btn btn-primary">
-                        @T("Admin.Common.Save")
-                    </button>
-=======
 <div class="card card-default">
     <div class="card-body">
         <div class="card card-default no-margin">
@@ -134,14 +24,13 @@
                         <nop-editor asp-for="AccountId" asp-required="true" />
                         <span asp-validation-for="AccountId"></span>
                     </div>
->>>>>>> a939aa5e
                 </div>
                 <div class="form-group row">
                     <div class="col-md-3">
                         <nop-label asp-for="LicenseKey" />
                     </div>
                     <div class="col-md-9">
-                        <nop-editor asp-for="LicenseKey" asp-required="true" asp-value="@Model.LicenseKey" />
+                        <nop-editor asp-for="LicenseKey" asp-required="true" html-attributes="@(new { value = Model.LicenseKey })" />
                         <span asp-validation-for="LicenseKey"></span>
                     </div>
                 </div>
