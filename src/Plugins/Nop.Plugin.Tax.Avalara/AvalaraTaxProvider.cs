--- conflicted
+++ resolved
@@ -333,11 +333,7 @@
                     amount = orderItem.PriceExclTax,
 
                     //item description
-<<<<<<< HEAD
-                    description = CommonHelper.EnsureMaximumLength(orderItem.Product.Name, 2096),
-=======
-                    description = CommonHelper.EnsureMaximumLength(product?.ShortDescription ?? product?.Name, 2096),
->>>>>>> b128d48b
+                    description = CommonHelper.EnsureMaximumLength(product?.Name, 2096),
 
                     //whether the discount to the item was applied
                     discounted = order.OrderSubTotalDiscountExclTax > decimal.Zero,
