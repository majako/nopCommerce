--- conflicted
+++ resolved
@@ -193,13 +193,8 @@
         }
 
         [HttpPost, ActionName("Configure")]
-<<<<<<< HEAD
-        [FormValueRequired("verifyCredentials")]
-        public async Task<IActionResult> VerifyCredentials()
-=======
         [FormValueRequired("check-credentials")]
         public async Task<IActionResult> CheckCredentials()
->>>>>>> a939aa5e
         {
             if (!await _permissionService.AuthorizeAsync(StandardPermissionProvider.ManageTaxSettings))
                 return AccessDeniedView();
@@ -239,9 +234,6 @@
         }
 
         [HttpPost, ActionName("Configure")]
-<<<<<<< HEAD
-        [FormValueRequired("testTax")]
-=======
         [FormValueRequired("request-certificate-setup")]
         public async Task<IActionResult> RequestCertificateSetup()
         {
@@ -271,7 +263,6 @@
 
         [HttpPost, ActionName("Configure")]
         [FormValueRequired("test-tax")]
->>>>>>> a939aa5e
         public async Task<IActionResult> TestTaxRequest(ConfigurationModel model)
         {
             if (!await _permissionService.AuthorizeAsync(StandardPermissionProvider.ManageTaxSettings))
