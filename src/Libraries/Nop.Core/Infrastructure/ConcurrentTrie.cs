﻿using System.Runtime.CompilerServices;

namespace Nop.Core.Infrastructure
{
    /// <summary>
    /// A thread-safe implementation of a radix tree
    /// </summary>
    public partial class ConcurrentTrie<TValue> : IConcurrentCollection<TValue>
    {
        #region Fields

        protected volatile TrieNode _root = new();
        protected readonly StripedReaderWriterLock _locks = new();
        protected readonly ReaderWriterLockSlim _structureLock = new();

        #endregion

        #region Ctor

        /// <summary>
        /// Initializes a new instance of <see cref="ConcurrentTrie{TValue}" />
        /// </summary>
        protected ConcurrentTrie(TrieNode subtreeRoot)
        {
            _root.Children[subtreeRoot.Label[0]] = subtreeRoot;
        }

        /// <summary>
        /// Initializes a new empty instance of <see cref="ConcurrentTrie{TValue}" />
        /// </summary>
        public ConcurrentTrie()
        {
        }

        #endregion

        #region Utilities

        [MethodImpl(MethodImplOptions.AggressiveInlining)]
        protected static int GetCommonPrefixLength(ReadOnlySpan<char> s1, ReadOnlySpan<char> s2)
        {
            var i = 0;
            var minLength = Math.Min(s1.Length, s2.Length);

            while (i < minLength && s2[i] == s1[i])
                i++;

            return i;
        }

        /// <summary>
        /// Gets a lock on the node's children
        /// </summary>
        /// <remarks>
        /// May return the same lock for two different nodes, so the user needs to check to avoid lock recursion exceptions
        /// </remarks>
        protected virtual ReaderWriterLockSlim GetLock(TrieNode node)
        {
            return _locks.GetLock(node.Children);
        }

        protected virtual bool Find(string key, TrieNode subtreeRoot, out TrieNode node)
        {
            node = subtreeRoot;

            if (key.Length == 0)
                return true;

            var suffix = key.AsSpan();

            while (true)
            {
                var nodeLock = GetLock(node);
                nodeLock.EnterReadLock();

                try
                {
                    if (!node.Children.TryGetValue(suffix[0], out node))
                        return false;
                }
                finally
                {
                    nodeLock.ExitReadLock();
                }

                var span = node.Label.AsSpan();
                var i = GetCommonPrefixLength(suffix, span);

                if (i != span.Length)
                    return false;

                if (i == suffix.Length)
                    return node.HasValue;

                suffix = suffix[i..];
            }
        }

        protected virtual TrieNode GetOrAddNode(ReadOnlySpan<char> key, TValue value, bool overwrite = false)
        {
            var node = _root;
            var suffix = key;
            ReaderWriterLockSlim nodeLock;
            char c;
            TrieNode nextNode;
            _structureLock.EnterReadLock();

            try
            {
                while (true)
                {
                    c = suffix[0];
                    nodeLock = GetLock(node);
                    nodeLock.EnterUpgradeableReadLock();

                    try
                    {
                        if (node.Children.TryGetValue(c, out nextNode))
                        {
                            var label = nextNode.Label.AsSpan();
                            var i = GetCommonPrefixLength(label, suffix);
                            // suffix starts with label
                            if (i == label.Length)
                            {
                                // keys are equal - this is the node we're looking for
                                if (i == suffix.Length)
                                {
                                    if (overwrite)
                                        nextNode.SetValue(value);
                                    else
                                        nextNode.GetOrAddValue(value);

                                    return nextNode;
                                }

                                // advance the suffix and continue the search from nextNode
                                suffix = suffix[label.Length..];
                                node = nextNode;

                                continue;
                            }

                            // we need to add a node, but don't want to hold an upgradeable read lock on _structureLock
                            // since only one can be held at a time, so we break, release the lock and reacquire a write lock
                            break;
                        }

                        // if there is no child starting with c, we can just add and return one
                        nodeLock.EnterWriteLock();

                        try
                        {
                            var suffixNode = new TrieNode(suffix);
                            suffixNode.SetValue(value);

                            return node.Children[c] = suffixNode;
                        }
                        finally
                        {
                            nodeLock.ExitWriteLock();
                        }
                    }
                    finally
                    {
                        nodeLock.ExitUpgradeableReadLock();
                    }
                }
            }
            finally
            {
                _structureLock.ExitReadLock();
            }

            // if we need to restructure the tree, we do it after releasing and reacquiring the lock.
            // however, another thread may have restructured around the node we're on in the meantime,
            // and in that case we need to retry the insertion
            _structureLock.EnterWriteLock();
            nodeLock.EnterUpgradeableReadLock();

            try
            {
                // we use while instead of if so we can break
                while (!node.IsDeleted && node.Children.TryGetValue(c, out nextNode))
                {
                    var label = nextNode.Label.AsSpan();
                    var i = GetCommonPrefixLength(label, suffix);

                    // suffix starts with label?
                    if (i == label.Length)
                    {
                        // if the keys are equal, the key has already been inserted
                        if (i == suffix.Length)
                        {
                            if (overwrite)
                                nextNode.SetValue(value);

                            return nextNode;
                        }

                        // structure has changed since last; try again
                        break;
                    }

                    var splitNode = new TrieNode(suffix[..i])
                    {
                        Children = { [label[i]] = new TrieNode(label[i..], nextNode) }
                    };

                    TrieNode outNode;

                    // label starts with suffix, so we can return splitNode
                    if (i == suffix.Length)
                        outNode = splitNode;
                    // the keys diverge, so we need to branch from splitNode
                    else
                        splitNode.Children[suffix[i]] = outNode = new TrieNode(suffix[i..]);

                    outNode.SetValue(value);
                    nodeLock.EnterWriteLock();

                    try
                    {
                        node.Children[c] = splitNode;
                    }
                    finally
                    {
                        nodeLock.ExitWriteLock();
                    }

                    return outNode;
                }
            }
            finally
            {
                nodeLock.ExitUpgradeableReadLock();
                _structureLock.ExitWriteLock();
            }

            // we failed to add a node, so we have to retry;
            // the recursive call is placed at the end to enable tail-recursion optimization
            return GetOrAddNode(key, value, overwrite);
        }

        protected virtual void Remove(TrieNode subtreeRoot, ReadOnlySpan<char> key)
        {
            TrieNode node = null, grandparent = null;
            var parent = subtreeRoot;
            var i = 0;
            _structureLock.EnterReadLock();
            try
            {
                while (i < key.Length)
                {
                    var c = key[i];
                    var parentLock = GetLock(parent);
                    parentLock.EnterReadLock();

                    try
                    {
                        if (!parent.Children.TryGetValue(c, out node))
                            return;
                    }
                    finally
                    {
                        parentLock.ExitReadLock();
                    }

                    var label = node.Label.AsSpan();
                    var k = GetCommonPrefixLength(key[i..], label);

                    // is this the node we're looking for?
                    if (k == label.Length && k == key.Length - i)
                    {
                        // this node has to be removed or merged
                        if (node.TryRemoveValue(out _))
                            break;

                        // the node is either already removed, or it is a branching node
                        return;
                    }

                    if (k < label.Length)
                        return;

                    i += label.Length;
                    grandparent = parent;
                    parent = node;
                }
            }
            finally
            {
                _structureLock.ExitReadLock();
            }

            if (node == null)
                return;

            // if we need to delete a node, the tree has to be restructured to remove empty leaves or merge
            // single children with branching node parents, and other threads may be currently on these nodes
            _structureLock.EnterWriteLock();

            try
            {
                var nodeLock = GetLock(node);
                var parentLock = GetLock(parent);
                var grandparentLock = grandparent != null ? GetLock(grandparent) : null;
                var lockAlreadyHeld = nodeLock == parentLock || nodeLock == grandparentLock;

                if (lockAlreadyHeld)
                    nodeLock.EnterUpgradeableReadLock();
                else
                    nodeLock.EnterReadLock();

                try
                {
                    // another thread has written a value to the node while we were waiting
                    if (node.HasValue)
                        return;

                    var c = node.Label[0];
                    var nChildren = node.Children.Count;

                    // if the node has no children, we can just remove it
                    if (nChildren == 0)
                    {
                        parentLock.EnterWriteLock();
                        try
                        {
                            // was removed or replaced by another thread
                            if (!parent.Children.TryGetValue(c, out var n) || n != node)
                                return;

                            parent.Children.Remove(c);
                            node.Delete();

                            // since we removed a node, we may be able to merge a lone sibling with the parent
                            if (parent.Children.Count == 1 && grandparent != null && !parent.HasValue)
                            {
                                var grandparentLockAlreadyHeld = grandparentLock == parentLock;

                                if (!grandparentLockAlreadyHeld)
                                    grandparentLock.EnterWriteLock();

                                try
                                {
                                    c = parent.Label[0];

                                    if (!grandparent.Children.TryGetValue(c, out n) || n != parent || parent.HasValue)
                                        return;

                                    var child = parent.Children.First().Value;
                                    grandparent.Children[c] = new TrieNode(parent.Label + child.Label, child);
                                    parent.Delete();
                                }
                                finally
                                {
                                    if (!grandparentLockAlreadyHeld)
                                        grandparentLock.ExitWriteLock();
                                }
                            }
                        }
                        finally
                        {
                            parentLock.ExitWriteLock();
                        }
                    }
                    // if there is a single child, we can merge it with node
                    else if (nChildren == 1)
                    {
                        parentLock.EnterWriteLock();

                        try
                        {
                            // was removed or replaced by another thread
                            if (!parent.Children.TryGetValue(c, out var n) || n != node)
                                return;

                            var child = node.Children.FirstOrDefault().Value;
                            parent.Children[c] = new TrieNode(node.Label + child.Label, child);
                            node.Delete();
                        }
                        finally
                        {
                            parentLock.ExitWriteLock();
                        }
                    }
                }
                finally
                {
                    if (lockAlreadyHeld)
                        nodeLock.ExitUpgradeableReadLock();
                    else
                        nodeLock.ExitReadLock();
                }
            }
            finally
            {
                _structureLock.ExitWriteLock();
            }
        }

        #endregion

        #region Methods

        /// <summary>
        /// Attempts to get the value associated with the specified key
        /// </summary>
        /// <param name="key">The key of the item to get (case-sensitive)</param>
        /// <param name="value">The value associated with <paramref name="key"/>, if found</param>
        /// <returns>
        /// True if the key was found, otherwise false
        /// </returns>
        public virtual bool TryGetValue(string key, out TValue value)
        {
            ArgumentNullException.ThrowIfNull(key);

            value = default;

            return Find(key, _root, out var node) && node.TryGetValue(out value);
        }

        /// <summary>
        /// Adds a key-value pair to the trie
        /// </summary>
        /// <param name="key">The key of the new item (case-sensitive)</param>
        /// <param name="value">The value to be associated with <paramref name="key"/></param>
        public virtual void Add(string key, TValue value)
        {
            if (string.IsNullOrEmpty(key))
                throw new ArgumentException($"'{nameof(key)}' cannot be null or empty.", nameof(key));

            GetOrAddNode(key, value, true);
        }

        /// <summary>
        /// Clears the trie
        /// </summary>
        public virtual void Clear()
        {
            _root = new TrieNode();
        }

        /// <summary>
        /// Gets all key-value pairs for keys starting with the given prefix
        /// </summary>
        /// <param name="prefix">The prefix (case-sensitive) to search for</param>
        /// <returns>
        /// All key-value pairs for keys starting with <paramref name="prefix"/>
        /// </returns>
        public virtual IEnumerable<KeyValuePair<string, TValue>> Search(string prefix)
        {
            ArgumentNullException.ThrowIfNull(prefix);

            if (!SearchOrPrune(prefix, false, out var node))
                return Enumerable.Empty<KeyValuePair<string, TValue>>();

            // depth-first traversal
            IEnumerable<KeyValuePair<string, TValue>> traverse(TrieNode n, string s)
            {
                if (n.TryGetValue(out var value))
                    yield return new KeyValuePair<string, TValue>(s, value);

                var nLock = GetLock(n);
                nLock.EnterReadLock();
                List<TrieNode> children;

                try
                {
                    // we can't know what is done during enumeration, so we need to make a copy of the children
                    children = [.. n.Children.Values];
                }
                finally
                {
                    nLock.ExitReadLock();
                }

                foreach (var child in children)
                    foreach (var kv in traverse(child, s + child.Label))
                        yield return kv;
            }

            return traverse(node, node.Label);
        }

        /// <summary>
        /// Removes the item with the given key, if present
        /// </summary>
        /// <param name="key">The key (case-sensitive) of the item to be removed</param>
        public void Remove(string key)
        {
            if (string.IsNullOrEmpty(key))
                throw new ArgumentException($"'{nameof(key)}' cannot be null or empty.", nameof(key));

            Remove(_root, key);
        }

        /// <summary>
        /// Attempts to remove all items with keys starting with the specified prefix
        /// </summary>
        /// <param name="prefix">The prefix (case-sensitive) of the items to be deleted</param>
        /// <param name="subCollection">The sub-collection containing all deleted items, if found</param>
        /// <returns>
        /// True if the prefix was successfully removed from the trie, otherwise false
        /// </returns>
        public virtual bool Prune(string prefix, out IConcurrentCollection<TValue> subCollection)
        {
<<<<<<< HEAD
            var succeeded = SearchOrPrune(prefix, true, out var subtreeRoot);
            subCollection = succeeded ? new ConcurrentTrie<TValue>(subtreeRoot) : default;
            return succeeded;
        }

        protected bool SearchOrPrune(string prefix, bool prune, out TrieNode subtreeRoot)
        {
            if (prefix is null)
                throw new ArgumentNullException(nameof(prefix));
=======
            ArgumentNullException.ThrowIfNull(prefix);
>>>>>>> 30939cce

            if (prefix.Length == 0)
            {
                subtreeRoot = _root;
                return true;
            }

            subtreeRoot = default;
            var node = _root;
            var parent = node;
            var span = prefix.AsSpan();
            var i = 0;

            while (i < span.Length)
            {
                var c = span[i];
                var parentLock = GetLock(parent);
                parentLock.EnterUpgradeableReadLock();

                try
                {
                    if (!parent.Children.TryGetValue(c, out node))
                        return false;

                    var label = node.Label.AsSpan();
                    var k = GetCommonPrefixLength(span[i..], label);

                    if (k == span.Length - i)
                    {
                        subtreeRoot = new TrieNode(prefix[..i] + node.Label, node);
                        if (!prune)
                            return true;

                        parentLock.EnterWriteLock();

                        try
                        {
                            if (parent.Children.Remove(c, out node))
                                return true;
                        }
                        finally
                        {
                            parentLock.ExitWriteLock();
                        }

                        // was removed by another thread
                        return false;
                    }

                    if (k < label.Length)
                        return false;

                    i += label.Length;
                }
                finally
                {
                    parentLock.ExitUpgradeableReadLock();
                }

                parent = node;
            }

            return false;
        }

        #endregion

        #region Properties

        /// <summary>
        /// Gets a collection that contains the keys in the <see cref="ConcurrentTrie{TValue}" />
        /// </summary>
        public IEnumerable<string> Keys => Search(string.Empty).Select(t => t.Key);

        #endregion

        #region Nested classes

        /// <summary>
        /// A striped ReaderWriterLock wrapper
        /// </summary>
        protected class StripedReaderWriterLock
        {
            #region Fields

            protected const int MULTIPLIER = 8;
            protected readonly ReaderWriterLockSlim[] _locks;

            #endregion

            #region Ctor

            // defaults to 8 times the number of processor cores
            public StripedReaderWriterLock(int nLocks = 0)
            {
                if (nLocks == 0)
                    nLocks = Environment.ProcessorCount * MULTIPLIER;

                _locks = new ReaderWriterLockSlim[nLocks];

                for (var i = 0; i < nLocks; i++)
                    _locks[i] = new ReaderWriterLockSlim(LockRecursionPolicy.NoRecursion);
            }

            #endregion

            #region Methods

            /// <summary>
            /// Gets a lock on the object
            /// </summary>
            public ReaderWriterLockSlim GetLock(object obj)
            {
                return _locks[obj.GetHashCode() % _locks.Length];
            }

            #endregion
        }

        /// <summary>
        /// An implementation of a trie node
        /// </summary>
        protected class TrieNode
        {
            #region Fields

            // used to avoid keeping a separate boolean flag that would use another byte per node
            protected static readonly ValueWrapper _deleted = new(default);
            protected volatile ValueWrapper _value;

            #endregion

            #region Ctor

            public TrieNode(string label = "")
            {
                Label = label;
                Children = [];
            }

            public TrieNode(ReadOnlySpan<char> label) : this(label.ToString())
            {
            }

            public TrieNode(string label, TrieNode node) : this(label)
            {
                Children = node.Children;
                _value = node._value;
            }

            public TrieNode(ReadOnlySpan<char> label, TrieNode node) : this(label)
            {
                Children = node.Children;
                _value = node._value;
            }

            #endregion

            #region Methods

            /// <summary>
            /// Attempts to get the node value
            /// </summary>
            /// <param name="value">The node value, if value exists</param>
            /// <returns>
            /// True if value exists, otherwise false
            /// </returns>
            public bool TryGetValue(out TValue value)
            {
                var wrapper = _value;
                value = default;

                if (wrapper == null)
                    return false;

                value = wrapper.Value;

                return true;
            }

            public bool TryRemoveValue(out TValue value)
            {
                var wrapper = Interlocked.Exchange(ref _value, null);
                value = default;

                if (wrapper == null)
                    return false;

                value = wrapper.Value;

                return true;
            }

            public void SetValue(TValue value)
            {
                _value = new ValueWrapper(value);
            }

            public TValue GetOrAddValue(TValue value)
            {
                var wrapper = Interlocked.CompareExchange(ref _value, new ValueWrapper(value), null);

                return wrapper != null ? wrapper.Value : value;
            }

            public void Delete()
            {
                _value = _deleted;
            }

            #endregion

            #region Properties

            public Dictionary<char, TrieNode> Children { get; }

            public string Label { get; }

            public bool IsDeleted => _value == _deleted;

            public bool HasValue => _value != null && !IsDeleted;

            #endregion

            #region Nested class

            protected class ValueWrapper
            {
                public readonly TValue Value;

                public ValueWrapper(TValue value)
                {
                    Value = value;
                }
            }

            #endregion
        }

        #endregion
    }
}<|MERGE_RESOLUTION|>--- conflicted
+++ resolved
@@ -505,7 +505,6 @@
         /// </returns>
         public virtual bool Prune(string prefix, out IConcurrentCollection<TValue> subCollection)
         {
-<<<<<<< HEAD
             var succeeded = SearchOrPrune(prefix, true, out var subtreeRoot);
             subCollection = succeeded ? new ConcurrentTrie<TValue>(subtreeRoot) : default;
             return succeeded;
@@ -513,11 +512,7 @@
 
         protected bool SearchOrPrune(string prefix, bool prune, out TrieNode subtreeRoot)
         {
-            if (prefix is null)
-                throw new ArgumentNullException(nameof(prefix));
-=======
             ArgumentNullException.ThrowIfNull(prefix);
->>>>>>> 30939cce
 
             if (prefix.Length == 0)
             {
