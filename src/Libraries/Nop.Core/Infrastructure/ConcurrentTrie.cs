--- conflicted
+++ resolved
@@ -1,12 +1,8 @@
-<<<<<<< HEAD
 ﻿using System;
 using System.Collections.Generic;
 using System.Linq;
 using System.Runtime.CompilerServices;
 using System.Threading;
-=======
-﻿using System.Collections.Concurrent;
->>>>>>> 05944ff8
 
 namespace Nop.Core.Infrastructure
 {
@@ -15,79 +11,6 @@
     /// </summary>
     public partial class ConcurrentTrie<TValue>
     {
-<<<<<<< HEAD
-        private class TrieNode
-        {
-            private class ValueWrapper
-            {
-                public readonly TValue Value;
-
-                public ValueWrapper(TValue value)
-                {
-                    Value = value;
-                }
-            }
-
-            // used to avoid keeping a separate boolean flag that would use another byte per node
-            private static readonly ValueWrapper _deleted = new(default);
-
-            public readonly string Label;
-            public readonly Dictionary<char, TrieNode> Children = new();
-            private volatile ValueWrapper _value;
-
-            public bool IsDeleted => _value == _deleted;
-            public bool HasValue => _value != null && !IsDeleted;
-
-            public TrieNode(string label = "")
-            {
-                Label = label;
-            }
-
-            public TrieNode(string label, TrieNode node) : this(label)
-            {
-                Children = node.Children;
-                _value = node._value;
-            }
-
-            public bool TryGetValue(out TValue value)
-            {
-                var wrapper = _value;
-                value = default;
-                if (wrapper == null)
-                    return false;
-                value = wrapper.Value;
-                return true;
-            }
-
-            public bool TryRemoveValue(out TValue value)
-            {
-                var wrapper = Interlocked.Exchange(ref _value, null);
-                if (wrapper == null)
-                {
-                    value = default;
-                    return false;
-                }
-                value = wrapper.Value;
-                return true;
-            }
-
-            public void SetValue(TValue value)
-            {
-                _value = new(value);
-            }
-
-            public TValue GetOrAddValue(TValue value)
-            {
-                var wrapper = Interlocked.CompareExchange(ref _value, new(value), null);
-                return wrapper != null ? wrapper.Value : value;
-            }
-
-            public void Delete()
-            {
-                _value = _deleted;
-            }
-        }
-
         private volatile TrieNode _root = new();
         private readonly StripedReaderWriterLock _locks = new();
         private readonly ReaderWriterLockSlim _structureLock = new();
@@ -106,268 +29,20 @@
         /// Initializes a new empty instance of <see cref="ConcurrentTrie{TValue}" />
         /// </summary>
         public ConcurrentTrie()
-=======
-        #region Fields
-
-        protected readonly TrieNode _root;
-        protected readonly string _prefix;
+        {
+        }
+
+        private ConcurrentTrie(TrieNode subtreeRoot)
+        {
+            _root.Children[subtreeRoot.Label[0]] = subtreeRoot;
+        }
 
         #endregion
 
-        #region Ctor
-
-        public ConcurrentTrie() : this(new(), string.Empty)
-        {
-        }
-
-        protected ConcurrentTrie(TrieNode root, string prefix)
-        {
-            _root = root;
-            _prefix = prefix;
-        }
-
-        #endregion
-
         #region Utilities
 
-        /// <summary>
-        /// Adds a node if key does not already exist.
-        /// </summary>
-        /// <param name="key">The key</param>
-        /// <returns>The <see cref="TrieNode"/> item</returns>
-        protected virtual TrieNode GetOrAddNode(string key)
->>>>>>> 05944ff8
-        {
-            var node = _root;
-
-            foreach (var c in key)
-                node = node.Children.GetOrAdd(c, _ => new());
-
-            return node;
-        }
-
-<<<<<<< HEAD
-        private ConcurrentTrie(TrieNode subtreeRoot)
-        {
-            _root.Children[subtreeRoot.Label[0]] = subtreeRoot;
-=======
-        /// <summary>
-        /// Try to find the node by key
-        /// </summary>
-        /// <param name="key">The key</param>
-        /// <param name="node">The <see cref="TrieNode"/> item</param>
-        /// <returns>True if item is exists</returns>
-        protected virtual bool Find(string key, out TrieNode node)
-        {
-            node = _root;
-
-            foreach (var c in key)
-                if (!node.Children.TryGetValue(c, out node))
-                    return false;
-
-            return true;
->>>>>>> 05944ff8
-        }
-
-        /// <summary>
-        /// Remove the node
-        /// </summary>
-        /// <param name="node">The <see cref="TrieNode"/> item</param>
-        /// <param name="key">The key</param>
-        /// <returns>True if item is deleted</returns>
-        protected virtual bool Remove(TrieNode node, string key)
-        {
-            if (key.Length == 0)
-            {
-                if (node.GetValue(out _))
-                    node.RemoveValue();
-
-                return !node.Children.IsEmpty;
-            }
-
-            var c = key[0];
-
-            if (node.Children.TryGetValue(c, out var child))
-                if (!Remove(child, key[1..]))
-                    node.Children.TryRemove(new(c, child));
-
-            return true;
-        }
-
-        #endregion
-
-        #region Methods
-
-        /// <summary>
-        /// Attempts to get the value associated with the specified key
-        /// </summary>
-        /// <param name="key">The key of the item to get (case-sensitive)</param>
-        /// <param name="value">The value associated with <paramref name="key"/>, if found</param>
-        /// <returns>
-        /// True if the key was found, otherwise false
-        /// </returns>
-        public virtual bool TryGetValue(string key, out TValue value)
-        {
-            if (key is null)
-                throw new ArgumentNullException(nameof(key));
-
-            value = default;
-            return Find(key, _root, out var node) && node.TryGetValue(out value);
-        }
-
-        /// <summary>
-        /// Adds a key-value pair to the trie
-        /// </summary>
-        /// <param name="key">The key of the new item (case-sensitive)</param>
-        /// <param name="value">The value to be associated with <paramref name="key"/></param>
-        public virtual void Add(string key, TValue value)
-        {
-            if (string.IsNullOrEmpty(key))
-                throw new ArgumentException($"'{nameof(key)}' cannot be null or empty.", nameof(key));
-
-            GetOrAddNode(key, value, true);
-        }
-
-        /// <summary>
-        /// Clears the trie
-        /// </summary>
-        public virtual void Clear()
-        {
-            _root = new();
-        }
-
-        /// <summary>
-        /// Gets all key-value pairs for keys starting with the given prefix
-        /// </summary>
-        /// <param name="prefix">The prefix (case-sensitive) to search for</param>
-        /// <returns>
-        /// All key-value pairs for keys starting with <paramref name="prefix"/>
-        /// </returns>
-        public virtual IEnumerable<KeyValuePair<string, TValue>> Search(string prefix)
-        {
-            if (prefix is null)
-                throw new ArgumentNullException(nameof(prefix));
-
-            if (!Find(prefix, _root, out var node))
-                return Enumerable.Empty<KeyValuePair<string, TValue>>();
-
-            // depth-first traversal
-            IEnumerable<KeyValuePair<string, TValue>> traverse(TrieNode n, string s)
-            {
-                if (n.TryGetValue(out var value))
-                    yield return new KeyValuePair<string, TValue>(s, value);
-                var nLock = GetLock(n);
-                nLock.EnterReadLock();
-                List<TrieNode> children;
-                try
-                {
-                    // we can't know what is done during enumeration, so we need to make a copy of the children
-                    children = n.Children.Values.ToList();
-                }
-                finally { nLock.ExitReadLock(); }
-                foreach (var child in children)
-                {
-                    foreach (var kv in traverse(child, s + child.Label))
-                        yield return kv;
-                }
-            }
-            return traverse(node, prefix);
-        }
-
-        /// <summary>
-        /// Removes the item with the given key, if present
-        /// </summary>
-<<<<<<< HEAD
-        /// <param name="key">The key (case-sensitive) of the item to be removed</param>
-        public void Remove(string key)
-=======
-        /// <param name="key">The key of the item to be removed (case-insensitive)</param>
-        public virtual void Remove(string key)
->>>>>>> 05944ff8
-        {
-            if (string.IsNullOrEmpty(key))
-                throw new ArgumentException($"'{nameof(key)}' cannot be null or empty.", nameof(key));
-
-            Remove(_root, key);
-        }
-
-        /// <summary>
-        /// Gets the value with the specified key, adding a new item if one does not exist
-        /// </summary>
-        /// <param name="key">The key (case-sensitive) of the item to be deleted</param>
-        /// <param name="valueFactory">A function for producing a new value if one was not found</param>
-        /// <returns>
-        /// The existing value for the given key, if found, otherwise the newly inserted value
-        /// </returns>
-<<<<<<< HEAD
-        public TValue GetOrAdd(string key, TValue value)
-=======
-        public virtual TValue GetOrAdd(string key, Func<TValue> valueFactory)
->>>>>>> 05944ff8
-        {
-            if (string.IsNullOrEmpty(key))
-                throw new ArgumentException($"'{nameof(key)}' cannot be null or empty.", nameof(key));
-
-            // the value is already set when we get the node if it already exists, but we call GetOrAddValue anyway to get the value
-            return GetOrAddNode(key, value).GetOrAddValue(value);
-        }
-
-        /// <summary>
-        /// Attempts to remove all items with keys starting with the specified prefix
-        /// </summary>
-        /// <param name="prefix">The prefix (case-sensitive) of the items to be deleted</param>
-        /// <param name="subtree">The subtree containing all deleted items, if found</param>
-        /// <returns>
-        /// True if the prefix was successfully removed from the trie, otherwise false
-        /// </returns>
-        public virtual bool Prune(string prefix, out ConcurrentTrie<TValue> subtree)
-        {
-            if (prefix is null)
-                throw new ArgumentNullException(nameof(prefix));
-
-            subtree = default;
-            var node = _root;
-            var parent = node;
-            var span = prefix.AsSpan();
-            var i = 0;
-            while (i < span.Length)
-            {
-                var c = span[i];
-                var parentLock = GetLock(parent);
-                parentLock.EnterUpgradeableReadLock();
-                try
-                {
-                    if (!parent.Children.TryGetValue(c, out node))
-                        return false;
-                    var label = node.Label.AsSpan();
-                    var k = GetCommonPrefixLength(span[i..], label);
-                    if (k == span.Length - i)
-                    {
-                        parentLock.EnterWriteLock();
-                        try
-                        {
-                            if (parent.Children.Remove(c, out node))
-                            {
-                                subtree = new(new TrieNode(prefix[..i] + node.Label, node));
-                                return true;
-                            }
-                        }
-                        finally { parentLock.ExitWriteLock(); }
-                        return false;   // was removed by another thread
-                    }
-                    if (k < label.Length)
-                        return false;
-                    i += label.Length;
-                }
-                finally { parentLock.ExitUpgradeableReadLock(); }
-                parent = node;
-            }
-            return false;
-        }
-
-<<<<<<< HEAD
         [MethodImpl(MethodImplOptions.AggressiveInlining)]
-        private static int GetCommonPrefixLength(ReadOnlySpan<char> s1, ReadOnlySpan<char> s2)
+        protected static int GetCommonPrefixLength(ReadOnlySpan<char> s1, ReadOnlySpan<char> s2)
         {
             var i = 0;
             var minLength = Math.Min(s1.Length, s2.Length);
@@ -382,12 +57,12 @@
         /// <remarks>
         /// May return the same lock for two different nodes, so the user needs to check to avoid lock recursion exceptions
         /// </remarks>
-        private ReaderWriterLockSlim GetLock(TrieNode node)
+        protected virtual ReaderWriterLockSlim GetLock(TrieNode node)
         {
             return _locks.GetLock(node.Children);
         }
 
-        private bool Find(string key, TrieNode subtreeRoot, out TrieNode node)
+        protected virtual bool Find(string key, TrieNode subtreeRoot, out TrieNode node)
         {
             node = subtreeRoot;
             if (key.Length == 0)
@@ -416,7 +91,7 @@
             }
         }
 
-        private TrieNode GetOrAddNode(ReadOnlySpan<char> key, TValue value, bool overwrite = false)
+        protected virtual TrieNode GetOrAddNode(ReadOnlySpan<char> key, TValue value, bool overwrite = false)
         {
             var node = _root;
             var suffix = key;
@@ -521,7 +196,7 @@
             return GetOrAddNode(key, value, overwrite);
         }
 
-        private void Remove(TrieNode subtreeRoot, ReadOnlySpan<char> key)
+        protected virtual void Remove(TrieNode subtreeRoot, ReadOnlySpan<char> key)
         {
             TrieNode node = null, grandparent = null;
             var parent = subtreeRoot;
@@ -636,92 +311,242 @@
                 }
             }
             finally { _structureLock.ExitWriteLock(); }
-=======
+        }
+
         #endregion
 
-        #region Properties
-
-        /// <summary>
-        /// Keys
-        /// </summary>
-        public virtual IEnumerable<string> Keys => Search(string.Empty).Select(kv => kv.Key);
-
-        /// <summary>
-        /// Values
-        /// </summary>
-        public virtual IEnumerable<TValue> Values => Search(string.Empty).Select(kv => kv.Value);
+        #region Methods
+
+        /// <summary>
+        /// Attempts to get the value associated with the specified key
+        /// </summary>
+        /// <param name="key">The key of the item to get (case-sensitive)</param>
+        /// <param name="value">The value associated with <paramref name="key"/>, if found</param>
+        /// <returns>
+        /// True if the key was found, otherwise false
+        /// </returns>
+        public virtual bool TryGetValue(string key, out TValue value)
+        {
+            if (key is null)
+                throw new ArgumentNullException(nameof(key));
+
+            value = default;
+            return Find(key, _root, out var node) && node.TryGetValue(out value);
+        }
+
+        /// <summary>
+        /// Adds a key-value pair to the trie
+        /// </summary>
+        /// <param name="key">The key of the new item (case-sensitive)</param>
+        /// <param name="value">The value to be associated with <paramref name="key"/></param>
+        public virtual void Add(string key, TValue value)
+        {
+            if (string.IsNullOrEmpty(key))
+                throw new ArgumentException($"'{nameof(key)}' cannot be null or empty.", nameof(key));
+
+            GetOrAddNode(key, value, true);
+        }
+
+        /// <summary>
+        /// Clears the trie
+        /// </summary>
+        public virtual void Clear()
+        {
+            _root = new();
+        }
+
+        /// <summary>
+        /// Gets all key-value pairs for keys starting with the given prefix
+        /// </summary>
+        /// <param name="prefix">The prefix (case-sensitive) to search for</param>
+        /// <returns>
+        /// All key-value pairs for keys starting with <paramref name="prefix"/>
+        /// </returns>
+        public virtual IEnumerable<KeyValuePair<string, TValue>> Search(string prefix)
+        {
+            if (prefix is null)
+                throw new ArgumentNullException(nameof(prefix));
+
+            if (!Find(prefix, _root, out var node))
+                return Enumerable.Empty<KeyValuePair<string, TValue>>();
+
+            // depth-first traversal
+            IEnumerable<KeyValuePair<string, TValue>> traverse(TrieNode n, string s)
+            {
+                if (n.TryGetValue(out var value))
+                    yield return new KeyValuePair<string, TValue>(s, value);
+                var nLock = GetLock(n);
+                nLock.EnterReadLock();
+                List<TrieNode> children;
+                try
+                {
+                    // we can't know what is done during enumeration, so we need to make a copy of the children
+                    children = n.Children.Values.ToList();
+                }
+                finally { nLock.ExitReadLock(); }
+                foreach (var child in children)
+                {
+                    foreach (var kv in traverse(child, s + child.Label))
+                        yield return kv;
+                }
+            }
+            return traverse(node, prefix);
+        }
+
+        /// <summary>
+        /// Removes the item with the given key, if present
+        /// </summary>
+        /// <param name="key">The key (case-sensitive) of the item to be removed</param>
+        public void Remove(string key)
+        {
+            if (string.IsNullOrEmpty(key))
+                throw new ArgumentException($"'{nameof(key)}' cannot be null or empty.", nameof(key));
+
+            Remove(_root, key);
+        }
+
+        /// <summary>
+        /// Gets the value with the specified key, adding a new item if one does not exist
+        /// </summary>
+        /// <param name="key">The key (case-sensitive) of the item to be deleted</param>
+        /// <param name="valueFactory">A function for producing a new value if one was not found</param>
+        /// <returns>
+        /// The existing value for the given key, if found, otherwise the newly inserted value
+        /// </returns>
+        public TValue GetOrAdd(string key, TValue value)
+        {
+            if (string.IsNullOrEmpty(key))
+                throw new ArgumentException($"'{nameof(key)}' cannot be null or empty.", nameof(key));
+
+            // the value is already set when we get the node if it already exists, but we call GetOrAddValue anyway to get the value
+            return GetOrAddNode(key, value).GetOrAddValue(value);
+        }
+
+        /// <summary>
+        /// Attempts to remove all items with keys starting with the specified prefix
+        /// </summary>
+        /// <param name="prefix">The prefix (case-sensitive) of the items to be deleted</param>
+        /// <param name="subtree">The subtree containing all deleted items, if found</param>
+        /// <returns>
+        /// True if the prefix was successfully removed from the trie, otherwise false
+        /// </returns>
+        public virtual bool Prune(string prefix, out ConcurrentTrie<TValue> subtree)
+        {
+            if (prefix is null)
+                throw new ArgumentNullException(nameof(prefix));
+
+            subtree = default;
+            var node = _root;
+            var parent = node;
+            var span = prefix.AsSpan();
+            var i = 0;
+            while (i < span.Length)
+            {
+                var c = span[i];
+                var parentLock = GetLock(parent);
+                parentLock.EnterUpgradeableReadLock();
+                try
+                {
+                    if (!parent.Children.TryGetValue(c, out node))
+                        return false;
+                    var label = node.Label.AsSpan();
+                    var k = GetCommonPrefixLength(span[i..], label);
+                    if (k == span.Length - i)
+                    {
+                        parentLock.EnterWriteLock();
+                        try
+                        {
+                            if (parent.Children.Remove(c, out node))
+                            {
+                                subtree = new(new TrieNode(prefix[..i] + node.Label, node));
+                                return true;
+                            }
+                        }
+                        finally { parentLock.ExitWriteLock(); }
+                        return false;   // was removed by another thread
+                    }
+                    if (k < label.Length)
+                        return false;
+                    i += label.Length;
+                }
+                finally { parentLock.ExitUpgradeableReadLock(); }
+                parent = node;
+            }
+            return false;
+        }
 
         #endregion
 
-        #region Nested class
-
-        /// <summary>
-        /// A thread-safe implementation of a trie node
-        /// </summary>
         protected class TrieNode
         {
-            #region Fields
-
-            protected readonly ReaderWriterLockSlim _lock = new();
-            protected (bool hasValue, TValue value) _value;
-
-            #endregion
-
-            #region Utilities
-
-            protected virtual void SetValue(TValue value, bool hasValue)
-            {
-                _lock.EnterWriteLock();
-
-                try
-                {
-                    _value = (hasValue, value);
-                }
-                finally
-                {
-                    _lock.ExitWriteLock();
-                }
-            }
-
-            #endregion
-
-            #region Methods
-
-            public virtual bool GetValue(out TValue value)
-            {
-                _lock.EnterReadLock();
-                try
-                {
-                    (var hasValue, value) = _value;
-
-                    return hasValue;
-                }
-                finally
-                {
-                    _lock.ExitReadLock();
-                }
-            }
-
-            public virtual void SetValue(TValue value)
-            {
-                SetValue(value, true);
-            }
-
-            public virtual void RemoveValue()
-            {
-                SetValue(default, false);
-            }
-
-            #endregion
-
-            #region Properties
-
-            public readonly ConcurrentDictionary<char, TrieNode> Children = new();
-
-            #endregion
->>>>>>> 05944ff8
-        }
-
-        #endregion
+            private class ValueWrapper
+            {
+                public readonly TValue Value;
+
+                public ValueWrapper(TValue value)
+                {
+                    Value = value;
+                }
+            }
+
+            // used to avoid keeping a separate boolean flag that would use another byte per node
+            private static readonly ValueWrapper _deleted = new(default);
+
+            public readonly string Label;
+            public readonly Dictionary<char, TrieNode> Children = new();
+            private volatile ValueWrapper _value;
+
+            public bool IsDeleted => _value == _deleted;
+            public bool HasValue => _value != null && !IsDeleted;
+
+            public TrieNode(string label = "")
+            {
+                Label = label;
+            }
+
+            public TrieNode(string label, TrieNode node) : this(label)
+            {
+                Children = node.Children;
+                _value = node._value;
+            }
+
+            public bool TryGetValue(out TValue value)
+            {
+                var wrapper = _value;
+                value = default;
+                if (wrapper == null)
+                    return false;
+                value = wrapper.Value;
+                return true;
+            }
+
+            public bool TryRemoveValue(out TValue value)
+            {
+                var wrapper = Interlocked.Exchange(ref _value, null);
+                if (wrapper == null)
+                {
+                    value = default;
+                    return false;
+                }
+                value = wrapper.Value;
+                return true;
+            }
+
+            public void SetValue(TValue value)
+            {
+                _value = new(value);
+            }
+
+            public TValue GetOrAddValue(TValue value)
+            {
+                var wrapper = Interlocked.CompareExchange(ref _value, new(value), null);
+                return wrapper != null ? wrapper.Value : value;
+            }
+
+            public void Delete()
+            {
+                _value = _deleted;
+            }
+        }
     }
 }