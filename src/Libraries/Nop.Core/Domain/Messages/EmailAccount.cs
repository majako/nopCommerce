﻿namespace Nop.Core.Domain.Messages;

/// <summary>
/// Represents an email account
/// </summary>
public partial class EmailAccount : BaseEntity
{
    /// <summary>
<<<<<<< HEAD
    /// Gets or sets an email address
    /// </summary>
    public string Email { get; set; }

    /// <summary>
    /// Gets or sets an email display name
    /// </summary>
    public string DisplayName { get; set; }

    /// <summary>
    /// Gets or sets an email host
    /// </summary>
    public string Host { get; set; }

    /// <summary>
    /// Gets or sets an email port
    /// </summary>
    public int Port { get; set; }

    /// <summary>
    /// Gets or sets an email user name
    /// </summary>
    public string Username { get; set; }

    /// <summary>
    /// Gets or sets an email password
    /// </summary>
    public string Password { get; set; }

    /// <summary>
    /// Gets or sets a value that controls whether the SmtpClient uses Secure Sockets Layer (SSL) to encrypt the connection
    /// </summary>
    public bool EnableSsl { get; set; }

    /// <summary>
    /// Gets or sets a value that controls whether the default system credentials of the application are sent with requests.
    /// </summary>
    public bool UseDefaultCredentials { get; set; }
}
=======
    /// Represents an email account
    /// </summary>
    public partial class EmailAccount : BaseEntity
    {
        /// <summary>
        /// Gets or sets an email address
        /// </summary>
        public string Email { get; set; }

        /// <summary>
        /// Gets or sets an email display name
        /// </summary>
        public string DisplayName { get; set; }

        /// <summary>
        /// Gets or sets an email host
        /// </summary>
        public string Host { get; set; }

        /// <summary>
        /// Gets or sets an email port
        /// </summary>
        public int Port { get; set; }

        /// <summary>
        /// Gets or sets an email user name
        /// </summary>
        public string Username { get; set; }

        /// <summary>
        /// Gets or sets an email password
        /// </summary>
        public string Password { get; set; }

        /// <summary>
        /// Gets or sets a value that controls whether the SmtpClient uses Secure Sockets Layer (SSL) to encrypt the connection
        /// </summary>
        public bool EnableSsl { get; set; }

        /// <summary>
        /// Gets or sets a value that controls whether the default system credentials of the application are sent with requests.
        /// </summary>
        public bool UseDefaultCredentials { get; set; }

        /// <summary>
        /// Gets or sets the maximum number of emails sent at one time
        /// </summary>
        public int MaxNumberOfEmails { get;set; }
    }
}

>>>>>>> 3808a569
<|MERGE_RESOLUTION|>--- conflicted
+++ resolved
@@ -1,101 +1,52 @@
-﻿namespace Nop.Core.Domain.Messages;
-
-/// <summary>
-/// Represents an email account
-/// </summary>
-public partial class EmailAccount : BaseEntity
-{
-    /// <summary>
-<<<<<<< HEAD
-    /// Gets or sets an email address
-    /// </summary>
-    public string Email { get; set; }
-
-    /// <summary>
-    /// Gets or sets an email display name
-    /// </summary>
-    public string DisplayName { get; set; }
-
-    /// <summary>
-    /// Gets or sets an email host
-    /// </summary>
-    public string Host { get; set; }
-
-    /// <summary>
-    /// Gets or sets an email port
-    /// </summary>
-    public int Port { get; set; }
-
-    /// <summary>
-    /// Gets or sets an email user name
-    /// </summary>
-    public string Username { get; set; }
-
-    /// <summary>
-    /// Gets or sets an email password
-    /// </summary>
-    public string Password { get; set; }
-
-    /// <summary>
-    /// Gets or sets a value that controls whether the SmtpClient uses Secure Sockets Layer (SSL) to encrypt the connection
-    /// </summary>
-    public bool EnableSsl { get; set; }
-
-    /// <summary>
-    /// Gets or sets a value that controls whether the default system credentials of the application are sent with requests.
-    /// </summary>
-    public bool UseDefaultCredentials { get; set; }
-}
-=======
-    /// Represents an email account
-    /// </summary>
-    public partial class EmailAccount : BaseEntity
-    {
-        /// <summary>
-        /// Gets or sets an email address
-        /// </summary>
-        public string Email { get; set; }
-
-        /// <summary>
-        /// Gets or sets an email display name
-        /// </summary>
-        public string DisplayName { get; set; }
-
-        /// <summary>
-        /// Gets or sets an email host
-        /// </summary>
-        public string Host { get; set; }
-
-        /// <summary>
-        /// Gets or sets an email port
-        /// </summary>
-        public int Port { get; set; }
-
-        /// <summary>
-        /// Gets or sets an email user name
-        /// </summary>
-        public string Username { get; set; }
-
-        /// <summary>
-        /// Gets or sets an email password
-        /// </summary>
-        public string Password { get; set; }
-
-        /// <summary>
-        /// Gets or sets a value that controls whether the SmtpClient uses Secure Sockets Layer (SSL) to encrypt the connection
-        /// </summary>
-        public bool EnableSsl { get; set; }
-
-        /// <summary>
-        /// Gets or sets a value that controls whether the default system credentials of the application are sent with requests.
-        /// </summary>
-        public bool UseDefaultCredentials { get; set; }
-
-        /// <summary>
-        /// Gets or sets the maximum number of emails sent at one time
-        /// </summary>
-        public int MaxNumberOfEmails { get;set; }
-    }
-}
-
->>>>>>> 3808a569
+﻿namespace Nop.Core.Domain.Messages;
+
+/// <summary>
+/// Represents an email account
+/// </summary>
+public partial class EmailAccount : BaseEntity
+{
+    /// <summary>
+    /// Gets or sets an email address
+    /// </summary>
+    public string Email { get; set; }
+
+    /// <summary>
+    /// Gets or sets an email display name
+    /// </summary>
+    public string DisplayName { get; set; }
+
+    /// <summary>
+    /// Gets or sets an email host
+    /// </summary>
+    public string Host { get; set; }
+
+    /// <summary>
+    /// Gets or sets an email port
+    /// </summary>
+    public int Port { get; set; }
+
+    /// <summary>
+    /// Gets or sets an email user name
+    /// </summary>
+    public string Username { get; set; }
+
+    /// <summary>
+    /// Gets or sets an email password
+    /// </summary>
+    public string Password { get; set; }
+
+    /// <summary>
+    /// Gets or sets a value that controls whether the SmtpClient uses Secure Sockets Layer (SSL) to encrypt the connection
+    /// </summary>
+    public bool EnableSsl { get; set; }
+
+    /// <summary>
+    /// Gets or sets a value that controls whether the default system credentials of the application are sent with requests.
+    /// </summary>
+    public bool UseDefaultCredentials { get; set; }
+
+    /// <summary>
+    /// Gets or sets the maximum number of emails sent at one time
+    /// </summary>
+    public int MaxNumberOfEmails { get;set; }
+}