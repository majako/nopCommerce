--- conflicted
+++ resolved
@@ -1,37 +1,22 @@
-﻿namespace Nop.Core;
-
-/// <summary>
-/// Represents nopCommerce version
-/// </summary>
-public static class NopVersion
-{
-    /// <summary>
-    /// Gets the major store version
-    /// </summary>
-    public const string CURRENT_VERSION = "4.70";
-
-    /// <summary>
-    /// Gets the minor store version
-    /// </summary>
-    public const string MINOR_VERSION = "0";
-
-<<<<<<< HEAD
-    /// <summary>
-    /// Gets the full store version
-    /// </summary>
-    public const string FULL_VERSION = CURRENT_VERSION + "." + MINOR_VERSION;
-}
-=======
-        /// <summary>
-        /// Gets the minor store version
-        /// </summary>
-        public const string MINOR_VERSION = "6";
-        
-        /// <summary>
-        /// Gets the full store version
-        /// </summary>
-        public const string FULL_VERSION = CURRENT_VERSION + "." + MINOR_VERSION;
-    }
-}
-
->>>>>>> 630846f7
+﻿namespace Nop.Core;
+
+/// <summary>
+/// Represents nopCommerce version
+/// </summary>
+public static class NopVersion
+{
+    /// <summary>
+    /// Gets the major store version
+    /// </summary>
+    public const string CURRENT_VERSION = "4.70";
+
+    /// <summary>
+    /// Gets the minor store version
+    /// </summary>
+    public const string MINOR_VERSION = "0";
+
+    /// <summary>
+    /// Gets the full store version
+    /// </summary>
+    public const string FULL_VERSION = CURRENT_VERSION + "." + MINOR_VERSION;
+}