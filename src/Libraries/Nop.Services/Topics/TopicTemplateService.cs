﻿using System.Collections.Generic;
using System.Linq;
using System.Threading.Tasks;
using Nop.Core.Domain.Topics;
using Nop.Data;

namespace Nop.Services.Topics
{
    /// <summary>
    /// Topic template service
    /// </summary>
    public partial class TopicTemplateService : ITopicTemplateService
    {
        #region Fields

        private readonly IRepository<TopicTemplate> _topicTemplateRepository;

        #endregion

        #region Ctor

        public TopicTemplateService(IRepository<TopicTemplate> topicTemplateRepository)
        {
            _topicTemplateRepository = topicTemplateRepository;
        }

        #endregion

        #region Methods

        /// <summary>
        /// Delete topic template
        /// </summary>
        /// <param name="topicTemplate">Topic template</param>
        public virtual async Task DeleteTopicTemplate(TopicTemplate topicTemplate)
        {
<<<<<<< HEAD
            if (topicTemplate == null)
                throw new ArgumentNullException(nameof(topicTemplate));

            await _topicTemplateRepository.Delete(topicTemplate);

            //event notification
            await _eventPublisher.EntityDeleted(topicTemplate);
=======
            _topicTemplateRepository.Delete(topicTemplate);
>>>>>>> 8df5bf22
        }

        /// <summary>
        /// Gets all topic templates
        /// </summary>
        /// <returns>Topic templates</returns>
        public virtual async Task<IList<TopicTemplate>> GetAllTopicTemplates()
        {
<<<<<<< HEAD
            var query = from pt in _topicTemplateRepository.Table
                        orderby pt.DisplayOrder, pt.Id
                        select pt;

            var templates = await query.ToCachedList(_cacheKeyService.PrepareKeyForDefaultCache(NopTopicDefaults.TopicTemplatesAllCacheKey));
=======
            var templates = _topicTemplateRepository.GetAll(query=>
            {
                return from pt in query
                    orderby pt.DisplayOrder, pt.Id
                    select pt;
            }, cache => default);
>>>>>>> 8df5bf22

            return templates;
        }

        /// <summary>
        /// Gets a topic template
        /// </summary>
        /// <param name="topicTemplateId">Topic template identifier</param>
        /// <returns>Topic template</returns>
        public virtual async Task<TopicTemplate> GetTopicTemplateById(int topicTemplateId)
        {
<<<<<<< HEAD
            if (topicTemplateId == 0)
                return null;

            return await _topicTemplateRepository.ToCachedGetById(topicTemplateId);
=======
            return _topicTemplateRepository.GetById(topicTemplateId, cache => default);
>>>>>>> 8df5bf22
        }

        /// <summary>
        /// Inserts topic template
        /// </summary>
        /// <param name="topicTemplate">Topic template</param>
        public virtual async Task InsertTopicTemplate(TopicTemplate topicTemplate)
        {
<<<<<<< HEAD
            if (topicTemplate == null)
                throw new ArgumentNullException(nameof(topicTemplate));

            await _topicTemplateRepository.Insert(topicTemplate);

            //event notification
            await _eventPublisher.EntityInserted(topicTemplate);
=======
            _topicTemplateRepository.Insert(topicTemplate);
>>>>>>> 8df5bf22
        }

        /// <summary>
        /// Updates the topic template
        /// </summary>
        /// <param name="topicTemplate">Topic template</param>
        public virtual async Task UpdateTopicTemplate(TopicTemplate topicTemplate)
        {
<<<<<<< HEAD
            if (topicTemplate == null)
                throw new ArgumentNullException(nameof(topicTemplate));

            await _topicTemplateRepository.Update(topicTemplate);

            //event notification
            await _eventPublisher.EntityUpdated(topicTemplate);
=======
            _topicTemplateRepository.Update(topicTemplate);
>>>>>>> 8df5bf22
        }

        #endregion
    }
}<|MERGE_RESOLUTION|>--- conflicted
+++ resolved
@@ -34,17 +34,7 @@
         /// <param name="topicTemplate">Topic template</param>
         public virtual async Task DeleteTopicTemplate(TopicTemplate topicTemplate)
         {
-<<<<<<< HEAD
-            if (topicTemplate == null)
-                throw new ArgumentNullException(nameof(topicTemplate));
-
             await _topicTemplateRepository.Delete(topicTemplate);
-
-            //event notification
-            await _eventPublisher.EntityDeleted(topicTemplate);
-=======
-            _topicTemplateRepository.Delete(topicTemplate);
->>>>>>> 8df5bf22
         }
 
         /// <summary>
@@ -53,20 +43,12 @@
         /// <returns>Topic templates</returns>
         public virtual async Task<IList<TopicTemplate>> GetAllTopicTemplates()
         {
-<<<<<<< HEAD
-            var query = from pt in _topicTemplateRepository.Table
-                        orderby pt.DisplayOrder, pt.Id
-                        select pt;
-
-            var templates = await query.ToCachedList(_cacheKeyService.PrepareKeyForDefaultCache(NopTopicDefaults.TopicTemplatesAllCacheKey));
-=======
-            var templates = _topicTemplateRepository.GetAll(query=>
+            var templates = await _topicTemplateRepository.GetAll(query=>
             {
                 return from pt in query
                     orderby pt.DisplayOrder, pt.Id
                     select pt;
             }, cache => default);
->>>>>>> 8df5bf22
 
             return templates;
         }
@@ -78,14 +60,7 @@
         /// <returns>Topic template</returns>
         public virtual async Task<TopicTemplate> GetTopicTemplateById(int topicTemplateId)
         {
-<<<<<<< HEAD
-            if (topicTemplateId == 0)
-                return null;
-
-            return await _topicTemplateRepository.ToCachedGetById(topicTemplateId);
-=======
-            return _topicTemplateRepository.GetById(topicTemplateId, cache => default);
->>>>>>> 8df5bf22
+            return await _topicTemplateRepository.GetById(topicTemplateId, cache => default);
         }
 
         /// <summary>
@@ -94,17 +69,7 @@
         /// <param name="topicTemplate">Topic template</param>
         public virtual async Task InsertTopicTemplate(TopicTemplate topicTemplate)
         {
-<<<<<<< HEAD
-            if (topicTemplate == null)
-                throw new ArgumentNullException(nameof(topicTemplate));
-
             await _topicTemplateRepository.Insert(topicTemplate);
-
-            //event notification
-            await _eventPublisher.EntityInserted(topicTemplate);
-=======
-            _topicTemplateRepository.Insert(topicTemplate);
->>>>>>> 8df5bf22
         }
 
         /// <summary>
@@ -113,17 +78,7 @@
         /// <param name="topicTemplate">Topic template</param>
         public virtual async Task UpdateTopicTemplate(TopicTemplate topicTemplate)
         {
-<<<<<<< HEAD
-            if (topicTemplate == null)
-                throw new ArgumentNullException(nameof(topicTemplate));
-
             await _topicTemplateRepository.Update(topicTemplate);
-
-            //event notification
-            await _eventPublisher.EntityUpdated(topicTemplate);
-=======
-            _topicTemplateRepository.Update(topicTemplate);
->>>>>>> 8df5bf22
         }
 
         #endregion
