﻿using System;
using System.Collections.Generic;
using System.Linq;
using Nop.Core.Caching;
using Nop.Core.Domain.Common;
using Nop.Core.Domain.Directory;
using Nop.Data;
using Nop.Services.Caching.CachingDefaults;
using Nop.Services.Caching.Extensions;
using Nop.Services.Events;
using Nop.Services.Localization;

namespace Nop.Services.Directory
{
    /// <summary>
    /// State province service
    /// </summary>
    public partial class StateProvinceService : IStateProvinceService
    {
        #region Fields

        private readonly IStaticCacheManager _cacheManager;
        private readonly IEventPublisher _eventPublisher;
        private readonly ILocalizationService _localizationService;
        private readonly IRepository<StateProvince> _stateProvinceRepository;

        #endregion

        #region Ctor

        public StateProvinceService(IStaticCacheManager cacheManager,
            IEventPublisher eventPublisher,
            ILocalizationService localizationService,
            IRepository<StateProvince> stateProvinceRepository)
        {
            _cacheManager = cacheManager;
            _eventPublisher = eventPublisher;
            _localizationService = localizationService;
            _stateProvinceRepository = stateProvinceRepository;
        }

        #endregion

        #region Methods
        /// <summary>
        /// Deletes a state/province
        /// </summary>
        /// <param name="stateProvince">The state/province</param>
        public virtual void DeleteStateProvince(StateProvince stateProvince)
        {
            if (stateProvince == null)
                throw new ArgumentNullException(nameof(stateProvince));

            _stateProvinceRepository.Delete(stateProvince);

            //event notification
            _eventPublisher.EntityDeleted(stateProvince);
        }

        /// <summary>
        /// Gets a state/province
        /// </summary>
        /// <param name="stateProvinceId">The state/province identifier</param>
        /// <returns>State/province</returns>
        public virtual StateProvince GetStateProvinceById(int stateProvinceId)
        {
            if (stateProvinceId == 0)
                return null;

            var key = string.Format(NopDirectoryCachingDefaults.StateProvincesByIdCacheKey, stateProvinceId);

            return _stateProvinceRepository.ToCachedGetById(stateProvinceId, key);
        }

        /// <summary>
        /// Gets a state/province by abbreviation
        /// </summary>
        /// <param name="abbreviation">The state/province abbreviation</param>
        /// <param name="countryId">Country identifier; pass null to load the state regardless of a country</param>
        /// <returns>State/province</returns>
        public virtual StateProvince GetStateProvinceByAbbreviation(string abbreviation, int? countryId = null)
        {
            if (string.IsNullOrEmpty(abbreviation))
                return null;

<<<<<<< HEAD
            var key = string.Format(NopDirectoryDefaults.StateProvincesByAbbreviationCacheKey, abbreviation, countryId ?? 0);
            return _cacheManager.Get(key, () =>
            {
                var query = _stateProvinceRepository.Table.Where(state => state.Abbreviation == abbreviation);
=======
            var key = string.Format(NopDirectoryCachingDefaults.StateProvincesByAbbreviationCacheKey, abbreviation,
                countryId.HasValue ? countryId.Value : 0);
>>>>>>> 81c7285d

            var query = _stateProvinceRepository.Table.Where(state => state.Abbreviation == abbreviation);

            //filter by country
            if (countryId.HasValue)
                query = query.Where(state => state.CountryId == countryId);

            return query.ToCachedFirstOrDefault(key);
        }

        /// <summary>
        /// Gets a state/province by address 
        /// </summary>
        /// <param name="address">Address</param>
        /// <returns>Country</returns>
        public virtual StateProvince GetStateProvinceByAddress(Address address)
        {
            return GetStateProvinceById(address?.StateProvinceId ?? 0);
        }

        /// <summary>
        /// Gets a state/province collection by country identifier
        /// </summary>
        /// <param name="countryId">Country identifier</param>
        /// <param name="languageId">Language identifier. It's used to sort states by localized names (if specified); pass 0 to skip it</param>
        /// <param name="showHidden">A value indicating whether to show hidden records</param>
        /// <returns>States</returns>
        public virtual IList<StateProvince> GetStateProvincesByCountryId(int countryId, int languageId = 0, bool showHidden = false)
        {
            var key = string.Format(NopDirectoryCachingDefaults.StateProvincesAllCacheKey, countryId, languageId, showHidden);
            return _cacheManager.Get(key, () =>
            {
                var query = from sp in _stateProvinceRepository.Table
                            orderby sp.DisplayOrder, sp.Name
                            where sp.CountryId == countryId &&
                            (showHidden || sp.Published)
                            select sp;
                var stateProvinces = query.ToList();

                if (languageId > 0)
                {
                    //we should sort states by localized names when they have the same display order
                    stateProvinces = stateProvinces
                        .OrderBy(c => c.DisplayOrder)
                        .ThenBy(c => _localizationService.GetLocalized(c, x => x.Name, languageId))
                        .ToList();
                }

                return stateProvinces;
            });
        }

        /// <summary>
        /// Gets all states/provinces
        /// </summary>
        /// <param name="showHidden">A value indicating whether to show hidden records</param>
        /// <returns>States</returns>
        public virtual IList<StateProvince> GetStateProvinces(bool showHidden = false)
        {
            var query = from sp in _stateProvinceRepository.Table
                        orderby sp.CountryId, sp.DisplayOrder, sp.Name
                        where showHidden || sp.Published
                        select sp;
            var stateProvinces = query.ToList();
            return stateProvinces;
        }

        /// <summary>
        /// Inserts a state/province
        /// </summary>
        /// <param name="stateProvince">State/province</param>
        public virtual void InsertStateProvince(StateProvince stateProvince)
        {
            if (stateProvince == null)
                throw new ArgumentNullException(nameof(stateProvince));

            _stateProvinceRepository.Insert(stateProvince);

            //event notification
            _eventPublisher.EntityInserted(stateProvince);
        }

        /// <summary>
        /// Updates a state/province
        /// </summary>
        /// <param name="stateProvince">State/province</param>
        public virtual void UpdateStateProvince(StateProvince stateProvince)
        {
            if (stateProvince == null)
                throw new ArgumentNullException(nameof(stateProvince));

            _stateProvinceRepository.Update(stateProvince);

            //event notification
            _eventPublisher.EntityUpdated(stateProvince);
        }

        #endregion
    }
}<|MERGE_RESOLUTION|>--- conflicted
+++ resolved
@@ -1,194 +1,187 @@
-﻿using System;
-using System.Collections.Generic;
-using System.Linq;
-using Nop.Core.Caching;
-using Nop.Core.Domain.Common;
-using Nop.Core.Domain.Directory;
-using Nop.Data;
-using Nop.Services.Caching.CachingDefaults;
-using Nop.Services.Caching.Extensions;
-using Nop.Services.Events;
-using Nop.Services.Localization;
-
-namespace Nop.Services.Directory
-{
-    /// <summary>
-    /// State province service
-    /// </summary>
-    public partial class StateProvinceService : IStateProvinceService
-    {
-        #region Fields
-
-        private readonly IStaticCacheManager _cacheManager;
-        private readonly IEventPublisher _eventPublisher;
-        private readonly ILocalizationService _localizationService;
-        private readonly IRepository<StateProvince> _stateProvinceRepository;
-
-        #endregion
-
-        #region Ctor
-
-        public StateProvinceService(IStaticCacheManager cacheManager,
-            IEventPublisher eventPublisher,
-            ILocalizationService localizationService,
-            IRepository<StateProvince> stateProvinceRepository)
-        {
-            _cacheManager = cacheManager;
-            _eventPublisher = eventPublisher;
-            _localizationService = localizationService;
-            _stateProvinceRepository = stateProvinceRepository;
-        }
-
-        #endregion
-
-        #region Methods
-        /// <summary>
-        /// Deletes a state/province
-        /// </summary>
-        /// <param name="stateProvince">The state/province</param>
-        public virtual void DeleteStateProvince(StateProvince stateProvince)
-        {
-            if (stateProvince == null)
-                throw new ArgumentNullException(nameof(stateProvince));
-
-            _stateProvinceRepository.Delete(stateProvince);
-
-            //event notification
-            _eventPublisher.EntityDeleted(stateProvince);
-        }
-
-        /// <summary>
-        /// Gets a state/province
-        /// </summary>
-        /// <param name="stateProvinceId">The state/province identifier</param>
-        /// <returns>State/province</returns>
-        public virtual StateProvince GetStateProvinceById(int stateProvinceId)
-        {
-            if (stateProvinceId == 0)
-                return null;
-
-            var key = string.Format(NopDirectoryCachingDefaults.StateProvincesByIdCacheKey, stateProvinceId);
-
-            return _stateProvinceRepository.ToCachedGetById(stateProvinceId, key);
-        }
-
-        /// <summary>
-        /// Gets a state/province by abbreviation
-        /// </summary>
-        /// <param name="abbreviation">The state/province abbreviation</param>
-        /// <param name="countryId">Country identifier; pass null to load the state regardless of a country</param>
-        /// <returns>State/province</returns>
-        public virtual StateProvince GetStateProvinceByAbbreviation(string abbreviation, int? countryId = null)
-        {
-            if (string.IsNullOrEmpty(abbreviation))
-                return null;
-
-<<<<<<< HEAD
-            var key = string.Format(NopDirectoryDefaults.StateProvincesByAbbreviationCacheKey, abbreviation, countryId ?? 0);
-            return _cacheManager.Get(key, () =>
-            {
-                var query = _stateProvinceRepository.Table.Where(state => state.Abbreviation == abbreviation);
-=======
-            var key = string.Format(NopDirectoryCachingDefaults.StateProvincesByAbbreviationCacheKey, abbreviation,
-                countryId.HasValue ? countryId.Value : 0);
->>>>>>> 81c7285d
-
-            var query = _stateProvinceRepository.Table.Where(state => state.Abbreviation == abbreviation);
-
-            //filter by country
-            if (countryId.HasValue)
-                query = query.Where(state => state.CountryId == countryId);
-
-            return query.ToCachedFirstOrDefault(key);
-        }
-
-        /// <summary>
-        /// Gets a state/province by address 
-        /// </summary>
-        /// <param name="address">Address</param>
-        /// <returns>Country</returns>
-        public virtual StateProvince GetStateProvinceByAddress(Address address)
-        {
-            return GetStateProvinceById(address?.StateProvinceId ?? 0);
-        }
-
-        /// <summary>
-        /// Gets a state/province collection by country identifier
-        /// </summary>
-        /// <param name="countryId">Country identifier</param>
-        /// <param name="languageId">Language identifier. It's used to sort states by localized names (if specified); pass 0 to skip it</param>
-        /// <param name="showHidden">A value indicating whether to show hidden records</param>
-        /// <returns>States</returns>
-        public virtual IList<StateProvince> GetStateProvincesByCountryId(int countryId, int languageId = 0, bool showHidden = false)
-        {
-            var key = string.Format(NopDirectoryCachingDefaults.StateProvincesAllCacheKey, countryId, languageId, showHidden);
-            return _cacheManager.Get(key, () =>
-            {
-                var query = from sp in _stateProvinceRepository.Table
-                            orderby sp.DisplayOrder, sp.Name
-                            where sp.CountryId == countryId &&
-                            (showHidden || sp.Published)
-                            select sp;
-                var stateProvinces = query.ToList();
-
-                if (languageId > 0)
-                {
-                    //we should sort states by localized names when they have the same display order
-                    stateProvinces = stateProvinces
-                        .OrderBy(c => c.DisplayOrder)
-                        .ThenBy(c => _localizationService.GetLocalized(c, x => x.Name, languageId))
-                        .ToList();
-                }
-
-                return stateProvinces;
-            });
-        }
-
-        /// <summary>
-        /// Gets all states/provinces
-        /// </summary>
-        /// <param name="showHidden">A value indicating whether to show hidden records</param>
-        /// <returns>States</returns>
-        public virtual IList<StateProvince> GetStateProvinces(bool showHidden = false)
-        {
-            var query = from sp in _stateProvinceRepository.Table
-                        orderby sp.CountryId, sp.DisplayOrder, sp.Name
-                        where showHidden || sp.Published
-                        select sp;
-            var stateProvinces = query.ToList();
-            return stateProvinces;
-        }
-
-        /// <summary>
-        /// Inserts a state/province
-        /// </summary>
-        /// <param name="stateProvince">State/province</param>
-        public virtual void InsertStateProvince(StateProvince stateProvince)
-        {
-            if (stateProvince == null)
-                throw new ArgumentNullException(nameof(stateProvince));
-
-            _stateProvinceRepository.Insert(stateProvince);
-
-            //event notification
-            _eventPublisher.EntityInserted(stateProvince);
-        }
-
-        /// <summary>
-        /// Updates a state/province
-        /// </summary>
-        /// <param name="stateProvince">State/province</param>
-        public virtual void UpdateStateProvince(StateProvince stateProvince)
-        {
-            if (stateProvince == null)
-                throw new ArgumentNullException(nameof(stateProvince));
-
-            _stateProvinceRepository.Update(stateProvince);
-
-            //event notification
-            _eventPublisher.EntityUpdated(stateProvince);
-        }
-
-        #endregion
-    }
+﻿using System;
+using System.Collections.Generic;
+using System.Linq;
+using Nop.Core.Caching;
+using Nop.Core.Domain.Common;
+using Nop.Core.Domain.Directory;
+using Nop.Data;
+using Nop.Services.Caching.CachingDefaults;
+using Nop.Services.Caching.Extensions;
+using Nop.Services.Events;
+using Nop.Services.Localization;
+
+namespace Nop.Services.Directory
+{
+    /// <summary>
+    /// State province service
+    /// </summary>
+    public partial class StateProvinceService : IStateProvinceService
+    {
+        #region Fields
+
+        private readonly IStaticCacheManager _cacheManager;
+        private readonly IEventPublisher _eventPublisher;
+        private readonly ILocalizationService _localizationService;
+        private readonly IRepository<StateProvince> _stateProvinceRepository;
+
+        #endregion
+
+        #region Ctor
+
+        public StateProvinceService(IStaticCacheManager cacheManager,
+            IEventPublisher eventPublisher,
+            ILocalizationService localizationService,
+            IRepository<StateProvince> stateProvinceRepository)
+        {
+            _cacheManager = cacheManager;
+            _eventPublisher = eventPublisher;
+            _localizationService = localizationService;
+            _stateProvinceRepository = stateProvinceRepository;
+        }
+
+        #endregion
+
+        #region Methods
+        /// <summary>
+        /// Deletes a state/province
+        /// </summary>
+        /// <param name="stateProvince">The state/province</param>
+        public virtual void DeleteStateProvince(StateProvince stateProvince)
+        {
+            if (stateProvince == null)
+                throw new ArgumentNullException(nameof(stateProvince));
+
+            _stateProvinceRepository.Delete(stateProvince);
+
+            //event notification
+            _eventPublisher.EntityDeleted(stateProvince);
+        }
+
+        /// <summary>
+        /// Gets a state/province
+        /// </summary>
+        /// <param name="stateProvinceId">The state/province identifier</param>
+        /// <returns>State/province</returns>
+        public virtual StateProvince GetStateProvinceById(int stateProvinceId)
+        {
+            if (stateProvinceId == 0)
+                return null;
+
+            var key = string.Format(NopDirectoryCachingDefaults.StateProvincesByIdCacheKey, stateProvinceId);
+
+            return _stateProvinceRepository.ToCachedGetById(stateProvinceId, key);
+        }
+
+        /// <summary>
+        /// Gets a state/province by abbreviation
+        /// </summary>
+        /// <param name="abbreviation">The state/province abbreviation</param>
+        /// <param name="countryId">Country identifier; pass null to load the state regardless of a country</param>
+        /// <returns>State/province</returns>
+        public virtual StateProvince GetStateProvinceByAbbreviation(string abbreviation, int? countryId = null)
+        {
+            if (string.IsNullOrEmpty(abbreviation))
+                return null;
+
+            var key = string.Format(NopDirectoryCachingDefaults.StateProvincesByAbbreviationCacheKey, abbreviation,
+                countryId ?? 0);
+
+            var query = _stateProvinceRepository.Table.Where(state => state.Abbreviation == abbreviation);
+
+            //filter by country
+            if (countryId.HasValue)
+                query = query.Where(state => state.CountryId == countryId);
+
+            return query.ToCachedFirstOrDefault(key);
+        }
+
+        /// <summary>
+        /// Gets a state/province by address 
+        /// </summary>
+        /// <param name="address">Address</param>
+        /// <returns>Country</returns>
+        public virtual StateProvince GetStateProvinceByAddress(Address address)
+        {
+            return GetStateProvinceById(address?.StateProvinceId ?? 0);
+        }
+
+        /// <summary>
+        /// Gets a state/province collection by country identifier
+        /// </summary>
+        /// <param name="countryId">Country identifier</param>
+        /// <param name="languageId">Language identifier. It's used to sort states by localized names (if specified); pass 0 to skip it</param>
+        /// <param name="showHidden">A value indicating whether to show hidden records</param>
+        /// <returns>States</returns>
+        public virtual IList<StateProvince> GetStateProvincesByCountryId(int countryId, int languageId = 0, bool showHidden = false)
+        {
+            var key = string.Format(NopDirectoryCachingDefaults.StateProvincesAllCacheKey, countryId, languageId, showHidden);
+            return _cacheManager.Get(key, () =>
+            {
+                var query = from sp in _stateProvinceRepository.Table
+                            orderby sp.DisplayOrder, sp.Name
+                            where sp.CountryId == countryId &&
+                            (showHidden || sp.Published)
+                            select sp;
+                var stateProvinces = query.ToList();
+
+                if (languageId > 0)
+                {
+                    //we should sort states by localized names when they have the same display order
+                    stateProvinces = stateProvinces
+                        .OrderBy(c => c.DisplayOrder)
+                        .ThenBy(c => _localizationService.GetLocalized(c, x => x.Name, languageId))
+                        .ToList();
+                }
+
+                return stateProvinces;
+            });
+        }
+
+        /// <summary>
+        /// Gets all states/provinces
+        /// </summary>
+        /// <param name="showHidden">A value indicating whether to show hidden records</param>
+        /// <returns>States</returns>
+        public virtual IList<StateProvince> GetStateProvinces(bool showHidden = false)
+        {
+            var query = from sp in _stateProvinceRepository.Table
+                        orderby sp.CountryId, sp.DisplayOrder, sp.Name
+                        where showHidden || sp.Published
+                        select sp;
+            var stateProvinces = query.ToList();
+            return stateProvinces;
+        }
+
+        /// <summary>
+        /// Inserts a state/province
+        /// </summary>
+        /// <param name="stateProvince">State/province</param>
+        public virtual void InsertStateProvince(StateProvince stateProvince)
+        {
+            if (stateProvince == null)
+                throw new ArgumentNullException(nameof(stateProvince));
+
+            _stateProvinceRepository.Insert(stateProvince);
+
+            //event notification
+            _eventPublisher.EntityInserted(stateProvince);
+        }
+
+        /// <summary>
+        /// Updates a state/province
+        /// </summary>
+        /// <param name="stateProvince">State/province</param>
+        public virtual void UpdateStateProvince(StateProvince stateProvince)
+        {
+            if (stateProvince == null)
+                throw new ArgumentNullException(nameof(stateProvince));
+
+            _stateProvinceRepository.Update(stateProvince);
+
+            //event notification
+            _eventPublisher.EntityUpdated(stateProvince);
+        }
+
+        #endregion
+    }
 }