--- conflicted
+++ resolved
@@ -1,314 +1,271 @@
-﻿using System;
-using System.Collections.Generic;
-using System.Linq;
-using System.Threading.Tasks;
-using Nop.Core;
-using Nop.Core.Domain.Directory;
-using Nop.Data;
-using Nop.Services.Stores;
-
-namespace Nop.Services.Directory
-{
-    /// <summary>
-    /// Currency service
-    /// </summary>
-    public partial class CurrencyService : ICurrencyService
-    {
-        #region Fields
-
-        private readonly CurrencySettings _currencySettings;
-        private readonly IExchangeRatePluginManager _exchangeRatePluginManager;
-        private readonly IRepository<Currency> _currencyRepository;
-        private readonly IStoreMappingService _storeMappingService;
-
-        #endregion
-
-        #region Ctor
-
-        public CurrencyService(CurrencySettings currencySettings,
-            IExchangeRatePluginManager exchangeRatePluginManager,
-            IRepository<Currency> currencyRepository,
-            IStoreMappingService storeMappingService)
-        {
-            _currencySettings = currencySettings;
-            _exchangeRatePluginManager = exchangeRatePluginManager;
-            _currencyRepository = currencyRepository;
-            _storeMappingService = storeMappingService;
-        }
-
-        #endregion
-
-        #region Methods
-
-        #region Currency
-
-        /// <summary>
-        /// Deletes currency
-        /// </summary>
-        /// <param name="currency">Currency</param>
-        public virtual async Task DeleteCurrency(Currency currency)
-        {
-<<<<<<< HEAD
-            if (currency == null)
-                throw new ArgumentNullException(nameof(currency));
-
-            await _currencyRepository.Delete(currency);
-
-            //event notification
-            await _eventPublisher.EntityDeleted(currency);
-=======
-            _currencyRepository.Delete(currency);
->>>>>>> 8df5bf22
-        }
-
-        /// <summary>
-        /// Gets a currency
-        /// </summary>
-        /// <param name="currencyId">Currency identifier</param>
-        /// <returns>Currency</returns>
-        public virtual async Task<Currency> GetCurrencyById(int currencyId)
-        {
-<<<<<<< HEAD
-            if (currencyId == 0)
-                return null;
-            
-            return await _currencyRepository.ToCachedGetById(currencyId);
-=======
-            return _currencyRepository.GetById(currencyId, cache => default);
->>>>>>> 8df5bf22
-        }
-
-        /// <summary>
-        /// Gets a currency by code
-        /// </summary>
-        /// <param name="currencyCode">Currency code</param>
-        /// <returns>Currency</returns>
-        public virtual async Task<Currency> GetCurrencyByCode(string currencyCode)
-        {
-            if (string.IsNullOrEmpty(currencyCode))
-                return null;
-
-            return (await GetAllCurrencies(true))
-                .FirstOrDefault(c => c.CurrencyCode.ToLower() == currencyCode.ToLower());
-        }
-
-        /// <summary>
-        /// Gets all currencies
-        /// </summary>
-        /// <param name="showHidden">A value indicating whether to show hidden records</param>
-        /// <param name="storeId">Load records allowed only in a specified store; pass 0 to load all records</param>
-        /// <returns>Currencies</returns>
-        public virtual async Task<IList<Currency>> GetAllCurrencies(bool showHidden = false, int storeId = 0)
-        {
-            var currencies = _currencyRepository.GetAll(query =>
-            {
-                if (!showHidden)
-                    query = query.Where(c => c.Published);
-
-                query = query.OrderBy(c => c.DisplayOrder).ThenBy(c => c.Id);
-
-<<<<<<< HEAD
-            var key = _cacheKeyService.PrepareKeyForDefaultCache(NopDirectoryDefaults.CurrenciesAllCacheKey, showHidden);
-
-            var currencies = await query.ToCachedList(key);
-=======
-                return query;
-            }, cache => cache.PrepareKeyForDefaultCache(NopDirectoryDefaults.CurrenciesAllCacheKey, showHidden));
->>>>>>> 8df5bf22
-
-            //store mapping
-            if (storeId > 0)
-                currencies = currencies
-                    .Where(c => _storeMappingService.Authorize(c, storeId).Result)
-                    .ToList();
-
-            return currencies;
-        }
-
-        /// <summary>
-        /// Inserts a currency
-        /// </summary>
-        /// <param name="currency">Currency</param>
-        public virtual async Task InsertCurrency(Currency currency)
-        {
-<<<<<<< HEAD
-            if (currency == null)
-                throw new ArgumentNullException(nameof(currency));
-
-            await _currencyRepository.Insert(currency);
-
-            //event notification
-            await _eventPublisher.EntityInserted(currency);
-=======
-            _currencyRepository.Insert(currency);
->>>>>>> 8df5bf22
-        }
-
-        /// <summary>
-        /// Updates the currency
-        /// </summary>
-        /// <param name="currency">Currency</param>
-        public virtual async Task UpdateCurrency(Currency currency)
-        {
-<<<<<<< HEAD
-            if (currency == null)
-                throw new ArgumentNullException(nameof(currency));
-
-            await _currencyRepository.Update(currency);
-
-            //event notification
-            await _eventPublisher.EntityUpdated(currency);
-=======
-            _currencyRepository.Update(currency);
->>>>>>> 8df5bf22
-        }
-
-        #endregion
-
-        #region Conversions
-
-        /// <summary>
-        /// Gets live rates regarding the passed currency
-        /// </summary>
-        /// <param name="currencyCode">Currency code; pass null to use primary exchange rate currency</param>
-        /// <returns>Exchange rates</returns>
-        public virtual async Task<IList<ExchangeRate>> GetCurrencyLiveRates(string currencyCode = null)
-        {
-            var exchangeRateProvider = _exchangeRatePluginManager.LoadPrimaryPlugin()
-                ?? throw new Exception("Active exchange rate provider cannot be loaded");
-
-            currencyCode ??= (await GetCurrencyById(_currencySettings.PrimaryExchangeRateCurrencyId))?.CurrencyCode
-                ?? throw new NopException("Primary exchange rate currency is not set");
-
-            return await exchangeRateProvider.GetCurrencyLiveRates(currencyCode);
-        }
-
-        /// <summary>
-        /// Converts currency
-        /// </summary>
-        /// <param name="amount">Amount</param>
-        /// <param name="exchangeRate">Currency exchange rate</param>
-        /// <returns>Converted value</returns>
-        public virtual decimal ConvertCurrency(decimal amount, decimal exchangeRate)
-        {
-            if (amount != decimal.Zero && exchangeRate != decimal.Zero)
-                return amount * exchangeRate;
-
-            return decimal.Zero;
-        }
-
-        /// <summary>
-        /// Converts currency
-        /// </summary>
-        /// <param name="amount">Amount</param>
-        /// <param name="sourceCurrencyCode">Source currency code</param>
-        /// <param name="targetCurrencyCode">Target currency code</param>
-        /// <returns>Converted value</returns>
-        public virtual async Task<decimal> ConvertCurrency(decimal amount, Currency sourceCurrencyCode, Currency targetCurrencyCode)
-        {
-            if (sourceCurrencyCode == null)
-                throw new ArgumentNullException(nameof(sourceCurrencyCode));
-
-            if (targetCurrencyCode == null)
-                throw new ArgumentNullException(nameof(targetCurrencyCode));
-
-            var result = amount;
-            
-            if (result == decimal.Zero || sourceCurrencyCode.Id == targetCurrencyCode.Id)
-                return result;
-
-            result = await ConvertToPrimaryExchangeRateCurrency(result, sourceCurrencyCode);
-            result = await ConvertFromPrimaryExchangeRateCurrency(result, targetCurrencyCode);
-            return result;
-        }
-
-        /// <summary>
-        /// Converts to primary exchange rate currency 
-        /// </summary>
-        /// <param name="amount">Amount</param>
-        /// <param name="sourceCurrencyCode">Source currency code</param>
-        /// <returns>Converted value</returns>
-        public virtual async Task<decimal> ConvertToPrimaryExchangeRateCurrency(decimal amount, Currency sourceCurrencyCode)
-        {
-            if (sourceCurrencyCode == null)
-                throw new ArgumentNullException(nameof(sourceCurrencyCode));
-
-            var primaryExchangeRateCurrency = await GetCurrencyById(_currencySettings.PrimaryExchangeRateCurrencyId);
-            if (primaryExchangeRateCurrency == null)
-                throw new Exception("Primary exchange rate currency cannot be loaded");
-
-            var result = amount;
-            if (result == decimal.Zero || sourceCurrencyCode.Id == primaryExchangeRateCurrency.Id)
-                return result;
-
-            var exchangeRate = sourceCurrencyCode.Rate;
-            if (exchangeRate == decimal.Zero)
-                throw new NopException($"Exchange rate not found for currency [{sourceCurrencyCode.Name}]");
-            result = result / exchangeRate;
-
-            return result;
-        }
-
-        /// <summary>
-        /// Converts from primary exchange rate currency
-        /// </summary>
-        /// <param name="amount">Amount</param>
-        /// <param name="targetCurrencyCode">Target currency code</param>
-        /// <returns>Converted value</returns>
-        public virtual async Task<decimal> ConvertFromPrimaryExchangeRateCurrency(decimal amount, Currency targetCurrencyCode)
-        {
-            if (targetCurrencyCode == null)
-                throw new ArgumentNullException(nameof(targetCurrencyCode));
-
-            var primaryExchangeRateCurrency = await GetCurrencyById(_currencySettings.PrimaryExchangeRateCurrencyId);
-            if (primaryExchangeRateCurrency == null)
-                throw new Exception("Primary exchange rate currency cannot be loaded");
-
-            var result = amount;
-            if (result == decimal.Zero || targetCurrencyCode.Id == primaryExchangeRateCurrency.Id)
-                return result;
-
-            var exchangeRate = targetCurrencyCode.Rate;
-            if (exchangeRate == decimal.Zero)
-                throw new NopException($"Exchange rate not found for currency [{targetCurrencyCode.Name}]");
-            result = result * exchangeRate;
-
-            return result;
-        }
-
-        /// <summary>
-        /// Converts to primary store currency 
-        /// </summary>
-        /// <param name="amount">Amount</param>
-        /// <param name="sourceCurrencyCode">Source currency code</param>
-        /// <returns>Converted value</returns>
-        public virtual async Task<decimal> ConvertToPrimaryStoreCurrency(decimal amount, Currency sourceCurrencyCode)
-        {
-            if (sourceCurrencyCode == null)
-                throw new ArgumentNullException(nameof(sourceCurrencyCode));
-
-            var primaryStoreCurrency = await GetCurrencyById(_currencySettings.PrimaryStoreCurrencyId);
-            var result = await ConvertCurrency(amount, sourceCurrencyCode, primaryStoreCurrency);
-            
-            return result;
-        }
-
-        /// <summary>
-        /// Converts from primary store currency
-        /// </summary>
-        /// <param name="amount">Amount</param>
-        /// <param name="targetCurrencyCode">Target currency code</param>
-        /// <returns>Converted value</returns>
-        public virtual async Task<decimal> ConvertFromPrimaryStoreCurrency(decimal amount, Currency targetCurrencyCode)
-        {
-            var primaryStoreCurrency = await GetCurrencyById(_currencySettings.PrimaryStoreCurrencyId);
-            var result = await ConvertCurrency(amount, primaryStoreCurrency, targetCurrencyCode);
-            
-            return result;
-        }
-
-        #endregion
-
-        #endregion
-    }
+﻿using System;
+using System.Collections.Generic;
+using System.Linq;
+using System.Threading.Tasks;
+using Nop.Core;
+using Nop.Core.Domain.Directory;
+using Nop.Data;
+using Nop.Services.Stores;
+
+namespace Nop.Services.Directory
+{
+    /// <summary>
+    /// Currency service
+    /// </summary>
+    public partial class CurrencyService : ICurrencyService
+    {
+        #region Fields
+
+        private readonly CurrencySettings _currencySettings;
+        private readonly IExchangeRatePluginManager _exchangeRatePluginManager;
+        private readonly IRepository<Currency> _currencyRepository;
+        private readonly IStoreMappingService _storeMappingService;
+
+        #endregion
+
+        #region Ctor
+
+        public CurrencyService(CurrencySettings currencySettings,
+            IExchangeRatePluginManager exchangeRatePluginManager,
+            IRepository<Currency> currencyRepository,
+            IStoreMappingService storeMappingService)
+        {
+            _currencySettings = currencySettings;
+            _exchangeRatePluginManager = exchangeRatePluginManager;
+            _currencyRepository = currencyRepository;
+            _storeMappingService = storeMappingService;
+        }
+
+        #endregion
+
+        #region Methods
+
+        #region Currency
+
+        /// <summary>
+        /// Deletes currency
+        /// </summary>
+        /// <param name="currency">Currency</param>
+        public virtual async Task DeleteCurrency(Currency currency)
+        {
+            await _currencyRepository.Delete(currency);
+        }
+
+        /// <summary>
+        /// Gets a currency
+        /// </summary>
+        /// <param name="currencyId">Currency identifier</param>
+        /// <returns>Currency</returns>
+        public virtual async Task<Currency> GetCurrencyById(int currencyId)
+        {
+            return await _currencyRepository.GetById(currencyId, cache => default);
+        }
+
+        /// <summary>
+        /// Gets a currency by code
+        /// </summary>
+        /// <param name="currencyCode">Currency code</param>
+        /// <returns>Currency</returns>
+        public virtual async Task<Currency> GetCurrencyByCode(string currencyCode)
+        {
+            if (string.IsNullOrEmpty(currencyCode))
+                return null;
+
+            return (await GetAllCurrencies(true))
+                .FirstOrDefault(c => c.CurrencyCode.ToLower() == currencyCode.ToLower());
+        }
+
+        /// <summary>
+        /// Gets all currencies
+        /// </summary>
+        /// <param name="showHidden">A value indicating whether to show hidden records</param>
+        /// <param name="storeId">Load records allowed only in a specified store; pass 0 to load all records</param>
+        /// <returns>Currencies</returns>
+        public virtual async Task<IList<Currency>> GetAllCurrencies(bool showHidden = false, int storeId = 0)
+        {
+            var currencies = await _currencyRepository.GetAll(query =>
+            {
+                if (!showHidden)
+                    query = query.Where(c => c.Published);
+
+                query = query.OrderBy(c => c.DisplayOrder).ThenBy(c => c.Id);
+
+                return query;
+            }, cache => cache.PrepareKeyForDefaultCache(NopDirectoryDefaults.CurrenciesAllCacheKey, showHidden));
+
+            //store mapping
+            if (storeId > 0)
+                currencies = currencies
+                    .Where(c => _storeMappingService.Authorize(c, storeId).Result)
+                    .ToList();
+
+            return currencies;
+        }
+
+        /// <summary>
+        /// Inserts a currency
+        /// </summary>
+        /// <param name="currency">Currency</param>
+        public virtual async Task InsertCurrency(Currency currency)
+        {
+            await _currencyRepository.Insert(currency);
+        }
+
+        /// <summary>
+        /// Updates the currency
+        /// </summary>
+        /// <param name="currency">Currency</param>
+        public virtual async Task UpdateCurrency(Currency currency)
+        {
+            await _currencyRepository.Update(currency);
+        }
+
+        #endregion
+
+        #region Conversions
+
+        /// <summary>
+        /// Gets live rates regarding the passed currency
+        /// </summary>
+        /// <param name="currencyCode">Currency code; pass null to use primary exchange rate currency</param>
+        /// <returns>Exchange rates</returns>
+        public virtual async Task<IList<ExchangeRate>> GetCurrencyLiveRates(string currencyCode = null)
+        {
+            var exchangeRateProvider = _exchangeRatePluginManager.LoadPrimaryPlugin()
+                ?? throw new Exception("Active exchange rate provider cannot be loaded");
+
+            currencyCode ??= (await GetCurrencyById(_currencySettings.PrimaryExchangeRateCurrencyId))?.CurrencyCode
+                ?? throw new NopException("Primary exchange rate currency is not set");
+
+            return await exchangeRateProvider.GetCurrencyLiveRates(currencyCode);
+        }
+
+        /// <summary>
+        /// Converts currency
+        /// </summary>
+        /// <param name="amount">Amount</param>
+        /// <param name="exchangeRate">Currency exchange rate</param>
+        /// <returns>Converted value</returns>
+        public virtual decimal ConvertCurrency(decimal amount, decimal exchangeRate)
+        {
+            if (amount != decimal.Zero && exchangeRate != decimal.Zero)
+                return amount * exchangeRate;
+
+            return decimal.Zero;
+        }
+
+        /// <summary>
+        /// Converts currency
+        /// </summary>
+        /// <param name="amount">Amount</param>
+        /// <param name="sourceCurrencyCode">Source currency code</param>
+        /// <param name="targetCurrencyCode">Target currency code</param>
+        /// <returns>Converted value</returns>
+        public virtual async Task<decimal> ConvertCurrency(decimal amount, Currency sourceCurrencyCode, Currency targetCurrencyCode)
+        {
+            if (sourceCurrencyCode == null)
+                throw new ArgumentNullException(nameof(sourceCurrencyCode));
+
+            if (targetCurrencyCode == null)
+                throw new ArgumentNullException(nameof(targetCurrencyCode));
+
+            var result = amount;
+            
+            if (result == decimal.Zero || sourceCurrencyCode.Id == targetCurrencyCode.Id)
+                return result;
+
+            result = await ConvertToPrimaryExchangeRateCurrency(result, sourceCurrencyCode);
+            result = await ConvertFromPrimaryExchangeRateCurrency(result, targetCurrencyCode);
+            return result;
+        }
+
+        /// <summary>
+        /// Converts to primary exchange rate currency 
+        /// </summary>
+        /// <param name="amount">Amount</param>
+        /// <param name="sourceCurrencyCode">Source currency code</param>
+        /// <returns>Converted value</returns>
+        public virtual async Task<decimal> ConvertToPrimaryExchangeRateCurrency(decimal amount, Currency sourceCurrencyCode)
+        {
+            if (sourceCurrencyCode == null)
+                throw new ArgumentNullException(nameof(sourceCurrencyCode));
+
+            var primaryExchangeRateCurrency = await GetCurrencyById(_currencySettings.PrimaryExchangeRateCurrencyId);
+            if (primaryExchangeRateCurrency == null)
+                throw new Exception("Primary exchange rate currency cannot be loaded");
+
+            var result = amount;
+            if (result == decimal.Zero || sourceCurrencyCode.Id == primaryExchangeRateCurrency.Id)
+                return result;
+
+            var exchangeRate = sourceCurrencyCode.Rate;
+            if (exchangeRate == decimal.Zero)
+                throw new NopException($"Exchange rate not found for currency [{sourceCurrencyCode.Name}]");
+            result = result / exchangeRate;
+
+            return result;
+        }
+
+        /// <summary>
+        /// Converts from primary exchange rate currency
+        /// </summary>
+        /// <param name="amount">Amount</param>
+        /// <param name="targetCurrencyCode">Target currency code</param>
+        /// <returns>Converted value</returns>
+        public virtual async Task<decimal> ConvertFromPrimaryExchangeRateCurrency(decimal amount, Currency targetCurrencyCode)
+        {
+            if (targetCurrencyCode == null)
+                throw new ArgumentNullException(nameof(targetCurrencyCode));
+
+            var primaryExchangeRateCurrency = await GetCurrencyById(_currencySettings.PrimaryExchangeRateCurrencyId);
+            if (primaryExchangeRateCurrency == null)
+                throw new Exception("Primary exchange rate currency cannot be loaded");
+
+            var result = amount;
+            if (result == decimal.Zero || targetCurrencyCode.Id == primaryExchangeRateCurrency.Id)
+                return result;
+
+            var exchangeRate = targetCurrencyCode.Rate;
+            if (exchangeRate == decimal.Zero)
+                throw new NopException($"Exchange rate not found for currency [{targetCurrencyCode.Name}]");
+            result = result * exchangeRate;
+
+            return result;
+        }
+
+        /// <summary>
+        /// Converts to primary store currency 
+        /// </summary>
+        /// <param name="amount">Amount</param>
+        /// <param name="sourceCurrencyCode">Source currency code</param>
+        /// <returns>Converted value</returns>
+        public virtual async Task<decimal> ConvertToPrimaryStoreCurrency(decimal amount, Currency sourceCurrencyCode)
+        {
+            if (sourceCurrencyCode == null)
+                throw new ArgumentNullException(nameof(sourceCurrencyCode));
+
+            var primaryStoreCurrency = await GetCurrencyById(_currencySettings.PrimaryStoreCurrencyId);
+            var result = await ConvertCurrency(amount, sourceCurrencyCode, primaryStoreCurrency);
+            
+            return result;
+        }
+
+        /// <summary>
+        /// Converts from primary store currency
+        /// </summary>
+        /// <param name="amount">Amount</param>
+        /// <param name="targetCurrencyCode">Target currency code</param>
+        /// <returns>Converted value</returns>
+        public virtual async Task<decimal> ConvertFromPrimaryStoreCurrency(decimal amount, Currency targetCurrencyCode)
+        {
+            var primaryStoreCurrency = await GetCurrencyById(_currencySettings.PrimaryStoreCurrencyId);
+            var result = await ConvertCurrency(amount, primaryStoreCurrency, targetCurrencyCode);
+            
+            return result;
+        }
+
+        #endregion
+
+        #endregion
+    }
 }