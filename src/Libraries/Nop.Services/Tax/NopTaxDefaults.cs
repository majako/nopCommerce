--- conflicted
+++ resolved
@@ -21,10 +21,8 @@
         /// <summary>
         /// Gets a key pattern to clear cache
         /// </summary>
-<<<<<<< HEAD
-        public static string TaxCategoriesPatternCacheKey => "Nop.taxcategory.";
-
-
+        public static string TaxCategoriesPrefixCacheKey => "Nop.taxcategory.";
+        
         /// <summary>
         /// Gets a key for caching
         /// </summary>
@@ -36,10 +34,6 @@
         /// <summary>
         /// Gets a key pattern to clear cache
         /// </summary>
-        public static string TaxAddressPatternCacheKey => "Nop.taxaddress.address.id-{0}-";
-
-=======
-        public static string TaxCategoriesPrefixCacheKey => "Nop.taxcategory.";
->>>>>>> 7f73b2e2
+        public static string TaxAddressPrefixCacheKey => "Nop.taxaddress.address.id-{0}-";
     }
 }