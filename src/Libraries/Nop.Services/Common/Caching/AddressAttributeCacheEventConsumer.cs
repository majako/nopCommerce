--- conflicted
+++ resolved
@@ -15,14 +15,7 @@
         /// <param name="entity">Entity</param>
         protected override async Task ClearCache(AddressAttribute entity)
         {
-<<<<<<< HEAD
-            await Remove(NopCommonDefaults.AddressAttributesAllCacheKey);
-
-            var cacheKey = _cacheKeyService.PrepareKey(NopCommonDefaults.AddressAttributeValuesAllCacheKey, entity);
-            await Remove(cacheKey);
-=======
-            Remove(NopCommonDefaults.AddressAttributeValuesByAttributeCacheKey, entity);
->>>>>>> 8df5bf22
+            await Remove(NopCommonDefaults.AddressAttributeValuesByAttributeCacheKey, entity);
         }
     }
 }