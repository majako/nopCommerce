﻿using Nop.Core;
using Nop.Core.Infrastructure;

namespace Nop.Services.Common
{
    /// <summary>
    ///  Maintenance service
    /// </summary>
    public partial class MaintenanceService : IMaintenanceService
    {
        #region Fields
<<<<<<< HEAD

        private readonly INopFileProvider _fileProvider;
=======
       
        protected readonly INopFileProvider _fileProvider;
>>>>>>> 522dba81

        #endregion

        #region Ctor

        public MaintenanceService(INopFileProvider fileProvider)
        {
            _fileProvider = fileProvider;
        }

        #endregion

        #region Utilities

        /// <summary>
        /// Get directory path for backs
        /// </summary>
        /// <param name="ensureFolderCreated">A value indicating whether a directory should be created if it doesn't exist</param>
        /// <returns></returns>
        protected virtual string GetBackupDirectoryPath(bool ensureFolderCreated = true)
        {
            var path = _fileProvider.GetAbsolutePath(NopCommonDefaults.DbBackupsPath);
            if (ensureFolderCreated)
                _fileProvider.CreateDirectory(path);
            return path;
        }

        #endregion

        #region Methods

        /// <summary>
        /// Gets all backup files
        /// </summary>
        /// <returns>Backup file collection</returns>
        public virtual IList<string> GetAllBackupFiles()
        {
            var path = GetBackupDirectoryPath();

            if (!_fileProvider.DirectoryExists(path))
                throw new NopException("Backup directory not exists");

            return _fileProvider.GetFiles(path, $"*.{NopCommonDefaults.DbBackupFileExtension}")
                .OrderByDescending(p => _fileProvider.GetLastWriteTime(p)).ToList();
        }

        /// <summary>
        /// Returns the path to the backup file
        /// </summary>
        /// <param name="backupFileName">The name of the backup file</param>
        /// <returns>The path to the backup file</returns>
        public virtual string GetBackupPath(string backupFileName)
        {
            return _fileProvider.Combine(GetBackupDirectoryPath(), backupFileName);
        }

        /// <summary>
        /// Creates a path to a new database backup file
        /// </summary>
        /// <returns>Path to a new database backup file</returns>
        public virtual string CreateNewBackupFilePath()
        {
            return _fileProvider.Combine(GetBackupDirectoryPath(), $"database_{DateTime.Now:yyyy-MM-dd-HH-mm-ss}_{CommonHelper.GenerateRandomDigitCode(10)}.{NopCommonDefaults.DbBackupFileExtension}");
        }

        #endregion
    }
}<|MERGE_RESOLUTION|>--- conflicted
+++ resolved
@@ -1,86 +1,81 @@
-﻿using Nop.Core;
-using Nop.Core.Infrastructure;
-
-namespace Nop.Services.Common
-{
-    /// <summary>
-    ///  Maintenance service
-    /// </summary>
-    public partial class MaintenanceService : IMaintenanceService
-    {
-        #region Fields
-<<<<<<< HEAD
-
-        private readonly INopFileProvider _fileProvider;
-=======
-       
-        protected readonly INopFileProvider _fileProvider;
->>>>>>> 522dba81
-
-        #endregion
-
-        #region Ctor
-
-        public MaintenanceService(INopFileProvider fileProvider)
-        {
-            _fileProvider = fileProvider;
-        }
-
-        #endregion
-
-        #region Utilities
-
-        /// <summary>
-        /// Get directory path for backs
-        /// </summary>
-        /// <param name="ensureFolderCreated">A value indicating whether a directory should be created if it doesn't exist</param>
-        /// <returns></returns>
-        protected virtual string GetBackupDirectoryPath(bool ensureFolderCreated = true)
-        {
-            var path = _fileProvider.GetAbsolutePath(NopCommonDefaults.DbBackupsPath);
-            if (ensureFolderCreated)
-                _fileProvider.CreateDirectory(path);
-            return path;
-        }
-
-        #endregion
-
-        #region Methods
-
-        /// <summary>
-        /// Gets all backup files
-        /// </summary>
-        /// <returns>Backup file collection</returns>
-        public virtual IList<string> GetAllBackupFiles()
-        {
-            var path = GetBackupDirectoryPath();
-
-            if (!_fileProvider.DirectoryExists(path))
-                throw new NopException("Backup directory not exists");
-
-            return _fileProvider.GetFiles(path, $"*.{NopCommonDefaults.DbBackupFileExtension}")
-                .OrderByDescending(p => _fileProvider.GetLastWriteTime(p)).ToList();
-        }
-
-        /// <summary>
-        /// Returns the path to the backup file
-        /// </summary>
-        /// <param name="backupFileName">The name of the backup file</param>
-        /// <returns>The path to the backup file</returns>
-        public virtual string GetBackupPath(string backupFileName)
-        {
-            return _fileProvider.Combine(GetBackupDirectoryPath(), backupFileName);
-        }
-
-        /// <summary>
-        /// Creates a path to a new database backup file
-        /// </summary>
-        /// <returns>Path to a new database backup file</returns>
-        public virtual string CreateNewBackupFilePath()
-        {
-            return _fileProvider.Combine(GetBackupDirectoryPath(), $"database_{DateTime.Now:yyyy-MM-dd-HH-mm-ss}_{CommonHelper.GenerateRandomDigitCode(10)}.{NopCommonDefaults.DbBackupFileExtension}");
-        }
-
-        #endregion
-    }
+﻿using Nop.Core;
+using Nop.Core.Infrastructure;
+
+namespace Nop.Services.Common
+{
+    /// <summary>
+    ///  Maintenance service
+    /// </summary>
+    public partial class MaintenanceService : IMaintenanceService
+    {
+        #region Fields
+
+        protected readonly INopFileProvider _fileProvider;
+
+        #endregion
+
+        #region Ctor
+
+        public MaintenanceService(INopFileProvider fileProvider)
+        {
+            _fileProvider = fileProvider;
+        }
+
+        #endregion
+
+        #region Utilities
+
+        /// <summary>
+        /// Get directory path for backs
+        /// </summary>
+        /// <param name="ensureFolderCreated">A value indicating whether a directory should be created if it doesn't exist</param>
+        /// <returns></returns>
+        protected virtual string GetBackupDirectoryPath(bool ensureFolderCreated = true)
+        {
+            var path = _fileProvider.GetAbsolutePath(NopCommonDefaults.DbBackupsPath);
+            if (ensureFolderCreated)
+                _fileProvider.CreateDirectory(path);
+            return path;
+        }
+
+        #endregion
+
+        #region Methods
+
+        /// <summary>
+        /// Gets all backup files
+        /// </summary>
+        /// <returns>Backup file collection</returns>
+        public virtual IList<string> GetAllBackupFiles()
+        {
+            var path = GetBackupDirectoryPath();
+
+            if (!_fileProvider.DirectoryExists(path))
+                throw new NopException("Backup directory not exists");
+
+            return _fileProvider.GetFiles(path, $"*.{NopCommonDefaults.DbBackupFileExtension}")
+                .OrderByDescending(p => _fileProvider.GetLastWriteTime(p)).ToList();
+        }
+
+        /// <summary>
+        /// Returns the path to the backup file
+        /// </summary>
+        /// <param name="backupFileName">The name of the backup file</param>
+        /// <returns>The path to the backup file</returns>
+        public virtual string GetBackupPath(string backupFileName)
+        {
+            return _fileProvider.Combine(GetBackupDirectoryPath(), backupFileName);
+        }
+
+        /// <summary>
+        /// Creates a path to a new database backup file
+        /// </summary>
+        /// <returns>Path to a new database backup file</returns>
+        public virtual string CreateNewBackupFilePath()
+        {
+            return _fileProvider.Combine(GetBackupDirectoryPath(), $"database_{DateTime.Now:yyyy-MM-dd-HH-mm-ss}_{CommonHelper.GenerateRandomDigitCode(10)}.{NopCommonDefaults.DbBackupFileExtension}");
+        }
+
+        #endregion
+    }
 }