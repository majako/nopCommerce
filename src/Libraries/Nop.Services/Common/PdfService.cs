--- conflicted
+++ resolved
@@ -1,964 +1,960 @@
-﻿using System.IO.Compression;
-using System.Net;
-using Nop.Core;
-using Nop.Core.Domain.Catalog;
-using Nop.Core.Domain.Common;
-using Nop.Core.Domain.Customers;
-using Nop.Core.Domain.Directory;
-using Nop.Core.Domain.Localization;
-using Nop.Core.Domain.Orders;
-using Nop.Core.Domain.Shipping;
-using Nop.Core.Domain.Stores;
-using Nop.Core.Domain.Tax;
-using Nop.Core.Domain.Vendors;
-using Nop.Core.Infrastructure;
-using Nop.Services.Attributes;
-using Nop.Services.Catalog;
-using Nop.Services.Common.Pdf;
-using Nop.Services.Configuration;
-using Nop.Services.Directory;
-using Nop.Services.Helpers;
-using Nop.Services.Html;
-using Nop.Services.Localization;
-using Nop.Services.Media;
-using Nop.Services.Orders;
-using Nop.Services.Payments;
-using Nop.Services.Shipping;
-using Nop.Services.Stores;
-using Nop.Services.Vendors;
-using QuestPDF.Fluent;
-using QuestPDF.Helpers;
-
-namespace Nop.Services.Common
-{
-    /// <summary>
-    /// PDF service
-    /// </summary>
-    public partial class PdfService : IPdfService
-    {
-        #region Fields
-
-        protected readonly AddressSettings _addressSettings;
-        protected readonly CatalogSettings _catalogSettings;
-        protected readonly CurrencySettings _currencySettings;
-        protected readonly IAddressService _addressService;
-        protected readonly IAttributeFormatter<AddressAttribute, AddressAttributeValue> _addressAttributeFormatter;
-        protected readonly ICountryService _countryService;
-        protected readonly ICurrencyService _currencyService;
-        protected readonly IDateTimeHelper _dateTimeHelper;
-        protected readonly IGiftCardService _giftCardService;
-        protected readonly IHtmlFormatter _htmlFormatter;
-        protected readonly ILanguageService _languageService;
-        protected readonly ILocalizationService _localizationService;
-        protected readonly IMeasureService _measureService;
-        protected readonly INopFileProvider _fileProvider;
-        protected readonly IOrderService _orderService;
-        protected readonly IPaymentPluginManager _paymentPluginManager;
-        protected readonly IPaymentService _paymentService;
-        protected readonly IPictureService _pictureService;
-        protected readonly IPriceFormatter _priceFormatter;
-        protected readonly IProductService _productService;
-        protected readonly IRewardPointService _rewardPointService;
-        protected readonly ISettingService _settingService;
-        protected readonly IShipmentService _shipmentService;
-        protected readonly IStateProvinceService _stateProvinceService;
-        protected readonly IStoreContext _storeContext;
-        protected readonly IStoreService _storeService;
-        protected readonly IVendorService _vendorService;
-        protected readonly IWorkContext _workContext;
-        protected readonly MeasureSettings _measureSettings;
-        protected readonly TaxSettings _taxSettings;
-        protected readonly VendorSettings _vendorSettings;
-
-        #endregion
-
-        #region Ctor
-
-        public PdfService(AddressSettings addressSettings,
-            CatalogSettings catalogSettings,
-            CurrencySettings currencySettings,
-            IAddressService addressService,
-            IAttributeFormatter<AddressAttribute, AddressAttributeValue> addressAttributeFormatter,
-            ICountryService countryService,
-            ICurrencyService currencyService,
-            IDateTimeHelper dateTimeHelper,
-            IGiftCardService giftCardService,
-            IHtmlFormatter htmlFormatter,
-            ILanguageService languageService,
-            ILocalizationService localizationService,
-            IMeasureService measureService,
-            INopFileProvider fileProvider,
-            IOrderService orderService,
-            IPaymentPluginManager paymentPluginManager,
-            IPaymentService paymentService,
-            IPictureService pictureService,
-            IPriceFormatter priceFormatter,
-            IProductService productService,
-            IRewardPointService rewardPointService,
-            ISettingService settingService,
-            IShipmentService shipmentService,
-            IStateProvinceService stateProvinceService,
-            IStoreContext storeContext,
-            IStoreService storeService,
-            IVendorService vendorService,
-            IWorkContext workContext,
-            MeasureSettings measureSettings,
-            TaxSettings taxSettings,
-            VendorSettings vendorSettings)
-        {
-            _addressSettings = addressSettings;
-            _catalogSettings = catalogSettings;
-            _currencySettings = currencySettings;
-            _addressService = addressService;
-            _addressAttributeFormatter = addressAttributeFormatter;
-            _countryService = countryService;
-            _currencyService = currencyService;
-            _dateTimeHelper = dateTimeHelper;
-            _giftCardService = giftCardService;
-            _htmlFormatter = htmlFormatter;
-            _languageService = languageService;
-            _localizationService = localizationService;
-            _measureService = measureService;
-            _fileProvider = fileProvider;
-            _orderService = orderService;
-            _paymentPluginManager = paymentPluginManager;
-            _paymentService = paymentService;
-            _pictureService = pictureService;
-            _priceFormatter = priceFormatter;
-            _productService = productService;
-            _rewardPointService = rewardPointService;
-            _settingService = settingService;
-            _shipmentService = shipmentService;
-            _storeContext = storeContext;
-            _stateProvinceService = stateProvinceService;
-            _storeService = storeService;
-            _vendorService = vendorService;
-            _workContext = workContext;
-            _measureSettings = measureSettings;
-            _taxSettings = taxSettings;
-            _vendorSettings = vendorSettings;
-        }
-
-        #endregion
-
-        #region Utilities
-
-        /// <summary>
-        /// Get billing address
-        /// </summary>
-        /// <param name="vendor">Vendor</param>
-        /// <param name="lang">Language</param>
-        /// <param name="order">Order</param>
-        /// <returns>A task that contains address item</returns>
-        protected virtual async Task<AddressItem> GetBillingAddressAsync(Vendor vendor, Language lang, Order order)
-        {
-            var addressResult = new AddressItem();
-
-            var billingAddress = await _addressService.GetAddressByIdAsync(order.BillingAddressId);
-
-            if (_addressSettings.CompanyEnabled && !string.IsNullOrEmpty(billingAddress.Company))
-                addressResult.Company = billingAddress.Company;
-
-            addressResult.Name = $"{billingAddress.FirstName} {billingAddress.LastName}";
-
-            if (_addressSettings.PhoneEnabled)
-                addressResult.Phone = billingAddress.PhoneNumber;
-
-            if (_addressSettings.FaxEnabled && !string.IsNullOrEmpty(billingAddress.FaxNumber))
-                addressResult.Fax = billingAddress.FaxNumber;
-
-            if (_addressSettings.StreetAddressEnabled)
-                addressResult.Address = billingAddress.Address1;
-
-            if (_addressSettings.StreetAddress2Enabled && !string.IsNullOrEmpty(billingAddress.Address2))
-                addressResult.Address2 = billingAddress.Address2;
-
-            if (_addressSettings.CityEnabled && !string.IsNullOrEmpty(billingAddress.City))
-                addressResult.City = billingAddress.City;
-
-            if (_addressSettings.CountyEnabled && !string.IsNullOrEmpty(billingAddress.County))
-                addressResult.County = billingAddress.County;
-
-            if (_addressSettings.ZipPostalCodeEnabled && !string.IsNullOrEmpty(billingAddress.ZipPostalCode))
-                addressResult.ZipPostalCode = billingAddress.ZipPostalCode;
-
-            var stateProvince = await _stateProvinceService.GetStateProvinceByAddressAsync(billingAddress);
-            addressResult.StateProvinceName = stateProvince != null ? await _localizationService.GetLocalizedAsync(stateProvince, x => x.Name, lang.Id) : string.Empty;
-
-            if (_addressSettings.CountryEnabled && await _countryService.GetCountryByAddressAsync(billingAddress) is Country country)
-                addressResult.Country = await _localizationService.GetLocalizedAsync(country, x => x.Name, lang.Id);
-
-            var (addressLine, _) = await _addressService.FormatAddressAsync(billingAddress, lang.Id);
-            addressResult.AddressLine = addressLine;
-
-            //VAT number
-            if (!string.IsNullOrEmpty(order.VatNumber))
-                addressResult.VATNumber = order.VatNumber;
-
-            //custom attributes
-            var customBillingAddressAttributes = await _addressAttributeFormatter
-                .FormatAttributesAsync(billingAddress.CustomAttributes, "<br />");
-
-            if (!string.IsNullOrEmpty(customBillingAddressAttributes))
-            {
-                var text = _htmlFormatter.ConvertHtmlToPlainText(customBillingAddressAttributes, true, true);
-                addressResult.AddressAttributes = text.Split('\n').ToList();
-            }
-
-            //vendors payment details
-            if (vendor is null)
-            {
-                //payment method
-                var paymentMethod = await _paymentPluginManager.LoadPluginBySystemNameAsync(order.PaymentMethodSystemName);
-                var paymentMethodStr = paymentMethod != null
-                    ? await _localizationService.GetLocalizedFriendlyNameAsync(paymentMethod, lang.Id)
-                    : order.PaymentMethodSystemName;
-                if (!string.IsNullOrEmpty(paymentMethodStr))
-                {
-                    addressResult.PaymentMethod = paymentMethodStr;
-                }
-
-                //custom values
-                var customValues = _paymentService.DeserializeCustomValues(order);
-                if (customValues != null)
-                    addressResult.CustomValues = customValues;
-            }
-
-            return addressResult;
-        }
-
-        /// <summary>
-        /// Get shipping address
-        /// </summary>
-        /// <param name="lang">Language</param>
-        /// <param name="order">Order</param>
-        /// <returns>A task that contains address item</returns>
-        protected virtual async Task<AddressItem> GetShippingAddressAsync(Language lang, Order order)
-        {
-            var addressResult = new AddressItem();
-
-            if (order.ShippingStatus != ShippingStatus.ShippingNotRequired)
-            {
-                if (!order.PickupInStore)
-                {
-                    if (order.ShippingAddressId == null || await _addressService.GetAddressByIdAsync(order.ShippingAddressId.Value) is not Address shippingAddress)
-                        throw new NopException($"Shipping is required, but address is not available. Order ID = {order.Id}");
-
-                    if (!string.IsNullOrEmpty(shippingAddress.Company))
-                        addressResult.Company = shippingAddress.Company;
-
-                    addressResult.Name = $"{shippingAddress.FirstName} {shippingAddress.LastName}";
-
-                    if (_addressSettings.PhoneEnabled)
-                        addressResult.Phone = shippingAddress.PhoneNumber;
-
-                    if (_addressSettings.FaxEnabled && !string.IsNullOrEmpty(shippingAddress.FaxNumber))
-                        addressResult.Fax = shippingAddress.FaxNumber;
-
-                    if (_addressSettings.StreetAddressEnabled)
-                        addressResult.Address = shippingAddress.Address1;
-
-                    if (_addressSettings.StreetAddress2Enabled && !string.IsNullOrEmpty(shippingAddress.Address2))
-                        addressResult.Address2 = shippingAddress.Address2;
-
-                    if (_addressSettings.CityEnabled && !string.IsNullOrEmpty(shippingAddress.City))
-                        addressResult.City = shippingAddress.City;
-
-                    if (_addressSettings.CountyEnabled && !string.IsNullOrEmpty(shippingAddress.County))
-                        addressResult.County = shippingAddress.County;
-
-                    if (_addressSettings.ZipPostalCodeEnabled && !string.IsNullOrEmpty(shippingAddress.ZipPostalCode))
-                        addressResult.ZipPostalCode = shippingAddress.ZipPostalCode;
-
-                    var stateProvince = await _stateProvinceService.GetStateProvinceByAddressAsync(shippingAddress);
-                    addressResult.StateProvinceName = stateProvince != null ? await _localizationService.GetLocalizedAsync(stateProvince, x => x.Name, lang.Id) : string.Empty;
-
-                    if (_addressSettings.CountryEnabled && await _countryService.GetCountryByAddressAsync(shippingAddress) is Country country)
-                    {
-                        addressResult.Country = await _localizationService.GetLocalizedAsync(country, x => x.Name, lang.Id);
-                    }
-
-                    var (addressLine, _) = await _addressService.FormatAddressAsync(shippingAddress, lang.Id);
-                    addressResult.AddressLine = addressLine;
-
-                    //custom attributes
-                    var customShippingAddressAttributes = await _addressAttributeFormatter
-                        .FormatAttributesAsync(shippingAddress.CustomAttributes, "<br />");
-                    if (!string.IsNullOrEmpty(customShippingAddressAttributes))
-                    {
-                        var text = _htmlFormatter.ConvertHtmlToPlainText(customShippingAddressAttributes, true, true);
-                        addressResult.AddressAttributes = text.Split('\n').ToList();
-                    }
-                }
-                else if (order.PickupAddressId.HasValue && await _addressService.GetAddressByIdAsync(order.PickupAddressId.Value) is Address pickupAddress)
-                {
-                    if (!string.IsNullOrEmpty(pickupAddress.Address1))
-                        addressResult.Address = pickupAddress.Address1;
-
-                    if (_addressSettings.StreetAddress2Enabled && !string.IsNullOrEmpty(pickupAddress.Address2))
-                        addressResult.Address2 = pickupAddress.Address2;
-
-                    if (_addressSettings.CityEnabled && !string.IsNullOrEmpty(pickupAddress.City))
-                        addressResult.City = pickupAddress.City;
-
-                    if (_addressSettings.CountyEnabled && !string.IsNullOrEmpty(pickupAddress.County))
-                        addressResult.County = pickupAddress.County;
-
-                    if (_addressSettings.ZipPostalCodeEnabled && !string.IsNullOrEmpty(pickupAddress.ZipPostalCode))
-                        addressResult.ZipPostalCode = pickupAddress.ZipPostalCode;
-
-                    var (addressLine, _) = await _addressService.FormatAddressAsync(pickupAddress, lang.Id);
-                    addressResult.AddressLine = addressLine;
-
-                    var stateProvince = await _stateProvinceService.GetStateProvinceByAddressAsync(pickupAddress);
-                    addressResult.StateProvinceName = stateProvince != null ? await _localizationService.GetLocalizedAsync(stateProvince, x => x.Name, lang.Id) : string.Empty;
-
-                    if (await _countryService.GetCountryByAddressAsync(pickupAddress) is Country country)
-                        addressResult.Country = await _localizationService.GetLocalizedAsync(country, x => x.Name, lang.Id);
-                }
-
-                addressResult.ShippingMethod = order.ShippingMethod;
-            }
-
-            return addressResult;
-        }
-
-        /// <summary>
-        /// Get order notes
-        /// </summary>
-        /// <param name="pdfSettingsByStore">PDF settings</param>
-        /// <param name="order">Order</param>
-        /// <param name="lang">Language</param>
-        /// <returns>A task that contains collection of date/note pairs</returns>
-        protected virtual async Task<List<(string, string)>> GetOrderNotesAsync(PdfSettings pdfSettingsByStore, Order order, Language lang)
-        {
-            var notesResult = new List<(string, string)>();
-
-            if (!pdfSettingsByStore.RenderOrderNotes)
-                return notesResult;
-
-            var orderNotes = (await _orderService.GetOrderNotesByOrderIdAsync(order.Id, true))
-                .OrderByDescending(on => on.CreatedOnUtc)
-                .ToList();
-
-            if (!orderNotes.Any())
-                return notesResult;
-
-            foreach (var orderNote in orderNotes)
-            {
-                var createdOn = (await _dateTimeHelper.ConvertToUserTimeAsync(orderNote.CreatedOnUtc, DateTimeKind.Utc)).ToString();
-                var note = _htmlFormatter.ConvertHtmlToPlainText(_orderService.FormatOrderNoteText(orderNote), true, true);
-
-                notesResult.Add((createdOn, note));
-
-                //should we display a link to downloadable files here?
-                //I think, no. Anyway, PDFs are printable documents and links (files) are useful here
-            }
-
-            return notesResult;
-        }
-
-        /// <summary>
-        /// Get product entries for document data source
-        /// </summary>
-        /// <param name="order">Order</param>
-        /// <param name="orderItems">Collection of order items</param>
-        /// <param name="language">Language</param>
-        /// <param name="shipmentItems">Collection of shipment items; when using to prepare shipment items</param>
-        /// <returns>A task that contains collection of product entries</returns>
-        protected virtual async Task<List<ProductItem>> GetOrderProductItemsAsync(Order order, IList<OrderItem> orderItems, Language language, IList<ShipmentItem> shipmentItems = null)
-        {
-            var vendors = _vendorSettings.ShowVendorOnOrderDetailsPage ? await _vendorService.GetVendorsByProductIdsAsync(orderItems.Select(item => item.ProductId).ToArray()) : new List<Vendor>();
-
-            var result = new List<ProductItem>();
-
-            foreach (var oi in orderItems)
-            {
-                var productItem = new ProductItem();
-                var product = await _productService.GetProductByIdAsync(oi.ProductId);
-
-                //product name
-                productItem.Name = await _localizationService.GetLocalizedAsync(product, x => x.Name, language.Id);
-
-                //attributes
-                if (!string.IsNullOrEmpty(oi.AttributeDescription))
-                {
-                    var attributes = _htmlFormatter.ConvertHtmlToPlainText(oi.AttributeDescription, true, true);
-                    productItem.ProductAttributes = attributes.Split('\n').ToList();
-                }
-
-                //SKU
-                if (_catalogSettings.ShowSkuOnProductDetailsPage)
-                    productItem.Sku = await _productService.FormatSkuAsync(product, oi.AttributesXml);
-
-                //Vendor name
-                if (_vendorSettings.ShowVendorOnOrderDetailsPage)
-                    productItem.VendorName = vendors.FirstOrDefault(v => v.Id == product.VendorId)?.Name ?? string.Empty;
-
-                //price
-                string unitPrice;
-                if (order.CustomerTaxDisplayType == TaxDisplayType.IncludingTax)
-                {
-                    //including tax
-                    var unitPriceInclTaxInCustomerCurrency =
-                        _currencyService.ConvertCurrency(oi.UnitPriceInclTax, order.CurrencyRate);
-                    unitPrice = await _priceFormatter.FormatPriceAsync(unitPriceInclTaxInCustomerCurrency, true,
-                        order.CustomerCurrencyCode, language.Id, true);
-                }
-                else
-                {
-                    //excluding tax
-                    var unitPriceExclTaxInCustomerCurrency =
-                        _currencyService.ConvertCurrency(oi.UnitPriceExclTax, order.CurrencyRate);
-                    unitPrice = await _priceFormatter.FormatPriceAsync(unitPriceExclTaxInCustomerCurrency, true,
-                        order.CustomerCurrencyCode, language.Id, false);
-                }
-
-                productItem.Price = unitPrice;
-
-                //qty
-                productItem.Quantity = shipmentItems is null ?
-                    oi.Quantity.ToString() :
-                    shipmentItems.FirstOrDefault(x => x.OrderItemId == oi.Id).Quantity.ToString();
-
-                //total
-                string subTotal;
-                if (order.CustomerTaxDisplayType == TaxDisplayType.IncludingTax)
-                {
-                    //including tax
-                    var priceInclTaxInCustomerCurrency =
-                        _currencyService.ConvertCurrency(oi.PriceInclTax, order.CurrencyRate);
-                    subTotal = await _priceFormatter.FormatPriceAsync(priceInclTaxInCustomerCurrency, true, order.CustomerCurrencyCode,
-                        language.Id, true);
-                }
-                else
-                {
-                    //excluding tax
-                    var priceExclTaxInCustomerCurrency =
-                        _currencyService.ConvertCurrency(oi.PriceExclTax, order.CurrencyRate);
-                    subTotal = await _priceFormatter.FormatPriceAsync(priceExclTaxInCustomerCurrency, true, order.CustomerCurrencyCode,
-                        language.Id, false);
-                }
-
-                productItem.Total = subTotal;
-
-                result.Add(productItem);
-            }
-
-            return result;
-        }
-
-        /// <summary>
-        /// Get invoice totals
-        /// </summary>
-        /// <param name="lang">Language</param>
-        /// <param name="order">Order</param>
-        /// <returns>A task that contains invoice totals</returns>
-        protected virtual async Task<InvoiceTotals> GetTotalsAsync(Language lang, Order order)
-        {
-            var result = new InvoiceTotals();
-            var languageId = lang.Id;
-
-            //order subtotal
-            if (order.CustomerTaxDisplayType == TaxDisplayType.IncludingTax &&
-                !_taxSettings.ForceTaxExclusionFromOrderSubtotal)
-            {
-                //including tax
-                var orderSubtotalInclTaxInCustomerCurrency =
-                    _currencyService.ConvertCurrency(order.OrderSubtotalInclTax, order.CurrencyRate);
-                result.SubTotal = await _priceFormatter.FormatPriceAsync(orderSubtotalInclTaxInCustomerCurrency, true,
-                    order.CustomerCurrencyCode, languageId, true);
-            }
-            else
-            {
-                //excluding tax
-                var orderSubtotalExclTaxInCustomerCurrency =
-                    _currencyService.ConvertCurrency(order.OrderSubtotalExclTax, order.CurrencyRate);
-                result.SubTotal = await _priceFormatter.FormatPriceAsync(orderSubtotalExclTaxInCustomerCurrency, true,
-                    order.CustomerCurrencyCode, languageId, false);
-            }
-
-            //discount (applied to order subtotal)
-            if (order.OrderSubTotalDiscountExclTax > decimal.Zero)
-            {
-                //order subtotal
-                if (order.CustomerTaxDisplayType == TaxDisplayType.IncludingTax &&
-                    !_taxSettings.ForceTaxExclusionFromOrderSubtotal)
-                {
-                    //including tax
-                    var orderSubTotalDiscountInclTaxInCustomerCurrency =
-                        _currencyService.ConvertCurrency(order.OrderSubTotalDiscountInclTax, order.CurrencyRate);
-                    result.Discount = await _priceFormatter.FormatPriceAsync(
-                        -orderSubTotalDiscountInclTaxInCustomerCurrency, true, order.CustomerCurrencyCode, languageId, true);
-                }
-                else
-                {
-                    //excluding tax
-                    var orderSubTotalDiscountExclTaxInCustomerCurrency =
-                        _currencyService.ConvertCurrency(order.OrderSubTotalDiscountExclTax, order.CurrencyRate);
-                    result.Discount = await _priceFormatter.FormatPriceAsync(
-                        -orderSubTotalDiscountExclTaxInCustomerCurrency, true, order.CustomerCurrencyCode, languageId, false);
-                }
-            }
-
-            //shipping
-            if (order.ShippingStatus != ShippingStatus.ShippingNotRequired)
-            {
-                if (order.CustomerTaxDisplayType == TaxDisplayType.IncludingTax)
-                {
-                    //including tax
-                    var orderShippingInclTaxInCustomerCurrency =
-                        _currencyService.ConvertCurrency(order.OrderShippingInclTax, order.CurrencyRate);
-                    result.Shipping = await _priceFormatter.FormatShippingPriceAsync(
-                        orderShippingInclTaxInCustomerCurrency, true, order.CustomerCurrencyCode, languageId, true);
-                }
-                else
-                {
-                    //excluding tax
-                    var orderShippingExclTaxInCustomerCurrency =
-                        _currencyService.ConvertCurrency(order.OrderShippingExclTax, order.CurrencyRate);
-                    result.Shipping = await _priceFormatter.FormatShippingPriceAsync(
-                        orderShippingExclTaxInCustomerCurrency, true, order.CustomerCurrencyCode, languageId, false);
-                }
-            }
-
-            //payment fee
-            if (order.PaymentMethodAdditionalFeeExclTax > decimal.Zero)
-            {
-                if (order.CustomerTaxDisplayType == TaxDisplayType.IncludingTax)
-                {
-                    //including tax
-                    var paymentMethodAdditionalFeeInclTaxInCustomerCurrency =
-                        _currencyService.ConvertCurrency(order.PaymentMethodAdditionalFeeInclTax, order.CurrencyRate);
-                    result.PaymentMethodAdditionalFee = await _priceFormatter.FormatPaymentMethodAdditionalFeeAsync(
-                        paymentMethodAdditionalFeeInclTaxInCustomerCurrency, true, order.CustomerCurrencyCode, languageId, true);
-                }
-                else
-                {
-                    //excluding tax
-                    var paymentMethodAdditionalFeeExclTaxInCustomerCurrency =
-                        _currencyService.ConvertCurrency(order.PaymentMethodAdditionalFeeExclTax, order.CurrencyRate);
-                    result.PaymentMethodAdditionalFee = await _priceFormatter.FormatPaymentMethodAdditionalFeeAsync(
-                        paymentMethodAdditionalFeeExclTaxInCustomerCurrency, true, order.CustomerCurrencyCode, languageId, false);
-                }
-            }
-
-            //tax
-            var taxStr = string.Empty;
-            var taxRates = new SortedDictionary<decimal, decimal>();
-            bool displayTax;
-            var displayTaxRates = true;
-            if (_taxSettings.HideTaxInOrderSummary && order.CustomerTaxDisplayType == TaxDisplayType.IncludingTax)
-            {
-                displayTax = false;
-            }
-            else
-            {
-                if (order.OrderTax == 0 && _taxSettings.HideZeroTax)
-                {
-                    displayTax = false;
-                    displayTaxRates = false;
-                }
-                else
-                {
-                    taxRates = _orderService.ParseTaxRates(order, order.TaxRates);
-
-                    displayTaxRates = _taxSettings.DisplayTaxRates && taxRates.Any();
-                    displayTax = !displayTaxRates;
-
-                    var orderTaxInCustomerCurrency = _currencyService.ConvertCurrency(order.OrderTax, order.CurrencyRate);
-                    taxStr = await _priceFormatter.FormatPriceAsync(orderTaxInCustomerCurrency, true, order.CustomerCurrencyCode,
-                        false, languageId);
-                }
-            }
-
-            if (displayTax)
-            {
-                result.Tax = taxStr;
-            }
-
-            if (displayTaxRates)
-            {
-                foreach (var item in taxRates)
-                {
-                    var taxRate = string.Format(await _localizationService.GetResourceAsync("Pdf.TaxRate", languageId),
-                        _priceFormatter.FormatTaxRate(item.Key));
-                    var taxValue = await _priceFormatter.FormatPriceAsync(
-                        _currencyService.ConvertCurrency(item.Value, order.CurrencyRate), true, order.CustomerCurrencyCode,
-                        false, languageId);
-
-                    result.TaxRates.Add($"{taxRate} {taxValue}");
-                }
-            }
-
-            //discount (applied to order total)
-            if (order.OrderDiscount > decimal.Zero)
-            {
-                var orderDiscountInCustomerCurrency =
-                    _currencyService.ConvertCurrency(order.OrderDiscount, order.CurrencyRate);
-                result.Discount = await _priceFormatter.FormatPriceAsync(-orderDiscountInCustomerCurrency,
-                    true, order.CustomerCurrencyCode, false, languageId);
-            }
-
-            //gift cards
-            foreach (var gcuh in await _giftCardService.GetGiftCardUsageHistoryAsync(order))
-            {
-                var gcTitle = string.Format(await _localizationService.GetResourceAsync("Pdf.GiftCardInfo", languageId),
-                    (await _giftCardService.GetGiftCardByIdAsync(gcuh.GiftCardId))?.GiftCardCouponCode);
-                var gcAmountStr = await _priceFormatter.FormatPriceAsync(
-                    -_currencyService.ConvertCurrency(gcuh.UsedValue, order.CurrencyRate), true,
-                    order.CustomerCurrencyCode, false, languageId);
-
-                result.GiftCards.Add($"{gcTitle} {gcAmountStr}");
-            }
-
-            //reward points
-            if (order.RedeemedRewardPointsEntryId.HasValue && await _rewardPointService.GetRewardPointsHistoryEntryByIdAsync(order.RedeemedRewardPointsEntryId.Value) is RewardPointsHistory redeemedRewardPointsEntry)
-            {
-                var rpTitle = string.Format(await _localizationService.GetResourceAsync("Pdf.RewardPoints", languageId),
-                    -redeemedRewardPointsEntry.Points);
-                var rpAmount = await _priceFormatter.FormatPriceAsync(
-                    -_currencyService.ConvertCurrency(redeemedRewardPointsEntry.UsedAmount, order.CurrencyRate),
-                    true, order.CustomerCurrencyCode, false, languageId);
-
-                result.RewardPoints = $"{rpTitle} {rpAmount}";
-            }
-
-            //order total
-            var orderTotalInCustomerCurrency = _currencyService.ConvertCurrency(order.OrderTotal, order.CurrencyRate);
-            var orderTotalStr = await _priceFormatter.FormatPriceAsync(orderTotalInCustomerCurrency, true, order.CustomerCurrencyCode, false, languageId);
-            result.OrderTotal = $"{await _localizationService.GetResourceAsync("Pdf.OrderTotal", languageId)} {orderTotalStr}";
-
-            return result;
-        }
-
-        #endregion
-
-        #region Methods
-
-        /// <summary>
-        /// Write PDF invoice to the specified stream
-        /// </summary>
-        /// <param name="stream">Stream to save PDF</param>
-        /// <param name="order">Order</param>
-        /// <param name="language">Language; null to use a language used when placing an order</param>
-        /// <param name="store">Store</param>
-        /// <param name="vendor">Vendor to limit products; null to print all products. If specified, then totals won't be printed</param>
-        /// <returns>
-        /// A task that represents the asynchronous operation
-        /// </returns>
-        public virtual async Task PrintOrderToPdfAsync(Stream stream, Order order, Language language = null, Store store = null, Vendor vendor = null)
-        {
-            if (order == null)
-                throw new ArgumentNullException(nameof(order));
-
-            //store info
-            store ??= await _storeContext.GetCurrentStoreAsync();
-
-            var orderStore = order.StoreId == 0 || order.StoreId == store?.Id ?
-                store : await _storeService.GetStoreByIdAsync(order.StoreId);
-
-            //language info
-            language ??= await _languageService.GetLanguageByIdAsync(order.CustomerLanguageId);
-
-            if (language?.Published != true)
-                language = await _workContext.GetWorkingLanguageAsync();
-
-            //by default _pdfSettings contains settings for the current active store
-            //and we need PdfSettings for the store which was used to place an order
-            //so let's load it based on a store of the current order
-            var pdfSettingsByStore = await _settingService.LoadSettingAsync<PdfSettings>(orderStore.Id);
-
-            byte[] logo = null;
-            var logoPicture = await _pictureService.GetPictureByIdAsync(pdfSettingsByStore.LogoPictureId);
-            if (logoPicture != null)
-            {
-                var logoFilePath = await _pictureService.GetThumbLocalPathAsync(logoPicture, 0, false);
-
-                if (logoPicture.MimeType == MimeTypes.ImageSvg)
-                {
-                    logo = await _pictureService.ConvertSvgToPngAsync(logoFilePath);
-                }
-                else
-                {
-                    logo = await _fileProvider.ReadAllBytesAsync(logoFilePath);
-                }
-            }
-
-            var date = await _dateTimeHelper.ConvertToUserTimeAsync(order.CreatedOnUtc, DateTimeKind.Utc);
-
-            //a vendor should have access only to products
-            var orderItems = await _orderService.GetOrderItemsAsync(order.Id, vendorId: vendor?.Id ?? 0);
-
-            var column1Lines = string.IsNullOrEmpty(pdfSettingsByStore.InvoiceFooterTextColumn1) ?
-                new List<string>()
-                : pdfSettingsByStore.InvoiceFooterTextColumn1
-                    .Split(new[] { Environment.NewLine }, StringSplitOptions.RemoveEmptyEntries)
-                    .ToList();
-
-            var column2Lines = string.IsNullOrEmpty(pdfSettingsByStore.InvoiceFooterTextColumn2) ?
-                new List<string>()
-                : pdfSettingsByStore.InvoiceFooterTextColumn2
-                    .Split(new[] { Environment.NewLine }, StringSplitOptions.RemoveEmptyEntries)
-                    .ToList();
-
-            var source = new InvoiceSource()
-            {
-                StoreUrl = orderStore.Url?.Trim('/'),
-                Language = language,
-                FontFamily = pdfSettingsByStore.FontFamily,
-                OrderDateUser = date,
-                LogoData = logo,
-                OrderNumberText = order.CustomOrderNumber,
-                PageSize = pdfSettingsByStore.LetterPageSizeEnabled ? PageSizes.Letter : PageSizes.A4,
-                BillingAddress = await GetBillingAddressAsync(vendor, language, order),
-                ShippingAddress = await GetShippingAddressAsync(language, order),
-                Products = await GetOrderProductItemsAsync(order, orderItems, language),
-                ShowSkuInProductList = _catalogSettings.ShowSkuOnProductDetailsPage,
-                ShowVendorInProductList = _vendorSettings.ShowVendorOnOrderDetailsPage,
-<<<<<<< HEAD
-                CheckoutAttributes = vendor is null ? WebUtility.HtmlDecode(_htmlFormatter.ReplaceAnchorTags(order.CheckoutAttributeDescription)) : string.Empty, //vendors cannot see checkout attributes
-=======
-                CheckoutAttributes = vendor is null ? _htmlFormatter.ConvertHtmlToPlainText(order.CheckoutAttributeDescription, true, true) : string.Empty, //vendors cannot see checkout attributes
->>>>>>> 0dd85bf4
-                Totals = vendor is null ? await GetTotalsAsync(language, order) : new(), //vendors cannot see totals
-                OrderNotes = await GetOrderNotesAsync(pdfSettingsByStore, order, language),
-                FooterTextColumn1 = column1Lines,
-                FooterTextColumn2 = column2Lines
-            };
-
-            await using var pdfStream = new MemoryStream();
-            new InvoiceDocument(source, _localizationService)
-                .GeneratePdf(pdfStream);
-
-            pdfStream.Position = 0;
-            await pdfStream.CopyToAsync(stream);
-        }
-
-        /// <summary>
-        /// Write ZIP archive with invoices to the specified stream
-        /// </summary>
-        /// <param name="stream">Stream</param>
-        /// <param name="orders">Orders</param>
-        /// <param name="language">Language; null to use a language used when placing an order</param>
-        /// <param name="vendor">Vendor to limit products; null to print all products. If specified, then totals won't be printed</param>
-        /// <returns>A task that represents the asynchronous operation</returns>
-        public virtual async Task PrintOrdersToPdfAsync(Stream stream, IList<Order> orders, Language language = null, Vendor vendor = null)
-        {
-            if (stream == null)
-                throw new ArgumentNullException(nameof(stream));
-
-            if (orders == null)
-                throw new ArgumentNullException(nameof(orders));
-
-            var currentStore = await _storeContext.GetCurrentStoreAsync();
-
-            using var archive = new ZipArchive(stream, ZipArchiveMode.Create, true);
-
-            foreach (var order in orders)
-            {
-                var entryName = string.Format("{0} {1}", await _localizationService.GetResourceAsync("Pdf.Order"), order.CustomOrderNumber);
-
-                await using var fileStreamInZip = archive.CreateEntry($"{entryName}.pdf").Open();
-                await using var pdfStream = new MemoryStream();
-                await PrintOrderToPdfAsync(pdfStream, order, language, currentStore, vendor);
-                pdfStream.Position = 0;
-                await pdfStream.CopyToAsync(fileStreamInZip);
-            }
-        }
-
-        /// <summary>
-        /// Write ZIP archive with packaging slips to the specified stream
-        /// </summary>
-        /// <param name="stream">Stream</param>
-        /// <param name="shipments">Shipments</param>
-        /// <param name="language">Language; null to use a language used when placing an order</param>
-        /// <returns>A task that represents the asynchronous operation</returns>
-        public virtual async Task PrintPackagingSlipsToPdfAsync(Stream stream, IList<Shipment> shipments, Language language = null)
-        {
-            if (stream == null)
-                throw new ArgumentNullException(nameof(stream));
-
-            if (shipments == null)
-                throw new ArgumentNullException(nameof(shipments));
-
-            using var archive = new ZipArchive(stream, ZipArchiveMode.Create, true);
-
-            foreach (var shipment in shipments)
-            {
-                var entryName = $"{await _localizationService.GetResourceAsync("Pdf.Shipment")}{shipment.Id}";
-
-                await using var fileStreamInZip = archive.CreateEntry($"{entryName}.pdf").Open();
-                await using var pdfStream = new MemoryStream();
-                await PrintPackagingSlipToPdfAsync(pdfStream, shipment, language);
-
-                pdfStream.Position = 0;
-                await pdfStream.CopyToAsync(fileStreamInZip);
-            }
-        }
-
-        /// <summary>
-        /// Write packaging slip to the specified stream
-        /// </summary>
-        /// <param name="stream">Stream</param>
-        /// <param name="shipment">Shipment</param>
-        /// <param name="language">Language; null to use a language used when placing an order</param>
-        /// <returns>A task that represents the asynchronous operation</returns>
-        public virtual async Task PrintPackagingSlipToPdfAsync(Stream stream, Shipment shipment, Language language = null)
-        {
-            if (stream == null)
-                throw new ArgumentNullException(nameof(stream));
-
-            if (shipment == null)
-                throw new ArgumentNullException(nameof(shipment));
-
-            var order = await _orderService.GetOrderByIdAsync(shipment.OrderId);
-
-            var pdfSettingsByStore = await _settingService.LoadSettingAsync<PdfSettings>(order.StoreId);
-
-            //language info
-            language ??= await _languageService.GetLanguageByIdAsync(order.CustomerLanguageId);
-
-            if (language?.Published != true)
-                language = await _workContext.GetWorkingLanguageAsync();
-
-            var shipmentItems = await _shipmentService.GetShipmentItemsByShipmentIdAsync(shipment.Id);
-
-            if (shipmentItems?.Any() != true)
-                return;
-
-            var orderItems = await shipmentItems
-                .SelectAwait(async si => await _orderService.GetOrderItemByIdAsync(si.OrderItemId))
-                .Where(pi => pi != null)
-                .ToListAsync();
-
-            if (orderItems?.Any() != true)
-                return;
-
-            var source = new ShipmentSource
-            {
-                PageSize = pdfSettingsByStore.LetterPageSizeEnabled ? PageSizes.Letter : PageSizes.A4,
-                Language = language,
-                FontFamily = pdfSettingsByStore.FontFamily,
-                ShipmentNumberText = shipment.Id.ToString(),
-                OrderNumberText = order.CustomOrderNumber,
-                Address = await GetShippingAddressAsync(language, order),
-                Products = await GetOrderProductItemsAsync(order, orderItems, language, shipmentItems)
-            };
-
-            await using var pdfStream = new MemoryStream();
-
-            new ShipmentDocument(source, _localizationService)
-                .GeneratePdf(pdfStream);
-
-            pdfStream.Position = 0;
-            await pdfStream.CopyToAsync(stream);
-        }
-
-        /// <summary>
-        /// Write PDF catalog to the specified stream
-        /// </summary>
-        /// <param name="stream">Stream</param>
-        /// <param name="products">Products</param>
-        /// <returns>A task that represents the asynchronous operation</returns>
-        public virtual async Task PrintProductsToPdfAsync(Stream stream, IList<Product> products)
-        {
-            if (stream == null)
-                throw new ArgumentNullException(nameof(stream));
-
-            if (products == null)
-                throw new ArgumentNullException(nameof(products));
-
-            var currentStore = await _storeContext.GetCurrentStoreAsync();
-            var pdfSettingsByStore = await _settingService.LoadSettingAsync<PdfSettings>(currentStore.Id);
-            var lang = await _workContext.GetWorkingLanguageAsync();
-
-            var productItems = new List<CatalogItem>();
-
-            foreach (var product in products)
-            {
-                var priceStr = $"{product.Price:0.00} {(await _currencyService.GetCurrencyByIdAsync(_currencySettings.PrimaryStoreCurrencyId)).CurrencyCode}";
-                if (product.IsRental)
-                    priceStr = await _priceFormatter.FormatRentalProductPeriodAsync(product, priceStr);
-
-                var rawDescription = await _localizationService.GetLocalizedAsync(product, x => x.FullDescription, lang.Id);
-
-                var productNumber = products.IndexOf(product) + 1;
-                var productName = await _localizationService.GetLocalizedAsync(product, x => x.Name, lang.Id);
-
-                var item = new CatalogItem()
-                {
-                    Name = $"{productNumber}. {productName}",
-                    Description = _htmlFormatter.StripTags(_htmlFormatter.ConvertHtmlToPlainText(rawDescription, decode: true)),
-                    Price = priceStr,
-                    Sku = product.Sku,
-                    Weight = product.IsShipEnabled && product.Weight > decimal.Zero ?
-                        $"{product.Weight:0.00} {(await _measureService.GetMeasureWeightByIdAsync(_measureSettings.BaseWeightId)).Name}" :
-                        string.Empty,
-                    Stock = product.ManageInventoryMethod == ManageInventoryMethod.ManageStock ?
-                        $"{await _productService.GetTotalStockQuantityAsync(product)}" :
-                        string.Empty
-                };
-
-                var pictures = await _pictureService.GetPicturesByProductIdAsync(product.Id);
-
-                if (pictures.Any())
-                {
-                    var picturePaths = new HashSet<string>();
-
-                    foreach (var pic in pictures)
-                    {
-                        var picPath = await _pictureService.GetThumbLocalPathAsync(pic, 200, false);
-                        if (!string.IsNullOrEmpty(picPath))
-                        {
-                            picturePaths.Add(picPath);
-                        }
-                    }
-
-                    item.PicturePaths = picturePaths;
-                }
-
-                productItems.Add(item);
-            }
-
-            var source = new CatalogSource
-            {
-                Language = lang,
-                PageSize = pdfSettingsByStore.LetterPageSizeEnabled ? PageSizes.Letter : PageSizes.A4,
-                FontFamily = pdfSettingsByStore.FontFamily,
-                Products = productItems
-            };
-
-            await using var pdfStream = new MemoryStream();
-
-            new CatalogDocument(source, _localizationService)
-                .GeneratePdf(pdfStream);
-
-            pdfStream.Position = 0;
-            await pdfStream.CopyToAsync(stream);
-        }
-
-        /// <summary>
-        /// Export an order to PDF and save to disk
-        /// </summary>
-        /// <param name="order">Order</param>
-        /// <param name="language">Language identifier; null to use a language used when placing an order</param>
-        /// <param name="vendor">Vendor to limit products; null to print all products. If specified, then totals won't be printed</param>
-        /// <returns>
-        /// A task that represents the asynchronous operation
-        /// The task result contains a path of generated file
-        /// </returns>
-        public virtual async Task<string> SaveOrderPdfToDiskAsync(Order order, Language language = null, Vendor vendor = null)
-        {
-            var fileName = $"order_{order.OrderGuid}_{CommonHelper.GenerateRandomDigitCode(4)}.pdf";
-            var filePath = _fileProvider.Combine(_fileProvider.MapPath("~/wwwroot/files/exportimport"), fileName);
-            await using var fileStream = new FileStream(filePath, FileMode.Create);
-
-            await PrintOrderToPdfAsync(fileStream, order, language, store: null, vendor: vendor);
-
-            return filePath;
-        }
-
-        #endregion
-    }
+﻿using System.IO.Compression;
+using System.Net;
+using Nop.Core;
+using Nop.Core.Domain.Catalog;
+using Nop.Core.Domain.Common;
+using Nop.Core.Domain.Customers;
+using Nop.Core.Domain.Directory;
+using Nop.Core.Domain.Localization;
+using Nop.Core.Domain.Orders;
+using Nop.Core.Domain.Shipping;
+using Nop.Core.Domain.Stores;
+using Nop.Core.Domain.Tax;
+using Nop.Core.Domain.Vendors;
+using Nop.Core.Infrastructure;
+using Nop.Services.Attributes;
+using Nop.Services.Catalog;
+using Nop.Services.Common.Pdf;
+using Nop.Services.Configuration;
+using Nop.Services.Directory;
+using Nop.Services.Helpers;
+using Nop.Services.Html;
+using Nop.Services.Localization;
+using Nop.Services.Media;
+using Nop.Services.Orders;
+using Nop.Services.Payments;
+using Nop.Services.Shipping;
+using Nop.Services.Stores;
+using Nop.Services.Vendors;
+using QuestPDF.Fluent;
+using QuestPDF.Helpers;
+
+namespace Nop.Services.Common
+{
+    /// <summary>
+    /// PDF service
+    /// </summary>
+    public partial class PdfService : IPdfService
+    {
+        #region Fields
+
+        protected readonly AddressSettings _addressSettings;
+        protected readonly CatalogSettings _catalogSettings;
+        protected readonly CurrencySettings _currencySettings;
+        protected readonly IAddressService _addressService;
+        protected readonly IAttributeFormatter<AddressAttribute, AddressAttributeValue> _addressAttributeFormatter;
+        protected readonly ICountryService _countryService;
+        protected readonly ICurrencyService _currencyService;
+        protected readonly IDateTimeHelper _dateTimeHelper;
+        protected readonly IGiftCardService _giftCardService;
+        protected readonly IHtmlFormatter _htmlFormatter;
+        protected readonly ILanguageService _languageService;
+        protected readonly ILocalizationService _localizationService;
+        protected readonly IMeasureService _measureService;
+        protected readonly INopFileProvider _fileProvider;
+        protected readonly IOrderService _orderService;
+        protected readonly IPaymentPluginManager _paymentPluginManager;
+        protected readonly IPaymentService _paymentService;
+        protected readonly IPictureService _pictureService;
+        protected readonly IPriceFormatter _priceFormatter;
+        protected readonly IProductService _productService;
+        protected readonly IRewardPointService _rewardPointService;
+        protected readonly ISettingService _settingService;
+        protected readonly IShipmentService _shipmentService;
+        protected readonly IStateProvinceService _stateProvinceService;
+        protected readonly IStoreContext _storeContext;
+        protected readonly IStoreService _storeService;
+        protected readonly IVendorService _vendorService;
+        protected readonly IWorkContext _workContext;
+        protected readonly MeasureSettings _measureSettings;
+        protected readonly TaxSettings _taxSettings;
+        protected readonly VendorSettings _vendorSettings;
+
+        #endregion
+
+        #region Ctor
+
+        public PdfService(AddressSettings addressSettings,
+            CatalogSettings catalogSettings,
+            CurrencySettings currencySettings,
+            IAddressService addressService,
+            IAttributeFormatter<AddressAttribute, AddressAttributeValue> addressAttributeFormatter,
+            ICountryService countryService,
+            ICurrencyService currencyService,
+            IDateTimeHelper dateTimeHelper,
+            IGiftCardService giftCardService,
+            IHtmlFormatter htmlFormatter,
+            ILanguageService languageService,
+            ILocalizationService localizationService,
+            IMeasureService measureService,
+            INopFileProvider fileProvider,
+            IOrderService orderService,
+            IPaymentPluginManager paymentPluginManager,
+            IPaymentService paymentService,
+            IPictureService pictureService,
+            IPriceFormatter priceFormatter,
+            IProductService productService,
+            IRewardPointService rewardPointService,
+            ISettingService settingService,
+            IShipmentService shipmentService,
+            IStateProvinceService stateProvinceService,
+            IStoreContext storeContext,
+            IStoreService storeService,
+            IVendorService vendorService,
+            IWorkContext workContext,
+            MeasureSettings measureSettings,
+            TaxSettings taxSettings,
+            VendorSettings vendorSettings)
+        {
+            _addressSettings = addressSettings;
+            _catalogSettings = catalogSettings;
+            _currencySettings = currencySettings;
+            _addressService = addressService;
+            _addressAttributeFormatter = addressAttributeFormatter;
+            _countryService = countryService;
+            _currencyService = currencyService;
+            _dateTimeHelper = dateTimeHelper;
+            _giftCardService = giftCardService;
+            _htmlFormatter = htmlFormatter;
+            _languageService = languageService;
+            _localizationService = localizationService;
+            _measureService = measureService;
+            _fileProvider = fileProvider;
+            _orderService = orderService;
+            _paymentPluginManager = paymentPluginManager;
+            _paymentService = paymentService;
+            _pictureService = pictureService;
+            _priceFormatter = priceFormatter;
+            _productService = productService;
+            _rewardPointService = rewardPointService;
+            _settingService = settingService;
+            _shipmentService = shipmentService;
+            _storeContext = storeContext;
+            _stateProvinceService = stateProvinceService;
+            _storeService = storeService;
+            _vendorService = vendorService;
+            _workContext = workContext;
+            _measureSettings = measureSettings;
+            _taxSettings = taxSettings;
+            _vendorSettings = vendorSettings;
+        }
+
+        #endregion
+
+        #region Utilities
+
+        /// <summary>
+        /// Get billing address
+        /// </summary>
+        /// <param name="vendor">Vendor</param>
+        /// <param name="lang">Language</param>
+        /// <param name="order">Order</param>
+        /// <returns>A task that contains address item</returns>
+        protected virtual async Task<AddressItem> GetBillingAddressAsync(Vendor vendor, Language lang, Order order)
+        {
+            var addressResult = new AddressItem();
+
+            var billingAddress = await _addressService.GetAddressByIdAsync(order.BillingAddressId);
+
+            if (_addressSettings.CompanyEnabled && !string.IsNullOrEmpty(billingAddress.Company))
+                addressResult.Company = billingAddress.Company;
+
+            addressResult.Name = $"{billingAddress.FirstName} {billingAddress.LastName}";
+
+            if (_addressSettings.PhoneEnabled)
+                addressResult.Phone = billingAddress.PhoneNumber;
+
+            if (_addressSettings.FaxEnabled && !string.IsNullOrEmpty(billingAddress.FaxNumber))
+                addressResult.Fax = billingAddress.FaxNumber;
+
+            if (_addressSettings.StreetAddressEnabled)
+                addressResult.Address = billingAddress.Address1;
+
+            if (_addressSettings.StreetAddress2Enabled && !string.IsNullOrEmpty(billingAddress.Address2))
+                addressResult.Address2 = billingAddress.Address2;
+
+            if (_addressSettings.CityEnabled && !string.IsNullOrEmpty(billingAddress.City))
+                addressResult.City = billingAddress.City;
+
+            if (_addressSettings.CountyEnabled && !string.IsNullOrEmpty(billingAddress.County))
+                addressResult.County = billingAddress.County;
+
+            if (_addressSettings.ZipPostalCodeEnabled && !string.IsNullOrEmpty(billingAddress.ZipPostalCode))
+                addressResult.ZipPostalCode = billingAddress.ZipPostalCode;
+
+            var stateProvince = await _stateProvinceService.GetStateProvinceByAddressAsync(billingAddress);
+            addressResult.StateProvinceName = stateProvince != null ? await _localizationService.GetLocalizedAsync(stateProvince, x => x.Name, lang.Id) : string.Empty;
+
+            if (_addressSettings.CountryEnabled && await _countryService.GetCountryByAddressAsync(billingAddress) is Country country)
+                addressResult.Country = await _localizationService.GetLocalizedAsync(country, x => x.Name, lang.Id);
+
+            var (addressLine, _) = await _addressService.FormatAddressAsync(billingAddress, lang.Id);
+            addressResult.AddressLine = addressLine;
+
+            //VAT number
+            if (!string.IsNullOrEmpty(order.VatNumber))
+                addressResult.VATNumber = order.VatNumber;
+
+            //custom attributes
+            var customBillingAddressAttributes = await _addressAttributeFormatter
+                .FormatAttributesAsync(billingAddress.CustomAttributes, "<br />");
+
+            if (!string.IsNullOrEmpty(customBillingAddressAttributes))
+            {
+                var text = _htmlFormatter.ConvertHtmlToPlainText(customBillingAddressAttributes, true, true);
+                addressResult.AddressAttributes = text.Split('\n').ToList();
+            }
+
+            //vendors payment details
+            if (vendor is null)
+            {
+                //payment method
+                var paymentMethod = await _paymentPluginManager.LoadPluginBySystemNameAsync(order.PaymentMethodSystemName);
+                var paymentMethodStr = paymentMethod != null
+                    ? await _localizationService.GetLocalizedFriendlyNameAsync(paymentMethod, lang.Id)
+                    : order.PaymentMethodSystemName;
+                if (!string.IsNullOrEmpty(paymentMethodStr))
+                {
+                    addressResult.PaymentMethod = paymentMethodStr;
+                }
+
+                //custom values
+                var customValues = _paymentService.DeserializeCustomValues(order);
+                if (customValues != null)
+                    addressResult.CustomValues = customValues;
+            }
+
+            return addressResult;
+        }
+
+        /// <summary>
+        /// Get shipping address
+        /// </summary>
+        /// <param name="lang">Language</param>
+        /// <param name="order">Order</param>
+        /// <returns>A task that contains address item</returns>
+        protected virtual async Task<AddressItem> GetShippingAddressAsync(Language lang, Order order)
+        {
+            var addressResult = new AddressItem();
+
+            if (order.ShippingStatus != ShippingStatus.ShippingNotRequired)
+            {
+                if (!order.PickupInStore)
+                {
+                    if (order.ShippingAddressId == null || await _addressService.GetAddressByIdAsync(order.ShippingAddressId.Value) is not Address shippingAddress)
+                        throw new NopException($"Shipping is required, but address is not available. Order ID = {order.Id}");
+
+                    if (!string.IsNullOrEmpty(shippingAddress.Company))
+                        addressResult.Company = shippingAddress.Company;
+
+                    addressResult.Name = $"{shippingAddress.FirstName} {shippingAddress.LastName}";
+
+                    if (_addressSettings.PhoneEnabled)
+                        addressResult.Phone = shippingAddress.PhoneNumber;
+
+                    if (_addressSettings.FaxEnabled && !string.IsNullOrEmpty(shippingAddress.FaxNumber))
+                        addressResult.Fax = shippingAddress.FaxNumber;
+
+                    if (_addressSettings.StreetAddressEnabled)
+                        addressResult.Address = shippingAddress.Address1;
+
+                    if (_addressSettings.StreetAddress2Enabled && !string.IsNullOrEmpty(shippingAddress.Address2))
+                        addressResult.Address2 = shippingAddress.Address2;
+
+                    if (_addressSettings.CityEnabled && !string.IsNullOrEmpty(shippingAddress.City))
+                        addressResult.City = shippingAddress.City;
+
+                    if (_addressSettings.CountyEnabled && !string.IsNullOrEmpty(shippingAddress.County))
+                        addressResult.County = shippingAddress.County;
+
+                    if (_addressSettings.ZipPostalCodeEnabled && !string.IsNullOrEmpty(shippingAddress.ZipPostalCode))
+                        addressResult.ZipPostalCode = shippingAddress.ZipPostalCode;
+
+                    var stateProvince = await _stateProvinceService.GetStateProvinceByAddressAsync(shippingAddress);
+                    addressResult.StateProvinceName = stateProvince != null ? await _localizationService.GetLocalizedAsync(stateProvince, x => x.Name, lang.Id) : string.Empty;
+
+                    if (_addressSettings.CountryEnabled && await _countryService.GetCountryByAddressAsync(shippingAddress) is Country country)
+                    {
+                        addressResult.Country = await _localizationService.GetLocalizedAsync(country, x => x.Name, lang.Id);
+                    }
+
+                    var (addressLine, _) = await _addressService.FormatAddressAsync(shippingAddress, lang.Id);
+                    addressResult.AddressLine = addressLine;
+
+                    //custom attributes
+                    var customShippingAddressAttributes = await _addressAttributeFormatter
+                        .FormatAttributesAsync(shippingAddress.CustomAttributes, "<br />");
+                    if (!string.IsNullOrEmpty(customShippingAddressAttributes))
+                    {
+                        var text = _htmlFormatter.ConvertHtmlToPlainText(customShippingAddressAttributes, true, true);
+                        addressResult.AddressAttributes = text.Split('\n').ToList();
+                    }
+                }
+                else if (order.PickupAddressId.HasValue && await _addressService.GetAddressByIdAsync(order.PickupAddressId.Value) is Address pickupAddress)
+                {
+                    if (!string.IsNullOrEmpty(pickupAddress.Address1))
+                        addressResult.Address = pickupAddress.Address1;
+
+                    if (_addressSettings.StreetAddress2Enabled && !string.IsNullOrEmpty(pickupAddress.Address2))
+                        addressResult.Address2 = pickupAddress.Address2;
+
+                    if (_addressSettings.CityEnabled && !string.IsNullOrEmpty(pickupAddress.City))
+                        addressResult.City = pickupAddress.City;
+
+                    if (_addressSettings.CountyEnabled && !string.IsNullOrEmpty(pickupAddress.County))
+                        addressResult.County = pickupAddress.County;
+
+                    if (_addressSettings.ZipPostalCodeEnabled && !string.IsNullOrEmpty(pickupAddress.ZipPostalCode))
+                        addressResult.ZipPostalCode = pickupAddress.ZipPostalCode;
+
+                    var (addressLine, _) = await _addressService.FormatAddressAsync(pickupAddress, lang.Id);
+                    addressResult.AddressLine = addressLine;
+
+                    var stateProvince = await _stateProvinceService.GetStateProvinceByAddressAsync(pickupAddress);
+                    addressResult.StateProvinceName = stateProvince != null ? await _localizationService.GetLocalizedAsync(stateProvince, x => x.Name, lang.Id) : string.Empty;
+
+                    if (await _countryService.GetCountryByAddressAsync(pickupAddress) is Country country)
+                        addressResult.Country = await _localizationService.GetLocalizedAsync(country, x => x.Name, lang.Id);
+                }
+
+                addressResult.ShippingMethod = order.ShippingMethod;
+            }
+
+            return addressResult;
+        }
+
+        /// <summary>
+        /// Get order notes
+        /// </summary>
+        /// <param name="pdfSettingsByStore">PDF settings</param>
+        /// <param name="order">Order</param>
+        /// <param name="lang">Language</param>
+        /// <returns>A task that contains collection of date/note pairs</returns>
+        protected virtual async Task<List<(string, string)>> GetOrderNotesAsync(PdfSettings pdfSettingsByStore, Order order, Language lang)
+        {
+            var notesResult = new List<(string, string)>();
+
+            if (!pdfSettingsByStore.RenderOrderNotes)
+                return notesResult;
+
+            var orderNotes = (await _orderService.GetOrderNotesByOrderIdAsync(order.Id, true))
+                .OrderByDescending(on => on.CreatedOnUtc)
+                .ToList();
+
+            if (!orderNotes.Any())
+                return notesResult;
+
+            foreach (var orderNote in orderNotes)
+            {
+                var createdOn = (await _dateTimeHelper.ConvertToUserTimeAsync(orderNote.CreatedOnUtc, DateTimeKind.Utc)).ToString();
+                var note = _htmlFormatter.ConvertHtmlToPlainText(_orderService.FormatOrderNoteText(orderNote), true, true);
+
+                notesResult.Add((createdOn, note));
+
+                //should we display a link to downloadable files here?
+                //I think, no. Anyway, PDFs are printable documents and links (files) are useful here
+            }
+
+            return notesResult;
+        }
+
+        /// <summary>
+        /// Get product entries for document data source
+        /// </summary>
+        /// <param name="order">Order</param>
+        /// <param name="orderItems">Collection of order items</param>
+        /// <param name="language">Language</param>
+        /// <param name="shipmentItems">Collection of shipment items; when using to prepare shipment items</param>
+        /// <returns>A task that contains collection of product entries</returns>
+        protected virtual async Task<List<ProductItem>> GetOrderProductItemsAsync(Order order, IList<OrderItem> orderItems, Language language, IList<ShipmentItem> shipmentItems = null)
+        {
+            var vendors = _vendorSettings.ShowVendorOnOrderDetailsPage ? await _vendorService.GetVendorsByProductIdsAsync(orderItems.Select(item => item.ProductId).ToArray()) : new List<Vendor>();
+
+            var result = new List<ProductItem>();
+
+            foreach (var oi in orderItems)
+            {
+                var productItem = new ProductItem();
+                var product = await _productService.GetProductByIdAsync(oi.ProductId);
+
+                //product name
+                productItem.Name = await _localizationService.GetLocalizedAsync(product, x => x.Name, language.Id);
+
+                //attributes
+                if (!string.IsNullOrEmpty(oi.AttributeDescription))
+                {
+                    var attributes = _htmlFormatter.ConvertHtmlToPlainText(oi.AttributeDescription, true, true);
+                    productItem.ProductAttributes = attributes.Split('\n').ToList();
+                }
+
+                //SKU
+                if (_catalogSettings.ShowSkuOnProductDetailsPage)
+                    productItem.Sku = await _productService.FormatSkuAsync(product, oi.AttributesXml);
+
+                //Vendor name
+                if (_vendorSettings.ShowVendorOnOrderDetailsPage)
+                    productItem.VendorName = vendors.FirstOrDefault(v => v.Id == product.VendorId)?.Name ?? string.Empty;
+
+                //price
+                string unitPrice;
+                if (order.CustomerTaxDisplayType == TaxDisplayType.IncludingTax)
+                {
+                    //including tax
+                    var unitPriceInclTaxInCustomerCurrency =
+                        _currencyService.ConvertCurrency(oi.UnitPriceInclTax, order.CurrencyRate);
+                    unitPrice = await _priceFormatter.FormatPriceAsync(unitPriceInclTaxInCustomerCurrency, true,
+                        order.CustomerCurrencyCode, language.Id, true);
+                }
+                else
+                {
+                    //excluding tax
+                    var unitPriceExclTaxInCustomerCurrency =
+                        _currencyService.ConvertCurrency(oi.UnitPriceExclTax, order.CurrencyRate);
+                    unitPrice = await _priceFormatter.FormatPriceAsync(unitPriceExclTaxInCustomerCurrency, true,
+                        order.CustomerCurrencyCode, language.Id, false);
+                }
+
+                productItem.Price = unitPrice;
+
+                //qty
+                productItem.Quantity = shipmentItems is null ?
+                    oi.Quantity.ToString() :
+                    shipmentItems.FirstOrDefault(x => x.OrderItemId == oi.Id).Quantity.ToString();
+
+                //total
+                string subTotal;
+                if (order.CustomerTaxDisplayType == TaxDisplayType.IncludingTax)
+                {
+                    //including tax
+                    var priceInclTaxInCustomerCurrency =
+                        _currencyService.ConvertCurrency(oi.PriceInclTax, order.CurrencyRate);
+                    subTotal = await _priceFormatter.FormatPriceAsync(priceInclTaxInCustomerCurrency, true, order.CustomerCurrencyCode,
+                        language.Id, true);
+                }
+                else
+                {
+                    //excluding tax
+                    var priceExclTaxInCustomerCurrency =
+                        _currencyService.ConvertCurrency(oi.PriceExclTax, order.CurrencyRate);
+                    subTotal = await _priceFormatter.FormatPriceAsync(priceExclTaxInCustomerCurrency, true, order.CustomerCurrencyCode,
+                        language.Id, false);
+                }
+
+                productItem.Total = subTotal;
+
+                result.Add(productItem);
+            }
+
+            return result;
+        }
+
+        /// <summary>
+        /// Get invoice totals
+        /// </summary>
+        /// <param name="lang">Language</param>
+        /// <param name="order">Order</param>
+        /// <returns>A task that contains invoice totals</returns>
+        protected virtual async Task<InvoiceTotals> GetTotalsAsync(Language lang, Order order)
+        {
+            var result = new InvoiceTotals();
+            var languageId = lang.Id;
+
+            //order subtotal
+            if (order.CustomerTaxDisplayType == TaxDisplayType.IncludingTax &&
+                !_taxSettings.ForceTaxExclusionFromOrderSubtotal)
+            {
+                //including tax
+                var orderSubtotalInclTaxInCustomerCurrency =
+                    _currencyService.ConvertCurrency(order.OrderSubtotalInclTax, order.CurrencyRate);
+                result.SubTotal = await _priceFormatter.FormatPriceAsync(orderSubtotalInclTaxInCustomerCurrency, true,
+                    order.CustomerCurrencyCode, languageId, true);
+            }
+            else
+            {
+                //excluding tax
+                var orderSubtotalExclTaxInCustomerCurrency =
+                    _currencyService.ConvertCurrency(order.OrderSubtotalExclTax, order.CurrencyRate);
+                result.SubTotal = await _priceFormatter.FormatPriceAsync(orderSubtotalExclTaxInCustomerCurrency, true,
+                    order.CustomerCurrencyCode, languageId, false);
+            }
+
+            //discount (applied to order subtotal)
+            if (order.OrderSubTotalDiscountExclTax > decimal.Zero)
+            {
+                //order subtotal
+                if (order.CustomerTaxDisplayType == TaxDisplayType.IncludingTax &&
+                    !_taxSettings.ForceTaxExclusionFromOrderSubtotal)
+                {
+                    //including tax
+                    var orderSubTotalDiscountInclTaxInCustomerCurrency =
+                        _currencyService.ConvertCurrency(order.OrderSubTotalDiscountInclTax, order.CurrencyRate);
+                    result.Discount = await _priceFormatter.FormatPriceAsync(
+                        -orderSubTotalDiscountInclTaxInCustomerCurrency, true, order.CustomerCurrencyCode, languageId, true);
+                }
+                else
+                {
+                    //excluding tax
+                    var orderSubTotalDiscountExclTaxInCustomerCurrency =
+                        _currencyService.ConvertCurrency(order.OrderSubTotalDiscountExclTax, order.CurrencyRate);
+                    result.Discount = await _priceFormatter.FormatPriceAsync(
+                        -orderSubTotalDiscountExclTaxInCustomerCurrency, true, order.CustomerCurrencyCode, languageId, false);
+                }
+            }
+
+            //shipping
+            if (order.ShippingStatus != ShippingStatus.ShippingNotRequired)
+            {
+                if (order.CustomerTaxDisplayType == TaxDisplayType.IncludingTax)
+                {
+                    //including tax
+                    var orderShippingInclTaxInCustomerCurrency =
+                        _currencyService.ConvertCurrency(order.OrderShippingInclTax, order.CurrencyRate);
+                    result.Shipping = await _priceFormatter.FormatShippingPriceAsync(
+                        orderShippingInclTaxInCustomerCurrency, true, order.CustomerCurrencyCode, languageId, true);
+                }
+                else
+                {
+                    //excluding tax
+                    var orderShippingExclTaxInCustomerCurrency =
+                        _currencyService.ConvertCurrency(order.OrderShippingExclTax, order.CurrencyRate);
+                    result.Shipping = await _priceFormatter.FormatShippingPriceAsync(
+                        orderShippingExclTaxInCustomerCurrency, true, order.CustomerCurrencyCode, languageId, false);
+                }
+            }
+
+            //payment fee
+            if (order.PaymentMethodAdditionalFeeExclTax > decimal.Zero)
+            {
+                if (order.CustomerTaxDisplayType == TaxDisplayType.IncludingTax)
+                {
+                    //including tax
+                    var paymentMethodAdditionalFeeInclTaxInCustomerCurrency =
+                        _currencyService.ConvertCurrency(order.PaymentMethodAdditionalFeeInclTax, order.CurrencyRate);
+                    result.PaymentMethodAdditionalFee = await _priceFormatter.FormatPaymentMethodAdditionalFeeAsync(
+                        paymentMethodAdditionalFeeInclTaxInCustomerCurrency, true, order.CustomerCurrencyCode, languageId, true);
+                }
+                else
+                {
+                    //excluding tax
+                    var paymentMethodAdditionalFeeExclTaxInCustomerCurrency =
+                        _currencyService.ConvertCurrency(order.PaymentMethodAdditionalFeeExclTax, order.CurrencyRate);
+                    result.PaymentMethodAdditionalFee = await _priceFormatter.FormatPaymentMethodAdditionalFeeAsync(
+                        paymentMethodAdditionalFeeExclTaxInCustomerCurrency, true, order.CustomerCurrencyCode, languageId, false);
+                }
+            }
+
+            //tax
+            var taxStr = string.Empty;
+            var taxRates = new SortedDictionary<decimal, decimal>();
+            bool displayTax;
+            var displayTaxRates = true;
+            if (_taxSettings.HideTaxInOrderSummary && order.CustomerTaxDisplayType == TaxDisplayType.IncludingTax)
+            {
+                displayTax = false;
+            }
+            else
+            {
+                if (order.OrderTax == 0 && _taxSettings.HideZeroTax)
+                {
+                    displayTax = false;
+                    displayTaxRates = false;
+                }
+                else
+                {
+                    taxRates = _orderService.ParseTaxRates(order, order.TaxRates);
+
+                    displayTaxRates = _taxSettings.DisplayTaxRates && taxRates.Any();
+                    displayTax = !displayTaxRates;
+
+                    var orderTaxInCustomerCurrency = _currencyService.ConvertCurrency(order.OrderTax, order.CurrencyRate);
+                    taxStr = await _priceFormatter.FormatPriceAsync(orderTaxInCustomerCurrency, true, order.CustomerCurrencyCode,
+                        false, languageId);
+                }
+            }
+
+            if (displayTax)
+            {
+                result.Tax = taxStr;
+            }
+
+            if (displayTaxRates)
+            {
+                foreach (var item in taxRates)
+                {
+                    var taxRate = string.Format(await _localizationService.GetResourceAsync("Pdf.TaxRate", languageId),
+                        _priceFormatter.FormatTaxRate(item.Key));
+                    var taxValue = await _priceFormatter.FormatPriceAsync(
+                        _currencyService.ConvertCurrency(item.Value, order.CurrencyRate), true, order.CustomerCurrencyCode,
+                        false, languageId);
+
+                    result.TaxRates.Add($"{taxRate} {taxValue}");
+                }
+            }
+
+            //discount (applied to order total)
+            if (order.OrderDiscount > decimal.Zero)
+            {
+                var orderDiscountInCustomerCurrency =
+                    _currencyService.ConvertCurrency(order.OrderDiscount, order.CurrencyRate);
+                result.Discount = await _priceFormatter.FormatPriceAsync(-orderDiscountInCustomerCurrency,
+                    true, order.CustomerCurrencyCode, false, languageId);
+            }
+
+            //gift cards
+            foreach (var gcuh in await _giftCardService.GetGiftCardUsageHistoryAsync(order))
+            {
+                var gcTitle = string.Format(await _localizationService.GetResourceAsync("Pdf.GiftCardInfo", languageId),
+                    (await _giftCardService.GetGiftCardByIdAsync(gcuh.GiftCardId))?.GiftCardCouponCode);
+                var gcAmountStr = await _priceFormatter.FormatPriceAsync(
+                    -_currencyService.ConvertCurrency(gcuh.UsedValue, order.CurrencyRate), true,
+                    order.CustomerCurrencyCode, false, languageId);
+
+                result.GiftCards.Add($"{gcTitle} {gcAmountStr}");
+            }
+
+            //reward points
+            if (order.RedeemedRewardPointsEntryId.HasValue && await _rewardPointService.GetRewardPointsHistoryEntryByIdAsync(order.RedeemedRewardPointsEntryId.Value) is RewardPointsHistory redeemedRewardPointsEntry)
+            {
+                var rpTitle = string.Format(await _localizationService.GetResourceAsync("Pdf.RewardPoints", languageId),
+                    -redeemedRewardPointsEntry.Points);
+                var rpAmount = await _priceFormatter.FormatPriceAsync(
+                    -_currencyService.ConvertCurrency(redeemedRewardPointsEntry.UsedAmount, order.CurrencyRate),
+                    true, order.CustomerCurrencyCode, false, languageId);
+
+                result.RewardPoints = $"{rpTitle} {rpAmount}";
+            }
+
+            //order total
+            var orderTotalInCustomerCurrency = _currencyService.ConvertCurrency(order.OrderTotal, order.CurrencyRate);
+            var orderTotalStr = await _priceFormatter.FormatPriceAsync(orderTotalInCustomerCurrency, true, order.CustomerCurrencyCode, false, languageId);
+            result.OrderTotal = $"{await _localizationService.GetResourceAsync("Pdf.OrderTotal", languageId)} {orderTotalStr}";
+
+            return result;
+        }
+
+        #endregion
+
+        #region Methods
+
+        /// <summary>
+        /// Write PDF invoice to the specified stream
+        /// </summary>
+        /// <param name="stream">Stream to save PDF</param>
+        /// <param name="order">Order</param>
+        /// <param name="language">Language; null to use a language used when placing an order</param>
+        /// <param name="store">Store</param>
+        /// <param name="vendor">Vendor to limit products; null to print all products. If specified, then totals won't be printed</param>
+        /// <returns>
+        /// A task that represents the asynchronous operation
+        /// </returns>
+        public virtual async Task PrintOrderToPdfAsync(Stream stream, Order order, Language language = null, Store store = null, Vendor vendor = null)
+        {
+            if (order == null)
+                throw new ArgumentNullException(nameof(order));
+
+            //store info
+            store ??= await _storeContext.GetCurrentStoreAsync();
+
+            var orderStore = order.StoreId == 0 || order.StoreId == store?.Id ?
+                store : await _storeService.GetStoreByIdAsync(order.StoreId);
+
+            //language info
+            language ??= await _languageService.GetLanguageByIdAsync(order.CustomerLanguageId);
+
+            if (language?.Published != true)
+                language = await _workContext.GetWorkingLanguageAsync();
+
+            //by default _pdfSettings contains settings for the current active store
+            //and we need PdfSettings for the store which was used to place an order
+            //so let's load it based on a store of the current order
+            var pdfSettingsByStore = await _settingService.LoadSettingAsync<PdfSettings>(orderStore.Id);
+
+            byte[] logo = null;
+            var logoPicture = await _pictureService.GetPictureByIdAsync(pdfSettingsByStore.LogoPictureId);
+            if (logoPicture != null)
+            {
+                var logoFilePath = await _pictureService.GetThumbLocalPathAsync(logoPicture, 0, false);
+
+                if (logoPicture.MimeType == MimeTypes.ImageSvg)
+                {
+                    logo = await _pictureService.ConvertSvgToPngAsync(logoFilePath);
+                }
+                else
+                {
+                    logo = await _fileProvider.ReadAllBytesAsync(logoFilePath);
+                }
+            }
+
+            var date = await _dateTimeHelper.ConvertToUserTimeAsync(order.CreatedOnUtc, DateTimeKind.Utc);
+
+            //a vendor should have access only to products
+            var orderItems = await _orderService.GetOrderItemsAsync(order.Id, vendorId: vendor?.Id ?? 0);
+
+            var column1Lines = string.IsNullOrEmpty(pdfSettingsByStore.InvoiceFooterTextColumn1) ?
+                new List<string>()
+                : pdfSettingsByStore.InvoiceFooterTextColumn1
+                    .Split(new[] { Environment.NewLine }, StringSplitOptions.RemoveEmptyEntries)
+                    .ToList();
+
+            var column2Lines = string.IsNullOrEmpty(pdfSettingsByStore.InvoiceFooterTextColumn2) ?
+                new List<string>()
+                : pdfSettingsByStore.InvoiceFooterTextColumn2
+                    .Split(new[] { Environment.NewLine }, StringSplitOptions.RemoveEmptyEntries)
+                    .ToList();
+
+            var source = new InvoiceSource()
+            {
+                StoreUrl = orderStore.Url?.Trim('/'),
+                Language = language,
+                FontFamily = pdfSettingsByStore.FontFamily,
+                OrderDateUser = date,
+                LogoData = logo,
+                OrderNumberText = order.CustomOrderNumber,
+                PageSize = pdfSettingsByStore.LetterPageSizeEnabled ? PageSizes.Letter : PageSizes.A4,
+                BillingAddress = await GetBillingAddressAsync(vendor, language, order),
+                ShippingAddress = await GetShippingAddressAsync(language, order),
+                Products = await GetOrderProductItemsAsync(order, orderItems, language),
+                ShowSkuInProductList = _catalogSettings.ShowSkuOnProductDetailsPage,
+                ShowVendorInProductList = _vendorSettings.ShowVendorOnOrderDetailsPage,
+                CheckoutAttributes = vendor is null ? _htmlFormatter.ConvertHtmlToPlainText(order.CheckoutAttributeDescription, true, true) : string.Empty, //vendors cannot see checkout attributes
+                Totals = vendor is null ? await GetTotalsAsync(language, order) : new(), //vendors cannot see totals
+                OrderNotes = await GetOrderNotesAsync(pdfSettingsByStore, order, language),
+                FooterTextColumn1 = column1Lines,
+                FooterTextColumn2 = column2Lines
+            };
+
+            await using var pdfStream = new MemoryStream();
+            new InvoiceDocument(source, _localizationService)
+                .GeneratePdf(pdfStream);
+
+            pdfStream.Position = 0;
+            await pdfStream.CopyToAsync(stream);
+        }
+
+        /// <summary>
+        /// Write ZIP archive with invoices to the specified stream
+        /// </summary>
+        /// <param name="stream">Stream</param>
+        /// <param name="orders">Orders</param>
+        /// <param name="language">Language; null to use a language used when placing an order</param>
+        /// <param name="vendor">Vendor to limit products; null to print all products. If specified, then totals won't be printed</param>
+        /// <returns>A task that represents the asynchronous operation</returns>
+        public virtual async Task PrintOrdersToPdfAsync(Stream stream, IList<Order> orders, Language language = null, Vendor vendor = null)
+        {
+            if (stream == null)
+                throw new ArgumentNullException(nameof(stream));
+
+            if (orders == null)
+                throw new ArgumentNullException(nameof(orders));
+
+            var currentStore = await _storeContext.GetCurrentStoreAsync();
+
+            using var archive = new ZipArchive(stream, ZipArchiveMode.Create, true);
+
+            foreach (var order in orders)
+            {
+                var entryName = string.Format("{0} {1}", await _localizationService.GetResourceAsync("Pdf.Order"), order.CustomOrderNumber);
+
+                await using var fileStreamInZip = archive.CreateEntry($"{entryName}.pdf").Open();
+                await using var pdfStream = new MemoryStream();
+                await PrintOrderToPdfAsync(pdfStream, order, language, currentStore, vendor);
+                pdfStream.Position = 0;
+                await pdfStream.CopyToAsync(fileStreamInZip);
+            }
+        }
+
+        /// <summary>
+        /// Write ZIP archive with packaging slips to the specified stream
+        /// </summary>
+        /// <param name="stream">Stream</param>
+        /// <param name="shipments">Shipments</param>
+        /// <param name="language">Language; null to use a language used when placing an order</param>
+        /// <returns>A task that represents the asynchronous operation</returns>
+        public virtual async Task PrintPackagingSlipsToPdfAsync(Stream stream, IList<Shipment> shipments, Language language = null)
+        {
+            if (stream == null)
+                throw new ArgumentNullException(nameof(stream));
+
+            if (shipments == null)
+                throw new ArgumentNullException(nameof(shipments));
+
+            using var archive = new ZipArchive(stream, ZipArchiveMode.Create, true);
+
+            foreach (var shipment in shipments)
+            {
+                var entryName = $"{await _localizationService.GetResourceAsync("Pdf.Shipment")}{shipment.Id}";
+
+                await using var fileStreamInZip = archive.CreateEntry($"{entryName}.pdf").Open();
+                await using var pdfStream = new MemoryStream();
+                await PrintPackagingSlipToPdfAsync(pdfStream, shipment, language);
+
+                pdfStream.Position = 0;
+                await pdfStream.CopyToAsync(fileStreamInZip);
+            }
+        }
+
+        /// <summary>
+        /// Write packaging slip to the specified stream
+        /// </summary>
+        /// <param name="stream">Stream</param>
+        /// <param name="shipment">Shipment</param>
+        /// <param name="language">Language; null to use a language used when placing an order</param>
+        /// <returns>A task that represents the asynchronous operation</returns>
+        public virtual async Task PrintPackagingSlipToPdfAsync(Stream stream, Shipment shipment, Language language = null)
+        {
+            if (stream == null)
+                throw new ArgumentNullException(nameof(stream));
+
+            if (shipment == null)
+                throw new ArgumentNullException(nameof(shipment));
+
+            var order = await _orderService.GetOrderByIdAsync(shipment.OrderId);
+
+            var pdfSettingsByStore = await _settingService.LoadSettingAsync<PdfSettings>(order.StoreId);
+
+            //language info
+            language ??= await _languageService.GetLanguageByIdAsync(order.CustomerLanguageId);
+
+            if (language?.Published != true)
+                language = await _workContext.GetWorkingLanguageAsync();
+
+            var shipmentItems = await _shipmentService.GetShipmentItemsByShipmentIdAsync(shipment.Id);
+
+            if (shipmentItems?.Any() != true)
+                return;
+
+            var orderItems = await shipmentItems
+                .SelectAwait(async si => await _orderService.GetOrderItemByIdAsync(si.OrderItemId))
+                .Where(pi => pi != null)
+                .ToListAsync();
+
+            if (orderItems?.Any() != true)
+                return;
+
+            var source = new ShipmentSource
+            {
+                PageSize = pdfSettingsByStore.LetterPageSizeEnabled ? PageSizes.Letter : PageSizes.A4,
+                Language = language,
+                FontFamily = pdfSettingsByStore.FontFamily,
+                ShipmentNumberText = shipment.Id.ToString(),
+                OrderNumberText = order.CustomOrderNumber,
+                Address = await GetShippingAddressAsync(language, order),
+                Products = await GetOrderProductItemsAsync(order, orderItems, language, shipmentItems)
+            };
+
+            await using var pdfStream = new MemoryStream();
+
+            new ShipmentDocument(source, _localizationService)
+                .GeneratePdf(pdfStream);
+
+            pdfStream.Position = 0;
+            await pdfStream.CopyToAsync(stream);
+        }
+
+        /// <summary>
+        /// Write PDF catalog to the specified stream
+        /// </summary>
+        /// <param name="stream">Stream</param>
+        /// <param name="products">Products</param>
+        /// <returns>A task that represents the asynchronous operation</returns>
+        public virtual async Task PrintProductsToPdfAsync(Stream stream, IList<Product> products)
+        {
+            if (stream == null)
+                throw new ArgumentNullException(nameof(stream));
+
+            if (products == null)
+                throw new ArgumentNullException(nameof(products));
+
+            var currentStore = await _storeContext.GetCurrentStoreAsync();
+            var pdfSettingsByStore = await _settingService.LoadSettingAsync<PdfSettings>(currentStore.Id);
+            var lang = await _workContext.GetWorkingLanguageAsync();
+
+            var productItems = new List<CatalogItem>();
+
+            foreach (var product in products)
+            {
+                var priceStr = $"{product.Price:0.00} {(await _currencyService.GetCurrencyByIdAsync(_currencySettings.PrimaryStoreCurrencyId)).CurrencyCode}";
+                if (product.IsRental)
+                    priceStr = await _priceFormatter.FormatRentalProductPeriodAsync(product, priceStr);
+
+                var rawDescription = await _localizationService.GetLocalizedAsync(product, x => x.FullDescription, lang.Id);
+
+                var productNumber = products.IndexOf(product) + 1;
+                var productName = await _localizationService.GetLocalizedAsync(product, x => x.Name, lang.Id);
+
+                var item = new CatalogItem()
+                {
+                    Name = $"{productNumber}. {productName}",
+                    Description = _htmlFormatter.StripTags(_htmlFormatter.ConvertHtmlToPlainText(rawDescription, decode: true)),
+                    Price = priceStr,
+                    Sku = product.Sku,
+                    Weight = product.IsShipEnabled && product.Weight > decimal.Zero ?
+                        $"{product.Weight:0.00} {(await _measureService.GetMeasureWeightByIdAsync(_measureSettings.BaseWeightId)).Name}" :
+                        string.Empty,
+                    Stock = product.ManageInventoryMethod == ManageInventoryMethod.ManageStock ?
+                        $"{await _productService.GetTotalStockQuantityAsync(product)}" :
+                        string.Empty
+                };
+
+                var pictures = await _pictureService.GetPicturesByProductIdAsync(product.Id);
+
+                if (pictures.Any())
+                {
+                    var picturePaths = new HashSet<string>();
+
+                    foreach (var pic in pictures)
+                    {
+                        var picPath = await _pictureService.GetThumbLocalPathAsync(pic, 200, false);
+                        if (!string.IsNullOrEmpty(picPath))
+                        {
+                            picturePaths.Add(picPath);
+                        }
+                    }
+
+                    item.PicturePaths = picturePaths;
+                }
+
+                productItems.Add(item);
+            }
+
+            var source = new CatalogSource
+            {
+                Language = lang,
+                PageSize = pdfSettingsByStore.LetterPageSizeEnabled ? PageSizes.Letter : PageSizes.A4,
+                FontFamily = pdfSettingsByStore.FontFamily,
+                Products = productItems
+            };
+
+            await using var pdfStream = new MemoryStream();
+
+            new CatalogDocument(source, _localizationService)
+                .GeneratePdf(pdfStream);
+
+            pdfStream.Position = 0;
+            await pdfStream.CopyToAsync(stream);
+        }
+
+        /// <summary>
+        /// Export an order to PDF and save to disk
+        /// </summary>
+        /// <param name="order">Order</param>
+        /// <param name="language">Language identifier; null to use a language used when placing an order</param>
+        /// <param name="vendor">Vendor to limit products; null to print all products. If specified, then totals won't be printed</param>
+        /// <returns>
+        /// A task that represents the asynchronous operation
+        /// The task result contains a path of generated file
+        /// </returns>
+        public virtual async Task<string> SaveOrderPdfToDiskAsync(Order order, Language language = null, Vendor vendor = null)
+        {
+            var fileName = $"order_{order.OrderGuid}_{CommonHelper.GenerateRandomDigitCode(4)}.pdf";
+            var filePath = _fileProvider.Combine(_fileProvider.MapPath("~/wwwroot/files/exportimport"), fileName);
+            await using var fileStream = new FileStream(filePath, FileMode.Create);
+
+            await PrintOrderToPdfAsync(fileStream, order, language, store: null, vendor: vendor);
+
+            return filePath;
+        }
+
+        #endregion
+    }
 }