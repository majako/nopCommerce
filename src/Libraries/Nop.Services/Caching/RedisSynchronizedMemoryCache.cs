--- conflicted
+++ resolved
@@ -23,17 +23,11 @@
         /// <summary>
         /// Holds the keys known by this nopCommerce instance
         /// </summary>
-<<<<<<< HEAD
-        private readonly ICacheKeyManager _keyManager;
-        private readonly IMemoryCache _memoryCache;
-        private readonly IRedisConnectionWrapper _connection;
-        private readonly ConcurrentQueue<string> _messageQueue = new();
-        private readonly Timer _timer;
-=======
         protected readonly ICacheKeyManager _keyManager;
         protected readonly IMemoryCache _memoryCache;
         protected readonly IRedisConnectionWrapper _connection;
->>>>>>> 522dba81
+        protected readonly ConcurrentQueue<string> _messageQueue = new();
+        protected readonly Timer _timer;
 
         #endregion
 
