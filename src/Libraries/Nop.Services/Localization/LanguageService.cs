﻿using System;
using System.Collections.Generic;
using System.Globalization;
using System.Linq;
using System.Threading.Tasks;
using LinqToDB;
using Nop.Core.Caching;
using Nop.Core.Domain.Localization;
using Nop.Data;
using Nop.Services.Configuration;
using Nop.Services.Stores;

namespace Nop.Services.Localization
{
    /// <summary>
    /// Language service
    /// </summary>
    public partial class LanguageService : ILanguageService
    {
        #region Fields

        private readonly IRepository<Language> _languageRepository;
        private readonly ISettingService _settingService;
        private readonly IStaticCacheManager _staticCacheManager;
        private readonly IStoreMappingService _storeMappingService;
        private readonly LocalizationSettings _localizationSettings;

        #endregion

        #region Ctor

        public LanguageService(IRepository<Language> languageRepository,
            ISettingService settingService,
            IStaticCacheManager staticCacheManager,
            IStoreMappingService storeMappingService,
            LocalizationSettings localizationSettings)
        {
            _languageRepository = languageRepository;
            _settingService = settingService;
            _staticCacheManager = staticCacheManager;
            _storeMappingService = storeMappingService;
            _localizationSettings = localizationSettings;
        }

        #endregion

        #region Methods

        /// <summary>
        /// Deletes a language
        /// </summary>
        /// <param name="language">Language</param>
        public virtual async Task DeleteLanguage(Language language)
        {
            if (language == null)
                throw new ArgumentNullException(nameof(language));
            
            //update default admin area language (if required)
            if (_localizationSettings.DefaultAdminLanguageId == language.Id)
                foreach (var activeLanguage in await GetAllLanguages())
                {
                    if (activeLanguage.Id == language.Id) 
                        continue;

                    _localizationSettings.DefaultAdminLanguageId = activeLanguage.Id;
                    await _settingService.SaveSetting(_localizationSettings);
                    break;
                }

<<<<<<< HEAD
            await _languageRepository.Delete(language);
            
            //event notification
            await _eventPublisher.EntityDeleted(language);
=======
            _languageRepository.Delete(language);
>>>>>>> 8df5bf22
        }

        /// <summary>
        /// Gets all languages
        /// </summary>
        /// <param name="storeId">Load records allowed only in a specified store; pass 0 to load all records</param>
        /// <param name="showHidden">A value indicating whether to show hidden records</param>
        /// <returns>Languages</returns>
        public virtual async Task<IList<Language>> GetAllLanguages(bool showHidden = false, int storeId = 0)
        {
            //cacheable copy
            var key = _staticCacheManager.PrepareKeyForDefaultCache(NopLocalizationDefaults.LanguagesAllCacheKey, storeId, showHidden);
            
            var languages = await _staticCacheManager.Get(key, async () =>
            {
<<<<<<< HEAD
                var allLanguages = await query.ToListAsync();
=======
                var allLanguages = _languageRepository.GetAll(query =>
                {
                    if (!showHidden)
                        query = query.Where(l => l.Published);
                    query = query.OrderBy(l => l.DisplayOrder).ThenBy(l => l.Id);

                    return query;
                });
>>>>>>> 8df5bf22

                //store mapping
                if (storeId > 0)
                    allLanguages = allLanguages
                        .Where(l => _storeMappingService.Authorize(l, storeId).Result)
                        .ToList();

                return allLanguages;
            });

            return languages;
        }

        /// <summary>
        /// Gets a language
        /// </summary>
        /// <param name="languageId">Language identifier</param>
        /// <returns>Language</returns>
        public virtual async Task<Language> GetLanguageById(int languageId)
        {
<<<<<<< HEAD
            if (languageId == 0)
                return null;

            return await _languageRepository.ToCachedGetById(languageId);
=======
            return _languageRepository.GetById(languageId, cache => default);
>>>>>>> 8df5bf22
        }

        /// <summary>
        /// Inserts a language
        /// </summary>
        /// <param name="language">Language</param>
        public virtual async Task InsertLanguage(Language language)
        {
<<<<<<< HEAD
            if (language == null)
                throw new ArgumentNullException(nameof(language));

            await _languageRepository.Insert(language);

            //event notification
            await _eventPublisher.EntityInserted(language);
=======
            _languageRepository.Insert(language);
>>>>>>> 8df5bf22
        }

        /// <summary>
        /// Updates a language
        /// </summary>
        /// <param name="language">Language</param>
        public virtual async Task UpdateLanguage(Language language)
        {
            //update language
<<<<<<< HEAD
            await _languageRepository.Update(language);

            //event notification
            await _eventPublisher.EntityUpdated(language);
=======
            _languageRepository.Update(language);
>>>>>>> 8df5bf22
        }

        /// <summary>
        /// Get 2 letter ISO language code
        /// </summary>
        /// <param name="language">Language</param>
        /// <returns>ISO language code</returns>
        public virtual string GetTwoLetterIsoLanguageName(Language language)
        {
            if (language == null)
                throw new ArgumentNullException(nameof(language));

            if (string.IsNullOrEmpty(language.LanguageCulture))
                return "en";

            var culture = new CultureInfo(language.LanguageCulture);
            var code = culture.TwoLetterISOLanguageName;

            return string.IsNullOrEmpty(code) ? "en" : code;
        }

        #endregion
    }
}<|MERGE_RESOLUTION|>--- conflicted
+++ resolved
@@ -1,192 +1,156 @@
-﻿using System;
-using System.Collections.Generic;
-using System.Globalization;
-using System.Linq;
-using System.Threading.Tasks;
-using LinqToDB;
-using Nop.Core.Caching;
-using Nop.Core.Domain.Localization;
-using Nop.Data;
-using Nop.Services.Configuration;
-using Nop.Services.Stores;
-
-namespace Nop.Services.Localization
-{
-    /// <summary>
-    /// Language service
-    /// </summary>
-    public partial class LanguageService : ILanguageService
-    {
-        #region Fields
-
-        private readonly IRepository<Language> _languageRepository;
-        private readonly ISettingService _settingService;
-        private readonly IStaticCacheManager _staticCacheManager;
-        private readonly IStoreMappingService _storeMappingService;
-        private readonly LocalizationSettings _localizationSettings;
-
-        #endregion
-
-        #region Ctor
-
-        public LanguageService(IRepository<Language> languageRepository,
-            ISettingService settingService,
-            IStaticCacheManager staticCacheManager,
-            IStoreMappingService storeMappingService,
-            LocalizationSettings localizationSettings)
-        {
-            _languageRepository = languageRepository;
-            _settingService = settingService;
-            _staticCacheManager = staticCacheManager;
-            _storeMappingService = storeMappingService;
-            _localizationSettings = localizationSettings;
-        }
-
-        #endregion
-
-        #region Methods
-
-        /// <summary>
-        /// Deletes a language
-        /// </summary>
-        /// <param name="language">Language</param>
-        public virtual async Task DeleteLanguage(Language language)
-        {
-            if (language == null)
-                throw new ArgumentNullException(nameof(language));
-            
-            //update default admin area language (if required)
-            if (_localizationSettings.DefaultAdminLanguageId == language.Id)
-                foreach (var activeLanguage in await GetAllLanguages())
-                {
-                    if (activeLanguage.Id == language.Id) 
-                        continue;
-
-                    _localizationSettings.DefaultAdminLanguageId = activeLanguage.Id;
-                    await _settingService.SaveSetting(_localizationSettings);
-                    break;
-                }
-
-<<<<<<< HEAD
-            await _languageRepository.Delete(language);
-            
-            //event notification
-            await _eventPublisher.EntityDeleted(language);
-=======
-            _languageRepository.Delete(language);
->>>>>>> 8df5bf22
-        }
-
-        /// <summary>
-        /// Gets all languages
-        /// </summary>
-        /// <param name="storeId">Load records allowed only in a specified store; pass 0 to load all records</param>
-        /// <param name="showHidden">A value indicating whether to show hidden records</param>
-        /// <returns>Languages</returns>
-        public virtual async Task<IList<Language>> GetAllLanguages(bool showHidden = false, int storeId = 0)
-        {
-            //cacheable copy
-            var key = _staticCacheManager.PrepareKeyForDefaultCache(NopLocalizationDefaults.LanguagesAllCacheKey, storeId, showHidden);
-            
-            var languages = await _staticCacheManager.Get(key, async () =>
-            {
-<<<<<<< HEAD
-                var allLanguages = await query.ToListAsync();
-=======
-                var allLanguages = _languageRepository.GetAll(query =>
-                {
-                    if (!showHidden)
-                        query = query.Where(l => l.Published);
-                    query = query.OrderBy(l => l.DisplayOrder).ThenBy(l => l.Id);
-
-                    return query;
-                });
->>>>>>> 8df5bf22
-
-                //store mapping
-                if (storeId > 0)
-                    allLanguages = allLanguages
-                        .Where(l => _storeMappingService.Authorize(l, storeId).Result)
-                        .ToList();
-
-                return allLanguages;
-            });
-
-            return languages;
-        }
-
-        /// <summary>
-        /// Gets a language
-        /// </summary>
-        /// <param name="languageId">Language identifier</param>
-        /// <returns>Language</returns>
-        public virtual async Task<Language> GetLanguageById(int languageId)
-        {
-<<<<<<< HEAD
-            if (languageId == 0)
-                return null;
-
-            return await _languageRepository.ToCachedGetById(languageId);
-=======
-            return _languageRepository.GetById(languageId, cache => default);
->>>>>>> 8df5bf22
-        }
-
-        /// <summary>
-        /// Inserts a language
-        /// </summary>
-        /// <param name="language">Language</param>
-        public virtual async Task InsertLanguage(Language language)
-        {
-<<<<<<< HEAD
-            if (language == null)
-                throw new ArgumentNullException(nameof(language));
-
-            await _languageRepository.Insert(language);
-
-            //event notification
-            await _eventPublisher.EntityInserted(language);
-=======
-            _languageRepository.Insert(language);
->>>>>>> 8df5bf22
-        }
-
-        /// <summary>
-        /// Updates a language
-        /// </summary>
-        /// <param name="language">Language</param>
-        public virtual async Task UpdateLanguage(Language language)
-        {
-            //update language
-<<<<<<< HEAD
-            await _languageRepository.Update(language);
-
-            //event notification
-            await _eventPublisher.EntityUpdated(language);
-=======
-            _languageRepository.Update(language);
->>>>>>> 8df5bf22
-        }
-
-        /// <summary>
-        /// Get 2 letter ISO language code
-        /// </summary>
-        /// <param name="language">Language</param>
-        /// <returns>ISO language code</returns>
-        public virtual string GetTwoLetterIsoLanguageName(Language language)
-        {
-            if (language == null)
-                throw new ArgumentNullException(nameof(language));
-
-            if (string.IsNullOrEmpty(language.LanguageCulture))
-                return "en";
-
-            var culture = new CultureInfo(language.LanguageCulture);
-            var code = culture.TwoLetterISOLanguageName;
-
-            return string.IsNullOrEmpty(code) ? "en" : code;
-        }
-
-        #endregion
-    }
+﻿using System;
+using System.Collections.Generic;
+using System.Globalization;
+using System.Linq;
+using System.Threading.Tasks;
+using Nop.Core.Caching;
+using Nop.Core.Domain.Localization;
+using Nop.Data;
+using Nop.Services.Configuration;
+using Nop.Services.Stores;
+
+namespace Nop.Services.Localization
+{
+    /// <summary>
+    /// Language service
+    /// </summary>
+    public partial class LanguageService : ILanguageService
+    {
+        #region Fields
+
+        private readonly IRepository<Language> _languageRepository;
+        private readonly ISettingService _settingService;
+        private readonly IStaticCacheManager _staticCacheManager;
+        private readonly IStoreMappingService _storeMappingService;
+        private readonly LocalizationSettings _localizationSettings;
+
+        #endregion
+
+        #region Ctor
+
+        public LanguageService(IRepository<Language> languageRepository,
+            ISettingService settingService,
+            IStaticCacheManager staticCacheManager,
+            IStoreMappingService storeMappingService,
+            LocalizationSettings localizationSettings)
+        {
+            _languageRepository = languageRepository;
+            _settingService = settingService;
+            _staticCacheManager = staticCacheManager;
+            _storeMappingService = storeMappingService;
+            _localizationSettings = localizationSettings;
+        }
+
+        #endregion
+
+        #region Methods
+
+        /// <summary>
+        /// Deletes a language
+        /// </summary>
+        /// <param name="language">Language</param>
+        public virtual async Task DeleteLanguage(Language language)
+        {
+            if (language == null)
+                throw new ArgumentNullException(nameof(language));
+            
+            //update default admin area language (if required)
+            if (_localizationSettings.DefaultAdminLanguageId == language.Id)
+                foreach (var activeLanguage in await GetAllLanguages())
+                {
+                    if (activeLanguage.Id == language.Id) 
+                        continue;
+
+                    _localizationSettings.DefaultAdminLanguageId = activeLanguage.Id;
+                    await _settingService.SaveSetting(_localizationSettings);
+                    break;
+                }
+
+            await _languageRepository.Delete(language);
+        }
+
+        /// <summary>
+        /// Gets all languages
+        /// </summary>
+        /// <param name="storeId">Load records allowed only in a specified store; pass 0 to load all records</param>
+        /// <param name="showHidden">A value indicating whether to show hidden records</param>
+        /// <returns>Languages</returns>
+        public virtual async Task<IList<Language>> GetAllLanguages(bool showHidden = false, int storeId = 0)
+        {
+            //cacheable copy
+            var key = _staticCacheManager.PrepareKeyForDefaultCache(NopLocalizationDefaults.LanguagesAllCacheKey, storeId, showHidden);
+            
+            var languages = await _staticCacheManager.Get(key, async () =>
+            {
+                var allLanguages = await _languageRepository.GetAll(query =>
+                {
+                    if (!showHidden)
+                        query = query.Where(l => l.Published);
+                    query = query.OrderBy(l => l.DisplayOrder).ThenBy(l => l.Id);
+
+                    return query;
+                });
+
+                //store mapping
+                if (storeId > 0)
+                    allLanguages = allLanguages
+                        .Where(l => _storeMappingService.Authorize(l, storeId).Result)
+                        .ToList();
+
+                return allLanguages;
+            });
+
+            return languages;
+        }
+
+        /// <summary>
+        /// Gets a language
+        /// </summary>
+        /// <param name="languageId">Language identifier</param>
+        /// <returns>Language</returns>
+        public virtual async Task<Language> GetLanguageById(int languageId)
+        {
+            return await _languageRepository.GetById(languageId, cache => default);
+        }
+
+        /// <summary>
+        /// Inserts a language
+        /// </summary>
+        /// <param name="language">Language</param>
+        public virtual async Task InsertLanguage(Language language)
+        {
+            await _languageRepository.Insert(language);
+        }
+
+        /// <summary>
+        /// Updates a language
+        /// </summary>
+        /// <param name="language">Language</param>
+        public virtual async Task UpdateLanguage(Language language)
+        {
+            //update language
+            await _languageRepository.Update(language);
+        }
+
+        /// <summary>
+        /// Get 2 letter ISO language code
+        /// </summary>
+        /// <param name="language">Language</param>
+        /// <returns>ISO language code</returns>
+        public virtual string GetTwoLetterIsoLanguageName(Language language)
+        {
+            if (language == null)
+                throw new ArgumentNullException(nameof(language));
+
+            if (string.IsNullOrEmpty(language.LanguageCulture))
+                return "en";
+
+            var culture = new CultureInfo(language.LanguageCulture);
+            var code = culture.TwoLetterISOLanguageName;
+
+            return string.IsNullOrEmpty(code) ? "en" : code;
+        }
+
+        #endregion
+    }
 }