--- conflicted
+++ resolved
@@ -1,138 +1,108 @@
-﻿using System.Text.RegularExpressions;
-using Nop.Core.Domain.Common;
-using Nop.Services.Html.CodeFormatter;
-
-namespace Nop.Services.Html
-{
-    /// <summary>
-    /// Represents a BBCode helper
-    /// </summary>
-    public partial class BBCodeHelper : IBBCodeHelper
-    {
-        #region Fields
-
-        private readonly CommonSettings _commonSettings;
-
-        private static readonly Regex _regexBold = new(@"\[b\](.+?)\[/b\]", RegexOptions.Compiled | RegexOptions.IgnoreCase);
-        private static readonly Regex _regexItalic = new(@"\[i\](.+?)\[/i\]", RegexOptions.Compiled | RegexOptions.IgnoreCase);
-        private static readonly Regex _regexUnderLine = new(@"\[u\](.+?)\[/u\]", RegexOptions.Compiled | RegexOptions.IgnoreCase);
-        private static readonly Regex _regexUrl1 = new(@"\[url\=([^\]]+)\]([^\]]+)\[/url\]", RegexOptions.Compiled | RegexOptions.IgnoreCase);
-        private static readonly Regex _regexUrl2 = new(@"\[url\](.+?)\[/url\]", RegexOptions.Compiled | RegexOptions.IgnoreCase);
-        private static readonly Regex _regexQuote = new(@"\[quote=(.+?)\](.+?)\[/quote\]", RegexOptions.Compiled | RegexOptions.IgnoreCase);
-        private static readonly Regex _regexImg = new(@"\[img\](.+?)\[/img\]", RegexOptions.Compiled | RegexOptions.IgnoreCase);
-
-        #endregion
-
-        #region Ctor
-
-        public BBCodeHelper(CommonSettings commonSettings)
-        {
-            _commonSettings = commonSettings;
-        }
-
-        #endregion
-
-<<<<<<< HEAD
-        #region Fields
-
-        private static readonly Regex regexBold = new(@"\[b\](.+?)\[/b\]", RegexOptions.Compiled | RegexOptions.IgnoreCase);
-        private static readonly Regex regexItalic = new(@"\[i\](.+?)\[/i\]", RegexOptions.Compiled | RegexOptions.IgnoreCase);
-        private static readonly Regex regexUnderLine = new(@"\[u\](.+?)\[/u\]", RegexOptions.Compiled | RegexOptions.IgnoreCase);
-        private static readonly Regex regexUrl1 = new(@"\[url\=(https?:.+?)\]([^\]]+)\[/url\]", RegexOptions.Compiled | RegexOptions.IgnoreCase);
-        private static readonly Regex regexUrl2 = new(@"\[url\](https?:.+?)\[/url\]", RegexOptions.Compiled | RegexOptions.IgnoreCase);
-        private static readonly Regex regexQuote = new(@"\[quote=(.+?)\](.+?)\[/quote\]", RegexOptions.Compiled | RegexOptions.IgnoreCase);
-        private static readonly Regex regexImg = new(@"\[img\](.+?)\[/img\]", RegexOptions.Compiled | RegexOptions.IgnoreCase);
-
-        #endregion
-
-=======
->>>>>>> fc1b47cc
-        #region Methods
-
-        /// <summary>
-        /// Formats the text
-        /// </summary>
-        /// <param name="text">Text</param>
-        /// <param name="replaceBold">A value indicating whether to replace Bold</param>
-        /// <param name="replaceItalic">A value indicating whether to replace Italic</param>
-        /// <param name="replaceUnderline">A value indicating whether to replace Underline</param>
-        /// <param name="replaceUrl">A value indicating whether to replace URL</param>
-        /// <param name="replaceCode">A value indicating whether to replace Code</param>
-        /// <param name="replaceQuote">A value indicating whether to replace Quote</param>
-        /// <param name="replaceImg">A value indicating whether to replace Img</param>
-        /// <returns>Formatted text</returns>
-        public virtual string FormatText(string text, bool replaceBold, bool replaceItalic,
-            bool replaceUnderline, bool replaceUrl, bool replaceCode, bool replaceQuote, bool replaceImg)
-        {
-            if (string.IsNullOrEmpty(text))
-                return string.Empty;
-
-            if (replaceBold)
-            {
-                // format the bold tags: [b][/b]
-                // becomes: <strong></strong>
-                text = _regexBold.Replace(text, "<strong>$1</strong>");
-            }
-
-            if (replaceItalic)
-            {
-                // format the italic tags: [i][/i]
-                // becomes: <em></em>
-                text = _regexItalic.Replace(text, "<em>$1</em>");
-            }
-
-            if (replaceUnderline)
-            {
-                // format the underline tags: [u][/u]
-                // becomes: <u></u>
-                text = _regexUnderLine.Replace(text, "<u>$1</u>");
-            }
-
-            if (replaceUrl)
-            {
-                var newWindow = _commonSettings.BbcodeEditorOpenLinksInNewWindow;
-                // format the URL tags: [url=https://www.nopCommerce.com]my site[/url]
-                // becomes: <a href="https://www.nopCommerce.com">my site</a>
-                text = _regexUrl1.Replace(text, $"<a href=\"$1\" rel=\"nofollow\"{(newWindow ? " target=_blank" : "")}>$2</a>");
-
-                // format the URL tags: [url]https://www.nopCommerce.com[/url]
-                // becomes: <a href="https://www.nopCommerce.com">https://www.nopCommerce.com</a>
-                text = _regexUrl2.Replace(text, $"<a href=\"$1\" rel=\"nofollow\"{(newWindow ? " target=_blank" : "")}>$1</a>");
-            }
-
-            if (replaceQuote)
-            {
-                while (_regexQuote.IsMatch(text))
-                    text = _regexQuote.Replace(text, "<b>$1 wrote:</b><div class=\"quote\">$2</div>");
-            }
-
-            if (replaceCode)
-            {
-                text = CodeFormatHelper.FormatTextSimple(text);
-            }
-
-            if (replaceImg)
-            {
-                // format the img tags: [img]https://www.nopCommerce.com/Content/Images/Image.jpg[/img]
-                // becomes: <img src="https://www.nopCommerce.com/Content/Images/Image.jpg">
-                text = _regexImg.Replace(text, "<img src=\"$1\" class=\"user-posted-image\" alt=\"\">");
-            }
-
-            return text;
-        }
-
-        /// <summary>
-        /// Removes all quotes from string
-        /// </summary>
-        /// <param name="str">Source string</param>
-        /// <returns>string</returns>
-        public virtual string RemoveQuotes(string str)
-        {
-            str = Regex.Replace(str, @"\[quote=(.+?)\]", string.Empty, RegexOptions.Compiled | RegexOptions.IgnoreCase);
-            str = Regex.Replace(str, @"\[/quote\]", string.Empty, RegexOptions.Compiled | RegexOptions.IgnoreCase);
-            return str;
-        }
-
-        #endregion
-    }
+﻿using System.Text.RegularExpressions;
+using Nop.Core.Domain.Common;
+using Nop.Services.Html.CodeFormatter;
+
+namespace Nop.Services.Html
+{
+    /// <summary>
+    /// Represents a BBCode helper
+    /// </summary>
+    public partial class BBCodeHelper : IBBCodeHelper
+    {
+        #region Fields
+
+        private readonly CommonSettings _commonSettings;
+
+        private static readonly Regex _regexBold = new(@"\[b\](.+?)\[/b\]", RegexOptions.Compiled | RegexOptions.IgnoreCase);
+        private static readonly Regex _regexItalic = new(@"\[i\](.+?)\[/i\]", RegexOptions.Compiled | RegexOptions.IgnoreCase);
+        private static readonly Regex _regexUnderLine = new(@"\[u\](.+?)\[/u\]", RegexOptions.Compiled | RegexOptions.IgnoreCase);
+        private static readonly Regex _regexUrl1 = new(@"\[url\=(https?:.+?)\]([^\]]+)\[/url\]", RegexOptions.Compiled | RegexOptions.IgnoreCase);
+        private static readonly Regex _regexUrl2 = new(@"\[url\](https?:.+?)\[/url\]", RegexOptions.Compiled | RegexOptions.IgnoreCase);
+        private static readonly Regex _regexQuote = new(@"\[quote=(.+?)\](.+?)\[/quote\]", RegexOptions.Compiled | RegexOptions.IgnoreCase);
+        private static readonly Regex _regexImg = new(@"\[img\](.+?)\[/img\]", RegexOptions.Compiled | RegexOptions.IgnoreCase);
+
+        #endregion
+
+        #region Ctor
+
+        public BBCodeHelper(CommonSettings commonSettings)
+        {
+            _commonSettings = commonSettings;
+        }
+
+        #endregion
+
+        #region Methods
+
+        /// <summary>
+        /// Formats the text
+        /// </summary>
+        /// <param name="text">Text</param>
+        /// <param name="replaceBold">A value indicating whether to replace Bold</param>
+        /// <param name="replaceItalic">A value indicating whether to replace Italic</param>
+        /// <param name="replaceUnderline">A value indicating whether to replace Underline</param>
+        /// <param name="replaceUrl">A value indicating whether to replace URL</param>
+        /// <param name="replaceCode">A value indicating whether to replace Code</param>
+        /// <param name="replaceQuote">A value indicating whether to replace Quote</param>
+        /// <param name="replaceImg">A value indicating whether to replace Img</param>
+        /// <returns>Formatted text</returns>
+        public virtual string FormatText(string text, bool replaceBold, bool replaceItalic,
+            bool replaceUnderline, bool replaceUrl, bool replaceCode, bool replaceQuote, bool replaceImg)
+        {
+            if (string.IsNullOrEmpty(text))
+                return string.Empty;
+
+            if (replaceBold)
+                // format the bold tags: [b][/b] becomes: <strong></strong>
+                text = _regexBold.Replace(text, "<strong>$1</strong>");
+
+            if (replaceItalic)
+                // format the italic tags: [i][/i] becomes: <em></em>
+                text = _regexItalic.Replace(text, "<em>$1</em>");
+
+            if (replaceUnderline)
+                // format the underline tags: [u][/u] becomes: <u></u>
+                text = _regexUnderLine.Replace(text, "<u>$1</u>");
+
+            if (replaceUrl)
+            {
+                var newWindow = _commonSettings.BbcodeEditorOpenLinksInNewWindow;
+                // format the URL tags: [url=https://www.nopCommerce.com]my site[/url]
+                // becomes: <a href="https://www.nopCommerce.com">my site</a>
+                text = _regexUrl1.Replace(text, $"<a href=\"$1\" rel=\"nofollow\"{(newWindow ? " target=_blank" : "")}>$2</a>");
+
+                // format the URL tags: [url]https://www.nopCommerce.com[/url]
+                // becomes: <a href="https://www.nopCommerce.com">https://www.nopCommerce.com</a>
+                text = _regexUrl2.Replace(text, $"<a href=\"$1\" rel=\"nofollow\"{(newWindow ? " target=_blank" : "")}>$1</a>");
+            }
+
+            if (replaceQuote)
+                while (_regexQuote.IsMatch(text))
+                    text = _regexQuote.Replace(text, "<b>$1 wrote:</b><div class=\"quote\">$2</div>");
+
+            if (replaceCode) 
+                text = CodeFormatHelper.FormatTextSimple(text);
+
+            if (replaceImg)
+                // format the img tags: [img]https://www.nopCommerce.com/Content/Images/Image.jpg[/img]
+                // becomes: <img src="https://www.nopCommerce.com/Content/Images/Image.jpg">
+                text = _regexImg.Replace(text, "<img src=\"$1\" class=\"user-posted-image\" alt=\"\">");
+
+            return text;
+        }
+
+        /// <summary>
+        /// Removes all quotes from string
+        /// </summary>
+        /// <param name="str">Source string</param>
+        /// <returns>string</returns>
+        public virtual string RemoveQuotes(string str)
+        {
+            str = Regex.Replace(str, @"\[quote=(.+?)\]", string.Empty, RegexOptions.Compiled | RegexOptions.IgnoreCase);
+            str = Regex.Replace(str, @"\[/quote\]", string.Empty, RegexOptions.Compiled | RegexOptions.IgnoreCase);
+            return str;
+        }
+
+        #endregion
+    }
 }