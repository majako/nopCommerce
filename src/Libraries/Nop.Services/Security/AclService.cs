﻿using System;
using System.Collections.Generic;
using System.Linq;
<<<<<<< HEAD
using System.Threading.Tasks;
=======
using System.Linq.Expressions;
>>>>>>> 8436c882
using Nop.Core;
using Nop.Core.Caching;
using Nop.Core.Domain.Catalog;
using Nop.Core.Domain.Customers;
using Nop.Core.Domain.Security;
using Nop.Data;
using Nop.Services.Customers;

namespace Nop.Services.Security
{
    /// <summary>
    /// ACL service
    /// </summary>
    public partial class AclService : IAclService
    {
        #region Fields

        private readonly CatalogSettings _catalogSettings;
        private readonly ICustomerService _customerService;
        private readonly IRepository<AclRecord> _aclRecordRepository;
        private readonly IStaticCacheManager _staticCacheManager;
        private readonly IWorkContext _workContext;

        #endregion

        #region Ctor

        public AclService(CatalogSettings catalogSettings,
            ICustomerService customerService,
            IRepository<AclRecord> aclRecordRepository,
            IStaticCacheManager staticCacheManager,
            IWorkContext workContext)
        {
            _catalogSettings = catalogSettings;
            _customerService = customerService;
            _aclRecordRepository = aclRecordRepository;
            _staticCacheManager = staticCacheManager;
            _workContext = workContext;
        }

        #endregion

        #region Methods

        /// <summary>
        /// Get an expression predicate to apply the ACL
        /// </summary>
        /// <param name="customerRoleIds">Identifiers of customer's roles</param>
        /// <typeparam name="TEntity">Type of entity with supported the ACL</typeparam>
        /// <returns>Lambda expression</returns>
        public virtual Expression<Func<TEntity, bool>> ApplyAcl<TEntity>(int[] customerRoleIds) where TEntity : BaseEntity, IAclSupported
        {
            return (subjectEntity) => (from acl in _aclRecordRepository.Table
                                       where !subjectEntity.SubjectToAcl ||
                                           (acl.EntityId == subjectEntity.Id &&
                                               acl.EntityName == typeof(TEntity).Name &&
                                               customerRoleIds.Contains(acl.CustomerRoleId))
                                       select acl.EntityId).Any();
        }

        /// <summary>
        /// Deletes an ACL record
        /// </summary>
        /// <param name="aclRecord">ACL record</param>
        public virtual async Task DeleteAclRecordAsync(AclRecord aclRecord)
        {
            await _aclRecordRepository.DeleteAsync(aclRecord);
        }

        /// <summary>
        /// Gets an ACL record
        /// </summary>
        /// <param name="aclRecordId">ACL record identifier</param>
        /// <returns>ACL record</returns>
        public virtual async Task<AclRecord> GetAclRecordByIdAsync(int aclRecordId)
        {
            return await _aclRecordRepository.GetByIdAsync(aclRecordId, cache => default);
        }

        /// <summary>
        /// Gets ACL records
        /// </summary>
        /// <typeparam name="T">Type</typeparam>
        /// <param name="entity">Entity</param>
        /// <returns>ACL records</returns>
        public virtual async Task<IList<AclRecord>> GetAclRecordsAsync<T>(T entity) where T : BaseEntity, IAclSupported
        {
            if (entity == null)
                throw new ArgumentNullException(nameof(entity));

            var entityId = entity.Id;
            var entityName = entity.GetType().Name;

            var query = from ur in _aclRecordRepository.Table
                        where ur.EntityId == entityId &&
                        ur.EntityName == entityName
                        select ur;
            var aclRecords = await query.ToAsyncEnumerable().ToListAsync();

            return aclRecords;
        }

        /// <summary>
        /// Inserts an ACL record
        /// </summary>
        /// <param name="aclRecord">ACL record</param>
        public virtual async Task InsertAclRecordAsync(AclRecord aclRecord)
        {
            await _aclRecordRepository.InsertAsync(aclRecord);
        }

        /// <summary>
        /// Inserts an ACL record
        /// </summary>
        /// <typeparam name="T">Type</typeparam>
        /// <param name="customerRoleId">Customer role id</param>
        /// <param name="entity">Entity</param>
        public virtual async Task InsertAclRecordAsync<T>(T entity, int customerRoleId) where T : BaseEntity, IAclSupported
        {
            if (entity == null)
                throw new ArgumentNullException(nameof(entity));

            if (customerRoleId == 0)
                throw new ArgumentOutOfRangeException(nameof(customerRoleId));

            var entityId = entity.Id;
            var entityName = entity.GetType().Name;

            var aclRecord = new AclRecord
            {
                EntityId = entityId,
                EntityName = entityName,
                CustomerRoleId = customerRoleId
            };

            await InsertAclRecordAsync(aclRecord);
        }

        /// <summary>
        /// Get a value indicating whether any ACL records exist for entity type are related to customer roles
        /// </summary>
        /// <param name="customerRoleIds">Customer's role identifiers</param>
        /// <typeparam name="T">Entity type</typeparam>
        /// <returns>True if exist; otherwise false</returns>
        public virtual bool IsEntityAclMappingExist<T>(int[] customerRoleIds) where T : BaseEntity, IAclSupported
        {
            if (!customerRoleIds.Any())
                return false;

            var entityName = typeof(T).Name;
            var key = _staticCacheManager.PrepareKeyForDefaultCache(NopSecurityDefaults.EntityAclRecordExistsCacheKey, entityName, customerRoleIds);

            var query = from acl in _aclRecordRepository.Table
                        where acl.EntityName == entityName &&
                              customerRoleIds.Contains(acl.CustomerRoleId)
                        select acl;

            return _staticCacheManager.Get(key, query.Any);
        }

        /// <summary>
        /// Updates the ACL record
        /// </summary>
        /// <param name="aclRecord">ACL record</param>
        public virtual async Task UpdateAclRecordAsync(AclRecord aclRecord)
        {
            await _aclRecordRepository.UpdateAsync(aclRecord);
        }

        /// <summary>
        /// Find customer role identifiers with granted access
        /// </summary>
        /// <typeparam name="T">Type</typeparam>
        /// <param name="entity">Entity</param>
        /// <returns>Customer role identifiers</returns>
        public virtual async Task<int[]> GetCustomerRoleIdsWithAccessAsync<T>(T entity) where T : BaseEntity, IAclSupported
        {
            if (entity == null)
                throw new ArgumentNullException(nameof(entity));

            var entityId = entity.Id;
            var entityName = entity.GetType().Name;

            var key = _staticCacheManager.PrepareKeyForDefaultCache(NopSecurityDefaults.AclRecordCacheKey, entityId, entityName);

            var query = from ur in _aclRecordRepository.Table
                        where ur.EntityId == entityId &&
                              ur.EntityName == entityName
                        select ur.CustomerRoleId;

            return await _staticCacheManager.GetAsync(key, async () => await query.ToAsyncEnumerable().ToArrayAsync());
        }

        /// <summary>
        /// Authorize ACL permission
        /// </summary>
        /// <typeparam name="T">Type</typeparam>
        /// <param name="entity">Entity</param>
        /// <returns>true - authorized; otherwise, false</returns>
        public virtual async Task<bool> AuthorizeAsync<T>(T entity) where T : BaseEntity, IAclSupported
        {
            return await AuthorizeAsync(entity, await _workContext.GetCurrentCustomerAsync());
        }

        /// <summary>
        /// Authorize ACL permission
        /// </summary>
        /// <typeparam name="T">Type</typeparam>
        /// <param name="entity">Entity</param>
        /// <param name="customer">Customer</param>
        /// <returns>true - authorized; otherwise, false</returns>
        public virtual async Task<bool> AuthorizeAsync<T>(T entity, Customer customer) where T : BaseEntity, IAclSupported
        {
            if (entity == null)
                return false;

            if (customer == null)
                return false;

            if (_catalogSettings.IgnoreAcl)
                return true;

            if (!entity.SubjectToAcl)
                return true;

            foreach (var role1 in await _customerService.GetCustomerRolesAsync(customer))
                foreach (var role2Id in await GetCustomerRoleIdsWithAccessAsync(entity))
                    if (role1.Id == role2Id)
                        //yes, we have such permission
                        return true;

            //no permission found
            return false;
        }

        #endregion
    }
}<|MERGE_RESOLUTION|>--- conflicted
+++ resolved
@@ -1,246 +1,243 @@
-﻿using System;
-using System.Collections.Generic;
-using System.Linq;
-<<<<<<< HEAD
-using System.Threading.Tasks;
-=======
-using System.Linq.Expressions;
->>>>>>> 8436c882
-using Nop.Core;
-using Nop.Core.Caching;
-using Nop.Core.Domain.Catalog;
-using Nop.Core.Domain.Customers;
-using Nop.Core.Domain.Security;
-using Nop.Data;
-using Nop.Services.Customers;
-
-namespace Nop.Services.Security
-{
-    /// <summary>
-    /// ACL service
-    /// </summary>
-    public partial class AclService : IAclService
-    {
-        #region Fields
-
-        private readonly CatalogSettings _catalogSettings;
-        private readonly ICustomerService _customerService;
-        private readonly IRepository<AclRecord> _aclRecordRepository;
-        private readonly IStaticCacheManager _staticCacheManager;
-        private readonly IWorkContext _workContext;
-
-        #endregion
-
-        #region Ctor
-
-        public AclService(CatalogSettings catalogSettings,
-            ICustomerService customerService,
-            IRepository<AclRecord> aclRecordRepository,
-            IStaticCacheManager staticCacheManager,
-            IWorkContext workContext)
-        {
-            _catalogSettings = catalogSettings;
-            _customerService = customerService;
-            _aclRecordRepository = aclRecordRepository;
-            _staticCacheManager = staticCacheManager;
-            _workContext = workContext;
-        }
-
-        #endregion
-
-        #region Methods
-
-        /// <summary>
-        /// Get an expression predicate to apply the ACL
-        /// </summary>
-        /// <param name="customerRoleIds">Identifiers of customer's roles</param>
-        /// <typeparam name="TEntity">Type of entity with supported the ACL</typeparam>
-        /// <returns>Lambda expression</returns>
-        public virtual Expression<Func<TEntity, bool>> ApplyAcl<TEntity>(int[] customerRoleIds) where TEntity : BaseEntity, IAclSupported
-        {
-            return (subjectEntity) => (from acl in _aclRecordRepository.Table
-                                       where !subjectEntity.SubjectToAcl ||
-                                           (acl.EntityId == subjectEntity.Id &&
-                                               acl.EntityName == typeof(TEntity).Name &&
-                                               customerRoleIds.Contains(acl.CustomerRoleId))
-                                       select acl.EntityId).Any();
-        }
-
-        /// <summary>
-        /// Deletes an ACL record
-        /// </summary>
-        /// <param name="aclRecord">ACL record</param>
-        public virtual async Task DeleteAclRecordAsync(AclRecord aclRecord)
-        {
-            await _aclRecordRepository.DeleteAsync(aclRecord);
-        }
-
-        /// <summary>
-        /// Gets an ACL record
-        /// </summary>
-        /// <param name="aclRecordId">ACL record identifier</param>
-        /// <returns>ACL record</returns>
-        public virtual async Task<AclRecord> GetAclRecordByIdAsync(int aclRecordId)
-        {
-            return await _aclRecordRepository.GetByIdAsync(aclRecordId, cache => default);
-        }
-
-        /// <summary>
-        /// Gets ACL records
-        /// </summary>
-        /// <typeparam name="T">Type</typeparam>
-        /// <param name="entity">Entity</param>
-        /// <returns>ACL records</returns>
-        public virtual async Task<IList<AclRecord>> GetAclRecordsAsync<T>(T entity) where T : BaseEntity, IAclSupported
-        {
-            if (entity == null)
-                throw new ArgumentNullException(nameof(entity));
-
-            var entityId = entity.Id;
-            var entityName = entity.GetType().Name;
-
-            var query = from ur in _aclRecordRepository.Table
-                        where ur.EntityId == entityId &&
-                        ur.EntityName == entityName
-                        select ur;
-            var aclRecords = await query.ToAsyncEnumerable().ToListAsync();
-
-            return aclRecords;
-        }
-
-        /// <summary>
-        /// Inserts an ACL record
-        /// </summary>
-        /// <param name="aclRecord">ACL record</param>
-        public virtual async Task InsertAclRecordAsync(AclRecord aclRecord)
-        {
-            await _aclRecordRepository.InsertAsync(aclRecord);
-        }
-
-        /// <summary>
-        /// Inserts an ACL record
-        /// </summary>
-        /// <typeparam name="T">Type</typeparam>
-        /// <param name="customerRoleId">Customer role id</param>
-        /// <param name="entity">Entity</param>
-        public virtual async Task InsertAclRecordAsync<T>(T entity, int customerRoleId) where T : BaseEntity, IAclSupported
-        {
-            if (entity == null)
-                throw new ArgumentNullException(nameof(entity));
-
-            if (customerRoleId == 0)
-                throw new ArgumentOutOfRangeException(nameof(customerRoleId));
-
-            var entityId = entity.Id;
-            var entityName = entity.GetType().Name;
-
-            var aclRecord = new AclRecord
-            {
-                EntityId = entityId,
-                EntityName = entityName,
-                CustomerRoleId = customerRoleId
-            };
-
-            await InsertAclRecordAsync(aclRecord);
-        }
-
-        /// <summary>
-        /// Get a value indicating whether any ACL records exist for entity type are related to customer roles
-        /// </summary>
-        /// <param name="customerRoleIds">Customer's role identifiers</param>
-        /// <typeparam name="T">Entity type</typeparam>
-        /// <returns>True if exist; otherwise false</returns>
-        public virtual bool IsEntityAclMappingExist<T>(int[] customerRoleIds) where T : BaseEntity, IAclSupported
-        {
-            if (!customerRoleIds.Any())
-                return false;
-
-            var entityName = typeof(T).Name;
-            var key = _staticCacheManager.PrepareKeyForDefaultCache(NopSecurityDefaults.EntityAclRecordExistsCacheKey, entityName, customerRoleIds);
-
-            var query = from acl in _aclRecordRepository.Table
-                        where acl.EntityName == entityName &&
-                              customerRoleIds.Contains(acl.CustomerRoleId)
-                        select acl;
-
-            return _staticCacheManager.Get(key, query.Any);
-        }
-
-        /// <summary>
-        /// Updates the ACL record
-        /// </summary>
-        /// <param name="aclRecord">ACL record</param>
-        public virtual async Task UpdateAclRecordAsync(AclRecord aclRecord)
-        {
-            await _aclRecordRepository.UpdateAsync(aclRecord);
-        }
-
-        /// <summary>
-        /// Find customer role identifiers with granted access
-        /// </summary>
-        /// <typeparam name="T">Type</typeparam>
-        /// <param name="entity">Entity</param>
-        /// <returns>Customer role identifiers</returns>
-        public virtual async Task<int[]> GetCustomerRoleIdsWithAccessAsync<T>(T entity) where T : BaseEntity, IAclSupported
-        {
-            if (entity == null)
-                throw new ArgumentNullException(nameof(entity));
-
-            var entityId = entity.Id;
-            var entityName = entity.GetType().Name;
-
-            var key = _staticCacheManager.PrepareKeyForDefaultCache(NopSecurityDefaults.AclRecordCacheKey, entityId, entityName);
-
-            var query = from ur in _aclRecordRepository.Table
-                        where ur.EntityId == entityId &&
-                              ur.EntityName == entityName
-                        select ur.CustomerRoleId;
-
-            return await _staticCacheManager.GetAsync(key, async () => await query.ToAsyncEnumerable().ToArrayAsync());
-        }
-
-        /// <summary>
-        /// Authorize ACL permission
-        /// </summary>
-        /// <typeparam name="T">Type</typeparam>
-        /// <param name="entity">Entity</param>
-        /// <returns>true - authorized; otherwise, false</returns>
-        public virtual async Task<bool> AuthorizeAsync<T>(T entity) where T : BaseEntity, IAclSupported
-        {
-            return await AuthorizeAsync(entity, await _workContext.GetCurrentCustomerAsync());
-        }
-
-        /// <summary>
-        /// Authorize ACL permission
-        /// </summary>
-        /// <typeparam name="T">Type</typeparam>
-        /// <param name="entity">Entity</param>
-        /// <param name="customer">Customer</param>
-        /// <returns>true - authorized; otherwise, false</returns>
-        public virtual async Task<bool> AuthorizeAsync<T>(T entity, Customer customer) where T : BaseEntity, IAclSupported
-        {
-            if (entity == null)
-                return false;
-
-            if (customer == null)
-                return false;
-
-            if (_catalogSettings.IgnoreAcl)
-                return true;
-
-            if (!entity.SubjectToAcl)
-                return true;
-
-            foreach (var role1 in await _customerService.GetCustomerRolesAsync(customer))
-                foreach (var role2Id in await GetCustomerRoleIdsWithAccessAsync(entity))
-                    if (role1.Id == role2Id)
-                        //yes, we have such permission
-                        return true;
-
-            //no permission found
-            return false;
-        }
-
-        #endregion
-    }
+﻿using System;
+using System.Collections.Generic;
+using System.Linq;
+using System.Threading.Tasks;
+using System.Linq.Expressions;
+using Nop.Core;
+using Nop.Core.Caching;
+using Nop.Core.Domain.Catalog;
+using Nop.Core.Domain.Customers;
+using Nop.Core.Domain.Security;
+using Nop.Data;
+using Nop.Services.Customers;
+
+namespace Nop.Services.Security
+{
+    /// <summary>
+    /// ACL service
+    /// </summary>
+    public partial class AclService : IAclService
+    {
+        #region Fields
+
+        private readonly CatalogSettings _catalogSettings;
+        private readonly ICustomerService _customerService;
+        private readonly IRepository<AclRecord> _aclRecordRepository;
+        private readonly IStaticCacheManager _staticCacheManager;
+        private readonly IWorkContext _workContext;
+
+        #endregion
+
+        #region Ctor
+
+        public AclService(CatalogSettings catalogSettings,
+            ICustomerService customerService,
+            IRepository<AclRecord> aclRecordRepository,
+            IStaticCacheManager staticCacheManager,
+            IWorkContext workContext)
+        {
+            _catalogSettings = catalogSettings;
+            _customerService = customerService;
+            _aclRecordRepository = aclRecordRepository;
+            _staticCacheManager = staticCacheManager;
+            _workContext = workContext;
+        }
+
+        #endregion
+
+        #region Methods
+
+        /// <summary>
+        /// Get an expression predicate to apply the ACL
+        /// </summary>
+        /// <param name="customerRoleIds">Identifiers of customer's roles</param>
+        /// <typeparam name="TEntity">Type of entity with supported the ACL</typeparam>
+        /// <returns>Lambda expression</returns>
+        public virtual Expression<Func<TEntity, bool>> ApplyAcl<TEntity>(int[] customerRoleIds) where TEntity : BaseEntity, IAclSupported
+        {
+            return (subjectEntity) => (from acl in _aclRecordRepository.Table
+                                       where !subjectEntity.SubjectToAcl ||
+                                           (acl.EntityId == subjectEntity.Id &&
+                                               acl.EntityName == typeof(TEntity).Name &&
+                                               customerRoleIds.Contains(acl.CustomerRoleId))
+                                       select acl.EntityId).Any();
+        }
+
+        /// <summary>
+        /// Deletes an ACL record
+        /// </summary>
+        /// <param name="aclRecord">ACL record</param>
+        public virtual async Task DeleteAclRecordAsync(AclRecord aclRecord)
+        {
+            await _aclRecordRepository.DeleteAsync(aclRecord);
+        }
+
+        /// <summary>
+        /// Gets an ACL record
+        /// </summary>
+        /// <param name="aclRecordId">ACL record identifier</param>
+        /// <returns>ACL record</returns>
+        public virtual async Task<AclRecord> GetAclRecordByIdAsync(int aclRecordId)
+        {
+            return await _aclRecordRepository.GetByIdAsync(aclRecordId, cache => default);
+        }
+
+        /// <summary>
+        /// Gets ACL records
+        /// </summary>
+        /// <typeparam name="T">Type</typeparam>
+        /// <param name="entity">Entity</param>
+        /// <returns>ACL records</returns>
+        public virtual async Task<IList<AclRecord>> GetAclRecordsAsync<T>(T entity) where T : BaseEntity, IAclSupported
+        {
+            if (entity == null)
+                throw new ArgumentNullException(nameof(entity));
+
+            var entityId = entity.Id;
+            var entityName = entity.GetType().Name;
+
+            var query = from ur in _aclRecordRepository.Table
+                        where ur.EntityId == entityId &&
+                        ur.EntityName == entityName
+                        select ur;
+            var aclRecords = await query.ToAsyncEnumerable().ToListAsync();
+
+            return aclRecords;
+        }
+
+        /// <summary>
+        /// Inserts an ACL record
+        /// </summary>
+        /// <param name="aclRecord">ACL record</param>
+        public virtual async Task InsertAclRecordAsync(AclRecord aclRecord)
+        {
+            await _aclRecordRepository.InsertAsync(aclRecord);
+        }
+
+        /// <summary>
+        /// Inserts an ACL record
+        /// </summary>
+        /// <typeparam name="T">Type</typeparam>
+        /// <param name="customerRoleId">Customer role id</param>
+        /// <param name="entity">Entity</param>
+        public virtual async Task InsertAclRecordAsync<T>(T entity, int customerRoleId) where T : BaseEntity, IAclSupported
+        {
+            if (entity == null)
+                throw new ArgumentNullException(nameof(entity));
+
+            if (customerRoleId == 0)
+                throw new ArgumentOutOfRangeException(nameof(customerRoleId));
+
+            var entityId = entity.Id;
+            var entityName = entity.GetType().Name;
+
+            var aclRecord = new AclRecord
+            {
+                EntityId = entityId,
+                EntityName = entityName,
+                CustomerRoleId = customerRoleId
+            };
+
+            await InsertAclRecordAsync(aclRecord);
+        }
+
+        /// <summary>
+        /// Get a value indicating whether any ACL records exist for entity type are related to customer roles
+        /// </summary>
+        /// <param name="customerRoleIds">Customer's role identifiers</param>
+        /// <typeparam name="T">Entity type</typeparam>
+        /// <returns>True if exist; otherwise false</returns>
+        public virtual bool IsEntityAclMappingExist<T>(int[] customerRoleIds) where T : BaseEntity, IAclSupported
+        {
+            if (!customerRoleIds.Any())
+                return false;
+
+            var entityName = typeof(T).Name;
+            var key = _staticCacheManager.PrepareKeyForDefaultCache(NopSecurityDefaults.EntityAclRecordExistsCacheKey, entityName, customerRoleIds);
+
+            var query = from acl in _aclRecordRepository.Table
+                        where acl.EntityName == entityName &&
+                              customerRoleIds.Contains(acl.CustomerRoleId)
+                        select acl;
+
+            return _staticCacheManager.Get(key, query.Any);
+        }
+
+        /// <summary>
+        /// Updates the ACL record
+        /// </summary>
+        /// <param name="aclRecord">ACL record</param>
+        public virtual async Task UpdateAclRecordAsync(AclRecord aclRecord)
+        {
+            await _aclRecordRepository.UpdateAsync(aclRecord);
+        }
+
+        /// <summary>
+        /// Find customer role identifiers with granted access
+        /// </summary>
+        /// <typeparam name="T">Type</typeparam>
+        /// <param name="entity">Entity</param>
+        /// <returns>Customer role identifiers</returns>
+        public virtual async Task<int[]> GetCustomerRoleIdsWithAccessAsync<T>(T entity) where T : BaseEntity, IAclSupported
+        {
+            if (entity == null)
+                throw new ArgumentNullException(nameof(entity));
+
+            var entityId = entity.Id;
+            var entityName = entity.GetType().Name;
+
+            var key = _staticCacheManager.PrepareKeyForDefaultCache(NopSecurityDefaults.AclRecordCacheKey, entityId, entityName);
+
+            var query = from ur in _aclRecordRepository.Table
+                        where ur.EntityId == entityId &&
+                              ur.EntityName == entityName
+                        select ur.CustomerRoleId;
+
+            return await _staticCacheManager.GetAsync(key, async () => await query.ToAsyncEnumerable().ToArrayAsync());
+        }
+
+        /// <summary>
+        /// Authorize ACL permission
+        /// </summary>
+        /// <typeparam name="T">Type</typeparam>
+        /// <param name="entity">Entity</param>
+        /// <returns>true - authorized; otherwise, false</returns>
+        public virtual async Task<bool> AuthorizeAsync<T>(T entity) where T : BaseEntity, IAclSupported
+        {
+            return await AuthorizeAsync(entity, await _workContext.GetCurrentCustomerAsync());
+        }
+
+        /// <summary>
+        /// Authorize ACL permission
+        /// </summary>
+        /// <typeparam name="T">Type</typeparam>
+        /// <param name="entity">Entity</param>
+        /// <param name="customer">Customer</param>
+        /// <returns>true - authorized; otherwise, false</returns>
+        public virtual async Task<bool> AuthorizeAsync<T>(T entity, Customer customer) where T : BaseEntity, IAclSupported
+        {
+            if (entity == null)
+                return false;
+
+            if (customer == null)
+                return false;
+
+            if (_catalogSettings.IgnoreAcl)
+                return true;
+
+            if (!entity.SubjectToAcl)
+                return true;
+
+            foreach (var role1 in await _customerService.GetCustomerRolesAsync(customer))
+                foreach (var role2Id in await GetCustomerRoleIdsWithAccessAsync(entity))
+                    if (role1.Id == role2Id)
+                        //yes, we have such permission
+                        return true;
+
+            //no permission found
+            return false;
+        }
+
+        #endregion
+    }
 }