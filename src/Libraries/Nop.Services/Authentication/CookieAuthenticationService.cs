﻿using System.Security.Claims;
using Microsoft.AspNetCore.Authentication;
using Microsoft.AspNetCore.Http;
using Nop.Core.Domain.Customers;
using Nop.Services.Customers;

namespace Nop.Services.Authentication
{
    /// <summary>
    /// Represents service using cookie middleware for the authentication
    /// </summary>
    public partial class CookieAuthenticationService : IAuthenticationService
    {
        #region Fields

        protected readonly CustomerSettings _customerSettings;
        protected readonly ICustomerService _customerService;
        protected readonly IHttpContextAccessor _httpContextAccessor;

        protected Customer _cachedCustomer;

        #endregion

        #region Ctor

        public CookieAuthenticationService(CustomerSettings customerSettings,
            ICustomerService customerService,
            IHttpContextAccessor httpContextAccessor)
        {
            _customerSettings = customerSettings;
            _customerService = customerService;
            _httpContextAccessor = httpContextAccessor;
        }

        #endregion

        #region Methods

        /// <summary>
        /// Sign in
        /// </summary>
        /// <param name="customer">Customer</param>
        /// <param name="isPersistent">Whether the authentication session is persisted across multiple requests</param>
        /// <returns>A task that represents the asynchronous operation</returns>
        public virtual async Task SignInAsync(Customer customer, bool isPersistent)
        {
            if (customer == null)
                throw new ArgumentNullException(nameof(customer));

            //create claims for customer's username and email
            var claims = new List<Claim>();

            if (!string.IsNullOrEmpty(customer.Username))
                claims.Add(new Claim(ClaimTypes.Name, customer.Username, ClaimValueTypes.String, NopAuthenticationDefaults.ClaimsIssuer));

            if (!string.IsNullOrEmpty(customer.Email))
                claims.Add(new Claim(ClaimTypes.Email, customer.Email, ClaimValueTypes.Email, NopAuthenticationDefaults.ClaimsIssuer));

            //create principal for the current authentication scheme
            var userIdentity = new ClaimsIdentity(claims, NopAuthenticationDefaults.AuthenticationScheme);
            var userPrincipal = new ClaimsPrincipal(userIdentity);

            //set value indicating whether session is persisted and the time at which the authentication was issued
            var authenticationProperties = new AuthenticationProperties
            {
                IsPersistent = isPersistent,
                IssuedUtc = DateTime.UtcNow
            };

            //sign in
            await _httpContextAccessor.HttpContext.SignInAsync(NopAuthenticationDefaults.AuthenticationScheme, userPrincipal, authenticationProperties);

            //cache authenticated customer
            _cachedCustomer = customer;
        }

        /// <summary>
        /// Sign out
        /// </summary>
        /// <returns>A task that represents the asynchronous operation</returns>
        public virtual async Task SignOutAsync()
        {
            //reset cached customer
            _cachedCustomer = null;

            //and sign out from the current authentication scheme
            await _httpContextAccessor.HttpContext.SignOutAsync(NopAuthenticationDefaults.AuthenticationScheme);
        }

        /// <summary>
        /// Get authenticated customer
        /// </summary>
        /// <returns>
        /// A task that represents the asynchronous operation
        /// The task result contains the customer
        /// </returns>
        public virtual async Task<Customer> GetAuthenticatedCustomerAsync()
        {
            //whether there is a cached customer
            if (_cachedCustomer != null)
                return _cachedCustomer;

            //try to get authenticated user identity
            var authenticateResult = await _httpContextAccessor.HttpContext.AuthenticateAsync(NopAuthenticationDefaults.AuthenticationScheme);
            if (!authenticateResult.Succeeded)
                return null;

            Customer customer = null;
            if (_customerSettings.UsernamesEnabled)
            {
                //try to get customer by username
                var usernameClaim = authenticateResult.Principal.FindFirst(claim => claim.Type == ClaimTypes.Name
                    && claim.Issuer.Equals(NopAuthenticationDefaults.ClaimsIssuer, StringComparison.InvariantCultureIgnoreCase));
                if (usernameClaim != null)
                    customer = await _customerService.GetCustomerByUsernameAsync(usernameClaim.Value);
            }
            else
            {
                //try to get customer by email
                var emailClaim = authenticateResult.Principal.FindFirst(claim => claim.Type == ClaimTypes.Email
                    && claim.Issuer.Equals(NopAuthenticationDefaults.ClaimsIssuer, StringComparison.InvariantCultureIgnoreCase));
                if (emailClaim != null)
                    customer = await _customerService.GetCustomerByEmailAsync(emailClaim.Value);
            }

            //whether the found customer is available
            if (customer == null || !customer.Active || customer.RequireReLogin || customer.Deleted || !await _customerService.IsRegisteredAsync(customer))
                return null;
            
            static DateTime trimMilliseconds(DateTime dt) => new(dt.Year, dt.Month, dt.Day, dt.Hour, dt.Minute, dt.Second, 0, dt.Kind);

            //get the latest password
            var customerPassword = await _customerService.GetCurrentPasswordAsync(customer.Id);
            //required a customer to re-login after password changing
<<<<<<< HEAD
            if (customerPassword.CreatedOnUtc.CompareTo(authenticateResult.Properties.IssuedUtc.HasValue
                ? authenticateResult.Properties.IssuedUtc.Value.DateTime
                : DateTime.UtcNow) > 0)
=======
            if (trimMilliseconds(customerPassword.CreatedOnUtc).CompareTo(trimMilliseconds(authenticateResult.Properties.IssuedUtc?.DateTime ?? DateTime.UtcNow)) > 0)
>>>>>>> 1a56c266
                return null;

            //cache authenticated customer
            _cachedCustomer = customer;

            return _cachedCustomer;
        }

        #endregion
    }
}<|MERGE_RESOLUTION|>--- conflicted
+++ resolved
@@ -132,13 +132,7 @@
             //get the latest password
             var customerPassword = await _customerService.GetCurrentPasswordAsync(customer.Id);
             //required a customer to re-login after password changing
-<<<<<<< HEAD
-            if (customerPassword.CreatedOnUtc.CompareTo(authenticateResult.Properties.IssuedUtc.HasValue
-                ? authenticateResult.Properties.IssuedUtc.Value.DateTime
-                : DateTime.UtcNow) > 0)
-=======
             if (trimMilliseconds(customerPassword.CreatedOnUtc).CompareTo(trimMilliseconds(authenticateResult.Properties.IssuedUtc?.DateTime ?? DateTime.UtcNow)) > 0)
->>>>>>> 1a56c266
                 return null;
 
             //cache authenticated customer
