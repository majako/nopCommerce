<<<<<<< HEAD
﻿using System.IO;
using System.Threading.Tasks;
=======
﻿using System;
>>>>>>> d523c7f8

namespace Nop.Services.Seo
{
    /// <summary>
    /// Represents a sitemap generator
    /// </summary>
    public partial interface ISitemapGenerator
    {
        /// <summary>
        /// This will build an XML sitemap for better index with search engines.
        /// See http://en.wikipedia.org/wiki/Sitemaps for more information.
        /// </summary>
        /// <param name="id">Sitemap identifier</param>
        /// <returns>Sitemap.xml as string</returns>
        Task<string> GenerateAsync(int? id);

        /// <summary>
        /// Get localized URLs
        /// </summary>
<<<<<<< HEAD
        /// <param name="id">Sitemap identifier</param>
        /// <param name="stream">Stream of sitemap.</param>
        Task GenerateAsync(Stream stream, int? id);
=======
        /// <param name="routeName">Route name</param>
        /// <param name="routeParams">Lambda for route params object</param>
        /// <param name="dateTimeUpdatedOn">A time when URL was updated last time</param>
        /// <param name="updateFreq">How often to update url</param>
        SitemapUrl GetLocalizedSitemapUrl(string routeName,
            Func<int?, object> routeParams = null,
            DateTime? dateTimeUpdatedOn = null,
            UpdateFrequency updateFreq = UpdateFrequency.Weekly);
>>>>>>> d523c7f8
    }
}<|MERGE_RESOLUTION|>--- conflicted
+++ resolved
@@ -1,41 +1,31 @@
-<<<<<<< HEAD
-﻿using System.IO;
-using System.Threading.Tasks;
-=======
-﻿using System;
->>>>>>> d523c7f8
-
-namespace Nop.Services.Seo
-{
-    /// <summary>
-    /// Represents a sitemap generator
-    /// </summary>
-    public partial interface ISitemapGenerator
-    {
-        /// <summary>
-        /// This will build an XML sitemap for better index with search engines.
-        /// See http://en.wikipedia.org/wiki/Sitemaps for more information.
-        /// </summary>
-        /// <param name="id">Sitemap identifier</param>
-        /// <returns>Sitemap.xml as string</returns>
-        Task<string> GenerateAsync(int? id);
-
-        /// <summary>
-        /// Get localized URLs
-        /// </summary>
-<<<<<<< HEAD
-        /// <param name="id">Sitemap identifier</param>
-        /// <param name="stream">Stream of sitemap.</param>
-        Task GenerateAsync(Stream stream, int? id);
-=======
-        /// <param name="routeName">Route name</param>
-        /// <param name="routeParams">Lambda for route params object</param>
-        /// <param name="dateTimeUpdatedOn">A time when URL was updated last time</param>
-        /// <param name="updateFreq">How often to update url</param>
-        SitemapUrl GetLocalizedSitemapUrl(string routeName,
-            Func<int?, object> routeParams = null,
-            DateTime? dateTimeUpdatedOn = null,
-            UpdateFrequency updateFreq = UpdateFrequency.Weekly);
->>>>>>> d523c7f8
-    }
+﻿using System;
+using System.Threading.Tasks;
+
+namespace Nop.Services.Seo
+{
+    /// <summary>
+    /// Represents a sitemap generator
+    /// </summary>
+    public partial interface ISitemapGenerator
+    {
+        /// <summary>
+        /// This will build an XML sitemap for better index with search engines.
+        /// See http://en.wikipedia.org/wiki/Sitemaps for more information.
+        /// </summary>
+        /// <param name="id">Sitemap identifier</param>
+        /// <returns>Sitemap.xml as string</returns>
+        Task<string> GenerateAsync(int? id);
+
+        /// <summary>
+        /// Return localized urls
+        /// </summary>
+        /// <param name="routeName">Route name</param>
+        /// <param name="getRouteParamsAwait">Lambda for route params object</param>
+        /// <param name="dateTimeUpdatedOn">A time when URL was updated last time</param>
+        /// <param name="updateFreq">How often to update url</param>
+        Task<SitemapUrl> GetLocalizedSitemapUrlAsync(string routeName,
+            Func<int?, Task<object>> getRouteParamsAwait = null,
+            DateTime? dateTimeUpdatedOn = null,
+            UpdateFrequency updateFreq = UpdateFrequency.Weekly);
+    }
 }