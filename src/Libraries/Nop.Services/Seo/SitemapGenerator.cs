﻿using System;
using System.Collections.Generic;
using System.Globalization;
using System.IO;
using System.Linq;
using System.Text;
using System.Threading.Tasks;
using System.Xml;
using Microsoft.AspNetCore.Mvc;
using Microsoft.AspNetCore.Mvc.Infrastructure;
using Microsoft.AspNetCore.Mvc.Routing;
using Nop.Core;
using Nop.Core.Domain.Blogs;
using Nop.Core.Domain.Catalog;
using Nop.Core.Domain.Common;
using Nop.Core.Domain.Forums;
using Nop.Core.Domain.Localization;
using Nop.Core.Domain.News;
using Nop.Core.Domain.Seo;
using Nop.Core.Events;
using Nop.Services.Blogs;
using Nop.Services.Catalog;
using Nop.Services.Localization;
using Nop.Services.News;
using Nop.Services.Topics;

namespace Nop.Services.Seo
{
    /// <summary>
    /// Represents a sitemap generator
    /// </summary>
    public partial class SitemapGenerator : ISitemapGenerator
    {
        #region Fields

        private readonly BlogSettings _blogSettings;
        private readonly ForumSettings _forumSettings;
        private readonly IActionContextAccessor _actionContextAccessor;
        private readonly IBlogService _blogService;
        private readonly ICategoryService _categoryService;
        private readonly IEventPublisher _eventPublisher;
        private readonly ILanguageService _languageService;
        private readonly IManufacturerService _manufacturerService;
        private readonly INewsService _newsService;
        private readonly IProductService _productService;
        private readonly IProductTagService _productTagService;
        private readonly IStoreContext _storeContext;
        private readonly ITopicService _topicService;
        private readonly IUrlHelperFactory _urlHelperFactory;
        private readonly IUrlRecordService _urlRecordService;
        private readonly IWebHelper _webHelper;
        private readonly LocalizationSettings _localizationSettings;
        private readonly NewsSettings _newsSettings;
        private readonly SitemapXmlSettings _sitemapXmlSettings;

        #endregion

        #region Ctor

        public SitemapGenerator(BlogSettings blogSettings,
            ForumSettings forumSettings,
            IActionContextAccessor actionContextAccessor,
            IBlogService blogService,
            ICategoryService categoryService,
            IEventPublisher eventPublisher,
            ILanguageService languageService,
            IManufacturerService manufacturerService,
            INewsService newsService,
            IProductService productService,
            IProductTagService productTagService,
            IStoreContext storeContext,
            ITopicService topicService,
            IUrlHelperFactory urlHelperFactory,
            IUrlRecordService urlRecordService,
            IWebHelper webHelper,
            LocalizationSettings localizationSettings,
            NewsSettings newsSettings,
            SitemapXmlSettings sitemapSettings)
        {
            _blogSettings = blogSettings;
            _forumSettings = forumSettings;
            _actionContextAccessor = actionContextAccessor;
            _blogService = blogService;
            _categoryService = categoryService;
            _eventPublisher = eventPublisher;
            _languageService = languageService;
            _manufacturerService = manufacturerService;
            _newsService = newsService;
            _productService = productService;
            _productTagService = productTagService;
            _storeContext = storeContext;
            _topicService = topicService;
            _urlHelperFactory = urlHelperFactory;
            _urlRecordService = urlRecordService;
            _webHelper = webHelper;
            _localizationSettings = localizationSettings;
            _newsSettings = newsSettings;
            _sitemapXmlSettings = sitemapSettings;
        }

        #endregion

        #region Utilities

        /// <summary>
        /// Get UrlHelper
        /// </summary>
        /// <returns>UrlHelper</returns>
        protected virtual IUrlHelper GetUrlHelper()
        {
            return _urlHelperFactory.GetUrlHelper(_actionContextAccessor.ActionContext);
        }

        /// <summary>
        /// Get HTTP protocol
        /// </summary>
        /// <returns>Protocol name as string</returns>
        protected virtual async Task<string> GetHttpProtocolAsync()
        {
            return (await _storeContext.GetCurrentStoreAsync()).SslEnabled ? Uri.UriSchemeHttps : Uri.UriSchemeHttp;
        }

        /// <summary>
        /// Generate URLs for the sitemap
        /// </summary>
        /// <returns>List of sitemap URLs</returns>
        protected virtual async Task<IList<SitemapUrl>> GenerateUrlsAsync()
        {
            var sitemapUrls = new List<SitemapUrl>
            {
                //home page
                await GetLocalizedSitemapUrlAsync("Homepage"),

                //search products
                await GetLocalizedSitemapUrlAsync("ProductSearch"),

                //contact us
                await GetLocalizedSitemapUrlAsync("ContactUs")
            };

            //news
            if (_newsSettings.Enabled)
                sitemapUrls.Add(await GetLocalizedSitemapUrlAsync("NewsArchive"));

            //blog
            if (_blogSettings.Enabled)
                sitemapUrls.Add(await GetLocalizedSitemapUrlAsync("Blog"));

            //forum
            if (_forumSettings.ForumsEnabled)
                sitemapUrls.Add(await GetLocalizedSitemapUrlAsync("Boards"));

            //categories
            if (_sitemapXmlSettings.SitemapXmlIncludeCategories)
                sitemapUrls.AddRange(await GetCategoryUrlsAsync());

            //manufacturers
            if (_sitemapXmlSettings.SitemapXmlIncludeManufacturers)
                sitemapUrls.AddRange(await GetManufacturerUrlsAsync());

            //products
            if (_sitemapXmlSettings.SitemapXmlIncludeProducts)
                sitemapUrls.AddRange(await GetProductUrlsAsync());

            //product tags
            if (_sitemapXmlSettings.SitemapXmlIncludeProductTags)
                sitemapUrls.AddRange(await GetProductTagUrlsAsync());

            //news
            if (_sitemapXmlSettings.SitemapXmlIncludeNews && _newsSettings.Enabled)
                sitemapUrls.AddRange(await GetNewsItemUrlsAsync());

            //blog posts
            if (_sitemapXmlSettings.SitemapXmlIncludeBlogPosts && _blogSettings.Enabled)
                sitemapUrls.AddRange(await GetBlogPostUrlsAsync());

            //topics
            if (_sitemapXmlSettings.SitemapXmlIncludeTopics)
                sitemapUrls.AddRange(await GetTopicUrlsAsync());

            //custom URLs
            if (_sitemapXmlSettings.SitemapXmlIncludeCustomUrls)
                sitemapUrls.AddRange(GetCustomUrls());

            //event notification
            _eventPublisher.Publish(new SitemapCreatedEvent(sitemapUrls));

            return sitemapUrls;
        }

        /// <summary>
        /// Get news item URLs for the sitemap
        /// </summary>
        /// <returns>Sitemap URLs</returns>
        protected virtual async Task<IEnumerable<SitemapUrl>> GetNewsItemUrlsAsync()
        {
            return await (await _newsService.GetAllNewsAsync(storeId: (await _storeContext.GetCurrentStoreAsync()).Id))
                .SelectAwait(async news => await GetLocalizedSitemapUrlAsync("NewsItem",
                    async lang => new { SeName = await _urlRecordService.GetSeNameAsync(news, news.LanguageId, ensureTwoPublishedLanguages: false) },
                    news.CreatedOnUtc)).ToListAsync();
        }

        /// <summary>
        /// Get category URLs for the sitemap
        /// </summary>
        /// <returns>Sitemap URLs</returns>
        protected virtual async Task<IEnumerable<SitemapUrl>> GetCategoryUrlsAsync()
        {
            return await (await _categoryService.GetAllCategoriesAsync(storeId: (await _storeContext.GetCurrentStoreAsync()).Id))
                .SelectAwait(async category => await GetLocalizedSitemapUrlAsync("Category", GetSeoRouteParamsAwait(category), category.UpdatedOnUtc)).ToListAsync();
        }

        /// <summary>
        /// Get manufacturer URLs for the sitemap
        /// </summary>
        /// <returns>Sitemap URLs</returns>
        protected virtual async Task<IEnumerable<SitemapUrl>> GetManufacturerUrlsAsync()
        {
            return await (await _manufacturerService.GetAllManufacturersAsync(storeId: (await _storeContext.GetCurrentStoreAsync()).Id))
                .SelectAwait(async manufacturer => await GetLocalizedSitemapUrlAsync("Manufacturer", GetSeoRouteParamsAwait(manufacturer), manufacturer.UpdatedOnUtc)).ToListAsync();
        }

        /// <summary>
        /// Get product URLs for the sitemap
        /// </summary>
        /// <returns>Sitemap URLs</returns>
        protected virtual async Task<IEnumerable<SitemapUrl>> GetProductUrlsAsync()
        {
            return await (await _productService.SearchProductsAsync(0, storeId: (await _storeContext.GetCurrentStoreAsync()).Id,
                visibleIndividuallyOnly: true, orderBy: ProductSortingEnum.CreatedOn))
                .SelectAwait(async product => await GetLocalizedSitemapUrlAsync("Product", GetSeoRouteParamsAwait(product), product.UpdatedOnUtc)).ToListAsync();
        }

        /// <summary>
        /// Get product tag URLs for the sitemap
        /// </summary>
        /// <returns>Sitemap URLs</returns>
        protected virtual async Task<IEnumerable<SitemapUrl>> GetProductTagUrlsAsync()
        {
            return await (await _productTagService.GetAllProductTagsAsync())
                .SelectAwait(async productTag => await GetLocalizedSitemapUrlAsync("ProductsByTag", GetSeoRouteParamsAwait(productTag))).ToListAsync();
        }

        /// <summary>
        /// Get topic URLs for the sitemap
        /// </summary>
        /// <returns>Sitemap URLs</returns>
        protected virtual async Task<IEnumerable<SitemapUrl>> GetTopicUrlsAsync()
        {
            return await (await _topicService.GetAllTopicsAsync((await _storeContext.GetCurrentStoreAsync()).Id)).Where(t => t.IncludeInSitemap)
                .SelectAwait(async topic => await GetLocalizedSitemapUrlAsync("Topic", GetSeoRouteParamsAwait(topic))).ToListAsync();
        }

        /// <summary>
        /// Get blog post URLs for the sitemap
        /// </summary>
        /// <returns>Sitemap URLs</returns>
        protected virtual async Task<IEnumerable<SitemapUrl>> GetBlogPostUrlsAsync()
        {
            return await (await _blogService.GetAllBlogPostsAsync((await _storeContext.GetCurrentStoreAsync()).Id))
                .Where(p => p.IncludeInSitemap)
                .SelectAwait(async post => await GetLocalizedSitemapUrlAsync("BlogPost",
                    async lang => new { SeName = await _urlRecordService.GetSeNameAsync(post, post.LanguageId, ensureTwoPublishedLanguages: false) },
                    post.CreatedOnUtc)).ToListAsync();
        }

        /// <summary>
        /// Get custom URLs for the sitemap
        /// </summary>
        /// <returns>Sitemap URLs</returns>
        protected virtual IEnumerable<SitemapUrl> GetCustomUrls()
        {
            var storeLocation = _webHelper.GetStoreLocation();

            return _sitemapXmlSettings.SitemapCustomUrls.Select(customUrl =>
                new SitemapUrl(string.Concat(storeLocation, customUrl), new List<string>(), UpdateFrequency.Weekly, DateTime.UtcNow));
        }

        /// <summary>
        /// Get route params for URL localization
        /// </summary>
        /// <typeparam name="T">Model type</typeparam>
        /// <param name="model">Model</param>
        /// <returns>Lambda for route params</returns>
        protected virtual Func<int?, Task<object>> GetSeoRouteParamsAwait<T>(T model)
            where T : BaseEntity, ISlugSupported
        {
            return async lang => new { SeName = await _urlRecordService.GetSeNameAsync(model, lang) };
        }

        /// <summary>
<<<<<<< HEAD
        /// Return localized urls
        /// </summary>
        /// <param name="routeName">Route name</param>
        /// <param name="getRouteParamsAwait">Lambda for route params object</param>
        /// <param name="dateTimeUpdatedOn">A time when URL was updated last time</param>
        /// <param name="updateFreq">How often to update url</param>
        protected virtual async Task<SitemapUrl> GetLocalizedSitemapUrlAsync(string routeName,
            Func<int?, Task<object>> getRouteParamsAwait = null,
            DateTime? dateTimeUpdatedOn = null,
            UpdateFrequency updateFreq = UpdateFrequency.Weekly)
        {
            var urlHelper = GetUrlHelper();

            //url for current language
            var url = urlHelper.RouteUrl(routeName, 
                getRouteParamsAwait != null ? await getRouteParamsAwait(null) : null, 
                await GetHttpProtocolAsync());

            var updatedOn = dateTimeUpdatedOn ?? DateTime.UtcNow;
            var languages = _localizationSettings.SeoFriendlyUrlsForLanguagesEnabled
                ? await _languageService.GetAllLanguagesAsync()
                : null;

            if (languages == null)
                return new SitemapUrl(url, new List<string>(), updateFreq, updatedOn);

            var pathBase = _actionContextAccessor.ActionContext.HttpContext.Request.PathBase;
            //return list of localized urls
            var localizedUrls = await languages
                .SelectAwait(async lang =>
                {
                    var currentUrl = urlHelper.RouteUrl(routeName, getRouteParamsAwait?.Invoke(lang.Id), await GetHttpProtocolAsync());

                    if (string.IsNullOrEmpty(currentUrl))
                        return null;

                    //Extract server and path from url
                    var scheme = new Uri(currentUrl).GetComponents(UriComponents.SchemeAndServer, UriFormat.Unescaped);
                    var path = new Uri(currentUrl).PathAndQuery;

                    //Replace seo code
                    var localizedPath = path
                        .RemoveLanguageSeoCodeFromUrl(pathBase, true)
                        .AddLanguageSeoCodeToUrl(pathBase, true, lang);

                    return new Uri(new Uri(scheme), localizedPath).ToString();
                })
                .Where(value => !string.IsNullOrEmpty(value))
                .ToListAsync();

            return new SitemapUrl(url, localizedUrls, updateFreq, updatedOn);
        }

        /// <summary>
=======
>>>>>>> d523c7f8
        /// Write sitemap index file into the stream
        /// </summary>
        /// <param name="stream">Stream</param>
        /// <param name="sitemapNumber">The number of sitemaps</param>
        protected virtual async Task WriteSitemapIndexAsync(Stream stream, int sitemapNumber)
        {
            var urlHelper = GetUrlHelper();

            using var writer = new XmlTextWriter(stream, Encoding.UTF8)
            {
                Formatting = Formatting.Indented
            };
            writer.WriteStartDocument();
            writer.WriteStartElement("sitemapindex");
            writer.WriteAttributeString("xmlns", "http://www.sitemaps.org/schemas/sitemap/0.9");
            writer.WriteAttributeString("xmlns:xsi", "http://www.w3.org/2001/XMLSchema-instance");
            writer.WriteAttributeString("xmlns:xhtml", "http://www.w3.org/1999/xhtml");
            writer.WriteAttributeString("xsi:schemaLocation", "http://www.sitemaps.org/schemas/sitemap/0.9 http://www.sitemaps.org/schemas/sitemap/0.9/sitemap.xsd");

            //write URLs of all available sitemaps
            for (var id = 1; id <= sitemapNumber; id++)
            {
                var url = urlHelper.RouteUrl("sitemap-indexed.xml", new { Id = id }, await GetHttpProtocolAsync());
                var location = await XmlHelper.XmlEncodeAsync(url);

                writer.WriteStartElement("sitemap");
                writer.WriteElementString("loc", location);
                writer.WriteElementString("lastmod", DateTime.UtcNow.ToString(NopSeoDefaults.SitemapDateFormat));
                writer.WriteEndElement();
            }

            writer.WriteEndElement();
        }

        /// <summary>
        /// Write sitemap file into the stream
        /// </summary>
        /// <param name="stream">Stream</param>
        /// <param name="sitemapUrls">List of sitemap URLs</param>
        protected virtual async Task WriteSitemapAsync(Stream stream, IList<SitemapUrl> sitemapUrls)
        {
            using var writer = new XmlTextWriter(stream, Encoding.UTF8)
            {
                Formatting = Formatting.Indented
            };
            writer.WriteStartDocument();
            writer.WriteStartElement("urlset");
            writer.WriteAttributeString("xmlns", "http://www.sitemaps.org/schemas/sitemap/0.9");
            writer.WriteAttributeString("xmlns:xsi", "http://www.w3.org/2001/XMLSchema-instance");
            writer.WriteAttributeString("xmlns:xhtml", "http://www.w3.org/1999/xhtml");
            writer.WriteAttributeString("xsi:schemaLocation", "http://www.sitemaps.org/schemas/sitemap/0.9 http://www.sitemaps.org/schemas/sitemap/0.9/sitemap.xsd");

            //write URLs from list to the sitemap
            foreach (var sitemapUrl in sitemapUrls)
            {
                //write base url
                await WriteSitemapUrlAsync(writer, sitemapUrl);

                //write all alternate url if exists
                foreach (var alternate in sitemapUrl.AlternateLocations
                    .Where(p => !p.Equals(sitemapUrl.Location, StringComparison.InvariantCultureIgnoreCase)))
                {
                    await WriteSitemapUrlAsync(writer, new SitemapUrl(alternate, sitemapUrl));
                }
            }

            writer.WriteEndElement();
        }

        /// <summary>
        /// Write sitemap
        /// </summary>
        /// <param name="writer">XML stream writer</param>
        /// <param name="sitemapUrl">Sitemap URL</param>
        protected virtual async Task WriteSitemapUrlAsync(XmlTextWriter writer, SitemapUrl sitemapUrl)
        {
            if (string.IsNullOrEmpty(sitemapUrl.Location))
                return;

            writer.WriteStartElement("url");

            var loc = await XmlHelper.XmlEncodeAsync(sitemapUrl.Location);
            writer.WriteElementString("loc", loc);

            //write all related url
            foreach (var alternate in sitemapUrl.AlternateLocations)
            {
                if (string.IsNullOrEmpty(alternate))
                    continue;

                //extract seo code
                var altLoc = await XmlHelper.XmlEncodeAsync(alternate);
                var altLocPath = new Uri(altLoc).PathAndQuery;
                var (_, lang) = await altLocPath.IsLocalizedUrlAsync(_actionContextAccessor.ActionContext.HttpContext.Request.PathBase, true);

                if (string.IsNullOrEmpty(lang?.UniqueSeoCode))
                    continue;

                writer.WriteStartElement("xhtml:link");
                writer.WriteAttributeString("rel", "alternate");
                writer.WriteAttributeString("hreflang", lang.UniqueSeoCode);
                writer.WriteAttributeString("href", altLoc);
                writer.WriteEndElement();
            }

            writer.WriteElementString("changefreq", sitemapUrl.UpdateFrequency.ToString().ToLowerInvariant());
            writer.WriteElementString("lastmod", sitemapUrl.UpdatedOn.ToString(NopSeoDefaults.SitemapDateFormat, CultureInfo.InvariantCulture));
            writer.WriteEndElement();
        }

<<<<<<< HEAD
        #endregion

        #region Methods

        /// <summary>
        /// This will build an XML sitemap for better index with search engines.
        /// See http://en.wikipedia.org/wiki/Sitemaps for more information.
        /// </summary>
        /// <param name="id">Sitemap identifier</param>
        /// <returns>Sitemap.xml as string</returns>
        public virtual async Task<string> GenerateAsync(int? id)
        {
            await using var stream = new MemoryStream();
            await GenerateAsync(stream, id);

            return Encoding.UTF8.GetString(stream.ToArray());
        }

=======
>>>>>>> d523c7f8
        /// <summary>
        /// This will build an XML sitemap for better index with search engines.
        /// See http://en.wikipedia.org/wiki/Sitemaps for more information.
        /// </summary>
        /// <param name="id">Sitemap identifier</param>
        /// <param name="stream">Stream of sitemap.</param>
<<<<<<< HEAD
        public virtual async Task GenerateAsync(Stream stream, int? id)
=======
        protected virtual void Generate(Stream stream, int? id)
>>>>>>> d523c7f8
        {
            //generate all URLs for the sitemap
            var sitemapUrls = await GenerateUrlsAsync();

            //split URLs into separate lists based on the max size 
            var sitemaps = sitemapUrls
                .Select((url, index) => new { Index = index, Value = url })
                .GroupBy(group => group.Index / NopSeoDefaults.SitemapMaxUrlNumber)
                .Select(group => group
                    .Select(url => url.Value)
                    .ToList()).ToList();

            if (!sitemaps.Any())
                return;

            if (id.HasValue)
            {
                //requested sitemap does not exist
                if (id.Value == 0 || id.Value > sitemaps.Count)
                    return;

                //otherwise write a certain numbered sitemap file into the stream
                await WriteSitemapAsync(stream, sitemaps.ElementAt(id.Value - 1));
            }
            else
            {
                //URLs more than the maximum allowable, so generate a sitemap index file
                if (sitemapUrls.Count >= NopSeoDefaults.SitemapMaxUrlNumber)
                {
                    //write a sitemap index file into the stream
                    await WriteSitemapIndexAsync(stream, sitemaps.Count);
                }
                else
                {
                    //otherwise generate a standard sitemap
                    await WriteSitemapAsync(stream, sitemaps.First());
                }
            }
        }

        #endregion

        #region Methods

        /// <summary>
        /// This will build an XML sitemap for better index with search engines.
        /// See http://en.wikipedia.org/wiki/Sitemaps for more information.
        /// </summary>
        /// <param name="id">Sitemap identifier</param>
        /// <returns>Sitemap.xml as string</returns>
        public virtual string Generate(int? id)
        {
            using var stream = new MemoryStream();
            Generate(stream, id);
            return Encoding.UTF8.GetString(stream.ToArray());
        }

        /// <summary>
        /// Get localized URLs
        /// </summary>
        /// <param name="routeName">Route name</param>
        /// <param name="routeParams">Lambda for route params object</param>
        /// <param name="dateTimeUpdatedOn">A time when URL was updated last time</param>
        /// <param name="updateFreq">How often to update url</param>
        public virtual SitemapUrl GetLocalizedSitemapUrl(string routeName,
            Func<int?, object> routeParams = null,
            DateTime? dateTimeUpdatedOn = null,
            UpdateFrequency updateFreq = UpdateFrequency.Weekly)
        {
            var urlHelper = GetUrlHelper();

            //url for current language
            var url = urlHelper.RouteUrl(routeName, routeParams?.Invoke(null), GetHttpProtocol());

            var updatedOn = dateTimeUpdatedOn ?? DateTime.UtcNow;
            var languages = _localizationSettings.SeoFriendlyUrlsForLanguagesEnabled
                ? _languageService.GetAllLanguages()
                : null;

            if (languages == null)
                return new SitemapUrl(url, new List<string>(), updateFreq, updatedOn);

            var pathBase = _actionContextAccessor.ActionContext.HttpContext.Request.PathBase;
            //return list of localized urls
            var localizedUrls = languages
                .Select(lang =>
                {
                    var currentUrl = urlHelper.RouteUrl(routeName, routeParams?.Invoke(lang.Id), GetHttpProtocol());

                    if (string.IsNullOrEmpty(currentUrl))
                        return null;

                    //Extract server and path from url
                    var scheme = new Uri(currentUrl).GetComponents(UriComponents.SchemeAndServer, UriFormat.Unescaped);
                    var path = new Uri(currentUrl).PathAndQuery;

                    //Replace seo code
                    var localizedPath = path
                        .RemoveLanguageSeoCodeFromUrl(pathBase, true)
                        .AddLanguageSeoCodeToUrl(pathBase, true, lang);

                    return new Uri(new Uri(scheme), localizedPath).ToString();
                })
                .Where(value => !string.IsNullOrEmpty(value))
                .ToList();

            return new SitemapUrl(url, localizedUrls, updateFreq, updatedOn);
        }

        #endregion
    }
}<|MERGE_RESOLUTION|>--- conflicted
+++ resolved
@@ -1,602 +1,523 @@
-﻿using System;
-using System.Collections.Generic;
-using System.Globalization;
-using System.IO;
-using System.Linq;
-using System.Text;
-using System.Threading.Tasks;
-using System.Xml;
-using Microsoft.AspNetCore.Mvc;
-using Microsoft.AspNetCore.Mvc.Infrastructure;
-using Microsoft.AspNetCore.Mvc.Routing;
-using Nop.Core;
-using Nop.Core.Domain.Blogs;
-using Nop.Core.Domain.Catalog;
-using Nop.Core.Domain.Common;
-using Nop.Core.Domain.Forums;
-using Nop.Core.Domain.Localization;
-using Nop.Core.Domain.News;
-using Nop.Core.Domain.Seo;
-using Nop.Core.Events;
-using Nop.Services.Blogs;
-using Nop.Services.Catalog;
-using Nop.Services.Localization;
-using Nop.Services.News;
-using Nop.Services.Topics;
-
-namespace Nop.Services.Seo
-{
-    /// <summary>
-    /// Represents a sitemap generator
-    /// </summary>
-    public partial class SitemapGenerator : ISitemapGenerator
-    {
-        #region Fields
-
-        private readonly BlogSettings _blogSettings;
-        private readonly ForumSettings _forumSettings;
-        private readonly IActionContextAccessor _actionContextAccessor;
-        private readonly IBlogService _blogService;
-        private readonly ICategoryService _categoryService;
-        private readonly IEventPublisher _eventPublisher;
-        private readonly ILanguageService _languageService;
-        private readonly IManufacturerService _manufacturerService;
-        private readonly INewsService _newsService;
-        private readonly IProductService _productService;
-        private readonly IProductTagService _productTagService;
-        private readonly IStoreContext _storeContext;
-        private readonly ITopicService _topicService;
-        private readonly IUrlHelperFactory _urlHelperFactory;
-        private readonly IUrlRecordService _urlRecordService;
-        private readonly IWebHelper _webHelper;
-        private readonly LocalizationSettings _localizationSettings;
-        private readonly NewsSettings _newsSettings;
-        private readonly SitemapXmlSettings _sitemapXmlSettings;
-
-        #endregion
-
-        #region Ctor
-
-        public SitemapGenerator(BlogSettings blogSettings,
-            ForumSettings forumSettings,
-            IActionContextAccessor actionContextAccessor,
-            IBlogService blogService,
-            ICategoryService categoryService,
-            IEventPublisher eventPublisher,
-            ILanguageService languageService,
-            IManufacturerService manufacturerService,
-            INewsService newsService,
-            IProductService productService,
-            IProductTagService productTagService,
-            IStoreContext storeContext,
-            ITopicService topicService,
-            IUrlHelperFactory urlHelperFactory,
-            IUrlRecordService urlRecordService,
-            IWebHelper webHelper,
-            LocalizationSettings localizationSettings,
-            NewsSettings newsSettings,
-            SitemapXmlSettings sitemapSettings)
-        {
-            _blogSettings = blogSettings;
-            _forumSettings = forumSettings;
-            _actionContextAccessor = actionContextAccessor;
-            _blogService = blogService;
-            _categoryService = categoryService;
-            _eventPublisher = eventPublisher;
-            _languageService = languageService;
-            _manufacturerService = manufacturerService;
-            _newsService = newsService;
-            _productService = productService;
-            _productTagService = productTagService;
-            _storeContext = storeContext;
-            _topicService = topicService;
-            _urlHelperFactory = urlHelperFactory;
-            _urlRecordService = urlRecordService;
-            _webHelper = webHelper;
-            _localizationSettings = localizationSettings;
-            _newsSettings = newsSettings;
-            _sitemapXmlSettings = sitemapSettings;
-        }
-
-        #endregion
-
-        #region Utilities
-
-        /// <summary>
-        /// Get UrlHelper
-        /// </summary>
-        /// <returns>UrlHelper</returns>
-        protected virtual IUrlHelper GetUrlHelper()
-        {
-            return _urlHelperFactory.GetUrlHelper(_actionContextAccessor.ActionContext);
-        }
-
-        /// <summary>
-        /// Get HTTP protocol
-        /// </summary>
-        /// <returns>Protocol name as string</returns>
-        protected virtual async Task<string> GetHttpProtocolAsync()
-        {
-            return (await _storeContext.GetCurrentStoreAsync()).SslEnabled ? Uri.UriSchemeHttps : Uri.UriSchemeHttp;
-        }
-
-        /// <summary>
-        /// Generate URLs for the sitemap
-        /// </summary>
-        /// <returns>List of sitemap URLs</returns>
-        protected virtual async Task<IList<SitemapUrl>> GenerateUrlsAsync()
-        {
-            var sitemapUrls = new List<SitemapUrl>
-            {
-                //home page
-                await GetLocalizedSitemapUrlAsync("Homepage"),
-
-                //search products
-                await GetLocalizedSitemapUrlAsync("ProductSearch"),
-
-                //contact us
-                await GetLocalizedSitemapUrlAsync("ContactUs")
-            };
-
-            //news
-            if (_newsSettings.Enabled)
-                sitemapUrls.Add(await GetLocalizedSitemapUrlAsync("NewsArchive"));
-
-            //blog
-            if (_blogSettings.Enabled)
-                sitemapUrls.Add(await GetLocalizedSitemapUrlAsync("Blog"));
-
-            //forum
-            if (_forumSettings.ForumsEnabled)
-                sitemapUrls.Add(await GetLocalizedSitemapUrlAsync("Boards"));
-
-            //categories
-            if (_sitemapXmlSettings.SitemapXmlIncludeCategories)
-                sitemapUrls.AddRange(await GetCategoryUrlsAsync());
-
-            //manufacturers
-            if (_sitemapXmlSettings.SitemapXmlIncludeManufacturers)
-                sitemapUrls.AddRange(await GetManufacturerUrlsAsync());
-
-            //products
-            if (_sitemapXmlSettings.SitemapXmlIncludeProducts)
-                sitemapUrls.AddRange(await GetProductUrlsAsync());
-
-            //product tags
-            if (_sitemapXmlSettings.SitemapXmlIncludeProductTags)
-                sitemapUrls.AddRange(await GetProductTagUrlsAsync());
-
-            //news
-            if (_sitemapXmlSettings.SitemapXmlIncludeNews && _newsSettings.Enabled)
-                sitemapUrls.AddRange(await GetNewsItemUrlsAsync());
-
-            //blog posts
-            if (_sitemapXmlSettings.SitemapXmlIncludeBlogPosts && _blogSettings.Enabled)
-                sitemapUrls.AddRange(await GetBlogPostUrlsAsync());
-
-            //topics
-            if (_sitemapXmlSettings.SitemapXmlIncludeTopics)
-                sitemapUrls.AddRange(await GetTopicUrlsAsync());
-
-            //custom URLs
-            if (_sitemapXmlSettings.SitemapXmlIncludeCustomUrls)
-                sitemapUrls.AddRange(GetCustomUrls());
-
-            //event notification
-            _eventPublisher.Publish(new SitemapCreatedEvent(sitemapUrls));
-
-            return sitemapUrls;
-        }
-
-        /// <summary>
-        /// Get news item URLs for the sitemap
-        /// </summary>
-        /// <returns>Sitemap URLs</returns>
-        protected virtual async Task<IEnumerable<SitemapUrl>> GetNewsItemUrlsAsync()
-        {
-            return await (await _newsService.GetAllNewsAsync(storeId: (await _storeContext.GetCurrentStoreAsync()).Id))
-                .SelectAwait(async news => await GetLocalizedSitemapUrlAsync("NewsItem",
-                    async lang => new { SeName = await _urlRecordService.GetSeNameAsync(news, news.LanguageId, ensureTwoPublishedLanguages: false) },
-                    news.CreatedOnUtc)).ToListAsync();
-        }
-
-        /// <summary>
-        /// Get category URLs for the sitemap
-        /// </summary>
-        /// <returns>Sitemap URLs</returns>
-        protected virtual async Task<IEnumerable<SitemapUrl>> GetCategoryUrlsAsync()
-        {
-            return await (await _categoryService.GetAllCategoriesAsync(storeId: (await _storeContext.GetCurrentStoreAsync()).Id))
-                .SelectAwait(async category => await GetLocalizedSitemapUrlAsync("Category", GetSeoRouteParamsAwait(category), category.UpdatedOnUtc)).ToListAsync();
-        }
-
-        /// <summary>
-        /// Get manufacturer URLs for the sitemap
-        /// </summary>
-        /// <returns>Sitemap URLs</returns>
-        protected virtual async Task<IEnumerable<SitemapUrl>> GetManufacturerUrlsAsync()
-        {
-            return await (await _manufacturerService.GetAllManufacturersAsync(storeId: (await _storeContext.GetCurrentStoreAsync()).Id))
-                .SelectAwait(async manufacturer => await GetLocalizedSitemapUrlAsync("Manufacturer", GetSeoRouteParamsAwait(manufacturer), manufacturer.UpdatedOnUtc)).ToListAsync();
-        }
-
-        /// <summary>
-        /// Get product URLs for the sitemap
-        /// </summary>
-        /// <returns>Sitemap URLs</returns>
-        protected virtual async Task<IEnumerable<SitemapUrl>> GetProductUrlsAsync()
-        {
-            return await (await _productService.SearchProductsAsync(0, storeId: (await _storeContext.GetCurrentStoreAsync()).Id,
-                visibleIndividuallyOnly: true, orderBy: ProductSortingEnum.CreatedOn))
-                .SelectAwait(async product => await GetLocalizedSitemapUrlAsync("Product", GetSeoRouteParamsAwait(product), product.UpdatedOnUtc)).ToListAsync();
-        }
-
-        /// <summary>
-        /// Get product tag URLs for the sitemap
-        /// </summary>
-        /// <returns>Sitemap URLs</returns>
-        protected virtual async Task<IEnumerable<SitemapUrl>> GetProductTagUrlsAsync()
-        {
-            return await (await _productTagService.GetAllProductTagsAsync())
-                .SelectAwait(async productTag => await GetLocalizedSitemapUrlAsync("ProductsByTag", GetSeoRouteParamsAwait(productTag))).ToListAsync();
-        }
-
-        /// <summary>
-        /// Get topic URLs for the sitemap
-        /// </summary>
-        /// <returns>Sitemap URLs</returns>
-        protected virtual async Task<IEnumerable<SitemapUrl>> GetTopicUrlsAsync()
-        {
-            return await (await _topicService.GetAllTopicsAsync((await _storeContext.GetCurrentStoreAsync()).Id)).Where(t => t.IncludeInSitemap)
-                .SelectAwait(async topic => await GetLocalizedSitemapUrlAsync("Topic", GetSeoRouteParamsAwait(topic))).ToListAsync();
-        }
-
-        /// <summary>
-        /// Get blog post URLs for the sitemap
-        /// </summary>
-        /// <returns>Sitemap URLs</returns>
-        protected virtual async Task<IEnumerable<SitemapUrl>> GetBlogPostUrlsAsync()
-        {
-            return await (await _blogService.GetAllBlogPostsAsync((await _storeContext.GetCurrentStoreAsync()).Id))
-                .Where(p => p.IncludeInSitemap)
-                .SelectAwait(async post => await GetLocalizedSitemapUrlAsync("BlogPost",
-                    async lang => new { SeName = await _urlRecordService.GetSeNameAsync(post, post.LanguageId, ensureTwoPublishedLanguages: false) },
-                    post.CreatedOnUtc)).ToListAsync();
-        }
-
-        /// <summary>
-        /// Get custom URLs for the sitemap
-        /// </summary>
-        /// <returns>Sitemap URLs</returns>
-        protected virtual IEnumerable<SitemapUrl> GetCustomUrls()
-        {
-            var storeLocation = _webHelper.GetStoreLocation();
-
-            return _sitemapXmlSettings.SitemapCustomUrls.Select(customUrl =>
-                new SitemapUrl(string.Concat(storeLocation, customUrl), new List<string>(), UpdateFrequency.Weekly, DateTime.UtcNow));
-        }
-
-        /// <summary>
-        /// Get route params for URL localization
-        /// </summary>
-        /// <typeparam name="T">Model type</typeparam>
-        /// <param name="model">Model</param>
-        /// <returns>Lambda for route params</returns>
-        protected virtual Func<int?, Task<object>> GetSeoRouteParamsAwait<T>(T model)
-            where T : BaseEntity, ISlugSupported
-        {
-            return async lang => new { SeName = await _urlRecordService.GetSeNameAsync(model, lang) };
-        }
-
-        /// <summary>
-<<<<<<< HEAD
-        /// Return localized urls
-        /// </summary>
-        /// <param name="routeName">Route name</param>
-        /// <param name="getRouteParamsAwait">Lambda for route params object</param>
-        /// <param name="dateTimeUpdatedOn">A time when URL was updated last time</param>
-        /// <param name="updateFreq">How often to update url</param>
-        protected virtual async Task<SitemapUrl> GetLocalizedSitemapUrlAsync(string routeName,
-            Func<int?, Task<object>> getRouteParamsAwait = null,
-            DateTime? dateTimeUpdatedOn = null,
-            UpdateFrequency updateFreq = UpdateFrequency.Weekly)
-        {
-            var urlHelper = GetUrlHelper();
-
-            //url for current language
-            var url = urlHelper.RouteUrl(routeName, 
-                getRouteParamsAwait != null ? await getRouteParamsAwait(null) : null, 
-                await GetHttpProtocolAsync());
-
-            var updatedOn = dateTimeUpdatedOn ?? DateTime.UtcNow;
-            var languages = _localizationSettings.SeoFriendlyUrlsForLanguagesEnabled
-                ? await _languageService.GetAllLanguagesAsync()
-                : null;
-
-            if (languages == null)
-                return new SitemapUrl(url, new List<string>(), updateFreq, updatedOn);
-
-            var pathBase = _actionContextAccessor.ActionContext.HttpContext.Request.PathBase;
-            //return list of localized urls
-            var localizedUrls = await languages
-                .SelectAwait(async lang =>
-                {
-                    var currentUrl = urlHelper.RouteUrl(routeName, getRouteParamsAwait?.Invoke(lang.Id), await GetHttpProtocolAsync());
-
-                    if (string.IsNullOrEmpty(currentUrl))
-                        return null;
-
-                    //Extract server and path from url
-                    var scheme = new Uri(currentUrl).GetComponents(UriComponents.SchemeAndServer, UriFormat.Unescaped);
-                    var path = new Uri(currentUrl).PathAndQuery;
-
-                    //Replace seo code
-                    var localizedPath = path
-                        .RemoveLanguageSeoCodeFromUrl(pathBase, true)
-                        .AddLanguageSeoCodeToUrl(pathBase, true, lang);
-
-                    return new Uri(new Uri(scheme), localizedPath).ToString();
-                })
-                .Where(value => !string.IsNullOrEmpty(value))
-                .ToListAsync();
-
-            return new SitemapUrl(url, localizedUrls, updateFreq, updatedOn);
-        }
-
-        /// <summary>
-=======
->>>>>>> d523c7f8
-        /// Write sitemap index file into the stream
-        /// </summary>
-        /// <param name="stream">Stream</param>
-        /// <param name="sitemapNumber">The number of sitemaps</param>
-        protected virtual async Task WriteSitemapIndexAsync(Stream stream, int sitemapNumber)
-        {
-            var urlHelper = GetUrlHelper();
-
-            using var writer = new XmlTextWriter(stream, Encoding.UTF8)
-            {
-                Formatting = Formatting.Indented
-            };
-            writer.WriteStartDocument();
-            writer.WriteStartElement("sitemapindex");
-            writer.WriteAttributeString("xmlns", "http://www.sitemaps.org/schemas/sitemap/0.9");
-            writer.WriteAttributeString("xmlns:xsi", "http://www.w3.org/2001/XMLSchema-instance");
-            writer.WriteAttributeString("xmlns:xhtml", "http://www.w3.org/1999/xhtml");
-            writer.WriteAttributeString("xsi:schemaLocation", "http://www.sitemaps.org/schemas/sitemap/0.9 http://www.sitemaps.org/schemas/sitemap/0.9/sitemap.xsd");
-
-            //write URLs of all available sitemaps
-            for (var id = 1; id <= sitemapNumber; id++)
-            {
-                var url = urlHelper.RouteUrl("sitemap-indexed.xml", new { Id = id }, await GetHttpProtocolAsync());
-                var location = await XmlHelper.XmlEncodeAsync(url);
-
-                writer.WriteStartElement("sitemap");
-                writer.WriteElementString("loc", location);
-                writer.WriteElementString("lastmod", DateTime.UtcNow.ToString(NopSeoDefaults.SitemapDateFormat));
-                writer.WriteEndElement();
-            }
-
-            writer.WriteEndElement();
-        }
-
-        /// <summary>
-        /// Write sitemap file into the stream
-        /// </summary>
-        /// <param name="stream">Stream</param>
-        /// <param name="sitemapUrls">List of sitemap URLs</param>
-        protected virtual async Task WriteSitemapAsync(Stream stream, IList<SitemapUrl> sitemapUrls)
-        {
-            using var writer = new XmlTextWriter(stream, Encoding.UTF8)
-            {
-                Formatting = Formatting.Indented
-            };
-            writer.WriteStartDocument();
-            writer.WriteStartElement("urlset");
-            writer.WriteAttributeString("xmlns", "http://www.sitemaps.org/schemas/sitemap/0.9");
-            writer.WriteAttributeString("xmlns:xsi", "http://www.w3.org/2001/XMLSchema-instance");
-            writer.WriteAttributeString("xmlns:xhtml", "http://www.w3.org/1999/xhtml");
-            writer.WriteAttributeString("xsi:schemaLocation", "http://www.sitemaps.org/schemas/sitemap/0.9 http://www.sitemaps.org/schemas/sitemap/0.9/sitemap.xsd");
-
-            //write URLs from list to the sitemap
-            foreach (var sitemapUrl in sitemapUrls)
-            {
-                //write base url
-                await WriteSitemapUrlAsync(writer, sitemapUrl);
-
-                //write all alternate url if exists
-                foreach (var alternate in sitemapUrl.AlternateLocations
-                    .Where(p => !p.Equals(sitemapUrl.Location, StringComparison.InvariantCultureIgnoreCase)))
-                {
-                    await WriteSitemapUrlAsync(writer, new SitemapUrl(alternate, sitemapUrl));
-                }
-            }
-
-            writer.WriteEndElement();
-        }
-
-        /// <summary>
-        /// Write sitemap
-        /// </summary>
-        /// <param name="writer">XML stream writer</param>
-        /// <param name="sitemapUrl">Sitemap URL</param>
-        protected virtual async Task WriteSitemapUrlAsync(XmlTextWriter writer, SitemapUrl sitemapUrl)
-        {
-            if (string.IsNullOrEmpty(sitemapUrl.Location))
-                return;
-
-            writer.WriteStartElement("url");
-
-            var loc = await XmlHelper.XmlEncodeAsync(sitemapUrl.Location);
-            writer.WriteElementString("loc", loc);
-
-            //write all related url
-            foreach (var alternate in sitemapUrl.AlternateLocations)
-            {
-                if (string.IsNullOrEmpty(alternate))
-                    continue;
-
-                //extract seo code
-                var altLoc = await XmlHelper.XmlEncodeAsync(alternate);
-                var altLocPath = new Uri(altLoc).PathAndQuery;
-                var (_, lang) = await altLocPath.IsLocalizedUrlAsync(_actionContextAccessor.ActionContext.HttpContext.Request.PathBase, true);
-
-                if (string.IsNullOrEmpty(lang?.UniqueSeoCode))
-                    continue;
-
-                writer.WriteStartElement("xhtml:link");
-                writer.WriteAttributeString("rel", "alternate");
-                writer.WriteAttributeString("hreflang", lang.UniqueSeoCode);
-                writer.WriteAttributeString("href", altLoc);
-                writer.WriteEndElement();
-            }
-
-            writer.WriteElementString("changefreq", sitemapUrl.UpdateFrequency.ToString().ToLowerInvariant());
-            writer.WriteElementString("lastmod", sitemapUrl.UpdatedOn.ToString(NopSeoDefaults.SitemapDateFormat, CultureInfo.InvariantCulture));
-            writer.WriteEndElement();
-        }
-
-<<<<<<< HEAD
-        #endregion
-
-        #region Methods
-
-        /// <summary>
-        /// This will build an XML sitemap for better index with search engines.
-        /// See http://en.wikipedia.org/wiki/Sitemaps for more information.
-        /// </summary>
-        /// <param name="id">Sitemap identifier</param>
-        /// <returns>Sitemap.xml as string</returns>
-        public virtual async Task<string> GenerateAsync(int? id)
-        {
-            await using var stream = new MemoryStream();
-            await GenerateAsync(stream, id);
-
-            return Encoding.UTF8.GetString(stream.ToArray());
-        }
-
-=======
->>>>>>> d523c7f8
-        /// <summary>
-        /// This will build an XML sitemap for better index with search engines.
-        /// See http://en.wikipedia.org/wiki/Sitemaps for more information.
-        /// </summary>
-        /// <param name="id">Sitemap identifier</param>
-        /// <param name="stream">Stream of sitemap.</param>
-<<<<<<< HEAD
-        public virtual async Task GenerateAsync(Stream stream, int? id)
-=======
-        protected virtual void Generate(Stream stream, int? id)
->>>>>>> d523c7f8
-        {
-            //generate all URLs for the sitemap
-            var sitemapUrls = await GenerateUrlsAsync();
-
-            //split URLs into separate lists based on the max size 
-            var sitemaps = sitemapUrls
-                .Select((url, index) => new { Index = index, Value = url })
-                .GroupBy(group => group.Index / NopSeoDefaults.SitemapMaxUrlNumber)
-                .Select(group => group
-                    .Select(url => url.Value)
-                    .ToList()).ToList();
-
-            if (!sitemaps.Any())
-                return;
-
-            if (id.HasValue)
-            {
-                //requested sitemap does not exist
-                if (id.Value == 0 || id.Value > sitemaps.Count)
-                    return;
-
-                //otherwise write a certain numbered sitemap file into the stream
-                await WriteSitemapAsync(stream, sitemaps.ElementAt(id.Value - 1));
-            }
-            else
-            {
-                //URLs more than the maximum allowable, so generate a sitemap index file
-                if (sitemapUrls.Count >= NopSeoDefaults.SitemapMaxUrlNumber)
-                {
-                    //write a sitemap index file into the stream
-                    await WriteSitemapIndexAsync(stream, sitemaps.Count);
-                }
-                else
-                {
-                    //otherwise generate a standard sitemap
-                    await WriteSitemapAsync(stream, sitemaps.First());
-                }
-            }
-        }
-
-        #endregion
-
-        #region Methods
-
-        /// <summary>
-        /// This will build an XML sitemap for better index with search engines.
-        /// See http://en.wikipedia.org/wiki/Sitemaps for more information.
-        /// </summary>
-        /// <param name="id">Sitemap identifier</param>
-        /// <returns>Sitemap.xml as string</returns>
-        public virtual string Generate(int? id)
-        {
-            using var stream = new MemoryStream();
-            Generate(stream, id);
-            return Encoding.UTF8.GetString(stream.ToArray());
-        }
-
-        /// <summary>
-        /// Get localized URLs
-        /// </summary>
-        /// <param name="routeName">Route name</param>
-        /// <param name="routeParams">Lambda for route params object</param>
-        /// <param name="dateTimeUpdatedOn">A time when URL was updated last time</param>
-        /// <param name="updateFreq">How often to update url</param>
-        public virtual SitemapUrl GetLocalizedSitemapUrl(string routeName,
-            Func<int?, object> routeParams = null,
-            DateTime? dateTimeUpdatedOn = null,
-            UpdateFrequency updateFreq = UpdateFrequency.Weekly)
-        {
-            var urlHelper = GetUrlHelper();
-
-            //url for current language
-            var url = urlHelper.RouteUrl(routeName, routeParams?.Invoke(null), GetHttpProtocol());
-
-            var updatedOn = dateTimeUpdatedOn ?? DateTime.UtcNow;
-            var languages = _localizationSettings.SeoFriendlyUrlsForLanguagesEnabled
-                ? _languageService.GetAllLanguages()
-                : null;
-
-            if (languages == null)
-                return new SitemapUrl(url, new List<string>(), updateFreq, updatedOn);
-
-            var pathBase = _actionContextAccessor.ActionContext.HttpContext.Request.PathBase;
-            //return list of localized urls
-            var localizedUrls = languages
-                .Select(lang =>
-                {
-                    var currentUrl = urlHelper.RouteUrl(routeName, routeParams?.Invoke(lang.Id), GetHttpProtocol());
-
-                    if (string.IsNullOrEmpty(currentUrl))
-                        return null;
-
-                    //Extract server and path from url
-                    var scheme = new Uri(currentUrl).GetComponents(UriComponents.SchemeAndServer, UriFormat.Unescaped);
-                    var path = new Uri(currentUrl).PathAndQuery;
-
-                    //Replace seo code
-                    var localizedPath = path
-                        .RemoveLanguageSeoCodeFromUrl(pathBase, true)
-                        .AddLanguageSeoCodeToUrl(pathBase, true, lang);
-
-                    return new Uri(new Uri(scheme), localizedPath).ToString();
-                })
-                .Where(value => !string.IsNullOrEmpty(value))
-                .ToList();
-
-            return new SitemapUrl(url, localizedUrls, updateFreq, updatedOn);
-        }
-
-        #endregion
-    }
+﻿using System;
+using System.Collections.Generic;
+using System.Globalization;
+using System.IO;
+using System.Linq;
+using System.Text;
+using System.Threading.Tasks;
+using System.Xml;
+using Microsoft.AspNetCore.Mvc;
+using Microsoft.AspNetCore.Mvc.Infrastructure;
+using Microsoft.AspNetCore.Mvc.Routing;
+using Nop.Core;
+using Nop.Core.Domain.Blogs;
+using Nop.Core.Domain.Catalog;
+using Nop.Core.Domain.Common;
+using Nop.Core.Domain.Forums;
+using Nop.Core.Domain.Localization;
+using Nop.Core.Domain.News;
+using Nop.Core.Domain.Seo;
+using Nop.Core.Events;
+using Nop.Services.Blogs;
+using Nop.Services.Catalog;
+using Nop.Services.Localization;
+using Nop.Services.News;
+using Nop.Services.Topics;
+
+namespace Nop.Services.Seo
+{
+    /// <summary>
+    /// Represents a sitemap generator
+    /// </summary>
+    public partial class SitemapGenerator : ISitemapGenerator
+    {
+        #region Fields
+
+        private readonly BlogSettings _blogSettings;
+        private readonly ForumSettings _forumSettings;
+        private readonly IActionContextAccessor _actionContextAccessor;
+        private readonly IBlogService _blogService;
+        private readonly ICategoryService _categoryService;
+        private readonly IEventPublisher _eventPublisher;
+        private readonly ILanguageService _languageService;
+        private readonly IManufacturerService _manufacturerService;
+        private readonly INewsService _newsService;
+        private readonly IProductService _productService;
+        private readonly IProductTagService _productTagService;
+        private readonly IStoreContext _storeContext;
+        private readonly ITopicService _topicService;
+        private readonly IUrlHelperFactory _urlHelperFactory;
+        private readonly IUrlRecordService _urlRecordService;
+        private readonly IWebHelper _webHelper;
+        private readonly LocalizationSettings _localizationSettings;
+        private readonly NewsSettings _newsSettings;
+        private readonly SitemapXmlSettings _sitemapXmlSettings;
+
+        #endregion
+
+        #region Ctor
+
+        public SitemapGenerator(BlogSettings blogSettings,
+            ForumSettings forumSettings,
+            IActionContextAccessor actionContextAccessor,
+            IBlogService blogService,
+            ICategoryService categoryService,
+            IEventPublisher eventPublisher,
+            ILanguageService languageService,
+            IManufacturerService manufacturerService,
+            INewsService newsService,
+            IProductService productService,
+            IProductTagService productTagService,
+            IStoreContext storeContext,
+            ITopicService topicService,
+            IUrlHelperFactory urlHelperFactory,
+            IUrlRecordService urlRecordService,
+            IWebHelper webHelper,
+            LocalizationSettings localizationSettings,
+            NewsSettings newsSettings,
+            SitemapXmlSettings sitemapSettings)
+        {
+            _blogSettings = blogSettings;
+            _forumSettings = forumSettings;
+            _actionContextAccessor = actionContextAccessor;
+            _blogService = blogService;
+            _categoryService = categoryService;
+            _eventPublisher = eventPublisher;
+            _languageService = languageService;
+            _manufacturerService = manufacturerService;
+            _newsService = newsService;
+            _productService = productService;
+            _productTagService = productTagService;
+            _storeContext = storeContext;
+            _topicService = topicService;
+            _urlHelperFactory = urlHelperFactory;
+            _urlRecordService = urlRecordService;
+            _webHelper = webHelper;
+            _localizationSettings = localizationSettings;
+            _newsSettings = newsSettings;
+            _sitemapXmlSettings = sitemapSettings;
+        }
+
+        #endregion
+
+        #region Utilities
+
+        /// <summary>
+        /// Get UrlHelper
+        /// </summary>
+        /// <returns>UrlHelper</returns>
+        protected virtual IUrlHelper GetUrlHelper()
+        {
+            return _urlHelperFactory.GetUrlHelper(_actionContextAccessor.ActionContext);
+        }
+
+        /// <summary>
+        /// Get HTTP protocol
+        /// </summary>
+        /// <returns>Protocol name as string</returns>
+        protected virtual async Task<string> GetHttpProtocolAsync()
+        {
+            return (await _storeContext.GetCurrentStoreAsync()).SslEnabled ? Uri.UriSchemeHttps : Uri.UriSchemeHttp;
+        }
+
+        /// <summary>
+        /// Generate URLs for the sitemap
+        /// </summary>
+        /// <returns>List of sitemap URLs</returns>
+        protected virtual async Task<IList<SitemapUrl>> GenerateUrlsAsync()
+        {
+            var sitemapUrls = new List<SitemapUrl>
+            {
+                //home page
+                await GetLocalizedSitemapUrlAsync("Homepage"),
+
+                //search products
+                await GetLocalizedSitemapUrlAsync("ProductSearch"),
+
+                //contact us
+                await GetLocalizedSitemapUrlAsync("ContactUs")
+            };
+
+            //news
+            if (_newsSettings.Enabled)
+                sitemapUrls.Add(await GetLocalizedSitemapUrlAsync("NewsArchive"));
+
+            //blog
+            if (_blogSettings.Enabled)
+                sitemapUrls.Add(await GetLocalizedSitemapUrlAsync("Blog"));
+
+            //forum
+            if (_forumSettings.ForumsEnabled)
+                sitemapUrls.Add(await GetLocalizedSitemapUrlAsync("Boards"));
+
+            //categories
+            if (_sitemapXmlSettings.SitemapXmlIncludeCategories)
+                sitemapUrls.AddRange(await GetCategoryUrlsAsync());
+
+            //manufacturers
+            if (_sitemapXmlSettings.SitemapXmlIncludeManufacturers)
+                sitemapUrls.AddRange(await GetManufacturerUrlsAsync());
+
+            //products
+            if (_sitemapXmlSettings.SitemapXmlIncludeProducts)
+                sitemapUrls.AddRange(await GetProductUrlsAsync());
+
+            //product tags
+            if (_sitemapXmlSettings.SitemapXmlIncludeProductTags)
+                sitemapUrls.AddRange(await GetProductTagUrlsAsync());
+
+            //news
+            if (_sitemapXmlSettings.SitemapXmlIncludeNews && _newsSettings.Enabled)
+                sitemapUrls.AddRange(await GetNewsItemUrlsAsync());
+
+            //blog posts
+            if (_sitemapXmlSettings.SitemapXmlIncludeBlogPosts && _blogSettings.Enabled)
+                sitemapUrls.AddRange(await GetBlogPostUrlsAsync());
+
+            //topics
+            if (_sitemapXmlSettings.SitemapXmlIncludeTopics)
+                sitemapUrls.AddRange(await GetTopicUrlsAsync());
+
+            //custom URLs
+            if (_sitemapXmlSettings.SitemapXmlIncludeCustomUrls)
+                sitemapUrls.AddRange(GetCustomUrls());
+
+            //event notification
+            await _eventPublisher.PublishAsync(new SitemapCreatedEvent(sitemapUrls));
+
+            return sitemapUrls;
+        }
+
+        /// <summary>
+        /// Get news item URLs for the sitemap
+        /// </summary>
+        /// <returns>Sitemap URLs</returns>
+        protected virtual async Task<IEnumerable<SitemapUrl>> GetNewsItemUrlsAsync()
+        {
+            return await (await _newsService.GetAllNewsAsync(storeId: (await _storeContext.GetCurrentStoreAsync()).Id))
+                .SelectAwait(async news => await GetLocalizedSitemapUrlAsync("NewsItem",
+                    async lang => new { SeName = await _urlRecordService.GetSeNameAsync(news, news.LanguageId, ensureTwoPublishedLanguages: false) },
+                    news.CreatedOnUtc)).ToListAsync();
+        }
+
+        /// <summary>
+        /// Get category URLs for the sitemap
+        /// </summary>
+        /// <returns>Sitemap URLs</returns>
+        protected virtual async Task<IEnumerable<SitemapUrl>> GetCategoryUrlsAsync()
+        {
+            return await (await _categoryService.GetAllCategoriesAsync(storeId: (await _storeContext.GetCurrentStoreAsync()).Id))
+                .SelectAwait(async category => await GetLocalizedSitemapUrlAsync("Category", GetSeoRouteParamsAwait(category), category.UpdatedOnUtc)).ToListAsync();
+        }
+
+        /// <summary>
+        /// Get manufacturer URLs for the sitemap
+        /// </summary>
+        /// <returns>Sitemap URLs</returns>
+        protected virtual async Task<IEnumerable<SitemapUrl>> GetManufacturerUrlsAsync()
+        {
+            return await (await _manufacturerService.GetAllManufacturersAsync(storeId: (await _storeContext.GetCurrentStoreAsync()).Id))
+                .SelectAwait(async manufacturer => await GetLocalizedSitemapUrlAsync("Manufacturer", GetSeoRouteParamsAwait(manufacturer), manufacturer.UpdatedOnUtc)).ToListAsync();
+        }
+
+        /// <summary>
+        /// Get product URLs for the sitemap
+        /// </summary>
+        /// <returns>Sitemap URLs</returns>
+        protected virtual async Task<IEnumerable<SitemapUrl>> GetProductUrlsAsync()
+        {
+            return await (await _productService.SearchProductsAsync(0, storeId: (await _storeContext.GetCurrentStoreAsync()).Id,
+                visibleIndividuallyOnly: true, orderBy: ProductSortingEnum.CreatedOn))
+                .SelectAwait(async product => await GetLocalizedSitemapUrlAsync("Product", GetSeoRouteParamsAwait(product), product.UpdatedOnUtc)).ToListAsync();
+        }
+
+        /// <summary>
+        /// Get product tag URLs for the sitemap
+        /// </summary>
+        /// <returns>Sitemap URLs</returns>
+        protected virtual async Task<IEnumerable<SitemapUrl>> GetProductTagUrlsAsync()
+        {
+            return await (await _productTagService.GetAllProductTagsAsync())
+                .SelectAwait(async productTag => await GetLocalizedSitemapUrlAsync("ProductsByTag", GetSeoRouteParamsAwait(productTag))).ToListAsync();
+        }
+
+        /// <summary>
+        /// Get topic URLs for the sitemap
+        /// </summary>
+        /// <returns>Sitemap URLs</returns>
+        protected virtual async Task<IEnumerable<SitemapUrl>> GetTopicUrlsAsync()
+        {
+            return await (await _topicService.GetAllTopicsAsync((await _storeContext.GetCurrentStoreAsync()).Id)).Where(t => t.IncludeInSitemap)
+                .SelectAwait(async topic => await GetLocalizedSitemapUrlAsync("Topic", GetSeoRouteParamsAwait(topic))).ToListAsync();
+        }
+
+        /// <summary>
+        /// Get blog post URLs for the sitemap
+        /// </summary>
+        /// <returns>Sitemap URLs</returns>
+        protected virtual async Task<IEnumerable<SitemapUrl>> GetBlogPostUrlsAsync()
+        {
+            return await (await _blogService.GetAllBlogPostsAsync((await _storeContext.GetCurrentStoreAsync()).Id))
+                .Where(p => p.IncludeInSitemap)
+                .SelectAwait(async post => await GetLocalizedSitemapUrlAsync("BlogPost",
+                    async lang => new { SeName = await _urlRecordService.GetSeNameAsync(post, post.LanguageId, ensureTwoPublishedLanguages: false) },
+                    post.CreatedOnUtc)).ToListAsync();
+        }
+
+        /// <summary>
+        /// Get custom URLs for the sitemap
+        /// </summary>
+        /// <returns>Sitemap URLs</returns>
+        protected virtual IEnumerable<SitemapUrl> GetCustomUrls()
+        {
+            var storeLocation = _webHelper.GetStoreLocation();
+
+            return _sitemapXmlSettings.SitemapCustomUrls.Select(customUrl =>
+                new SitemapUrl(string.Concat(storeLocation, customUrl), new List<string>(), UpdateFrequency.Weekly, DateTime.UtcNow));
+        }
+
+        /// <summary>
+        /// Get route params for URL localization
+        /// </summary>
+        /// <typeparam name="T">Model type</typeparam>
+        /// <param name="model">Model</param>
+        /// <returns>Lambda for route params</returns>
+        protected virtual Func<int?, Task<object>> GetSeoRouteParamsAwait<T>(T model)
+            where T : BaseEntity, ISlugSupported
+        {
+            return async lang => new { SeName = await _urlRecordService.GetSeNameAsync(model, lang) };
+        }
+
+        /// <summary>
+        /// Write sitemap index file into the stream
+        /// </summary>
+        /// <param name="stream">Stream</param>
+        /// <param name="sitemapNumber">The number of sitemaps</param>
+        protected virtual async Task WriteSitemapIndexAsync(Stream stream, int sitemapNumber)
+        {
+            var urlHelper = GetUrlHelper();
+
+            using var writer = new XmlTextWriter(stream, Encoding.UTF8)
+            {
+                Formatting = Formatting.Indented
+            };
+            writer.WriteStartDocument();
+            writer.WriteStartElement("sitemapindex");
+            writer.WriteAttributeString("xmlns", "http://www.sitemaps.org/schemas/sitemap/0.9");
+            writer.WriteAttributeString("xmlns:xsi", "http://www.w3.org/2001/XMLSchema-instance");
+            writer.WriteAttributeString("xmlns:xhtml", "http://www.w3.org/1999/xhtml");
+            writer.WriteAttributeString("xsi:schemaLocation", "http://www.sitemaps.org/schemas/sitemap/0.9 http://www.sitemaps.org/schemas/sitemap/0.9/sitemap.xsd");
+
+            //write URLs of all available sitemaps
+            for (var id = 1; id <= sitemapNumber; id++)
+            {
+                var url = urlHelper.RouteUrl("sitemap-indexed.xml", new { Id = id }, await GetHttpProtocolAsync());
+                var location = await XmlHelper.XmlEncodeAsync(url);
+
+                writer.WriteStartElement("sitemap");
+                writer.WriteElementString("loc", location);
+                writer.WriteElementString("lastmod", DateTime.UtcNow.ToString(NopSeoDefaults.SitemapDateFormat));
+                writer.WriteEndElement();
+            }
+
+            writer.WriteEndElement();
+        }
+
+        /// <summary>
+        /// Write sitemap file into the stream
+        /// </summary>
+        /// <param name="stream">Stream</param>
+        /// <param name="sitemapUrls">List of sitemap URLs</param>
+        protected virtual async Task WriteSitemapAsync(Stream stream, IList<SitemapUrl> sitemapUrls)
+        {
+            using var writer = new XmlTextWriter(stream, Encoding.UTF8)
+            {
+                Formatting = Formatting.Indented
+            };
+            writer.WriteStartDocument();
+            writer.WriteStartElement("urlset");
+            writer.WriteAttributeString("xmlns", "http://www.sitemaps.org/schemas/sitemap/0.9");
+            writer.WriteAttributeString("xmlns:xsi", "http://www.w3.org/2001/XMLSchema-instance");
+            writer.WriteAttributeString("xmlns:xhtml", "http://www.w3.org/1999/xhtml");
+            writer.WriteAttributeString("xsi:schemaLocation", "http://www.sitemaps.org/schemas/sitemap/0.9 http://www.sitemaps.org/schemas/sitemap/0.9/sitemap.xsd");
+
+            //write URLs from list to the sitemap
+            foreach (var sitemapUrl in sitemapUrls)
+            {
+                //write base url
+                await WriteSitemapUrlAsync(writer, sitemapUrl);
+
+                //write all alternate url if exists
+                foreach (var alternate in sitemapUrl.AlternateLocations
+                    .Where(p => !p.Equals(sitemapUrl.Location, StringComparison.InvariantCultureIgnoreCase)))
+                {
+                    await WriteSitemapUrlAsync(writer, new SitemapUrl(alternate, sitemapUrl));
+                }
+            }
+
+            writer.WriteEndElement();
+        }
+
+        /// <summary>
+        /// Write sitemap
+        /// </summary>
+        /// <param name="writer">XML stream writer</param>
+        /// <param name="sitemapUrl">Sitemap URL</param>
+        protected virtual async Task WriteSitemapUrlAsync(XmlTextWriter writer, SitemapUrl sitemapUrl)
+        {
+            if (string.IsNullOrEmpty(sitemapUrl.Location))
+                return;
+
+            writer.WriteStartElement("url");
+
+            var loc = await XmlHelper.XmlEncodeAsync(sitemapUrl.Location);
+            writer.WriteElementString("loc", loc);
+
+            //write all related url
+            foreach (var alternate in sitemapUrl.AlternateLocations)
+            {
+                if (string.IsNullOrEmpty(alternate))
+                    continue;
+
+                //extract seo code
+                var altLoc = await XmlHelper.XmlEncodeAsync(alternate);
+                var altLocPath = new Uri(altLoc).PathAndQuery;
+                var (_, lang) = await altLocPath.IsLocalizedUrlAsync(_actionContextAccessor.ActionContext.HttpContext.Request.PathBase, true);
+
+                if (string.IsNullOrEmpty(lang?.UniqueSeoCode))
+                    continue;
+
+                writer.WriteStartElement("xhtml:link");
+                writer.WriteAttributeString("rel", "alternate");
+                writer.WriteAttributeString("hreflang", lang.UniqueSeoCode);
+                writer.WriteAttributeString("href", altLoc);
+                writer.WriteEndElement();
+            }
+
+            writer.WriteElementString("changefreq", sitemapUrl.UpdateFrequency.ToString().ToLowerInvariant());
+            writer.WriteElementString("lastmod", sitemapUrl.UpdatedOn.ToString(NopSeoDefaults.SitemapDateFormat, CultureInfo.InvariantCulture));
+            writer.WriteEndElement();
+        }
+
+        /// <summary>
+        /// This will build an XML sitemap for better index with search engines.
+        /// See http://en.wikipedia.org/wiki/Sitemaps for more information.
+        /// </summary>
+        /// <param name="id">Sitemap identifier</param>
+        /// <param name="stream">Stream of sitemap.</param>
+        protected virtual async Task GenerateAsync(Stream stream, int? id)
+        {
+            //generate all URLs for the sitemap
+            var sitemapUrls = await GenerateUrlsAsync();
+
+            //split URLs into separate lists based on the max size 
+            var sitemaps = sitemapUrls
+                .Select((url, index) => new { Index = index, Value = url })
+                .GroupBy(group => group.Index / NopSeoDefaults.SitemapMaxUrlNumber)
+                .Select(group => group
+                    .Select(url => url.Value)
+                    .ToList()).ToList();
+
+            if (!sitemaps.Any())
+                return;
+
+            if (id.HasValue)
+            {
+                //requested sitemap does not exist
+                if (id.Value == 0 || id.Value > sitemaps.Count)
+                    return;
+
+                //otherwise write a certain numbered sitemap file into the stream
+                await WriteSitemapAsync(stream, sitemaps.ElementAt(id.Value - 1));
+            }
+            else
+            {
+                //URLs more than the maximum allowable, so generate a sitemap index file
+                if (sitemapUrls.Count >= NopSeoDefaults.SitemapMaxUrlNumber)
+                {
+                    //write a sitemap index file into the stream
+                    await WriteSitemapIndexAsync(stream, sitemaps.Count);
+                }
+                else
+                {
+                    //otherwise generate a standard sitemap
+                    await WriteSitemapAsync(stream, sitemaps.First());
+                }
+            }
+        }
+
+        #endregion
+
+        #region Methods
+
+        /// <summary>
+        /// This will build an XML sitemap for better index with search engines.
+        /// See http://en.wikipedia.org/wiki/Sitemaps for more information.
+        /// </summary>
+        /// <param name="id">Sitemap identifier</param>
+        /// <returns>Sitemap.xml as string</returns>
+        public virtual async Task<string> GenerateAsync(int? id)
+        {
+            await using var stream = new MemoryStream();
+            await GenerateAsync(stream, id);
+
+            return Encoding.UTF8.GetString(stream.ToArray());
+        }
+
+        /// <summary>
+        /// Return localized urls
+        /// </summary>
+        /// <param name="routeName">Route name</param>
+        /// <param name="getRouteParamsAwait">Lambda for route params object</param>
+        /// <param name="dateTimeUpdatedOn">A time when URL was updated last time</param>
+        /// <param name="updateFreq">How often to update url</param>
+        public virtual async Task<SitemapUrl> GetLocalizedSitemapUrlAsync(string routeName,
+            Func<int?, Task<object>> getRouteParamsAwait = null,
+            DateTime? dateTimeUpdatedOn = null,
+            UpdateFrequency updateFreq = UpdateFrequency.Weekly)
+        {
+            var urlHelper = GetUrlHelper();
+
+            //url for current language
+            var url = urlHelper.RouteUrl(routeName,
+                getRouteParamsAwait != null ? await getRouteParamsAwait(null) : null,
+                await GetHttpProtocolAsync());
+
+            var updatedOn = dateTimeUpdatedOn ?? DateTime.UtcNow;
+            var languages = _localizationSettings.SeoFriendlyUrlsForLanguagesEnabled
+                ? await _languageService.GetAllLanguagesAsync()
+                : null;
+
+            if (languages == null)
+                return new SitemapUrl(url, new List<string>(), updateFreq, updatedOn);
+
+            var pathBase = _actionContextAccessor.ActionContext.HttpContext.Request.PathBase;
+            //return list of localized urls
+            var localizedUrls = await languages
+                .SelectAwait(async lang =>
+                {
+                    var currentUrl = urlHelper.RouteUrl(routeName, getRouteParamsAwait?.Invoke(lang.Id), await GetHttpProtocolAsync());
+
+                    if (string.IsNullOrEmpty(currentUrl))
+                        return null;
+
+                    //Extract server and path from url
+                    var scheme = new Uri(currentUrl).GetComponents(UriComponents.SchemeAndServer, UriFormat.Unescaped);
+                    var path = new Uri(currentUrl).PathAndQuery;
+
+                    //Replace seo code
+                    var localizedPath = path
+                        .RemoveLanguageSeoCodeFromUrl(pathBase, true)
+                        .AddLanguageSeoCodeToUrl(pathBase, true, lang);
+
+                    return new Uri(new Uri(scheme), localizedPath).ToString();
+                })
+                .Where(value => !string.IsNullOrEmpty(value))
+                .ToListAsync();
+
+            return new SitemapUrl(url, localizedUrls, updateFreq, updatedOn);
+        }
+
+        #endregion
+    }
 }