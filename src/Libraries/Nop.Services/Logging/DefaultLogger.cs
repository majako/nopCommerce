--- conflicted
+++ resolved
@@ -1,350 +1,343 @@
-﻿using Nop.Core;
-using Nop.Core.Domain.Common;
-using Nop.Core.Domain.Customers;
-using Nop.Core.Domain.Logging;
-using Nop.Data;
-
-namespace Nop.Services.Logging
-{
-    /// <summary>
-    /// Default logger
-    /// </summary>
-    public partial class DefaultLogger : ILogger
-    {
-        #region Fields
-
-<<<<<<< HEAD
-        private readonly CommonSettings _commonSettings;
-
-        private readonly IRepository<Log> _logRepository;
-        private readonly IWebHelper _webHelper;
-=======
-        protected readonly CommonSettings _commonSettings;
-        
-        protected readonly IRepository<Log> _logRepository;
-        protected readonly IWebHelper _webHelper;
->>>>>>> 522dba81
-
-        #endregion
-
-        #region Ctor
-
-        public DefaultLogger(CommonSettings commonSettings,
-            IRepository<Log> logRepository,
-            IWebHelper webHelper)
-        {
-            _commonSettings = commonSettings;
-            _logRepository = logRepository;
-            _webHelper = webHelper;
-        }
-
-        #endregion
-
-        #region Utilities
-
-        /// <summary>
-        /// Gets a value indicating whether this message should not be logged
-        /// </summary>
-        /// <param name="message">Message</param>
-        /// <returns>Result</returns>
-        protected virtual bool IgnoreLog(string message)
-        {
-            if (!_commonSettings.IgnoreLogWordlist.Any())
-                return false;
-
-            if (string.IsNullOrWhiteSpace(message))
-                return false;
-
-            return _commonSettings
-                .IgnoreLogWordlist
-                .Any(x => message.Contains(x, StringComparison.InvariantCultureIgnoreCase));
-        }
-
-        #endregion
-
-        #region Methods
-
-        /// <summary>
-        /// Determines whether a log level is enabled
-        /// </summary>
-        /// <param name="level">Log level</param>
-        /// <returns>Result</returns>
-        public virtual bool IsEnabled(LogLevel level)
-        {
-            return level switch
-            {
-                LogLevel.Debug => false,
-                _ => true,
-            };
-        }
-
-        /// <summary>
-        /// Deletes a log item
-        /// </summary>
-        /// <param name="log">Log item</param>
-        /// <returns>A task that represents the asynchronous operation</returns>
-        public virtual async Task DeleteLogAsync(Log log)
-        {
-            if (log == null)
-                throw new ArgumentNullException(nameof(log));
-
-            await _logRepository.DeleteAsync(log, false);
-        }
-
-        /// <summary>
-        /// Deletes a log items
-        /// </summary>
-        /// <param name="logs">Log items</param>
-        /// <returns>A task that represents the asynchronous operation</returns>
-        public virtual async Task DeleteLogsAsync(IList<Log> logs)
-        {
-            await _logRepository.DeleteAsync(logs, false);
-        }
-
-        /// <summary>
-        /// Clears a log
-        /// </summary>
-        /// <param name="olderThan">The date that sets the restriction on deleting records. Leave null to remove all records</param>
-        /// <returns>A task that represents the asynchronous operation</returns>
-        public virtual async Task ClearLogAsync(DateTime? olderThan = null)
-        {
-            if (olderThan == null)
-                await _logRepository.TruncateAsync();
-            else
-                await _logRepository.DeleteAsync(p => p.CreatedOnUtc < olderThan.Value);
-        }
-
-        /// <summary>
-        /// Gets all log items
-        /// </summary>
-        /// <param name="fromUtc">Log item creation from; null to load all records</param>
-        /// <param name="toUtc">Log item creation to; null to load all records</param>
-        /// <param name="message">Message</param>
-        /// <param name="logLevel">Log level; null to load all records</param>
-        /// <param name="pageIndex">Page index</param>
-        /// <param name="pageSize">Page size</param>
-        /// <returns>
-        /// A task that represents the asynchronous operation
-        /// The task result contains the log item items
-        /// </returns>
-        public virtual async Task<IPagedList<Log>> GetAllLogsAsync(DateTime? fromUtc = null, DateTime? toUtc = null,
-            string message = "", LogLevel? logLevel = null,
-            int pageIndex = 0, int pageSize = int.MaxValue)
-        {
-            var logs = await _logRepository.GetAllPagedAsync(query =>
-            {
-                if (fromUtc.HasValue)
-                    query = query.Where(l => fromUtc.Value <= l.CreatedOnUtc);
-                if (toUtc.HasValue)
-                    query = query.Where(l => toUtc.Value >= l.CreatedOnUtc);
-                if (logLevel.HasValue)
-                {
-                    var logLevelId = (int)logLevel.Value;
-                    query = query.Where(l => logLevelId == l.LogLevelId);
-                }
-
-                if (!string.IsNullOrEmpty(message))
-                    query = query.Where(l => l.ShortMessage.Contains(message) || l.FullMessage.Contains(message));
-                query = query.OrderByDescending(l => l.CreatedOnUtc);
-
-                return query;
-            }, pageIndex, pageSize);
-
-            return logs;
-        }
-
-        /// <summary>
-        /// Gets a log item
-        /// </summary>
-        /// <param name="logId">Log item identifier</param>
-        /// <returns>
-        /// A task that represents the asynchronous operation
-        /// The task result contains the log item
-        /// </returns>
-        public virtual async Task<Log> GetLogByIdAsync(int logId)
-        {
-            return await _logRepository.GetByIdAsync(logId);
-        }
-
-        /// <summary>
-        /// Get log items by identifiers
-        /// </summary>
-        /// <param name="logIds">Log item identifiers</param>
-        /// <returns>
-        /// A task that represents the asynchronous operation
-        /// The task result contains the log items
-        /// </returns>
-        public virtual async Task<IList<Log>> GetLogByIdsAsync(int[] logIds)
-        {
-            return await _logRepository.GetByIdsAsync(logIds);
-        }
-
-        /// <summary>
-        /// Inserts a log item
-        /// </summary>
-        /// <param name="logLevel">Log level</param>
-        /// <param name="shortMessage">The short message</param>
-        /// <param name="fullMessage">The full message</param>
-        /// <param name="customer">The customer to associate log record with</param>
-        /// <returns>
-        /// A task that represents the asynchronous operation
-        /// The task result contains a log item
-        /// </returns>
-        public virtual async Task<Log> InsertLogAsync(LogLevel logLevel, string shortMessage, string fullMessage = "", Customer customer = null)
-        {
-            //check ignore word/phrase list?
-            if (IgnoreLog(shortMessage) || IgnoreLog(fullMessage))
-                return null;
-
-            var log = new Log
-            {
-                LogLevel = logLevel,
-                ShortMessage = shortMessage,
-                FullMessage = fullMessage,
-                IpAddress = _webHelper.GetCurrentIpAddress(),
-                CustomerId = customer?.Id,
-                PageUrl = _webHelper.GetThisPageUrl(true),
-                ReferrerUrl = _webHelper.GetUrlReferrer(),
-                CreatedOnUtc = DateTime.UtcNow
-            };
-
-            await _logRepository.InsertAsync(log, false);
-
-            return log;
-        }
-
-        /// <summary>
-        /// Inserts a log item
-        /// </summary>
-        /// <param name="logLevel">Log level</param>
-        /// <param name="shortMessage">The short message</param>
-        /// <param name="fullMessage">The full message</param>
-        /// <param name="customer">The customer to associate log record with</param>
-        /// <returns>
-        /// Log item
-        /// </returns>
-        public virtual Log InsertLog(LogLevel logLevel, string shortMessage, string fullMessage = "", Customer customer = null)
-        {
-            //check ignore word/phrase list?
-            if (IgnoreLog(shortMessage) || IgnoreLog(fullMessage))
-                return null;
-
-            var log = new Log
-            {
-                LogLevel = logLevel,
-                ShortMessage = shortMessage,
-                FullMessage = fullMessage,
-                IpAddress = _webHelper.GetCurrentIpAddress(),
-                CustomerId = customer?.Id,
-                PageUrl = _webHelper.GetThisPageUrl(true),
-                ReferrerUrl = _webHelper.GetUrlReferrer(),
-                CreatedOnUtc = DateTime.UtcNow
-            };
-
-            _logRepository.Insert(log, false);
-
-            return log;
-        }
-
-        /// <summary>
-        /// Information
-        /// </summary>
-        /// <param name="message">Message</param>
-        /// <param name="exception">Exception</param>
-        /// <param name="customer">Customer</param>
-        /// <returns>A task that represents the asynchronous operation</returns>
-        public virtual async Task InformationAsync(string message, Exception exception = null, Customer customer = null)
-        {
-            //don't log thread abort exception
-            if (exception is System.Threading.ThreadAbortException)
-                return;
-
-            if (IsEnabled(LogLevel.Information))
-                await InsertLogAsync(LogLevel.Information, message, exception?.ToString() ?? string.Empty, customer);
-        }
-
-        /// <summary>
-        /// Information
-        /// </summary>
-        /// <param name="message">Message</param>
-        /// <param name="exception">Exception</param>
-        /// <param name="customer">Customer</param>
-        public virtual void Information(string message, Exception exception = null, Customer customer = null)
-        {
-            //don't log thread abort exception
-            if (exception is System.Threading.ThreadAbortException)
-                return;
-
-            if (IsEnabled(LogLevel.Information))
-                InsertLog(LogLevel.Information, message, exception?.ToString() ?? string.Empty, customer);
-        }
-
-        /// <summary>
-        /// Warning
-        /// </summary>
-        /// <param name="message">Message</param>
-        /// <param name="exception">Exception</param>
-        /// <param name="customer">Customer</param>
-        /// <returns>A task that represents the asynchronous operation</returns>
-        public virtual async Task WarningAsync(string message, Exception exception = null, Customer customer = null)
-        {
-            //don't log thread abort exception
-            if (exception is System.Threading.ThreadAbortException)
-                return;
-
-            if (IsEnabled(LogLevel.Warning))
-                await InsertLogAsync(LogLevel.Warning, message, exception?.ToString() ?? string.Empty, customer);
-        }
-
-        /// <summary>
-        /// Warning
-        /// </summary>
-        /// <param name="message">Message</param>
-        /// <param name="exception">Exception</param>
-        /// <param name="customer">Customer</param>
-        public virtual void Warning(string message, Exception exception = null, Customer customer = null)
-        {
-            //don't log thread abort exception
-            if (exception is System.Threading.ThreadAbortException)
-                return;
-
-            if (IsEnabled(LogLevel.Warning))
-                InsertLog(LogLevel.Warning, message, exception?.ToString() ?? string.Empty, customer);
-        }
-
-        /// <summary>
-        /// Error
-        /// </summary>
-        /// <param name="message">Message</param>
-        /// <param name="exception">Exception</param>
-        /// <param name="customer">Customer</param>
-        /// <returns>A task that represents the asynchronous operation</returns>
-        public virtual async Task ErrorAsync(string message, Exception exception = null, Customer customer = null)
-        {
-            //don't log thread abort exception
-            if (exception is System.Threading.ThreadAbortException)
-                return;
-
-            if (IsEnabled(LogLevel.Error))
-                await InsertLogAsync(LogLevel.Error, message, exception?.ToString() ?? string.Empty, customer);
-        }
-
-        /// <summary>
-        /// Error
-        /// </summary>
-        /// <param name="message">Message</param>
-        /// <param name="exception">Exception</param>
-        /// <param name="customer">Customer</param>
-        public virtual void Error(string message, Exception exception = null, Customer customer = null)
-        {
-            //don't log thread abort exception
-            if (exception is System.Threading.ThreadAbortException)
-                return;
-
-            if (IsEnabled(LogLevel.Error))
-                InsertLog(LogLevel.Error, message, exception?.ToString() ?? string.Empty, customer);
-        }
-
-        #endregion
-    }
+﻿using Nop.Core;
+using Nop.Core.Domain.Common;
+using Nop.Core.Domain.Customers;
+using Nop.Core.Domain.Logging;
+using Nop.Data;
+
+namespace Nop.Services.Logging
+{
+    /// <summary>
+    /// Default logger
+    /// </summary>
+    public partial class DefaultLogger : ILogger
+    {
+        #region Fields
+
+        protected readonly CommonSettings _commonSettings;
+        
+        protected readonly IRepository<Log> _logRepository;
+        protected readonly IWebHelper _webHelper;
+
+        #endregion
+
+        #region Ctor
+
+        public DefaultLogger(CommonSettings commonSettings,
+            IRepository<Log> logRepository,
+            IWebHelper webHelper)
+        {
+            _commonSettings = commonSettings;
+            _logRepository = logRepository;
+            _webHelper = webHelper;
+        }
+
+        #endregion
+
+        #region Utilities
+
+        /// <summary>
+        /// Gets a value indicating whether this message should not be logged
+        /// </summary>
+        /// <param name="message">Message</param>
+        /// <returns>Result</returns>
+        protected virtual bool IgnoreLog(string message)
+        {
+            if (!_commonSettings.IgnoreLogWordlist.Any())
+                return false;
+
+            if (string.IsNullOrWhiteSpace(message))
+                return false;
+
+            return _commonSettings
+                .IgnoreLogWordlist
+                .Any(x => message.Contains(x, StringComparison.InvariantCultureIgnoreCase));
+        }
+
+        #endregion
+
+        #region Methods
+
+        /// <summary>
+        /// Determines whether a log level is enabled
+        /// </summary>
+        /// <param name="level">Log level</param>
+        /// <returns>Result</returns>
+        public virtual bool IsEnabled(LogLevel level)
+        {
+            return level switch
+            {
+                LogLevel.Debug => false,
+                _ => true,
+            };
+        }
+
+        /// <summary>
+        /// Deletes a log item
+        /// </summary>
+        /// <param name="log">Log item</param>
+        /// <returns>A task that represents the asynchronous operation</returns>
+        public virtual async Task DeleteLogAsync(Log log)
+        {
+            if (log == null)
+                throw new ArgumentNullException(nameof(log));
+
+            await _logRepository.DeleteAsync(log, false);
+        }
+
+        /// <summary>
+        /// Deletes a log items
+        /// </summary>
+        /// <param name="logs">Log items</param>
+        /// <returns>A task that represents the asynchronous operation</returns>
+        public virtual async Task DeleteLogsAsync(IList<Log> logs)
+        {
+            await _logRepository.DeleteAsync(logs, false);
+        }
+
+        /// <summary>
+        /// Clears a log
+        /// </summary>
+        /// <param name="olderThan">The date that sets the restriction on deleting records. Leave null to remove all records</param>
+        /// <returns>A task that represents the asynchronous operation</returns>
+        public virtual async Task ClearLogAsync(DateTime? olderThan = null)
+        {
+            if (olderThan == null)
+                await _logRepository.TruncateAsync();
+            else
+                await _logRepository.DeleteAsync(p => p.CreatedOnUtc < olderThan.Value);
+        }
+
+        /// <summary>
+        /// Gets all log items
+        /// </summary>
+        /// <param name="fromUtc">Log item creation from; null to load all records</param>
+        /// <param name="toUtc">Log item creation to; null to load all records</param>
+        /// <param name="message">Message</param>
+        /// <param name="logLevel">Log level; null to load all records</param>
+        /// <param name="pageIndex">Page index</param>
+        /// <param name="pageSize">Page size</param>
+        /// <returns>
+        /// A task that represents the asynchronous operation
+        /// The task result contains the log item items
+        /// </returns>
+        public virtual async Task<IPagedList<Log>> GetAllLogsAsync(DateTime? fromUtc = null, DateTime? toUtc = null,
+            string message = "", LogLevel? logLevel = null,
+            int pageIndex = 0, int pageSize = int.MaxValue)
+        {
+            var logs = await _logRepository.GetAllPagedAsync(query =>
+            {
+                if (fromUtc.HasValue)
+                    query = query.Where(l => fromUtc.Value <= l.CreatedOnUtc);
+                if (toUtc.HasValue)
+                    query = query.Where(l => toUtc.Value >= l.CreatedOnUtc);
+                if (logLevel.HasValue)
+                {
+                    var logLevelId = (int)logLevel.Value;
+                    query = query.Where(l => logLevelId == l.LogLevelId);
+                }
+
+                if (!string.IsNullOrEmpty(message))
+                    query = query.Where(l => l.ShortMessage.Contains(message) || l.FullMessage.Contains(message));
+                query = query.OrderByDescending(l => l.CreatedOnUtc);
+
+                return query;
+            }, pageIndex, pageSize);
+
+            return logs;
+        }
+
+        /// <summary>
+        /// Gets a log item
+        /// </summary>
+        /// <param name="logId">Log item identifier</param>
+        /// <returns>
+        /// A task that represents the asynchronous operation
+        /// The task result contains the log item
+        /// </returns>
+        public virtual async Task<Log> GetLogByIdAsync(int logId)
+        {
+            return await _logRepository.GetByIdAsync(logId);
+        }
+
+        /// <summary>
+        /// Get log items by identifiers
+        /// </summary>
+        /// <param name="logIds">Log item identifiers</param>
+        /// <returns>
+        /// A task that represents the asynchronous operation
+        /// The task result contains the log items
+        /// </returns>
+        public virtual async Task<IList<Log>> GetLogByIdsAsync(int[] logIds)
+        {
+            return await _logRepository.GetByIdsAsync(logIds);
+        }
+
+        /// <summary>
+        /// Inserts a log item
+        /// </summary>
+        /// <param name="logLevel">Log level</param>
+        /// <param name="shortMessage">The short message</param>
+        /// <param name="fullMessage">The full message</param>
+        /// <param name="customer">The customer to associate log record with</param>
+        /// <returns>
+        /// A task that represents the asynchronous operation
+        /// The task result contains a log item
+        /// </returns>
+        public virtual async Task<Log> InsertLogAsync(LogLevel logLevel, string shortMessage, string fullMessage = "", Customer customer = null)
+        {
+            //check ignore word/phrase list?
+            if (IgnoreLog(shortMessage) || IgnoreLog(fullMessage))
+                return null;
+
+            var log = new Log
+            {
+                LogLevel = logLevel,
+                ShortMessage = shortMessage,
+                FullMessage = fullMessage,
+                IpAddress = _webHelper.GetCurrentIpAddress(),
+                CustomerId = customer?.Id,
+                PageUrl = _webHelper.GetThisPageUrl(true),
+                ReferrerUrl = _webHelper.GetUrlReferrer(),
+                CreatedOnUtc = DateTime.UtcNow
+            };
+
+            await _logRepository.InsertAsync(log, false);
+
+            return log;
+        }
+
+        /// <summary>
+        /// Inserts a log item
+        /// </summary>
+        /// <param name="logLevel">Log level</param>
+        /// <param name="shortMessage">The short message</param>
+        /// <param name="fullMessage">The full message</param>
+        /// <param name="customer">The customer to associate log record with</param>
+        /// <returns>
+        /// Log item
+        /// </returns>
+        public virtual Log InsertLog(LogLevel logLevel, string shortMessage, string fullMessage = "", Customer customer = null)
+        {
+            //check ignore word/phrase list?
+            if (IgnoreLog(shortMessage) || IgnoreLog(fullMessage))
+                return null;
+
+            var log = new Log
+            {
+                LogLevel = logLevel,
+                ShortMessage = shortMessage,
+                FullMessage = fullMessage,
+                IpAddress = _webHelper.GetCurrentIpAddress(),
+                CustomerId = customer?.Id,
+                PageUrl = _webHelper.GetThisPageUrl(true),
+                ReferrerUrl = _webHelper.GetUrlReferrer(),
+                CreatedOnUtc = DateTime.UtcNow
+            };
+
+            _logRepository.Insert(log, false);
+
+            return log;
+        }
+
+        /// <summary>
+        /// Information
+        /// </summary>
+        /// <param name="message">Message</param>
+        /// <param name="exception">Exception</param>
+        /// <param name="customer">Customer</param>
+        /// <returns>A task that represents the asynchronous operation</returns>
+        public virtual async Task InformationAsync(string message, Exception exception = null, Customer customer = null)
+        {
+            //don't log thread abort exception
+            if (exception is System.Threading.ThreadAbortException)
+                return;
+
+            if (IsEnabled(LogLevel.Information))
+                await InsertLogAsync(LogLevel.Information, message, exception?.ToString() ?? string.Empty, customer);
+        }
+
+        /// <summary>
+        /// Information
+        /// </summary>
+        /// <param name="message">Message</param>
+        /// <param name="exception">Exception</param>
+        /// <param name="customer">Customer</param>
+        public virtual void Information(string message, Exception exception = null, Customer customer = null)
+        {
+            //don't log thread abort exception
+            if (exception is System.Threading.ThreadAbortException)
+                return;
+
+            if (IsEnabled(LogLevel.Information))
+                InsertLog(LogLevel.Information, message, exception?.ToString() ?? string.Empty, customer);
+        }
+
+        /// <summary>
+        /// Warning
+        /// </summary>
+        /// <param name="message">Message</param>
+        /// <param name="exception">Exception</param>
+        /// <param name="customer">Customer</param>
+        /// <returns>A task that represents the asynchronous operation</returns>
+        public virtual async Task WarningAsync(string message, Exception exception = null, Customer customer = null)
+        {
+            //don't log thread abort exception
+            if (exception is System.Threading.ThreadAbortException)
+                return;
+
+            if (IsEnabled(LogLevel.Warning))
+                await InsertLogAsync(LogLevel.Warning, message, exception?.ToString() ?? string.Empty, customer);
+        }
+
+        /// <summary>
+        /// Warning
+        /// </summary>
+        /// <param name="message">Message</param>
+        /// <param name="exception">Exception</param>
+        /// <param name="customer">Customer</param>
+        public virtual void Warning(string message, Exception exception = null, Customer customer = null)
+        {
+            //don't log thread abort exception
+            if (exception is System.Threading.ThreadAbortException)
+                return;
+
+            if (IsEnabled(LogLevel.Warning))
+                InsertLog(LogLevel.Warning, message, exception?.ToString() ?? string.Empty, customer);
+        }
+
+        /// <summary>
+        /// Error
+        /// </summary>
+        /// <param name="message">Message</param>
+        /// <param name="exception">Exception</param>
+        /// <param name="customer">Customer</param>
+        /// <returns>A task that represents the asynchronous operation</returns>
+        public virtual async Task ErrorAsync(string message, Exception exception = null, Customer customer = null)
+        {
+            //don't log thread abort exception
+            if (exception is System.Threading.ThreadAbortException)
+                return;
+
+            if (IsEnabled(LogLevel.Error))
+                await InsertLogAsync(LogLevel.Error, message, exception?.ToString() ?? string.Empty, customer);
+        }
+
+        /// <summary>
+        /// Error
+        /// </summary>
+        /// <param name="message">Message</param>
+        /// <param name="exception">Exception</param>
+        /// <param name="customer">Customer</param>
+        public virtual void Error(string message, Exception exception = null, Customer customer = null)
+        {
+            //don't log thread abort exception
+            if (exception is System.Threading.ThreadAbortException)
+                return;
+
+            if (IsEnabled(LogLevel.Error))
+                InsertLog(LogLevel.Error, message, exception?.ToString() ?? string.Empty, customer);
+        }
+
+        #endregion
+    }
 }