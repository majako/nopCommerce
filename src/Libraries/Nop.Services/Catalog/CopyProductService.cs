﻿using Nop.Core.Domain.Catalog;
using Nop.Core.Domain.Discounts;
using Nop.Core.Domain.Media;
using Nop.Services.Localization;
using Nop.Services.Media;
using Nop.Services.Security;
using Nop.Services.Seo;
using Nop.Services.Stores;

namespace Nop.Services.Catalog
{
    /// <summary>
    /// Copy Product service
    /// </summary>
    public partial class CopyProductService : ICopyProductService
    {
        #region Fields

        protected readonly IAclService _aclService;
        protected readonly ICategoryService _categoryService;
        protected readonly IDownloadService _downloadService;
        protected readonly ILanguageService _languageService;
        protected readonly ILocalizationService _localizationService;
        protected readonly ILocalizedEntityService _localizedEntityService;
        protected readonly IManufacturerService _manufacturerService;
        protected readonly IPictureService _pictureService;
        protected readonly IProductAttributeParser _productAttributeParser;
        protected readonly IProductAttributeService _productAttributeService;
        protected readonly IProductService _productService;
        protected readonly IProductTagService _productTagService;
        protected readonly ISpecificationAttributeService _specificationAttributeService;
        protected readonly IStoreMappingService _storeMappingService;
        protected readonly IUrlRecordService _urlRecordService;
        protected readonly IVideoService _videoService;

        #endregion

        #region Ctor

        public CopyProductService(IAclService aclService,
            ICategoryService categoryService,
            IDownloadService downloadService,
            ILanguageService languageService,
            ILocalizationService localizationService,
            ILocalizedEntityService localizedEntityService,
            IManufacturerService manufacturerService,
            IPictureService pictureService,
            IProductAttributeParser productAttributeParser,
            IProductAttributeService productAttributeService,
            IProductService productService,
            IProductTagService productTagService,
            ISpecificationAttributeService specificationAttributeService,
            IStoreMappingService storeMappingService,
            IUrlRecordService urlRecordService,
            IVideoService videoService)
        {
            _aclService = aclService;
            _categoryService = categoryService;
            _downloadService = downloadService;
            _languageService = languageService;
            _localizationService = localizationService;
            _localizedEntityService = localizedEntityService;
            _manufacturerService = manufacturerService;
            _pictureService = pictureService;
            _productAttributeParser = productAttributeParser;
            _productAttributeService = productAttributeService;
            _productService = productService;
            _productTagService = productTagService;
            _specificationAttributeService = specificationAttributeService;
            _storeMappingService = storeMappingService;
            _urlRecordService = urlRecordService;
            _videoService = videoService;
        }

        #endregion

        #region Utilities

        /// <summary>
        /// Copy discount mappings
        /// </summary>
        /// <param name="product">Product</param>
        /// <param name="productCopy">New product</param>
        /// <returns>A task that represents the asynchronous operation</returns>
        protected virtual async Task CopyDiscountsMappingAsync(Product product, Product productCopy)
        {
            foreach (var discountMapping in await _productService.GetAllDiscountsAppliedToProductAsync(product.Id))
            {
                await _productService.InsertDiscountProductMappingAsync(new DiscountProductMapping { EntityId = productCopy.Id, DiscountId = discountMapping.DiscountId });
                await _productService.UpdateProductAsync(productCopy);
            }
        }

        /// <summary>
        /// Copy associated products
        /// </summary>
        /// <param name="product">Product</param>
        /// <param name="isPublished">A value indicating whether they should be published</param>
        /// <param name="copyMultimedia">A value indicating whether to copy images and videos</param>
        /// <param name="copyAssociatedProducts">A value indicating whether to copy associated products</param>
        /// <param name="productCopy">New product</param>
        /// <returns>A task that represents the asynchronous operation</returns>
        protected virtual async Task CopyAssociatedProductsAsync(Product product, bool isPublished, bool copyMultimedia, bool copyAssociatedProducts, Product productCopy)
        {
            if (!copyAssociatedProducts)
                return;

            var associatedProducts = await _productService.GetAssociatedProductsAsync(product.Id, showHidden: true);
            foreach (var associatedProduct in associatedProducts)
            {
                var associatedProductCopy = await CopyProductAsync(associatedProduct,
                    string.Format(NopCatalogDefaults.ProductCopyNameTemplate, associatedProduct.Name),
                    isPublished, copyMultimedia, false);
                associatedProductCopy.ParentGroupedProductId = productCopy.Id;
                await _productService.UpdateProductAsync(associatedProductCopy);
            }
        }

        /// <summary>
        /// Copy tier prices
        /// </summary>
        /// <param name="product">Product</param>
        /// <param name="productCopy">New product</param>
        /// <returns>A task that represents the asynchronous operation</returns>
        protected virtual async Task CopyTierPricesAsync(Product product, Product productCopy)
        {
            foreach (var tierPrice in await _productService.GetTierPricesByProductAsync(product.Id))
                await _productService.InsertTierPriceAsync(new TierPrice
                {
                    ProductId = productCopy.Id,
                    StoreId = tierPrice.StoreId,
                    CustomerRoleId = tierPrice.CustomerRoleId,
                    Quantity = tierPrice.Quantity,
                    Price = tierPrice.Price,
                    StartDateTimeUtc = tierPrice.StartDateTimeUtc,
                    EndDateTimeUtc = tierPrice.EndDateTimeUtc
                });
        }

        /// <summary>
        /// Copy attributes mapping
        /// </summary>
        /// <param name="product">Product</param>
        /// <param name="productCopy">New product</param>
        /// <param name="originalNewPictureIdentifiers">Identifiers of pictures</param>
        /// <returns>A task that represents the asynchronous operation</returns>
        protected virtual async Task CopyAttributesMappingAsync(Product product, Product productCopy, Dictionary<int, int> originalNewPictureIdentifiers)
        {
            var associatedAttributes = new Dictionary<int, int>();
            var associatedAttributeValues = new Dictionary<int, int>();

            //attribute mapping with condition attributes
            var oldCopyWithConditionAttributes = new List<ProductAttributeMapping>();

            //all product attribute mapping copies
            var productAttributeMappingCopies = new Dictionary<int, ProductAttributeMapping>();

            var languages = await _languageService.GetAllLanguagesAsync(true);

            foreach (var productAttributeMapping in await _productAttributeService.GetProductAttributeMappingsByProductIdAsync(product.Id))
            {
                var productAttributeMappingCopy = new ProductAttributeMapping
                {
                    ProductId = productCopy.Id,
                    ProductAttributeId = productAttributeMapping.ProductAttributeId,
                    TextPrompt = productAttributeMapping.TextPrompt,
                    IsRequired = productAttributeMapping.IsRequired,
                    AttributeControlTypeId = productAttributeMapping.AttributeControlTypeId,
                    DisplayOrder = productAttributeMapping.DisplayOrder,
                    ValidationMinLength = productAttributeMapping.ValidationMinLength,
                    ValidationMaxLength = productAttributeMapping.ValidationMaxLength,
                    ValidationFileAllowedExtensions = productAttributeMapping.ValidationFileAllowedExtensions,
                    ValidationFileMaximumSize = productAttributeMapping.ValidationFileMaximumSize,
                    DefaultValue = productAttributeMapping.DefaultValue
                };
                await _productAttributeService.InsertProductAttributeMappingAsync(productAttributeMappingCopy);
                //localization
                foreach (var lang in languages)
                {
                    var textPrompt = await _localizationService.GetLocalizedAsync(productAttributeMapping, x => x.TextPrompt, lang.Id, false, false);
                    if (!string.IsNullOrEmpty(textPrompt))
                        await _localizedEntityService.SaveLocalizedValueAsync(productAttributeMappingCopy, x => x.TextPrompt, textPrompt,
                            lang.Id);
                }

                productAttributeMappingCopies.Add(productAttributeMappingCopy.Id, productAttributeMappingCopy);

                if (!string.IsNullOrEmpty(productAttributeMapping.ConditionAttributeXml))
                {
                    oldCopyWithConditionAttributes.Add(productAttributeMapping);
                }

                //save associated value (used for combinations copying)
                associatedAttributes.Add(productAttributeMapping.Id, productAttributeMappingCopy.Id);

                // product attribute values
                var productAttributeValues = await _productAttributeService.GetProductAttributeValuesAsync(productAttributeMapping.Id);
                foreach (var productAttributeValue in productAttributeValues)
                {
<<<<<<< HEAD
                    var attributeValuePictureId = 0;
                    if (originalNewPictureIdentifiers.ContainsKey(productAttributeValue.PictureId))
                        attributeValuePictureId = originalNewPictureIdentifiers[productAttributeValue.PictureId];

=======
>>>>>>> 0a99c378
                    var attributeValueCopy = new ProductAttributeValue
                    {
                        ProductAttributeMappingId = productAttributeMappingCopy.Id,
                        AttributeValueTypeId = productAttributeValue.AttributeValueTypeId,
                        AssociatedProductId = productAttributeValue.AssociatedProductId,
                        Name = productAttributeValue.Name,
                        ColorSquaresRgb = productAttributeValue.ColorSquaresRgb,
                        PriceAdjustment = productAttributeValue.PriceAdjustment,
                        PriceAdjustmentUsePercentage = productAttributeValue.PriceAdjustmentUsePercentage,
                        WeightAdjustment = productAttributeValue.WeightAdjustment,
                        Cost = productAttributeValue.Cost,
                        CustomerEntersQty = productAttributeValue.CustomerEntersQty,
                        Quantity = productAttributeValue.Quantity,
                        IsPreSelected = productAttributeValue.IsPreSelected,
                        DisplayOrder = productAttributeValue.DisplayOrder
                    };

                    //picture
                    var oldValuePictures = await _productAttributeService.GetProductAttributeValuePicturesAsync(productAttributeValue.Id);
                    foreach (var oldValuePicture in oldValuePictures)
                    {
                        if (!originalNewPictureIdentifiers.TryGetValue(oldValuePicture.PictureId, out var valuePictureId))
                            continue;

                        await _productAttributeService.InsertProductAttributeValuePictureAsync(new ProductAttributeValuePicture
                        {
                            ProductAttributeValueId = attributeValueCopy.Id,
                            PictureId = valuePictureId
                        });
                    }

                    //picture associated to "iamge square" attribute type (if exists)
                    if (productAttributeValue.ImageSquaresPictureId > 0)
                    {
                        var origImageSquaresPicture =
                            await _pictureService.GetPictureByIdAsync(productAttributeValue.ImageSquaresPictureId);
                        if (origImageSquaresPicture != null)
                        {
                            //copy the picture
                            var imageSquaresPictureCopy = await _pictureService.InsertPictureAsync(
                                await _pictureService.LoadPictureBinaryAsync(origImageSquaresPicture),
                                origImageSquaresPicture.MimeType,
                                origImageSquaresPicture.SeoFilename,
                                origImageSquaresPicture.AltAttribute,
                                origImageSquaresPicture.TitleAttribute);
                            attributeValueCopy.ImageSquaresPictureId = imageSquaresPictureCopy.Id;
                        }
                    }

                    await _productAttributeService.InsertProductAttributeValueAsync(attributeValueCopy);

                    //save associated value (used for combinations copying)
                    associatedAttributeValues.Add(productAttributeValue.Id, attributeValueCopy.Id);

                    //localization
                    foreach (var lang in languages)
                    {
                        var name = await _localizationService.GetLocalizedAsync(productAttributeValue, x => x.Name, lang.Id, false, false);
                        if (!string.IsNullOrEmpty(name))
                            await _localizedEntityService.SaveLocalizedValueAsync(attributeValueCopy, x => x.Name, name, lang.Id);
                    }
                }
            }

            //copy attribute conditions
            foreach (var productAttributeMapping in oldCopyWithConditionAttributes)
            {
                var oldConditionAttributeMapping = (await _productAttributeParser
                    .ParseProductAttributeMappingsAsync(productAttributeMapping.ConditionAttributeXml)).FirstOrDefault();

                if (oldConditionAttributeMapping == null)
                    continue;

                var oldConditionValues = await _productAttributeParser.ParseProductAttributeValuesAsync(
                    productAttributeMapping.ConditionAttributeXml,
                    oldConditionAttributeMapping.Id);

                if (!oldConditionValues.Any())
                    continue;

                var newAttributeMappingId = associatedAttributes[oldConditionAttributeMapping.Id];
                var newConditionAttributeMapping = productAttributeMappingCopies[newAttributeMappingId];

                var newConditionAttributeXml = string.Empty;

                foreach (var oldConditionValue in oldConditionValues)
                {
                    newConditionAttributeXml = _productAttributeParser.AddProductAttribute(newConditionAttributeXml,
                        newConditionAttributeMapping, associatedAttributeValues[oldConditionValue.Id].ToString());
                }

                var attributeMappingId = associatedAttributes[productAttributeMapping.Id];
                var conditionAttribute = productAttributeMappingCopies[attributeMappingId];
                conditionAttribute.ConditionAttributeXml = newConditionAttributeXml;

                await _productAttributeService.UpdateProductAttributeMappingAsync(conditionAttribute);
            }

            //attribute combinations
            foreach (var combination in await _productAttributeService.GetAllProductAttributeCombinationsAsync(product.Id))
            {
                //generate new AttributesXml according to new value IDs
                var newAttributesXml = string.Empty;
                var parsedProductAttributes = await _productAttributeParser.ParseProductAttributeMappingsAsync(combination.AttributesXml);
                foreach (var oldAttribute in parsedProductAttributes)
                {
                    if (!associatedAttributes.ContainsKey(oldAttribute.Id))
                        continue;

                    var newAttribute = await _productAttributeService.GetProductAttributeMappingByIdAsync(associatedAttributes[oldAttribute.Id]);

                    if (newAttribute == null)
                        continue;

                    var oldAttributeValuesStr = _productAttributeParser.ParseValues(combination.AttributesXml, oldAttribute.Id);

                    foreach (var oldAttributeValueStr in oldAttributeValuesStr)
                    {
                        if (newAttribute.ShouldHaveValues())
                        {
                            //attribute values
                            var oldAttributeValue = int.Parse(oldAttributeValueStr);
                            if (!associatedAttributeValues.ContainsKey(oldAttributeValue))
                                continue;

                            var newAttributeValue = await _productAttributeService.GetProductAttributeValueByIdAsync(associatedAttributeValues[oldAttributeValue]);

                            if (newAttributeValue != null)
                            {
                                newAttributesXml = _productAttributeParser.AddProductAttribute(newAttributesXml,
                                    newAttribute, newAttributeValue.Id.ToString());
                            }
                        }
                        else
                        {
                            //just a text
                            newAttributesXml = _productAttributeParser.AddProductAttribute(newAttributesXml,
                                newAttribute, oldAttributeValueStr);
                        }
                    }
                }

                var combinationCopy = new ProductAttributeCombination
                {
                    ProductId = productCopy.Id,
                    AttributesXml = newAttributesXml,
                    StockQuantity = combination.StockQuantity,
                    MinStockQuantity = combination.MinStockQuantity,
                    AllowOutOfStockOrders = combination.AllowOutOfStockOrders,
                    Sku = combination.Sku,
                    ManufacturerPartNumber = combination.ManufacturerPartNumber,
                    Gtin = combination.Gtin,
                    OverriddenPrice = combination.OverriddenPrice,
                    NotifyAdminForQuantityBelow = combination.NotifyAdminForQuantityBelow
                };
                await _productAttributeService.InsertProductAttributeCombinationAsync(combinationCopy);

                //picture
                var oldCombinationPictures = await _productAttributeService.GetProductAttributeCombinationPicturesAsync(combination.Id);
                foreach (var oldCombinationPicture in oldCombinationPictures)
                {
                    if (!originalNewPictureIdentifiers.TryGetValue(oldCombinationPicture.PictureId, out var combinationPictureId))
                        continue;

                    await _productAttributeService.InsertProductAttributeCombinationPictureAsync(new ProductAttributeCombinationPicture
                    {
                        ProductAttributeCombinationId = combinationCopy.Id,
                        PictureId = combinationPictureId
                    });
                }

                //quantity change history
                await _productService.AddStockQuantityHistoryEntryAsync(productCopy, combination.StockQuantity,
                    combination.StockQuantity,
                    message: string.Format(await _localizationService.GetResourceAsync("Admin.StockQuantityHistory.Messages.CopyProduct"), product.Id), combinationId: combination.Id);
            }
        }

        /// <summary>
        /// Copy product specifications
        /// </summary>
        /// <param name="product">Product</param>
        /// <param name="productCopy">New product</param>
        /// <returns>A task that represents the asynchronous operation</returns>
        protected virtual async Task CopyProductSpecificationsAsync(Product product, Product productCopy)
        {
            var allLanguages = await _languageService.GetAllLanguagesAsync();

            foreach (var productSpecificationAttribute in await _specificationAttributeService.GetProductSpecificationAttributesAsync(product.Id))
            {
                var psaCopy = new ProductSpecificationAttribute
                {
                    ProductId = productCopy.Id,
                    AttributeTypeId = productSpecificationAttribute.AttributeTypeId,
                    SpecificationAttributeOptionId = productSpecificationAttribute.SpecificationAttributeOptionId,
                    CustomValue = productSpecificationAttribute.CustomValue,
                    AllowFiltering = productSpecificationAttribute.AllowFiltering,
                    ShowOnProductPage = productSpecificationAttribute.ShowOnProductPage,
                    DisplayOrder = productSpecificationAttribute.DisplayOrder
                };

                await _specificationAttributeService.InsertProductSpecificationAttributeAsync(psaCopy);

                foreach (var language in allLanguages)
                {
                    var customValue = await _localizationService.GetLocalizedAsync(productSpecificationAttribute, x => x.CustomValue, language.Id, false, false);
                    if (!string.IsNullOrEmpty(customValue))
                        await _localizedEntityService.SaveLocalizedValueAsync(psaCopy, x => x.CustomValue, customValue, language.Id);
                }
            }
        }

        /// <summary>
        /// Copy crosssell mapping
        /// </summary>
        /// <param name="product">Product</param>
        /// <param name="productCopy">New product</param>
        /// <returns>A task that represents the asynchronous operation</returns>
        protected virtual async Task CopyCrossSellsMappingAsync(Product product, Product productCopy)
        {
            foreach (var csProduct in await _productService.GetCrossSellProductsByProductId1Async(product.Id, true))
                await _productService.InsertCrossSellProductAsync(
                    new CrossSellProduct
                    {
                        ProductId1 = productCopy.Id,
                        ProductId2 = csProduct.ProductId2
                    });
        }

        /// <summary>
        /// Copy related products mapping
        /// </summary>
        /// <param name="product">Product</param>
        /// <param name="productCopy">New product</param>
        /// <returns>A task that represents the asynchronous operation</returns>
        protected virtual async Task CopyRelatedProductsMappingAsync(Product product, Product productCopy)
        {
            foreach (var relatedProduct in await _productService.GetRelatedProductsByProductId1Async(product.Id, true))
                await _productService.InsertRelatedProductAsync(
                    new RelatedProduct
                    {
                        ProductId1 = productCopy.Id,
                        ProductId2 = relatedProduct.ProductId2,
                        DisplayOrder = relatedProduct.DisplayOrder
                    });
        }

        /// <summary>
        /// Copy manufacturer mapping
        /// </summary>
        /// <param name="product">Product</param>
        /// <param name="productCopy">New product</param>
        /// <returns>A task that represents the asynchronous operation</returns>
        protected virtual async Task CopyManufacturersMappingAsync(Product product, Product productCopy)
        {
            foreach (var productManufacturers in await _manufacturerService.GetProductManufacturersByProductIdAsync(product.Id, true))
            {
                var productManufacturerCopy = new ProductManufacturer
                {
                    ProductId = productCopy.Id,
                    ManufacturerId = productManufacturers.ManufacturerId,
                    IsFeaturedProduct = productManufacturers.IsFeaturedProduct,
                    DisplayOrder = productManufacturers.DisplayOrder
                };

                await _manufacturerService.InsertProductManufacturerAsync(productManufacturerCopy);
            }
        }

        /// <summary>
        /// Copy category mapping
        /// </summary>
        /// <param name="product">Product</param>
        /// <param name="productCopy">New product</param>
        /// <returns>A task that represents the asynchronous operation</returns>
        protected virtual async Task CopyCategoriesMappingAsync(Product product, Product productCopy)
        {
            foreach (var productCategory in await _categoryService.GetProductCategoriesByProductIdAsync(product.Id, showHidden: true))
            {
                var productCategoryCopy = new ProductCategory
                {
                    ProductId = productCopy.Id,
                    CategoryId = productCategory.CategoryId,
                    IsFeaturedProduct = productCategory.IsFeaturedProduct,
                    DisplayOrder = productCategory.DisplayOrder
                };

                await _categoryService.InsertProductCategoryAsync(productCategoryCopy);
            }
        }

        /// <summary>
        /// Copy warehouse mapping
        /// </summary>
        /// <param name="product">Product</param>
        /// <param name="productCopy">New product</param>
        /// <returns>A task that represents the asynchronous operation</returns>
        protected virtual async Task CopyWarehousesMappingAsync(Product product, Product productCopy)
        {
            foreach (var pwi in await _productService.GetAllProductWarehouseInventoryRecordsAsync(product.Id))
            {
                await _productService.InsertProductWarehouseInventoryAsync(
                    new ProductWarehouseInventory
                    {
                        ProductId = productCopy.Id,
                        WarehouseId = pwi.WarehouseId,
                        StockQuantity = pwi.StockQuantity,
                        ReservedQuantity = 0
                    });

                //quantity change history
                var message = $"{await _localizationService.GetResourceAsync("Admin.StockQuantityHistory.Messages.MultipleWarehouses")} {string.Format(await _localizationService.GetResourceAsync("Admin.StockQuantityHistory.Messages.CopyProduct"), product.Id)}";
                await _productService.AddStockQuantityHistoryEntryAsync(productCopy, pwi.StockQuantity, pwi.StockQuantity, pwi.WarehouseId, message);
            }

            await _productService.UpdateProductAsync(productCopy);
        }

        /// <summary>
        /// Copy product pictures
        /// </summary>
        /// <param name="product">Product</param>
        /// <param name="newName">New product name</param>
        /// <param name="copyMultimedia"></param>
        /// <param name="productCopy">New product</param>
        /// <returns>
        /// A task that represents the asynchronous operation
        /// The task result contains the identifiers of old and new pictures
        /// </returns>
        protected virtual async Task<Dictionary<int, int>> CopyProductPicturesAsync(Product product, string newName, bool copyMultimedia, Product productCopy)
        {
            //variable to store original and new picture identifiers
            var originalNewPictureIdentifiers = new Dictionary<int, int>();
            if (!copyMultimedia)
                return originalNewPictureIdentifiers;

            foreach (var productPicture in await _productService.GetProductPicturesByProductIdAsync(product.Id))
            {
                var picture = await _pictureService.GetPictureByIdAsync(productPicture.PictureId);
                var pictureCopy = await _pictureService.InsertPictureAsync(
                    await _pictureService.LoadPictureBinaryAsync(picture),
                    picture.MimeType,
                    await _pictureService.GetPictureSeNameAsync(newName),
                    picture.AltAttribute,
                    picture.TitleAttribute);
                await _productService.InsertProductPictureAsync(new ProductPicture
                {
                    ProductId = productCopy.Id,
                    PictureId = pictureCopy.Id,
                    DisplayOrder = productPicture.DisplayOrder
                });
                originalNewPictureIdentifiers.Add(picture.Id, pictureCopy.Id);
            }

            return originalNewPictureIdentifiers;
        }

        /// <summary>
        /// Copy product videos
        /// </summary>
        /// <param name="product">Product</param>
        /// <param name="copyVideos"></param>
        /// <param name="productCopy">New product</param>
        /// <returns>A task that represents the asynchronous operation</returns>
        protected virtual async Task CopyProductVideosAsync(Product product, bool copyVideos, Product productCopy)
        {
            if (copyVideos)
            {
                foreach (var productVideo in await _productService.GetProductVideosByProductIdAsync(product.Id))
                {
                    var video = await _videoService.GetVideoByIdAsync(productVideo.VideoId);
                    var videoCopy = await _videoService.InsertVideoAsync(video);
                    await _productService.InsertProductVideoAsync(new ProductVideo
                    {
                        ProductId = productCopy.Id,
                        VideoId = videoCopy.Id,
                        DisplayOrder = productVideo.DisplayOrder
                    });
                }
            }
        }

        /// <summary>
        /// Copy localization data
        /// </summary>
        /// <param name="product">Product</param>
        /// <param name="productCopy">New product</param>
        /// <returns>A task that represents the asynchronous operation</returns>
        protected virtual async Task CopyLocalizationDataAsync(Product product, Product productCopy)
        {
            var languages = await _languageService.GetAllLanguagesAsync(true);

            //localization
            foreach (var lang in languages)
            {
                var name = await _localizationService.GetLocalizedAsync(product, x => x.Name, lang.Id, false, false);
                if (!string.IsNullOrEmpty(name))
                    await _localizedEntityService.SaveLocalizedValueAsync(productCopy, x => x.Name, name, lang.Id);

                var shortDescription = await _localizationService.GetLocalizedAsync(product, x => x.ShortDescription, lang.Id, false, false);
                if (!string.IsNullOrEmpty(shortDescription))
                    await _localizedEntityService.SaveLocalizedValueAsync(productCopy, x => x.ShortDescription, shortDescription, lang.Id);

                var fullDescription = await _localizationService.GetLocalizedAsync(product, x => x.FullDescription, lang.Id, false, false);
                if (!string.IsNullOrEmpty(fullDescription))
                    await _localizedEntityService.SaveLocalizedValueAsync(productCopy, x => x.FullDescription, fullDescription, lang.Id);

                var metaKeywords = await _localizationService.GetLocalizedAsync(product, x => x.MetaKeywords, lang.Id, false, false);
                if (!string.IsNullOrEmpty(metaKeywords))
                    await _localizedEntityService.SaveLocalizedValueAsync(productCopy, x => x.MetaKeywords, metaKeywords, lang.Id);

                var metaDescription = await _localizationService.GetLocalizedAsync(product, x => x.MetaDescription, lang.Id, false, false);
                if (!string.IsNullOrEmpty(metaDescription))
                    await _localizedEntityService.SaveLocalizedValueAsync(productCopy, x => x.MetaDescription, metaDescription, lang.Id);

                var metaTitle = await _localizationService.GetLocalizedAsync(product, x => x.MetaTitle, lang.Id, false, false);
                if (!string.IsNullOrEmpty(metaTitle))
                    await _localizedEntityService.SaveLocalizedValueAsync(productCopy, x => x.MetaTitle, metaTitle, lang.Id);

                //search engine name
                await _urlRecordService.SaveSlugAsync(productCopy, await _urlRecordService.ValidateSeNameAsync(productCopy, string.Empty, name, false), lang.Id);
            }
        }

        /// <summary>
        /// Copy product
        /// </summary>
        /// <param name="product">Product</param>
        /// <param name="newName">New product name</param>
        /// <param name="isPublished">A value indicating whether a new product is published</param>
        /// <returns>
        /// A task that represents the asynchronous operation
        /// The task result contains the 
        /// </returns>
        protected virtual async Task<Product> CopyBaseProductDataAsync(Product product, string newName, bool isPublished)
        {
            //product download & sample download
            var downloadId = product.DownloadId;
            var sampleDownloadId = product.SampleDownloadId;
            if (product.IsDownload)
            {
                var download = await _downloadService.GetDownloadByIdAsync(product.DownloadId);
                if (download != null)
                {
                    var downloadCopy = new Download
                    {
                        DownloadGuid = Guid.NewGuid(),
                        UseDownloadUrl = download.UseDownloadUrl,
                        DownloadUrl = download.DownloadUrl,
                        DownloadBinary = download.DownloadBinary,
                        ContentType = download.ContentType,
                        Filename = download.Filename,
                        Extension = download.Extension,
                        IsNew = download.IsNew
                    };
                    await _downloadService.InsertDownloadAsync(downloadCopy);
                    downloadId = downloadCopy.Id;
                }

                if (product.HasSampleDownload)
                {
                    var sampleDownload = await _downloadService.GetDownloadByIdAsync(product.SampleDownloadId);
                    if (sampleDownload != null)
                    {
                        var sampleDownloadCopy = new Download
                        {
                            DownloadGuid = Guid.NewGuid(),
                            UseDownloadUrl = sampleDownload.UseDownloadUrl,
                            DownloadUrl = sampleDownload.DownloadUrl,
                            DownloadBinary = sampleDownload.DownloadBinary,
                            ContentType = sampleDownload.ContentType,
                            Filename = sampleDownload.Filename,
                            Extension = sampleDownload.Extension,
                            IsNew = sampleDownload.IsNew
                        };
                        await _downloadService.InsertDownloadAsync(sampleDownloadCopy);
                        sampleDownloadId = sampleDownloadCopy.Id;
                    }
                }
            }

            var newSku = !string.IsNullOrWhiteSpace(product.Sku)
                ? string.Format(await _localizationService.GetResourceAsync("Admin.Catalog.Products.Copy.SKU.New"), product.Sku)
                : product.Sku;
            // product
            var productCopy = new Product
            {
                ProductTypeId = product.ProductTypeId,
                ParentGroupedProductId = product.ParentGroupedProductId,
                VisibleIndividually = product.VisibleIndividually,
                Name = newName,
                ShortDescription = product.ShortDescription,
                FullDescription = product.FullDescription,
                VendorId = product.VendorId,
                ProductTemplateId = product.ProductTemplateId,
                AdminComment = product.AdminComment,
                ShowOnHomepage = product.ShowOnHomepage,
                MetaKeywords = product.MetaKeywords,
                MetaDescription = product.MetaDescription,
                MetaTitle = product.MetaTitle,
                AllowCustomerReviews = product.AllowCustomerReviews,
                LimitedToStores = product.LimitedToStores,
                SubjectToAcl = product.SubjectToAcl,
                Sku = newSku,
                ManufacturerPartNumber = product.ManufacturerPartNumber,
                Gtin = product.Gtin,
                IsGiftCard = product.IsGiftCard,
                GiftCardType = product.GiftCardType,
                OverriddenGiftCardAmount = product.OverriddenGiftCardAmount,
                RequireOtherProducts = product.RequireOtherProducts,
                RequiredProductIds = product.RequiredProductIds,
                AutomaticallyAddRequiredProducts = product.AutomaticallyAddRequiredProducts,
                IsDownload = product.IsDownload,
                DownloadId = downloadId,
                UnlimitedDownloads = product.UnlimitedDownloads,
                MaxNumberOfDownloads = product.MaxNumberOfDownloads,
                DownloadExpirationDays = product.DownloadExpirationDays,
                DownloadActivationType = product.DownloadActivationType,
                HasSampleDownload = product.HasSampleDownload,
                SampleDownloadId = sampleDownloadId,
                HasUserAgreement = product.HasUserAgreement,
                UserAgreementText = product.UserAgreementText,
                IsRecurring = product.IsRecurring,
                RecurringCycleLength = product.RecurringCycleLength,
                RecurringCyclePeriod = product.RecurringCyclePeriod,
                RecurringTotalCycles = product.RecurringTotalCycles,
                IsRental = product.IsRental,
                RentalPriceLength = product.RentalPriceLength,
                RentalPricePeriod = product.RentalPricePeriod,
                IsShipEnabled = product.IsShipEnabled,
                IsFreeShipping = product.IsFreeShipping,
                ShipSeparately = product.ShipSeparately,
                AdditionalShippingCharge = product.AdditionalShippingCharge,
                DeliveryDateId = product.DeliveryDateId,
                IsTaxExempt = product.IsTaxExempt,
                TaxCategoryId = product.TaxCategoryId,
                IsTelecommunicationsOrBroadcastingOrElectronicServices =
                    product.IsTelecommunicationsOrBroadcastingOrElectronicServices,
                ManageInventoryMethod = product.ManageInventoryMethod,
                ProductAvailabilityRangeId = product.ProductAvailabilityRangeId,
                UseMultipleWarehouses = product.UseMultipleWarehouses,
                WarehouseId = product.WarehouseId,
                StockQuantity = product.StockQuantity,
                DisplayStockAvailability = product.DisplayStockAvailability,
                DisplayStockQuantity = product.DisplayStockQuantity,
                MinStockQuantity = product.MinStockQuantity,
                LowStockActivityId = product.LowStockActivityId,
                NotifyAdminForQuantityBelow = product.NotifyAdminForQuantityBelow,
                BackorderMode = product.BackorderMode,
                AllowBackInStockSubscriptions = product.AllowBackInStockSubscriptions,
                OrderMinimumQuantity = product.OrderMinimumQuantity,
                OrderMaximumQuantity = product.OrderMaximumQuantity,
                AllowedQuantities = product.AllowedQuantities,
                AllowAddingOnlyExistingAttributeCombinations = product.AllowAddingOnlyExistingAttributeCombinations,
                NotReturnable = product.NotReturnable,
                DisableBuyButton = product.DisableBuyButton,
                DisableWishlistButton = product.DisableWishlistButton,
                AvailableForPreOrder = product.AvailableForPreOrder,
                PreOrderAvailabilityStartDateTimeUtc = product.PreOrderAvailabilityStartDateTimeUtc,
                CallForPrice = product.CallForPrice,
                Price = product.Price,
                OldPrice = product.OldPrice,
                ProductCost = product.ProductCost,
                CustomerEntersPrice = product.CustomerEntersPrice,
                MinimumCustomerEnteredPrice = product.MinimumCustomerEnteredPrice,
                MaximumCustomerEnteredPrice = product.MaximumCustomerEnteredPrice,
                BasepriceEnabled = product.BasepriceEnabled,
                BasepriceAmount = product.BasepriceAmount,
                BasepriceUnitId = product.BasepriceUnitId,
                BasepriceBaseAmount = product.BasepriceBaseAmount,
                BasepriceBaseUnitId = product.BasepriceBaseUnitId,
                MarkAsNew = product.MarkAsNew,
                MarkAsNewStartDateTimeUtc = product.MarkAsNewStartDateTimeUtc,
                MarkAsNewEndDateTimeUtc = product.MarkAsNewEndDateTimeUtc,
                Weight = product.Weight,
                Length = product.Length,
                Width = product.Width,
                Height = product.Height,
                AvailableStartDateTimeUtc = product.AvailableStartDateTimeUtc,
                AvailableEndDateTimeUtc = product.AvailableEndDateTimeUtc,
                DisplayOrder = product.DisplayOrder,
                Published = isPublished,
                Deleted = product.Deleted,
                CreatedOnUtc = DateTime.UtcNow,
                UpdatedOnUtc = DateTime.UtcNow
            };

            //validate search engine name
            await _productService.InsertProductAsync(productCopy);

            //search engine name
            await _urlRecordService.SaveSlugAsync(productCopy, await _urlRecordService.ValidateSeNameAsync(productCopy, string.Empty, productCopy.Name, true), 0);
            return productCopy;
        }

        #endregion

        #region Methods

        /// <summary>
        /// Create a copy of product with all depended data
        /// </summary>
        /// <param name="product">The product to copy</param>
        /// <param name="newName">The name of product duplicate</param>
        /// <param name="isPublished">A value indicating whether the product duplicate should be published</param>
        /// <param name="copyMultimedia">A value indicating whether the product images and videos should be copied</param>
        /// <param name="copyAssociatedProducts">A value indicating whether the copy associated products</param>
        /// <returns>
        /// A task that represents the asynchronous operation
        /// The task result contains the product copy
        /// </returns>
        public virtual async Task<Product> CopyProductAsync(Product product, string newName,
            bool isPublished = true, bool copyMultimedia = true, bool copyAssociatedProducts = true)
        {
            if (product == null)
                throw new ArgumentNullException(nameof(product));

            if (string.IsNullOrEmpty(newName))
                throw new ArgumentException("Product name is required");

            var productCopy = await CopyBaseProductDataAsync(product, newName, isPublished);

            //localization
            await CopyLocalizationDataAsync(product, productCopy);

            //copy product tags
            foreach (var productTag in await _productTagService.GetAllProductTagsByProductIdAsync(product.Id))
                await _productTagService.InsertProductProductTagMappingAsync(new ProductProductTagMapping { ProductTagId = productTag.Id, ProductId = productCopy.Id });

            await _productService.UpdateProductAsync(productCopy);

            //copy product pictures
            var originalNewPictureIdentifiers = await CopyProductPicturesAsync(product, newName, copyMultimedia, productCopy);

            //copy product videos
            await CopyProductVideosAsync(product, copyMultimedia, productCopy);

            //quantity change history
            await _productService.AddStockQuantityHistoryEntryAsync(productCopy, product.StockQuantity, product.StockQuantity, product.WarehouseId,
                string.Format(await _localizationService.GetResourceAsync("Admin.StockQuantityHistory.Messages.CopyProduct"), product.Id));

            //product specifications
            await CopyProductSpecificationsAsync(product, productCopy);

            //product <-> warehouses mappings
            await CopyWarehousesMappingAsync(product, productCopy);
            //product <-> categories mappings
            await CopyCategoriesMappingAsync(product, productCopy);
            //product <-> manufacturers mappings
            await CopyManufacturersMappingAsync(product, productCopy);
            //product <-> related products mappings
            await CopyRelatedProductsMappingAsync(product, productCopy);
            //product <-> cross sells mappings
            await CopyCrossSellsMappingAsync(product, productCopy);
            //product <-> attributes mappings
            await CopyAttributesMappingAsync(product, productCopy, originalNewPictureIdentifiers);
            //product <-> discounts mapping
            await CopyDiscountsMappingAsync(product, productCopy);

            //store mapping
            var selectedStoreIds = await _storeMappingService.GetStoresIdsWithAccessAsync(product);
            foreach (var id in selectedStoreIds)
                await _storeMappingService.InsertStoreMappingAsync(productCopy, id);

            //customer role mapping
            var customerRoleIds = await _aclService.GetCustomerRoleIdsWithAccessAsync(product);
            foreach (var id in customerRoleIds)
                await _aclService.InsertAclRecordAsync(productCopy, id);

            //tier prices
            await CopyTierPricesAsync(product, productCopy);

            //update "HasTierPrices" and "HasDiscountsApplied" properties
            await _productService.UpdateHasTierPricesPropertyAsync(productCopy);
            await _productService.UpdateHasDiscountsAppliedAsync(productCopy);

            //associated products
            await CopyAssociatedProductsAsync(product, isPublished, copyMultimedia, copyAssociatedProducts, productCopy);

            return productCopy;
        }

        #endregion
    }
}<|MERGE_RESOLUTION|>--- conflicted
+++ resolved
@@ -1,891 +1,884 @@
-﻿using Nop.Core.Domain.Catalog;
-using Nop.Core.Domain.Discounts;
-using Nop.Core.Domain.Media;
-using Nop.Services.Localization;
-using Nop.Services.Media;
-using Nop.Services.Security;
-using Nop.Services.Seo;
-using Nop.Services.Stores;
-
-namespace Nop.Services.Catalog
-{
-    /// <summary>
-    /// Copy Product service
-    /// </summary>
-    public partial class CopyProductService : ICopyProductService
-    {
-        #region Fields
-
-        protected readonly IAclService _aclService;
-        protected readonly ICategoryService _categoryService;
-        protected readonly IDownloadService _downloadService;
-        protected readonly ILanguageService _languageService;
-        protected readonly ILocalizationService _localizationService;
-        protected readonly ILocalizedEntityService _localizedEntityService;
-        protected readonly IManufacturerService _manufacturerService;
-        protected readonly IPictureService _pictureService;
-        protected readonly IProductAttributeParser _productAttributeParser;
-        protected readonly IProductAttributeService _productAttributeService;
-        protected readonly IProductService _productService;
-        protected readonly IProductTagService _productTagService;
-        protected readonly ISpecificationAttributeService _specificationAttributeService;
-        protected readonly IStoreMappingService _storeMappingService;
-        protected readonly IUrlRecordService _urlRecordService;
-        protected readonly IVideoService _videoService;
-
-        #endregion
-
-        #region Ctor
-
-        public CopyProductService(IAclService aclService,
-            ICategoryService categoryService,
-            IDownloadService downloadService,
-            ILanguageService languageService,
-            ILocalizationService localizationService,
-            ILocalizedEntityService localizedEntityService,
-            IManufacturerService manufacturerService,
-            IPictureService pictureService,
-            IProductAttributeParser productAttributeParser,
-            IProductAttributeService productAttributeService,
-            IProductService productService,
-            IProductTagService productTagService,
-            ISpecificationAttributeService specificationAttributeService,
-            IStoreMappingService storeMappingService,
-            IUrlRecordService urlRecordService,
-            IVideoService videoService)
-        {
-            _aclService = aclService;
-            _categoryService = categoryService;
-            _downloadService = downloadService;
-            _languageService = languageService;
-            _localizationService = localizationService;
-            _localizedEntityService = localizedEntityService;
-            _manufacturerService = manufacturerService;
-            _pictureService = pictureService;
-            _productAttributeParser = productAttributeParser;
-            _productAttributeService = productAttributeService;
-            _productService = productService;
-            _productTagService = productTagService;
-            _specificationAttributeService = specificationAttributeService;
-            _storeMappingService = storeMappingService;
-            _urlRecordService = urlRecordService;
-            _videoService = videoService;
-        }
-
-        #endregion
-
-        #region Utilities
-
-        /// <summary>
-        /// Copy discount mappings
-        /// </summary>
-        /// <param name="product">Product</param>
-        /// <param name="productCopy">New product</param>
-        /// <returns>A task that represents the asynchronous operation</returns>
-        protected virtual async Task CopyDiscountsMappingAsync(Product product, Product productCopy)
-        {
-            foreach (var discountMapping in await _productService.GetAllDiscountsAppliedToProductAsync(product.Id))
-            {
-                await _productService.InsertDiscountProductMappingAsync(new DiscountProductMapping { EntityId = productCopy.Id, DiscountId = discountMapping.DiscountId });
-                await _productService.UpdateProductAsync(productCopy);
-            }
-        }
-
-        /// <summary>
-        /// Copy associated products
-        /// </summary>
-        /// <param name="product">Product</param>
-        /// <param name="isPublished">A value indicating whether they should be published</param>
-        /// <param name="copyMultimedia">A value indicating whether to copy images and videos</param>
-        /// <param name="copyAssociatedProducts">A value indicating whether to copy associated products</param>
-        /// <param name="productCopy">New product</param>
-        /// <returns>A task that represents the asynchronous operation</returns>
-        protected virtual async Task CopyAssociatedProductsAsync(Product product, bool isPublished, bool copyMultimedia, bool copyAssociatedProducts, Product productCopy)
-        {
-            if (!copyAssociatedProducts)
-                return;
-
-            var associatedProducts = await _productService.GetAssociatedProductsAsync(product.Id, showHidden: true);
-            foreach (var associatedProduct in associatedProducts)
-            {
-                var associatedProductCopy = await CopyProductAsync(associatedProduct,
-                    string.Format(NopCatalogDefaults.ProductCopyNameTemplate, associatedProduct.Name),
-                    isPublished, copyMultimedia, false);
-                associatedProductCopy.ParentGroupedProductId = productCopy.Id;
-                await _productService.UpdateProductAsync(associatedProductCopy);
-            }
-        }
-
-        /// <summary>
-        /// Copy tier prices
-        /// </summary>
-        /// <param name="product">Product</param>
-        /// <param name="productCopy">New product</param>
-        /// <returns>A task that represents the asynchronous operation</returns>
-        protected virtual async Task CopyTierPricesAsync(Product product, Product productCopy)
-        {
-            foreach (var tierPrice in await _productService.GetTierPricesByProductAsync(product.Id))
-                await _productService.InsertTierPriceAsync(new TierPrice
-                {
-                    ProductId = productCopy.Id,
-                    StoreId = tierPrice.StoreId,
-                    CustomerRoleId = tierPrice.CustomerRoleId,
-                    Quantity = tierPrice.Quantity,
-                    Price = tierPrice.Price,
-                    StartDateTimeUtc = tierPrice.StartDateTimeUtc,
-                    EndDateTimeUtc = tierPrice.EndDateTimeUtc
-                });
-        }
-
-        /// <summary>
-        /// Copy attributes mapping
-        /// </summary>
-        /// <param name="product">Product</param>
-        /// <param name="productCopy">New product</param>
-        /// <param name="originalNewPictureIdentifiers">Identifiers of pictures</param>
-        /// <returns>A task that represents the asynchronous operation</returns>
-        protected virtual async Task CopyAttributesMappingAsync(Product product, Product productCopy, Dictionary<int, int> originalNewPictureIdentifiers)
-        {
-            var associatedAttributes = new Dictionary<int, int>();
-            var associatedAttributeValues = new Dictionary<int, int>();
-
-            //attribute mapping with condition attributes
-            var oldCopyWithConditionAttributes = new List<ProductAttributeMapping>();
-
-            //all product attribute mapping copies
-            var productAttributeMappingCopies = new Dictionary<int, ProductAttributeMapping>();
-
-            var languages = await _languageService.GetAllLanguagesAsync(true);
-
-            foreach (var productAttributeMapping in await _productAttributeService.GetProductAttributeMappingsByProductIdAsync(product.Id))
-            {
-                var productAttributeMappingCopy = new ProductAttributeMapping
-                {
-                    ProductId = productCopy.Id,
-                    ProductAttributeId = productAttributeMapping.ProductAttributeId,
-                    TextPrompt = productAttributeMapping.TextPrompt,
-                    IsRequired = productAttributeMapping.IsRequired,
-                    AttributeControlTypeId = productAttributeMapping.AttributeControlTypeId,
-                    DisplayOrder = productAttributeMapping.DisplayOrder,
-                    ValidationMinLength = productAttributeMapping.ValidationMinLength,
-                    ValidationMaxLength = productAttributeMapping.ValidationMaxLength,
-                    ValidationFileAllowedExtensions = productAttributeMapping.ValidationFileAllowedExtensions,
-                    ValidationFileMaximumSize = productAttributeMapping.ValidationFileMaximumSize,
-                    DefaultValue = productAttributeMapping.DefaultValue
-                };
-                await _productAttributeService.InsertProductAttributeMappingAsync(productAttributeMappingCopy);
-                //localization
-                foreach (var lang in languages)
-                {
-                    var textPrompt = await _localizationService.GetLocalizedAsync(productAttributeMapping, x => x.TextPrompt, lang.Id, false, false);
-                    if (!string.IsNullOrEmpty(textPrompt))
-                        await _localizedEntityService.SaveLocalizedValueAsync(productAttributeMappingCopy, x => x.TextPrompt, textPrompt,
-                            lang.Id);
-                }
-
-                productAttributeMappingCopies.Add(productAttributeMappingCopy.Id, productAttributeMappingCopy);
-
-                if (!string.IsNullOrEmpty(productAttributeMapping.ConditionAttributeXml))
-                {
-                    oldCopyWithConditionAttributes.Add(productAttributeMapping);
-                }
-
-                //save associated value (used for combinations copying)
-                associatedAttributes.Add(productAttributeMapping.Id, productAttributeMappingCopy.Id);
-
-                // product attribute values
-                var productAttributeValues = await _productAttributeService.GetProductAttributeValuesAsync(productAttributeMapping.Id);
-                foreach (var productAttributeValue in productAttributeValues)
-                {
-<<<<<<< HEAD
-                    var attributeValuePictureId = 0;
-                    if (originalNewPictureIdentifiers.ContainsKey(productAttributeValue.PictureId))
-                        attributeValuePictureId = originalNewPictureIdentifiers[productAttributeValue.PictureId];
-
-=======
->>>>>>> 0a99c378
-                    var attributeValueCopy = new ProductAttributeValue
-                    {
-                        ProductAttributeMappingId = productAttributeMappingCopy.Id,
-                        AttributeValueTypeId = productAttributeValue.AttributeValueTypeId,
-                        AssociatedProductId = productAttributeValue.AssociatedProductId,
-                        Name = productAttributeValue.Name,
-                        ColorSquaresRgb = productAttributeValue.ColorSquaresRgb,
-                        PriceAdjustment = productAttributeValue.PriceAdjustment,
-                        PriceAdjustmentUsePercentage = productAttributeValue.PriceAdjustmentUsePercentage,
-                        WeightAdjustment = productAttributeValue.WeightAdjustment,
-                        Cost = productAttributeValue.Cost,
-                        CustomerEntersQty = productAttributeValue.CustomerEntersQty,
-                        Quantity = productAttributeValue.Quantity,
-                        IsPreSelected = productAttributeValue.IsPreSelected,
-                        DisplayOrder = productAttributeValue.DisplayOrder
-                    };
-
-                    //picture
-                    var oldValuePictures = await _productAttributeService.GetProductAttributeValuePicturesAsync(productAttributeValue.Id);
-                    foreach (var oldValuePicture in oldValuePictures)
-                    {
-                        if (!originalNewPictureIdentifiers.TryGetValue(oldValuePicture.PictureId, out var valuePictureId))
-                            continue;
-
-                        await _productAttributeService.InsertProductAttributeValuePictureAsync(new ProductAttributeValuePicture
-                        {
-                            ProductAttributeValueId = attributeValueCopy.Id,
-                            PictureId = valuePictureId
-                        });
-                    }
-
-                    //picture associated to "iamge square" attribute type (if exists)
-                    if (productAttributeValue.ImageSquaresPictureId > 0)
-                    {
-                        var origImageSquaresPicture =
-                            await _pictureService.GetPictureByIdAsync(productAttributeValue.ImageSquaresPictureId);
-                        if (origImageSquaresPicture != null)
-                        {
-                            //copy the picture
-                            var imageSquaresPictureCopy = await _pictureService.InsertPictureAsync(
-                                await _pictureService.LoadPictureBinaryAsync(origImageSquaresPicture),
-                                origImageSquaresPicture.MimeType,
-                                origImageSquaresPicture.SeoFilename,
-                                origImageSquaresPicture.AltAttribute,
-                                origImageSquaresPicture.TitleAttribute);
-                            attributeValueCopy.ImageSquaresPictureId = imageSquaresPictureCopy.Id;
-                        }
-                    }
-
-                    await _productAttributeService.InsertProductAttributeValueAsync(attributeValueCopy);
-
-                    //save associated value (used for combinations copying)
-                    associatedAttributeValues.Add(productAttributeValue.Id, attributeValueCopy.Id);
-
-                    //localization
-                    foreach (var lang in languages)
-                    {
-                        var name = await _localizationService.GetLocalizedAsync(productAttributeValue, x => x.Name, lang.Id, false, false);
-                        if (!string.IsNullOrEmpty(name))
-                            await _localizedEntityService.SaveLocalizedValueAsync(attributeValueCopy, x => x.Name, name, lang.Id);
-                    }
-                }
-            }
-
-            //copy attribute conditions
-            foreach (var productAttributeMapping in oldCopyWithConditionAttributes)
-            {
-                var oldConditionAttributeMapping = (await _productAttributeParser
-                    .ParseProductAttributeMappingsAsync(productAttributeMapping.ConditionAttributeXml)).FirstOrDefault();
-
-                if (oldConditionAttributeMapping == null)
-                    continue;
-
-                var oldConditionValues = await _productAttributeParser.ParseProductAttributeValuesAsync(
-                    productAttributeMapping.ConditionAttributeXml,
-                    oldConditionAttributeMapping.Id);
-
-                if (!oldConditionValues.Any())
-                    continue;
-
-                var newAttributeMappingId = associatedAttributes[oldConditionAttributeMapping.Id];
-                var newConditionAttributeMapping = productAttributeMappingCopies[newAttributeMappingId];
-
-                var newConditionAttributeXml = string.Empty;
-
-                foreach (var oldConditionValue in oldConditionValues)
-                {
-                    newConditionAttributeXml = _productAttributeParser.AddProductAttribute(newConditionAttributeXml,
-                        newConditionAttributeMapping, associatedAttributeValues[oldConditionValue.Id].ToString());
-                }
-
-                var attributeMappingId = associatedAttributes[productAttributeMapping.Id];
-                var conditionAttribute = productAttributeMappingCopies[attributeMappingId];
-                conditionAttribute.ConditionAttributeXml = newConditionAttributeXml;
-
-                await _productAttributeService.UpdateProductAttributeMappingAsync(conditionAttribute);
-            }
-
-            //attribute combinations
-            foreach (var combination in await _productAttributeService.GetAllProductAttributeCombinationsAsync(product.Id))
-            {
-                //generate new AttributesXml according to new value IDs
-                var newAttributesXml = string.Empty;
-                var parsedProductAttributes = await _productAttributeParser.ParseProductAttributeMappingsAsync(combination.AttributesXml);
-                foreach (var oldAttribute in parsedProductAttributes)
-                {
-                    if (!associatedAttributes.ContainsKey(oldAttribute.Id))
-                        continue;
-
-                    var newAttribute = await _productAttributeService.GetProductAttributeMappingByIdAsync(associatedAttributes[oldAttribute.Id]);
-
-                    if (newAttribute == null)
-                        continue;
-
-                    var oldAttributeValuesStr = _productAttributeParser.ParseValues(combination.AttributesXml, oldAttribute.Id);
-
-                    foreach (var oldAttributeValueStr in oldAttributeValuesStr)
-                    {
-                        if (newAttribute.ShouldHaveValues())
-                        {
-                            //attribute values
-                            var oldAttributeValue = int.Parse(oldAttributeValueStr);
-                            if (!associatedAttributeValues.ContainsKey(oldAttributeValue))
-                                continue;
-
-                            var newAttributeValue = await _productAttributeService.GetProductAttributeValueByIdAsync(associatedAttributeValues[oldAttributeValue]);
-
-                            if (newAttributeValue != null)
-                            {
-                                newAttributesXml = _productAttributeParser.AddProductAttribute(newAttributesXml,
-                                    newAttribute, newAttributeValue.Id.ToString());
-                            }
-                        }
-                        else
-                        {
-                            //just a text
-                            newAttributesXml = _productAttributeParser.AddProductAttribute(newAttributesXml,
-                                newAttribute, oldAttributeValueStr);
-                        }
-                    }
-                }
-
-                var combinationCopy = new ProductAttributeCombination
-                {
-                    ProductId = productCopy.Id,
-                    AttributesXml = newAttributesXml,
-                    StockQuantity = combination.StockQuantity,
-                    MinStockQuantity = combination.MinStockQuantity,
-                    AllowOutOfStockOrders = combination.AllowOutOfStockOrders,
-                    Sku = combination.Sku,
-                    ManufacturerPartNumber = combination.ManufacturerPartNumber,
-                    Gtin = combination.Gtin,
-                    OverriddenPrice = combination.OverriddenPrice,
-                    NotifyAdminForQuantityBelow = combination.NotifyAdminForQuantityBelow
-                };
-                await _productAttributeService.InsertProductAttributeCombinationAsync(combinationCopy);
-
-                //picture
-                var oldCombinationPictures = await _productAttributeService.GetProductAttributeCombinationPicturesAsync(combination.Id);
-                foreach (var oldCombinationPicture in oldCombinationPictures)
-                {
-                    if (!originalNewPictureIdentifiers.TryGetValue(oldCombinationPicture.PictureId, out var combinationPictureId))
-                        continue;
-
-                    await _productAttributeService.InsertProductAttributeCombinationPictureAsync(new ProductAttributeCombinationPicture
-                    {
-                        ProductAttributeCombinationId = combinationCopy.Id,
-                        PictureId = combinationPictureId
-                    });
-                }
-
-                //quantity change history
-                await _productService.AddStockQuantityHistoryEntryAsync(productCopy, combination.StockQuantity,
-                    combination.StockQuantity,
-                    message: string.Format(await _localizationService.GetResourceAsync("Admin.StockQuantityHistory.Messages.CopyProduct"), product.Id), combinationId: combination.Id);
-            }
-        }
-
-        /// <summary>
-        /// Copy product specifications
-        /// </summary>
-        /// <param name="product">Product</param>
-        /// <param name="productCopy">New product</param>
-        /// <returns>A task that represents the asynchronous operation</returns>
-        protected virtual async Task CopyProductSpecificationsAsync(Product product, Product productCopy)
-        {
-            var allLanguages = await _languageService.GetAllLanguagesAsync();
-
-            foreach (var productSpecificationAttribute in await _specificationAttributeService.GetProductSpecificationAttributesAsync(product.Id))
-            {
-                var psaCopy = new ProductSpecificationAttribute
-                {
-                    ProductId = productCopy.Id,
-                    AttributeTypeId = productSpecificationAttribute.AttributeTypeId,
-                    SpecificationAttributeOptionId = productSpecificationAttribute.SpecificationAttributeOptionId,
-                    CustomValue = productSpecificationAttribute.CustomValue,
-                    AllowFiltering = productSpecificationAttribute.AllowFiltering,
-                    ShowOnProductPage = productSpecificationAttribute.ShowOnProductPage,
-                    DisplayOrder = productSpecificationAttribute.DisplayOrder
-                };
-
-                await _specificationAttributeService.InsertProductSpecificationAttributeAsync(psaCopy);
-
-                foreach (var language in allLanguages)
-                {
-                    var customValue = await _localizationService.GetLocalizedAsync(productSpecificationAttribute, x => x.CustomValue, language.Id, false, false);
-                    if (!string.IsNullOrEmpty(customValue))
-                        await _localizedEntityService.SaveLocalizedValueAsync(psaCopy, x => x.CustomValue, customValue, language.Id);
-                }
-            }
-        }
-
-        /// <summary>
-        /// Copy crosssell mapping
-        /// </summary>
-        /// <param name="product">Product</param>
-        /// <param name="productCopy">New product</param>
-        /// <returns>A task that represents the asynchronous operation</returns>
-        protected virtual async Task CopyCrossSellsMappingAsync(Product product, Product productCopy)
-        {
-            foreach (var csProduct in await _productService.GetCrossSellProductsByProductId1Async(product.Id, true))
-                await _productService.InsertCrossSellProductAsync(
-                    new CrossSellProduct
-                    {
-                        ProductId1 = productCopy.Id,
-                        ProductId2 = csProduct.ProductId2
-                    });
-        }
-
-        /// <summary>
-        /// Copy related products mapping
-        /// </summary>
-        /// <param name="product">Product</param>
-        /// <param name="productCopy">New product</param>
-        /// <returns>A task that represents the asynchronous operation</returns>
-        protected virtual async Task CopyRelatedProductsMappingAsync(Product product, Product productCopy)
-        {
-            foreach (var relatedProduct in await _productService.GetRelatedProductsByProductId1Async(product.Id, true))
-                await _productService.InsertRelatedProductAsync(
-                    new RelatedProduct
-                    {
-                        ProductId1 = productCopy.Id,
-                        ProductId2 = relatedProduct.ProductId2,
-                        DisplayOrder = relatedProduct.DisplayOrder
-                    });
-        }
-
-        /// <summary>
-        /// Copy manufacturer mapping
-        /// </summary>
-        /// <param name="product">Product</param>
-        /// <param name="productCopy">New product</param>
-        /// <returns>A task that represents the asynchronous operation</returns>
-        protected virtual async Task CopyManufacturersMappingAsync(Product product, Product productCopy)
-        {
-            foreach (var productManufacturers in await _manufacturerService.GetProductManufacturersByProductIdAsync(product.Id, true))
-            {
-                var productManufacturerCopy = new ProductManufacturer
-                {
-                    ProductId = productCopy.Id,
-                    ManufacturerId = productManufacturers.ManufacturerId,
-                    IsFeaturedProduct = productManufacturers.IsFeaturedProduct,
-                    DisplayOrder = productManufacturers.DisplayOrder
-                };
-
-                await _manufacturerService.InsertProductManufacturerAsync(productManufacturerCopy);
-            }
-        }
-
-        /// <summary>
-        /// Copy category mapping
-        /// </summary>
-        /// <param name="product">Product</param>
-        /// <param name="productCopy">New product</param>
-        /// <returns>A task that represents the asynchronous operation</returns>
-        protected virtual async Task CopyCategoriesMappingAsync(Product product, Product productCopy)
-        {
-            foreach (var productCategory in await _categoryService.GetProductCategoriesByProductIdAsync(product.Id, showHidden: true))
-            {
-                var productCategoryCopy = new ProductCategory
-                {
-                    ProductId = productCopy.Id,
-                    CategoryId = productCategory.CategoryId,
-                    IsFeaturedProduct = productCategory.IsFeaturedProduct,
-                    DisplayOrder = productCategory.DisplayOrder
-                };
-
-                await _categoryService.InsertProductCategoryAsync(productCategoryCopy);
-            }
-        }
-
-        /// <summary>
-        /// Copy warehouse mapping
-        /// </summary>
-        /// <param name="product">Product</param>
-        /// <param name="productCopy">New product</param>
-        /// <returns>A task that represents the asynchronous operation</returns>
-        protected virtual async Task CopyWarehousesMappingAsync(Product product, Product productCopy)
-        {
-            foreach (var pwi in await _productService.GetAllProductWarehouseInventoryRecordsAsync(product.Id))
-            {
-                await _productService.InsertProductWarehouseInventoryAsync(
-                    new ProductWarehouseInventory
-                    {
-                        ProductId = productCopy.Id,
-                        WarehouseId = pwi.WarehouseId,
-                        StockQuantity = pwi.StockQuantity,
-                        ReservedQuantity = 0
-                    });
-
-                //quantity change history
-                var message = $"{await _localizationService.GetResourceAsync("Admin.StockQuantityHistory.Messages.MultipleWarehouses")} {string.Format(await _localizationService.GetResourceAsync("Admin.StockQuantityHistory.Messages.CopyProduct"), product.Id)}";
-                await _productService.AddStockQuantityHistoryEntryAsync(productCopy, pwi.StockQuantity, pwi.StockQuantity, pwi.WarehouseId, message);
-            }
-
-            await _productService.UpdateProductAsync(productCopy);
-        }
-
-        /// <summary>
-        /// Copy product pictures
-        /// </summary>
-        /// <param name="product">Product</param>
-        /// <param name="newName">New product name</param>
-        /// <param name="copyMultimedia"></param>
-        /// <param name="productCopy">New product</param>
-        /// <returns>
-        /// A task that represents the asynchronous operation
-        /// The task result contains the identifiers of old and new pictures
-        /// </returns>
-        protected virtual async Task<Dictionary<int, int>> CopyProductPicturesAsync(Product product, string newName, bool copyMultimedia, Product productCopy)
-        {
-            //variable to store original and new picture identifiers
-            var originalNewPictureIdentifiers = new Dictionary<int, int>();
-            if (!copyMultimedia)
-                return originalNewPictureIdentifiers;
-
-            foreach (var productPicture in await _productService.GetProductPicturesByProductIdAsync(product.Id))
-            {
-                var picture = await _pictureService.GetPictureByIdAsync(productPicture.PictureId);
-                var pictureCopy = await _pictureService.InsertPictureAsync(
-                    await _pictureService.LoadPictureBinaryAsync(picture),
-                    picture.MimeType,
-                    await _pictureService.GetPictureSeNameAsync(newName),
-                    picture.AltAttribute,
-                    picture.TitleAttribute);
-                await _productService.InsertProductPictureAsync(new ProductPicture
-                {
-                    ProductId = productCopy.Id,
-                    PictureId = pictureCopy.Id,
-                    DisplayOrder = productPicture.DisplayOrder
-                });
-                originalNewPictureIdentifiers.Add(picture.Id, pictureCopy.Id);
-            }
-
-            return originalNewPictureIdentifiers;
-        }
-
-        /// <summary>
-        /// Copy product videos
-        /// </summary>
-        /// <param name="product">Product</param>
-        /// <param name="copyVideos"></param>
-        /// <param name="productCopy">New product</param>
-        /// <returns>A task that represents the asynchronous operation</returns>
-        protected virtual async Task CopyProductVideosAsync(Product product, bool copyVideos, Product productCopy)
-        {
-            if (copyVideos)
-            {
-                foreach (var productVideo in await _productService.GetProductVideosByProductIdAsync(product.Id))
-                {
-                    var video = await _videoService.GetVideoByIdAsync(productVideo.VideoId);
-                    var videoCopy = await _videoService.InsertVideoAsync(video);
-                    await _productService.InsertProductVideoAsync(new ProductVideo
-                    {
-                        ProductId = productCopy.Id,
-                        VideoId = videoCopy.Id,
-                        DisplayOrder = productVideo.DisplayOrder
-                    });
-                }
-            }
-        }
-
-        /// <summary>
-        /// Copy localization data
-        /// </summary>
-        /// <param name="product">Product</param>
-        /// <param name="productCopy">New product</param>
-        /// <returns>A task that represents the asynchronous operation</returns>
-        protected virtual async Task CopyLocalizationDataAsync(Product product, Product productCopy)
-        {
-            var languages = await _languageService.GetAllLanguagesAsync(true);
-
-            //localization
-            foreach (var lang in languages)
-            {
-                var name = await _localizationService.GetLocalizedAsync(product, x => x.Name, lang.Id, false, false);
-                if (!string.IsNullOrEmpty(name))
-                    await _localizedEntityService.SaveLocalizedValueAsync(productCopy, x => x.Name, name, lang.Id);
-
-                var shortDescription = await _localizationService.GetLocalizedAsync(product, x => x.ShortDescription, lang.Id, false, false);
-                if (!string.IsNullOrEmpty(shortDescription))
-                    await _localizedEntityService.SaveLocalizedValueAsync(productCopy, x => x.ShortDescription, shortDescription, lang.Id);
-
-                var fullDescription = await _localizationService.GetLocalizedAsync(product, x => x.FullDescription, lang.Id, false, false);
-                if (!string.IsNullOrEmpty(fullDescription))
-                    await _localizedEntityService.SaveLocalizedValueAsync(productCopy, x => x.FullDescription, fullDescription, lang.Id);
-
-                var metaKeywords = await _localizationService.GetLocalizedAsync(product, x => x.MetaKeywords, lang.Id, false, false);
-                if (!string.IsNullOrEmpty(metaKeywords))
-                    await _localizedEntityService.SaveLocalizedValueAsync(productCopy, x => x.MetaKeywords, metaKeywords, lang.Id);
-
-                var metaDescription = await _localizationService.GetLocalizedAsync(product, x => x.MetaDescription, lang.Id, false, false);
-                if (!string.IsNullOrEmpty(metaDescription))
-                    await _localizedEntityService.SaveLocalizedValueAsync(productCopy, x => x.MetaDescription, metaDescription, lang.Id);
-
-                var metaTitle = await _localizationService.GetLocalizedAsync(product, x => x.MetaTitle, lang.Id, false, false);
-                if (!string.IsNullOrEmpty(metaTitle))
-                    await _localizedEntityService.SaveLocalizedValueAsync(productCopy, x => x.MetaTitle, metaTitle, lang.Id);
-
-                //search engine name
-                await _urlRecordService.SaveSlugAsync(productCopy, await _urlRecordService.ValidateSeNameAsync(productCopy, string.Empty, name, false), lang.Id);
-            }
-        }
-
-        /// <summary>
-        /// Copy product
-        /// </summary>
-        /// <param name="product">Product</param>
-        /// <param name="newName">New product name</param>
-        /// <param name="isPublished">A value indicating whether a new product is published</param>
-        /// <returns>
-        /// A task that represents the asynchronous operation
-        /// The task result contains the 
-        /// </returns>
-        protected virtual async Task<Product> CopyBaseProductDataAsync(Product product, string newName, bool isPublished)
-        {
-            //product download & sample download
-            var downloadId = product.DownloadId;
-            var sampleDownloadId = product.SampleDownloadId;
-            if (product.IsDownload)
-            {
-                var download = await _downloadService.GetDownloadByIdAsync(product.DownloadId);
-                if (download != null)
-                {
-                    var downloadCopy = new Download
-                    {
-                        DownloadGuid = Guid.NewGuid(),
-                        UseDownloadUrl = download.UseDownloadUrl,
-                        DownloadUrl = download.DownloadUrl,
-                        DownloadBinary = download.DownloadBinary,
-                        ContentType = download.ContentType,
-                        Filename = download.Filename,
-                        Extension = download.Extension,
-                        IsNew = download.IsNew
-                    };
-                    await _downloadService.InsertDownloadAsync(downloadCopy);
-                    downloadId = downloadCopy.Id;
-                }
-
-                if (product.HasSampleDownload)
-                {
-                    var sampleDownload = await _downloadService.GetDownloadByIdAsync(product.SampleDownloadId);
-                    if (sampleDownload != null)
-                    {
-                        var sampleDownloadCopy = new Download
-                        {
-                            DownloadGuid = Guid.NewGuid(),
-                            UseDownloadUrl = sampleDownload.UseDownloadUrl,
-                            DownloadUrl = sampleDownload.DownloadUrl,
-                            DownloadBinary = sampleDownload.DownloadBinary,
-                            ContentType = sampleDownload.ContentType,
-                            Filename = sampleDownload.Filename,
-                            Extension = sampleDownload.Extension,
-                            IsNew = sampleDownload.IsNew
-                        };
-                        await _downloadService.InsertDownloadAsync(sampleDownloadCopy);
-                        sampleDownloadId = sampleDownloadCopy.Id;
-                    }
-                }
-            }
-
-            var newSku = !string.IsNullOrWhiteSpace(product.Sku)
-                ? string.Format(await _localizationService.GetResourceAsync("Admin.Catalog.Products.Copy.SKU.New"), product.Sku)
-                : product.Sku;
-            // product
-            var productCopy = new Product
-            {
-                ProductTypeId = product.ProductTypeId,
-                ParentGroupedProductId = product.ParentGroupedProductId,
-                VisibleIndividually = product.VisibleIndividually,
-                Name = newName,
-                ShortDescription = product.ShortDescription,
-                FullDescription = product.FullDescription,
-                VendorId = product.VendorId,
-                ProductTemplateId = product.ProductTemplateId,
-                AdminComment = product.AdminComment,
-                ShowOnHomepage = product.ShowOnHomepage,
-                MetaKeywords = product.MetaKeywords,
-                MetaDescription = product.MetaDescription,
-                MetaTitle = product.MetaTitle,
-                AllowCustomerReviews = product.AllowCustomerReviews,
-                LimitedToStores = product.LimitedToStores,
-                SubjectToAcl = product.SubjectToAcl,
-                Sku = newSku,
-                ManufacturerPartNumber = product.ManufacturerPartNumber,
-                Gtin = product.Gtin,
-                IsGiftCard = product.IsGiftCard,
-                GiftCardType = product.GiftCardType,
-                OverriddenGiftCardAmount = product.OverriddenGiftCardAmount,
-                RequireOtherProducts = product.RequireOtherProducts,
-                RequiredProductIds = product.RequiredProductIds,
-                AutomaticallyAddRequiredProducts = product.AutomaticallyAddRequiredProducts,
-                IsDownload = product.IsDownload,
-                DownloadId = downloadId,
-                UnlimitedDownloads = product.UnlimitedDownloads,
-                MaxNumberOfDownloads = product.MaxNumberOfDownloads,
-                DownloadExpirationDays = product.DownloadExpirationDays,
-                DownloadActivationType = product.DownloadActivationType,
-                HasSampleDownload = product.HasSampleDownload,
-                SampleDownloadId = sampleDownloadId,
-                HasUserAgreement = product.HasUserAgreement,
-                UserAgreementText = product.UserAgreementText,
-                IsRecurring = product.IsRecurring,
-                RecurringCycleLength = product.RecurringCycleLength,
-                RecurringCyclePeriod = product.RecurringCyclePeriod,
-                RecurringTotalCycles = product.RecurringTotalCycles,
-                IsRental = product.IsRental,
-                RentalPriceLength = product.RentalPriceLength,
-                RentalPricePeriod = product.RentalPricePeriod,
-                IsShipEnabled = product.IsShipEnabled,
-                IsFreeShipping = product.IsFreeShipping,
-                ShipSeparately = product.ShipSeparately,
-                AdditionalShippingCharge = product.AdditionalShippingCharge,
-                DeliveryDateId = product.DeliveryDateId,
-                IsTaxExempt = product.IsTaxExempt,
-                TaxCategoryId = product.TaxCategoryId,
-                IsTelecommunicationsOrBroadcastingOrElectronicServices =
-                    product.IsTelecommunicationsOrBroadcastingOrElectronicServices,
-                ManageInventoryMethod = product.ManageInventoryMethod,
-                ProductAvailabilityRangeId = product.ProductAvailabilityRangeId,
-                UseMultipleWarehouses = product.UseMultipleWarehouses,
-                WarehouseId = product.WarehouseId,
-                StockQuantity = product.StockQuantity,
-                DisplayStockAvailability = product.DisplayStockAvailability,
-                DisplayStockQuantity = product.DisplayStockQuantity,
-                MinStockQuantity = product.MinStockQuantity,
-                LowStockActivityId = product.LowStockActivityId,
-                NotifyAdminForQuantityBelow = product.NotifyAdminForQuantityBelow,
-                BackorderMode = product.BackorderMode,
-                AllowBackInStockSubscriptions = product.AllowBackInStockSubscriptions,
-                OrderMinimumQuantity = product.OrderMinimumQuantity,
-                OrderMaximumQuantity = product.OrderMaximumQuantity,
-                AllowedQuantities = product.AllowedQuantities,
-                AllowAddingOnlyExistingAttributeCombinations = product.AllowAddingOnlyExistingAttributeCombinations,
-                NotReturnable = product.NotReturnable,
-                DisableBuyButton = product.DisableBuyButton,
-                DisableWishlistButton = product.DisableWishlistButton,
-                AvailableForPreOrder = product.AvailableForPreOrder,
-                PreOrderAvailabilityStartDateTimeUtc = product.PreOrderAvailabilityStartDateTimeUtc,
-                CallForPrice = product.CallForPrice,
-                Price = product.Price,
-                OldPrice = product.OldPrice,
-                ProductCost = product.ProductCost,
-                CustomerEntersPrice = product.CustomerEntersPrice,
-                MinimumCustomerEnteredPrice = product.MinimumCustomerEnteredPrice,
-                MaximumCustomerEnteredPrice = product.MaximumCustomerEnteredPrice,
-                BasepriceEnabled = product.BasepriceEnabled,
-                BasepriceAmount = product.BasepriceAmount,
-                BasepriceUnitId = product.BasepriceUnitId,
-                BasepriceBaseAmount = product.BasepriceBaseAmount,
-                BasepriceBaseUnitId = product.BasepriceBaseUnitId,
-                MarkAsNew = product.MarkAsNew,
-                MarkAsNewStartDateTimeUtc = product.MarkAsNewStartDateTimeUtc,
-                MarkAsNewEndDateTimeUtc = product.MarkAsNewEndDateTimeUtc,
-                Weight = product.Weight,
-                Length = product.Length,
-                Width = product.Width,
-                Height = product.Height,
-                AvailableStartDateTimeUtc = product.AvailableStartDateTimeUtc,
-                AvailableEndDateTimeUtc = product.AvailableEndDateTimeUtc,
-                DisplayOrder = product.DisplayOrder,
-                Published = isPublished,
-                Deleted = product.Deleted,
-                CreatedOnUtc = DateTime.UtcNow,
-                UpdatedOnUtc = DateTime.UtcNow
-            };
-
-            //validate search engine name
-            await _productService.InsertProductAsync(productCopy);
-
-            //search engine name
-            await _urlRecordService.SaveSlugAsync(productCopy, await _urlRecordService.ValidateSeNameAsync(productCopy, string.Empty, productCopy.Name, true), 0);
-            return productCopy;
-        }
-
-        #endregion
-
-        #region Methods
-
-        /// <summary>
-        /// Create a copy of product with all depended data
-        /// </summary>
-        /// <param name="product">The product to copy</param>
-        /// <param name="newName">The name of product duplicate</param>
-        /// <param name="isPublished">A value indicating whether the product duplicate should be published</param>
-        /// <param name="copyMultimedia">A value indicating whether the product images and videos should be copied</param>
-        /// <param name="copyAssociatedProducts">A value indicating whether the copy associated products</param>
-        /// <returns>
-        /// A task that represents the asynchronous operation
-        /// The task result contains the product copy
-        /// </returns>
-        public virtual async Task<Product> CopyProductAsync(Product product, string newName,
-            bool isPublished = true, bool copyMultimedia = true, bool copyAssociatedProducts = true)
-        {
-            if (product == null)
-                throw new ArgumentNullException(nameof(product));
-
-            if (string.IsNullOrEmpty(newName))
-                throw new ArgumentException("Product name is required");
-
-            var productCopy = await CopyBaseProductDataAsync(product, newName, isPublished);
-
-            //localization
-            await CopyLocalizationDataAsync(product, productCopy);
-
-            //copy product tags
-            foreach (var productTag in await _productTagService.GetAllProductTagsByProductIdAsync(product.Id))
-                await _productTagService.InsertProductProductTagMappingAsync(new ProductProductTagMapping { ProductTagId = productTag.Id, ProductId = productCopy.Id });
-
-            await _productService.UpdateProductAsync(productCopy);
-
-            //copy product pictures
-            var originalNewPictureIdentifiers = await CopyProductPicturesAsync(product, newName, copyMultimedia, productCopy);
-
-            //copy product videos
-            await CopyProductVideosAsync(product, copyMultimedia, productCopy);
-
-            //quantity change history
-            await _productService.AddStockQuantityHistoryEntryAsync(productCopy, product.StockQuantity, product.StockQuantity, product.WarehouseId,
-                string.Format(await _localizationService.GetResourceAsync("Admin.StockQuantityHistory.Messages.CopyProduct"), product.Id));
-
-            //product specifications
-            await CopyProductSpecificationsAsync(product, productCopy);
-
-            //product <-> warehouses mappings
-            await CopyWarehousesMappingAsync(product, productCopy);
-            //product <-> categories mappings
-            await CopyCategoriesMappingAsync(product, productCopy);
-            //product <-> manufacturers mappings
-            await CopyManufacturersMappingAsync(product, productCopy);
-            //product <-> related products mappings
-            await CopyRelatedProductsMappingAsync(product, productCopy);
-            //product <-> cross sells mappings
-            await CopyCrossSellsMappingAsync(product, productCopy);
-            //product <-> attributes mappings
-            await CopyAttributesMappingAsync(product, productCopy, originalNewPictureIdentifiers);
-            //product <-> discounts mapping
-            await CopyDiscountsMappingAsync(product, productCopy);
-
-            //store mapping
-            var selectedStoreIds = await _storeMappingService.GetStoresIdsWithAccessAsync(product);
-            foreach (var id in selectedStoreIds)
-                await _storeMappingService.InsertStoreMappingAsync(productCopy, id);
-
-            //customer role mapping
-            var customerRoleIds = await _aclService.GetCustomerRoleIdsWithAccessAsync(product);
-            foreach (var id in customerRoleIds)
-                await _aclService.InsertAclRecordAsync(productCopy, id);
-
-            //tier prices
-            await CopyTierPricesAsync(product, productCopy);
-
-            //update "HasTierPrices" and "HasDiscountsApplied" properties
-            await _productService.UpdateHasTierPricesPropertyAsync(productCopy);
-            await _productService.UpdateHasDiscountsAppliedAsync(productCopy);
-
-            //associated products
-            await CopyAssociatedProductsAsync(product, isPublished, copyMultimedia, copyAssociatedProducts, productCopy);
-
-            return productCopy;
-        }
-
-        #endregion
-    }
+﻿using Nop.Core.Domain.Catalog;
+using Nop.Core.Domain.Discounts;
+using Nop.Core.Domain.Media;
+using Nop.Services.Localization;
+using Nop.Services.Media;
+using Nop.Services.Security;
+using Nop.Services.Seo;
+using Nop.Services.Stores;
+
+namespace Nop.Services.Catalog
+{
+    /// <summary>
+    /// Copy Product service
+    /// </summary>
+    public partial class CopyProductService : ICopyProductService
+    {
+        #region Fields
+
+        protected readonly IAclService _aclService;
+        protected readonly ICategoryService _categoryService;
+        protected readonly IDownloadService _downloadService;
+        protected readonly ILanguageService _languageService;
+        protected readonly ILocalizationService _localizationService;
+        protected readonly ILocalizedEntityService _localizedEntityService;
+        protected readonly IManufacturerService _manufacturerService;
+        protected readonly IPictureService _pictureService;
+        protected readonly IProductAttributeParser _productAttributeParser;
+        protected readonly IProductAttributeService _productAttributeService;
+        protected readonly IProductService _productService;
+        protected readonly IProductTagService _productTagService;
+        protected readonly ISpecificationAttributeService _specificationAttributeService;
+        protected readonly IStoreMappingService _storeMappingService;
+        protected readonly IUrlRecordService _urlRecordService;
+        protected readonly IVideoService _videoService;
+
+        #endregion
+
+        #region Ctor
+
+        public CopyProductService(IAclService aclService,
+            ICategoryService categoryService,
+            IDownloadService downloadService,
+            ILanguageService languageService,
+            ILocalizationService localizationService,
+            ILocalizedEntityService localizedEntityService,
+            IManufacturerService manufacturerService,
+            IPictureService pictureService,
+            IProductAttributeParser productAttributeParser,
+            IProductAttributeService productAttributeService,
+            IProductService productService,
+            IProductTagService productTagService,
+            ISpecificationAttributeService specificationAttributeService,
+            IStoreMappingService storeMappingService,
+            IUrlRecordService urlRecordService,
+            IVideoService videoService)
+        {
+            _aclService = aclService;
+            _categoryService = categoryService;
+            _downloadService = downloadService;
+            _languageService = languageService;
+            _localizationService = localizationService;
+            _localizedEntityService = localizedEntityService;
+            _manufacturerService = manufacturerService;
+            _pictureService = pictureService;
+            _productAttributeParser = productAttributeParser;
+            _productAttributeService = productAttributeService;
+            _productService = productService;
+            _productTagService = productTagService;
+            _specificationAttributeService = specificationAttributeService;
+            _storeMappingService = storeMappingService;
+            _urlRecordService = urlRecordService;
+            _videoService = videoService;
+        }
+
+        #endregion
+
+        #region Utilities
+
+        /// <summary>
+        /// Copy discount mappings
+        /// </summary>
+        /// <param name="product">Product</param>
+        /// <param name="productCopy">New product</param>
+        /// <returns>A task that represents the asynchronous operation</returns>
+        protected virtual async Task CopyDiscountsMappingAsync(Product product, Product productCopy)
+        {
+            foreach (var discountMapping in await _productService.GetAllDiscountsAppliedToProductAsync(product.Id))
+            {
+                await _productService.InsertDiscountProductMappingAsync(new DiscountProductMapping { EntityId = productCopy.Id, DiscountId = discountMapping.DiscountId });
+                await _productService.UpdateProductAsync(productCopy);
+            }
+        }
+
+        /// <summary>
+        /// Copy associated products
+        /// </summary>
+        /// <param name="product">Product</param>
+        /// <param name="isPublished">A value indicating whether they should be published</param>
+        /// <param name="copyMultimedia">A value indicating whether to copy images and videos</param>
+        /// <param name="copyAssociatedProducts">A value indicating whether to copy associated products</param>
+        /// <param name="productCopy">New product</param>
+        /// <returns>A task that represents the asynchronous operation</returns>
+        protected virtual async Task CopyAssociatedProductsAsync(Product product, bool isPublished, bool copyMultimedia, bool copyAssociatedProducts, Product productCopy)
+        {
+            if (!copyAssociatedProducts)
+                return;
+
+            var associatedProducts = await _productService.GetAssociatedProductsAsync(product.Id, showHidden: true);
+            foreach (var associatedProduct in associatedProducts)
+            {
+                var associatedProductCopy = await CopyProductAsync(associatedProduct,
+                    string.Format(NopCatalogDefaults.ProductCopyNameTemplate, associatedProduct.Name),
+                    isPublished, copyMultimedia, false);
+                associatedProductCopy.ParentGroupedProductId = productCopy.Id;
+                await _productService.UpdateProductAsync(associatedProductCopy);
+            }
+        }
+
+        /// <summary>
+        /// Copy tier prices
+        /// </summary>
+        /// <param name="product">Product</param>
+        /// <param name="productCopy">New product</param>
+        /// <returns>A task that represents the asynchronous operation</returns>
+        protected virtual async Task CopyTierPricesAsync(Product product, Product productCopy)
+        {
+            foreach (var tierPrice in await _productService.GetTierPricesByProductAsync(product.Id))
+                await _productService.InsertTierPriceAsync(new TierPrice
+                {
+                    ProductId = productCopy.Id,
+                    StoreId = tierPrice.StoreId,
+                    CustomerRoleId = tierPrice.CustomerRoleId,
+                    Quantity = tierPrice.Quantity,
+                    Price = tierPrice.Price,
+                    StartDateTimeUtc = tierPrice.StartDateTimeUtc,
+                    EndDateTimeUtc = tierPrice.EndDateTimeUtc
+                });
+        }
+
+        /// <summary>
+        /// Copy attributes mapping
+        /// </summary>
+        /// <param name="product">Product</param>
+        /// <param name="productCopy">New product</param>
+        /// <param name="originalNewPictureIdentifiers">Identifiers of pictures</param>
+        /// <returns>A task that represents the asynchronous operation</returns>
+        protected virtual async Task CopyAttributesMappingAsync(Product product, Product productCopy, Dictionary<int, int> originalNewPictureIdentifiers)
+        {
+            var associatedAttributes = new Dictionary<int, int>();
+            var associatedAttributeValues = new Dictionary<int, int>();
+
+            //attribute mapping with condition attributes
+            var oldCopyWithConditionAttributes = new List<ProductAttributeMapping>();
+
+            //all product attribute mapping copies
+            var productAttributeMappingCopies = new Dictionary<int, ProductAttributeMapping>();
+
+            var languages = await _languageService.GetAllLanguagesAsync(true);
+
+            foreach (var productAttributeMapping in await _productAttributeService.GetProductAttributeMappingsByProductIdAsync(product.Id))
+            {
+                var productAttributeMappingCopy = new ProductAttributeMapping
+                {
+                    ProductId = productCopy.Id,
+                    ProductAttributeId = productAttributeMapping.ProductAttributeId,
+                    TextPrompt = productAttributeMapping.TextPrompt,
+                    IsRequired = productAttributeMapping.IsRequired,
+                    AttributeControlTypeId = productAttributeMapping.AttributeControlTypeId,
+                    DisplayOrder = productAttributeMapping.DisplayOrder,
+                    ValidationMinLength = productAttributeMapping.ValidationMinLength,
+                    ValidationMaxLength = productAttributeMapping.ValidationMaxLength,
+                    ValidationFileAllowedExtensions = productAttributeMapping.ValidationFileAllowedExtensions,
+                    ValidationFileMaximumSize = productAttributeMapping.ValidationFileMaximumSize,
+                    DefaultValue = productAttributeMapping.DefaultValue
+                };
+                await _productAttributeService.InsertProductAttributeMappingAsync(productAttributeMappingCopy);
+                //localization
+                foreach (var lang in languages)
+                {
+                    var textPrompt = await _localizationService.GetLocalizedAsync(productAttributeMapping, x => x.TextPrompt, lang.Id, false, false);
+                    if (!string.IsNullOrEmpty(textPrompt))
+                        await _localizedEntityService.SaveLocalizedValueAsync(productAttributeMappingCopy, x => x.TextPrompt, textPrompt,
+                            lang.Id);
+                }
+
+                productAttributeMappingCopies.Add(productAttributeMappingCopy.Id, productAttributeMappingCopy);
+
+                if (!string.IsNullOrEmpty(productAttributeMapping.ConditionAttributeXml))
+                {
+                    oldCopyWithConditionAttributes.Add(productAttributeMapping);
+                }
+
+                //save associated value (used for combinations copying)
+                associatedAttributes.Add(productAttributeMapping.Id, productAttributeMappingCopy.Id);
+
+                // product attribute values
+                var productAttributeValues = await _productAttributeService.GetProductAttributeValuesAsync(productAttributeMapping.Id);
+                foreach (var productAttributeValue in productAttributeValues)
+                {
+                    var attributeValueCopy = new ProductAttributeValue
+                    {
+                        ProductAttributeMappingId = productAttributeMappingCopy.Id,
+                        AttributeValueTypeId = productAttributeValue.AttributeValueTypeId,
+                        AssociatedProductId = productAttributeValue.AssociatedProductId,
+                        Name = productAttributeValue.Name,
+                        ColorSquaresRgb = productAttributeValue.ColorSquaresRgb,
+                        PriceAdjustment = productAttributeValue.PriceAdjustment,
+                        PriceAdjustmentUsePercentage = productAttributeValue.PriceAdjustmentUsePercentage,
+                        WeightAdjustment = productAttributeValue.WeightAdjustment,
+                        Cost = productAttributeValue.Cost,
+                        CustomerEntersQty = productAttributeValue.CustomerEntersQty,
+                        Quantity = productAttributeValue.Quantity,
+                        IsPreSelected = productAttributeValue.IsPreSelected,
+                        DisplayOrder = productAttributeValue.DisplayOrder
+                    };
+
+                    //picture
+                    var oldValuePictures = await _productAttributeService.GetProductAttributeValuePicturesAsync(productAttributeValue.Id);
+                    foreach (var oldValuePicture in oldValuePictures)
+                    {
+                        if (!originalNewPictureIdentifiers.TryGetValue(oldValuePicture.PictureId, out var valuePictureId))
+                            continue;
+
+                        await _productAttributeService.InsertProductAttributeValuePictureAsync(new ProductAttributeValuePicture
+                        {
+                            ProductAttributeValueId = attributeValueCopy.Id,
+                            PictureId = valuePictureId
+                        });
+                    }
+
+                    //picture associated to "iamge square" attribute type (if exists)
+                    if (productAttributeValue.ImageSquaresPictureId > 0)
+                    {
+                        var origImageSquaresPicture =
+                            await _pictureService.GetPictureByIdAsync(productAttributeValue.ImageSquaresPictureId);
+                        if (origImageSquaresPicture != null)
+                        {
+                            //copy the picture
+                            var imageSquaresPictureCopy = await _pictureService.InsertPictureAsync(
+                                await _pictureService.LoadPictureBinaryAsync(origImageSquaresPicture),
+                                origImageSquaresPicture.MimeType,
+                                origImageSquaresPicture.SeoFilename,
+                                origImageSquaresPicture.AltAttribute,
+                                origImageSquaresPicture.TitleAttribute);
+                            attributeValueCopy.ImageSquaresPictureId = imageSquaresPictureCopy.Id;
+                        }
+                    }
+
+                    await _productAttributeService.InsertProductAttributeValueAsync(attributeValueCopy);
+
+                    //save associated value (used for combinations copying)
+                    associatedAttributeValues.Add(productAttributeValue.Id, attributeValueCopy.Id);
+
+                    //localization
+                    foreach (var lang in languages)
+                    {
+                        var name = await _localizationService.GetLocalizedAsync(productAttributeValue, x => x.Name, lang.Id, false, false);
+                        if (!string.IsNullOrEmpty(name))
+                            await _localizedEntityService.SaveLocalizedValueAsync(attributeValueCopy, x => x.Name, name, lang.Id);
+                    }
+                }
+            }
+
+            //copy attribute conditions
+            foreach (var productAttributeMapping in oldCopyWithConditionAttributes)
+            {
+                var oldConditionAttributeMapping = (await _productAttributeParser
+                    .ParseProductAttributeMappingsAsync(productAttributeMapping.ConditionAttributeXml)).FirstOrDefault();
+
+                if (oldConditionAttributeMapping == null)
+                    continue;
+
+                var oldConditionValues = await _productAttributeParser.ParseProductAttributeValuesAsync(
+                    productAttributeMapping.ConditionAttributeXml,
+                    oldConditionAttributeMapping.Id);
+
+                if (!oldConditionValues.Any())
+                    continue;
+
+                var newAttributeMappingId = associatedAttributes[oldConditionAttributeMapping.Id];
+                var newConditionAttributeMapping = productAttributeMappingCopies[newAttributeMappingId];
+
+                var newConditionAttributeXml = string.Empty;
+
+                foreach (var oldConditionValue in oldConditionValues)
+                {
+                    newConditionAttributeXml = _productAttributeParser.AddProductAttribute(newConditionAttributeXml,
+                        newConditionAttributeMapping, associatedAttributeValues[oldConditionValue.Id].ToString());
+                }
+
+                var attributeMappingId = associatedAttributes[productAttributeMapping.Id];
+                var conditionAttribute = productAttributeMappingCopies[attributeMappingId];
+                conditionAttribute.ConditionAttributeXml = newConditionAttributeXml;
+
+                await _productAttributeService.UpdateProductAttributeMappingAsync(conditionAttribute);
+            }
+
+            //attribute combinations
+            foreach (var combination in await _productAttributeService.GetAllProductAttributeCombinationsAsync(product.Id))
+            {
+                //generate new AttributesXml according to new value IDs
+                var newAttributesXml = string.Empty;
+                var parsedProductAttributes = await _productAttributeParser.ParseProductAttributeMappingsAsync(combination.AttributesXml);
+                foreach (var oldAttribute in parsedProductAttributes)
+                {
+                    if (!associatedAttributes.ContainsKey(oldAttribute.Id))
+                        continue;
+
+                    var newAttribute = await _productAttributeService.GetProductAttributeMappingByIdAsync(associatedAttributes[oldAttribute.Id]);
+
+                    if (newAttribute == null)
+                        continue;
+
+                    var oldAttributeValuesStr = _productAttributeParser.ParseValues(combination.AttributesXml, oldAttribute.Id);
+
+                    foreach (var oldAttributeValueStr in oldAttributeValuesStr)
+                    {
+                        if (newAttribute.ShouldHaveValues())
+                        {
+                            //attribute values
+                            var oldAttributeValue = int.Parse(oldAttributeValueStr);
+                            if (!associatedAttributeValues.ContainsKey(oldAttributeValue))
+                                continue;
+
+                            var newAttributeValue = await _productAttributeService.GetProductAttributeValueByIdAsync(associatedAttributeValues[oldAttributeValue]);
+
+                            if (newAttributeValue != null)
+                            {
+                                newAttributesXml = _productAttributeParser.AddProductAttribute(newAttributesXml,
+                                    newAttribute, newAttributeValue.Id.ToString());
+                            }
+                        }
+                        else
+                        {
+                            //just a text
+                            newAttributesXml = _productAttributeParser.AddProductAttribute(newAttributesXml,
+                                newAttribute, oldAttributeValueStr);
+                        }
+                    }
+                }
+
+                var combinationCopy = new ProductAttributeCombination
+                {
+                    ProductId = productCopy.Id,
+                    AttributesXml = newAttributesXml,
+                    StockQuantity = combination.StockQuantity,
+                    MinStockQuantity = combination.MinStockQuantity,
+                    AllowOutOfStockOrders = combination.AllowOutOfStockOrders,
+                    Sku = combination.Sku,
+                    ManufacturerPartNumber = combination.ManufacturerPartNumber,
+                    Gtin = combination.Gtin,
+                    OverriddenPrice = combination.OverriddenPrice,
+                    NotifyAdminForQuantityBelow = combination.NotifyAdminForQuantityBelow
+                };
+                await _productAttributeService.InsertProductAttributeCombinationAsync(combinationCopy);
+
+                //picture
+                var oldCombinationPictures = await _productAttributeService.GetProductAttributeCombinationPicturesAsync(combination.Id);
+                foreach (var oldCombinationPicture in oldCombinationPictures)
+                {
+                    if (!originalNewPictureIdentifiers.TryGetValue(oldCombinationPicture.PictureId, out var combinationPictureId))
+                        continue;
+
+                    await _productAttributeService.InsertProductAttributeCombinationPictureAsync(new ProductAttributeCombinationPicture
+                    {
+                        ProductAttributeCombinationId = combinationCopy.Id,
+                        PictureId = combinationPictureId
+                    });
+                }
+
+                //quantity change history
+                await _productService.AddStockQuantityHistoryEntryAsync(productCopy, combination.StockQuantity,
+                    combination.StockQuantity,
+                    message: string.Format(await _localizationService.GetResourceAsync("Admin.StockQuantityHistory.Messages.CopyProduct"), product.Id), combinationId: combination.Id);
+            }
+        }
+
+        /// <summary>
+        /// Copy product specifications
+        /// </summary>
+        /// <param name="product">Product</param>
+        /// <param name="productCopy">New product</param>
+        /// <returns>A task that represents the asynchronous operation</returns>
+        protected virtual async Task CopyProductSpecificationsAsync(Product product, Product productCopy)
+        {
+            var allLanguages = await _languageService.GetAllLanguagesAsync();
+
+            foreach (var productSpecificationAttribute in await _specificationAttributeService.GetProductSpecificationAttributesAsync(product.Id))
+            {
+                var psaCopy = new ProductSpecificationAttribute
+                {
+                    ProductId = productCopy.Id,
+                    AttributeTypeId = productSpecificationAttribute.AttributeTypeId,
+                    SpecificationAttributeOptionId = productSpecificationAttribute.SpecificationAttributeOptionId,
+                    CustomValue = productSpecificationAttribute.CustomValue,
+                    AllowFiltering = productSpecificationAttribute.AllowFiltering,
+                    ShowOnProductPage = productSpecificationAttribute.ShowOnProductPage,
+                    DisplayOrder = productSpecificationAttribute.DisplayOrder
+                };
+
+                await _specificationAttributeService.InsertProductSpecificationAttributeAsync(psaCopy);
+
+                foreach (var language in allLanguages)
+                {
+                    var customValue = await _localizationService.GetLocalizedAsync(productSpecificationAttribute, x => x.CustomValue, language.Id, false, false);
+                    if (!string.IsNullOrEmpty(customValue))
+                        await _localizedEntityService.SaveLocalizedValueAsync(psaCopy, x => x.CustomValue, customValue, language.Id);
+                }
+            }
+        }
+
+        /// <summary>
+        /// Copy crosssell mapping
+        /// </summary>
+        /// <param name="product">Product</param>
+        /// <param name="productCopy">New product</param>
+        /// <returns>A task that represents the asynchronous operation</returns>
+        protected virtual async Task CopyCrossSellsMappingAsync(Product product, Product productCopy)
+        {
+            foreach (var csProduct in await _productService.GetCrossSellProductsByProductId1Async(product.Id, true))
+                await _productService.InsertCrossSellProductAsync(
+                    new CrossSellProduct
+                    {
+                        ProductId1 = productCopy.Id,
+                        ProductId2 = csProduct.ProductId2
+                    });
+        }
+
+        /// <summary>
+        /// Copy related products mapping
+        /// </summary>
+        /// <param name="product">Product</param>
+        /// <param name="productCopy">New product</param>
+        /// <returns>A task that represents the asynchronous operation</returns>
+        protected virtual async Task CopyRelatedProductsMappingAsync(Product product, Product productCopy)
+        {
+            foreach (var relatedProduct in await _productService.GetRelatedProductsByProductId1Async(product.Id, true))
+                await _productService.InsertRelatedProductAsync(
+                    new RelatedProduct
+                    {
+                        ProductId1 = productCopy.Id,
+                        ProductId2 = relatedProduct.ProductId2,
+                        DisplayOrder = relatedProduct.DisplayOrder
+                    });
+        }
+
+        /// <summary>
+        /// Copy manufacturer mapping
+        /// </summary>
+        /// <param name="product">Product</param>
+        /// <param name="productCopy">New product</param>
+        /// <returns>A task that represents the asynchronous operation</returns>
+        protected virtual async Task CopyManufacturersMappingAsync(Product product, Product productCopy)
+        {
+            foreach (var productManufacturers in await _manufacturerService.GetProductManufacturersByProductIdAsync(product.Id, true))
+            {
+                var productManufacturerCopy = new ProductManufacturer
+                {
+                    ProductId = productCopy.Id,
+                    ManufacturerId = productManufacturers.ManufacturerId,
+                    IsFeaturedProduct = productManufacturers.IsFeaturedProduct,
+                    DisplayOrder = productManufacturers.DisplayOrder
+                };
+
+                await _manufacturerService.InsertProductManufacturerAsync(productManufacturerCopy);
+            }
+        }
+
+        /// <summary>
+        /// Copy category mapping
+        /// </summary>
+        /// <param name="product">Product</param>
+        /// <param name="productCopy">New product</param>
+        /// <returns>A task that represents the asynchronous operation</returns>
+        protected virtual async Task CopyCategoriesMappingAsync(Product product, Product productCopy)
+        {
+            foreach (var productCategory in await _categoryService.GetProductCategoriesByProductIdAsync(product.Id, showHidden: true))
+            {
+                var productCategoryCopy = new ProductCategory
+                {
+                    ProductId = productCopy.Id,
+                    CategoryId = productCategory.CategoryId,
+                    IsFeaturedProduct = productCategory.IsFeaturedProduct,
+                    DisplayOrder = productCategory.DisplayOrder
+                };
+
+                await _categoryService.InsertProductCategoryAsync(productCategoryCopy);
+            }
+        }
+
+        /// <summary>
+        /// Copy warehouse mapping
+        /// </summary>
+        /// <param name="product">Product</param>
+        /// <param name="productCopy">New product</param>
+        /// <returns>A task that represents the asynchronous operation</returns>
+        protected virtual async Task CopyWarehousesMappingAsync(Product product, Product productCopy)
+        {
+            foreach (var pwi in await _productService.GetAllProductWarehouseInventoryRecordsAsync(product.Id))
+            {
+                await _productService.InsertProductWarehouseInventoryAsync(
+                    new ProductWarehouseInventory
+                    {
+                        ProductId = productCopy.Id,
+                        WarehouseId = pwi.WarehouseId,
+                        StockQuantity = pwi.StockQuantity,
+                        ReservedQuantity = 0
+                    });
+
+                //quantity change history
+                var message = $"{await _localizationService.GetResourceAsync("Admin.StockQuantityHistory.Messages.MultipleWarehouses")} {string.Format(await _localizationService.GetResourceAsync("Admin.StockQuantityHistory.Messages.CopyProduct"), product.Id)}";
+                await _productService.AddStockQuantityHistoryEntryAsync(productCopy, pwi.StockQuantity, pwi.StockQuantity, pwi.WarehouseId, message);
+            }
+
+            await _productService.UpdateProductAsync(productCopy);
+        }
+
+        /// <summary>
+        /// Copy product pictures
+        /// </summary>
+        /// <param name="product">Product</param>
+        /// <param name="newName">New product name</param>
+        /// <param name="copyMultimedia"></param>
+        /// <param name="productCopy">New product</param>
+        /// <returns>
+        /// A task that represents the asynchronous operation
+        /// The task result contains the identifiers of old and new pictures
+        /// </returns>
+        protected virtual async Task<Dictionary<int, int>> CopyProductPicturesAsync(Product product, string newName, bool copyMultimedia, Product productCopy)
+        {
+            //variable to store original and new picture identifiers
+            var originalNewPictureIdentifiers = new Dictionary<int, int>();
+            if (!copyMultimedia)
+                return originalNewPictureIdentifiers;
+
+            foreach (var productPicture in await _productService.GetProductPicturesByProductIdAsync(product.Id))
+            {
+                var picture = await _pictureService.GetPictureByIdAsync(productPicture.PictureId);
+                var pictureCopy = await _pictureService.InsertPictureAsync(
+                    await _pictureService.LoadPictureBinaryAsync(picture),
+                    picture.MimeType,
+                    await _pictureService.GetPictureSeNameAsync(newName),
+                    picture.AltAttribute,
+                    picture.TitleAttribute);
+                await _productService.InsertProductPictureAsync(new ProductPicture
+                {
+                    ProductId = productCopy.Id,
+                    PictureId = pictureCopy.Id,
+                    DisplayOrder = productPicture.DisplayOrder
+                });
+                originalNewPictureIdentifiers.Add(picture.Id, pictureCopy.Id);
+            }
+
+            return originalNewPictureIdentifiers;
+        }
+
+        /// <summary>
+        /// Copy product videos
+        /// </summary>
+        /// <param name="product">Product</param>
+        /// <param name="copyVideos"></param>
+        /// <param name="productCopy">New product</param>
+        /// <returns>A task that represents the asynchronous operation</returns>
+        protected virtual async Task CopyProductVideosAsync(Product product, bool copyVideos, Product productCopy)
+        {
+            if (copyVideos)
+            {
+                foreach (var productVideo in await _productService.GetProductVideosByProductIdAsync(product.Id))
+                {
+                    var video = await _videoService.GetVideoByIdAsync(productVideo.VideoId);
+                    var videoCopy = await _videoService.InsertVideoAsync(video);
+                    await _productService.InsertProductVideoAsync(new ProductVideo
+                    {
+                        ProductId = productCopy.Id,
+                        VideoId = videoCopy.Id,
+                        DisplayOrder = productVideo.DisplayOrder
+                    });
+                }
+            }
+        }
+
+        /// <summary>
+        /// Copy localization data
+        /// </summary>
+        /// <param name="product">Product</param>
+        /// <param name="productCopy">New product</param>
+        /// <returns>A task that represents the asynchronous operation</returns>
+        protected virtual async Task CopyLocalizationDataAsync(Product product, Product productCopy)
+        {
+            var languages = await _languageService.GetAllLanguagesAsync(true);
+
+            //localization
+            foreach (var lang in languages)
+            {
+                var name = await _localizationService.GetLocalizedAsync(product, x => x.Name, lang.Id, false, false);
+                if (!string.IsNullOrEmpty(name))
+                    await _localizedEntityService.SaveLocalizedValueAsync(productCopy, x => x.Name, name, lang.Id);
+
+                var shortDescription = await _localizationService.GetLocalizedAsync(product, x => x.ShortDescription, lang.Id, false, false);
+                if (!string.IsNullOrEmpty(shortDescription))
+                    await _localizedEntityService.SaveLocalizedValueAsync(productCopy, x => x.ShortDescription, shortDescription, lang.Id);
+
+                var fullDescription = await _localizationService.GetLocalizedAsync(product, x => x.FullDescription, lang.Id, false, false);
+                if (!string.IsNullOrEmpty(fullDescription))
+                    await _localizedEntityService.SaveLocalizedValueAsync(productCopy, x => x.FullDescription, fullDescription, lang.Id);
+
+                var metaKeywords = await _localizationService.GetLocalizedAsync(product, x => x.MetaKeywords, lang.Id, false, false);
+                if (!string.IsNullOrEmpty(metaKeywords))
+                    await _localizedEntityService.SaveLocalizedValueAsync(productCopy, x => x.MetaKeywords, metaKeywords, lang.Id);
+
+                var metaDescription = await _localizationService.GetLocalizedAsync(product, x => x.MetaDescription, lang.Id, false, false);
+                if (!string.IsNullOrEmpty(metaDescription))
+                    await _localizedEntityService.SaveLocalizedValueAsync(productCopy, x => x.MetaDescription, metaDescription, lang.Id);
+
+                var metaTitle = await _localizationService.GetLocalizedAsync(product, x => x.MetaTitle, lang.Id, false, false);
+                if (!string.IsNullOrEmpty(metaTitle))
+                    await _localizedEntityService.SaveLocalizedValueAsync(productCopy, x => x.MetaTitle, metaTitle, lang.Id);
+
+                //search engine name
+                await _urlRecordService.SaveSlugAsync(productCopy, await _urlRecordService.ValidateSeNameAsync(productCopy, string.Empty, name, false), lang.Id);
+            }
+        }
+
+        /// <summary>
+        /// Copy product
+        /// </summary>
+        /// <param name="product">Product</param>
+        /// <param name="newName">New product name</param>
+        /// <param name="isPublished">A value indicating whether a new product is published</param>
+        /// <returns>
+        /// A task that represents the asynchronous operation
+        /// The task result contains the 
+        /// </returns>
+        protected virtual async Task<Product> CopyBaseProductDataAsync(Product product, string newName, bool isPublished)
+        {
+            //product download & sample download
+            var downloadId = product.DownloadId;
+            var sampleDownloadId = product.SampleDownloadId;
+            if (product.IsDownload)
+            {
+                var download = await _downloadService.GetDownloadByIdAsync(product.DownloadId);
+                if (download != null)
+                {
+                    var downloadCopy = new Download
+                    {
+                        DownloadGuid = Guid.NewGuid(),
+                        UseDownloadUrl = download.UseDownloadUrl,
+                        DownloadUrl = download.DownloadUrl,
+                        DownloadBinary = download.DownloadBinary,
+                        ContentType = download.ContentType,
+                        Filename = download.Filename,
+                        Extension = download.Extension,
+                        IsNew = download.IsNew
+                    };
+                    await _downloadService.InsertDownloadAsync(downloadCopy);
+                    downloadId = downloadCopy.Id;
+                }
+
+                if (product.HasSampleDownload)
+                {
+                    var sampleDownload = await _downloadService.GetDownloadByIdAsync(product.SampleDownloadId);
+                    if (sampleDownload != null)
+                    {
+                        var sampleDownloadCopy = new Download
+                        {
+                            DownloadGuid = Guid.NewGuid(),
+                            UseDownloadUrl = sampleDownload.UseDownloadUrl,
+                            DownloadUrl = sampleDownload.DownloadUrl,
+                            DownloadBinary = sampleDownload.DownloadBinary,
+                            ContentType = sampleDownload.ContentType,
+                            Filename = sampleDownload.Filename,
+                            Extension = sampleDownload.Extension,
+                            IsNew = sampleDownload.IsNew
+                        };
+                        await _downloadService.InsertDownloadAsync(sampleDownloadCopy);
+                        sampleDownloadId = sampleDownloadCopy.Id;
+                    }
+                }
+            }
+
+            var newSku = !string.IsNullOrWhiteSpace(product.Sku)
+                ? string.Format(await _localizationService.GetResourceAsync("Admin.Catalog.Products.Copy.SKU.New"), product.Sku)
+                : product.Sku;
+            // product
+            var productCopy = new Product
+            {
+                ProductTypeId = product.ProductTypeId,
+                ParentGroupedProductId = product.ParentGroupedProductId,
+                VisibleIndividually = product.VisibleIndividually,
+                Name = newName,
+                ShortDescription = product.ShortDescription,
+                FullDescription = product.FullDescription,
+                VendorId = product.VendorId,
+                ProductTemplateId = product.ProductTemplateId,
+                AdminComment = product.AdminComment,
+                ShowOnHomepage = product.ShowOnHomepage,
+                MetaKeywords = product.MetaKeywords,
+                MetaDescription = product.MetaDescription,
+                MetaTitle = product.MetaTitle,
+                AllowCustomerReviews = product.AllowCustomerReviews,
+                LimitedToStores = product.LimitedToStores,
+                SubjectToAcl = product.SubjectToAcl,
+                Sku = newSku,
+                ManufacturerPartNumber = product.ManufacturerPartNumber,
+                Gtin = product.Gtin,
+                IsGiftCard = product.IsGiftCard,
+                GiftCardType = product.GiftCardType,
+                OverriddenGiftCardAmount = product.OverriddenGiftCardAmount,
+                RequireOtherProducts = product.RequireOtherProducts,
+                RequiredProductIds = product.RequiredProductIds,
+                AutomaticallyAddRequiredProducts = product.AutomaticallyAddRequiredProducts,
+                IsDownload = product.IsDownload,
+                DownloadId = downloadId,
+                UnlimitedDownloads = product.UnlimitedDownloads,
+                MaxNumberOfDownloads = product.MaxNumberOfDownloads,
+                DownloadExpirationDays = product.DownloadExpirationDays,
+                DownloadActivationType = product.DownloadActivationType,
+                HasSampleDownload = product.HasSampleDownload,
+                SampleDownloadId = sampleDownloadId,
+                HasUserAgreement = product.HasUserAgreement,
+                UserAgreementText = product.UserAgreementText,
+                IsRecurring = product.IsRecurring,
+                RecurringCycleLength = product.RecurringCycleLength,
+                RecurringCyclePeriod = product.RecurringCyclePeriod,
+                RecurringTotalCycles = product.RecurringTotalCycles,
+                IsRental = product.IsRental,
+                RentalPriceLength = product.RentalPriceLength,
+                RentalPricePeriod = product.RentalPricePeriod,
+                IsShipEnabled = product.IsShipEnabled,
+                IsFreeShipping = product.IsFreeShipping,
+                ShipSeparately = product.ShipSeparately,
+                AdditionalShippingCharge = product.AdditionalShippingCharge,
+                DeliveryDateId = product.DeliveryDateId,
+                IsTaxExempt = product.IsTaxExempt,
+                TaxCategoryId = product.TaxCategoryId,
+                IsTelecommunicationsOrBroadcastingOrElectronicServices =
+                    product.IsTelecommunicationsOrBroadcastingOrElectronicServices,
+                ManageInventoryMethod = product.ManageInventoryMethod,
+                ProductAvailabilityRangeId = product.ProductAvailabilityRangeId,
+                UseMultipleWarehouses = product.UseMultipleWarehouses,
+                WarehouseId = product.WarehouseId,
+                StockQuantity = product.StockQuantity,
+                DisplayStockAvailability = product.DisplayStockAvailability,
+                DisplayStockQuantity = product.DisplayStockQuantity,
+                MinStockQuantity = product.MinStockQuantity,
+                LowStockActivityId = product.LowStockActivityId,
+                NotifyAdminForQuantityBelow = product.NotifyAdminForQuantityBelow,
+                BackorderMode = product.BackorderMode,
+                AllowBackInStockSubscriptions = product.AllowBackInStockSubscriptions,
+                OrderMinimumQuantity = product.OrderMinimumQuantity,
+                OrderMaximumQuantity = product.OrderMaximumQuantity,
+                AllowedQuantities = product.AllowedQuantities,
+                AllowAddingOnlyExistingAttributeCombinations = product.AllowAddingOnlyExistingAttributeCombinations,
+                NotReturnable = product.NotReturnable,
+                DisableBuyButton = product.DisableBuyButton,
+                DisableWishlistButton = product.DisableWishlistButton,
+                AvailableForPreOrder = product.AvailableForPreOrder,
+                PreOrderAvailabilityStartDateTimeUtc = product.PreOrderAvailabilityStartDateTimeUtc,
+                CallForPrice = product.CallForPrice,
+                Price = product.Price,
+                OldPrice = product.OldPrice,
+                ProductCost = product.ProductCost,
+                CustomerEntersPrice = product.CustomerEntersPrice,
+                MinimumCustomerEnteredPrice = product.MinimumCustomerEnteredPrice,
+                MaximumCustomerEnteredPrice = product.MaximumCustomerEnteredPrice,
+                BasepriceEnabled = product.BasepriceEnabled,
+                BasepriceAmount = product.BasepriceAmount,
+                BasepriceUnitId = product.BasepriceUnitId,
+                BasepriceBaseAmount = product.BasepriceBaseAmount,
+                BasepriceBaseUnitId = product.BasepriceBaseUnitId,
+                MarkAsNew = product.MarkAsNew,
+                MarkAsNewStartDateTimeUtc = product.MarkAsNewStartDateTimeUtc,
+                MarkAsNewEndDateTimeUtc = product.MarkAsNewEndDateTimeUtc,
+                Weight = product.Weight,
+                Length = product.Length,
+                Width = product.Width,
+                Height = product.Height,
+                AvailableStartDateTimeUtc = product.AvailableStartDateTimeUtc,
+                AvailableEndDateTimeUtc = product.AvailableEndDateTimeUtc,
+                DisplayOrder = product.DisplayOrder,
+                Published = isPublished,
+                Deleted = product.Deleted,
+                CreatedOnUtc = DateTime.UtcNow,
+                UpdatedOnUtc = DateTime.UtcNow
+            };
+
+            //validate search engine name
+            await _productService.InsertProductAsync(productCopy);
+
+            //search engine name
+            await _urlRecordService.SaveSlugAsync(productCopy, await _urlRecordService.ValidateSeNameAsync(productCopy, string.Empty, productCopy.Name, true), 0);
+            return productCopy;
+        }
+
+        #endregion
+
+        #region Methods
+
+        /// <summary>
+        /// Create a copy of product with all depended data
+        /// </summary>
+        /// <param name="product">The product to copy</param>
+        /// <param name="newName">The name of product duplicate</param>
+        /// <param name="isPublished">A value indicating whether the product duplicate should be published</param>
+        /// <param name="copyMultimedia">A value indicating whether the product images and videos should be copied</param>
+        /// <param name="copyAssociatedProducts">A value indicating whether the copy associated products</param>
+        /// <returns>
+        /// A task that represents the asynchronous operation
+        /// The task result contains the product copy
+        /// </returns>
+        public virtual async Task<Product> CopyProductAsync(Product product, string newName,
+            bool isPublished = true, bool copyMultimedia = true, bool copyAssociatedProducts = true)
+        {
+            if (product == null)
+                throw new ArgumentNullException(nameof(product));
+
+            if (string.IsNullOrEmpty(newName))
+                throw new ArgumentException("Product name is required");
+
+            var productCopy = await CopyBaseProductDataAsync(product, newName, isPublished);
+
+            //localization
+            await CopyLocalizationDataAsync(product, productCopy);
+
+            //copy product tags
+            foreach (var productTag in await _productTagService.GetAllProductTagsByProductIdAsync(product.Id))
+                await _productTagService.InsertProductProductTagMappingAsync(new ProductProductTagMapping { ProductTagId = productTag.Id, ProductId = productCopy.Id });
+
+            await _productService.UpdateProductAsync(productCopy);
+
+            //copy product pictures
+            var originalNewPictureIdentifiers = await CopyProductPicturesAsync(product, newName, copyMultimedia, productCopy);
+
+            //copy product videos
+            await CopyProductVideosAsync(product, copyMultimedia, productCopy);
+
+            //quantity change history
+            await _productService.AddStockQuantityHistoryEntryAsync(productCopy, product.StockQuantity, product.StockQuantity, product.WarehouseId,
+                string.Format(await _localizationService.GetResourceAsync("Admin.StockQuantityHistory.Messages.CopyProduct"), product.Id));
+
+            //product specifications
+            await CopyProductSpecificationsAsync(product, productCopy);
+
+            //product <-> warehouses mappings
+            await CopyWarehousesMappingAsync(product, productCopy);
+            //product <-> categories mappings
+            await CopyCategoriesMappingAsync(product, productCopy);
+            //product <-> manufacturers mappings
+            await CopyManufacturersMappingAsync(product, productCopy);
+            //product <-> related products mappings
+            await CopyRelatedProductsMappingAsync(product, productCopy);
+            //product <-> cross sells mappings
+            await CopyCrossSellsMappingAsync(product, productCopy);
+            //product <-> attributes mappings
+            await CopyAttributesMappingAsync(product, productCopy, originalNewPictureIdentifiers);
+            //product <-> discounts mapping
+            await CopyDiscountsMappingAsync(product, productCopy);
+
+            //store mapping
+            var selectedStoreIds = await _storeMappingService.GetStoresIdsWithAccessAsync(product);
+            foreach (var id in selectedStoreIds)
+                await _storeMappingService.InsertStoreMappingAsync(productCopy, id);
+
+            //customer role mapping
+            var customerRoleIds = await _aclService.GetCustomerRoleIdsWithAccessAsync(product);
+            foreach (var id in customerRoleIds)
+                await _aclService.InsertAclRecordAsync(productCopy, id);
+
+            //tier prices
+            await CopyTierPricesAsync(product, productCopy);
+
+            //update "HasTierPrices" and "HasDiscountsApplied" properties
+            await _productService.UpdateHasTierPricesPropertyAsync(productCopy);
+            await _productService.UpdateHasDiscountsAppliedAsync(productCopy);
+
+            //associated products
+            await CopyAssociatedProductsAsync(product, isPublished, copyMultimedia, copyAssociatedProducts, productCopy);
+
+            return productCopy;
+        }
+
+        #endregion
+    }
 }