--- conflicted
+++ resolved
@@ -1,643 +1,633 @@
-﻿using Nop.Core;
-using Nop.Core.Caching;
-using Nop.Core.Domain.Catalog;
-using Nop.Core.Domain.Media;
-using Nop.Data;
-
-namespace Nop.Services.Catalog
-{
-    /// <summary>
-    /// Product attribute service
-    /// </summary>
-    public partial class ProductAttributeService : IProductAttributeService
-    {
-        #region Fields
-
-<<<<<<< HEAD
-        protected readonly IRepository<PredefinedProductAttributeValue> _predefinedProductAttributeValueRepository;
-        protected readonly IRepository<Product> _productRepository;
-        protected readonly IRepository<ProductAttribute> _productAttributeRepository;
-        protected readonly IRepository<ProductAttributeCombination> _productAttributeCombinationRepository;
-        protected readonly IRepository<ProductAttributeMapping> _productAttributeMappingRepository;
-        protected readonly IRepository<ProductAttributeValue> _productAttributeValueRepository;
-        protected readonly IStaticCacheManager _staticCacheManager;
-=======
-        private readonly IRepository<Picture> _pictureRepository;
-        private readonly IRepository<PredefinedProductAttributeValue> _predefinedProductAttributeValueRepository;
-        private readonly IRepository<Product> _productRepository;
-        private readonly IRepository<ProductAttribute> _productAttributeRepository;
-        private readonly IRepository<ProductAttributeCombination> _productAttributeCombinationRepository;
-        private readonly IRepository<ProductAttributeCombinationPicture> _productAttributeCombinationPictureRepository;
-        private readonly IRepository<ProductAttributeMapping> _productAttributeMappingRepository;
-        private readonly IRepository<ProductAttributeValue> _productAttributeValueRepository;
-        private readonly IRepository<ProductAttributeValuePicture> _productAttributeValuePictureRepository;
-        private readonly IRepository<ProductPicture> _productPictureRepository;
-        private readonly IStaticCacheManager _staticCacheManager;
->>>>>>> 0a99c378
-
-        #endregion
-
-        #region Ctor
-
-        public ProductAttributeService(IRepository<Picture> pictureRepository,
-            IRepository<PredefinedProductAttributeValue> predefinedProductAttributeValueRepository,
-            IRepository<Product> productRepository,
-            IRepository<ProductAttribute> productAttributeRepository,
-            IRepository<ProductAttributeCombination> productAttributeCombinationRepository,
-            IRepository<ProductAttributeCombinationPicture> productAttributeCombinationPictureRepository,
-            IRepository<ProductAttributeMapping> productAttributeMappingRepository,
-            IRepository<ProductAttributeValue> productAttributeValueRepository,
-            IRepository<ProductAttributeValuePicture> productAttributeValuePictureRepository,
-            IRepository<ProductPicture> productPictureRepository,
-            IStaticCacheManager staticCacheManager)
-        {
-            _pictureRepository = pictureRepository;
-            _predefinedProductAttributeValueRepository = predefinedProductAttributeValueRepository;
-            _productRepository = productRepository;
-            _productAttributeRepository = productAttributeRepository;
-            _productAttributeCombinationRepository = productAttributeCombinationRepository;
-            _productAttributeCombinationPictureRepository = productAttributeCombinationPictureRepository;
-            _productAttributeMappingRepository = productAttributeMappingRepository;
-            _productAttributeValueRepository = productAttributeValueRepository;
-            _productAttributeValuePictureRepository = productAttributeValuePictureRepository;
-            _productPictureRepository = productPictureRepository;
-            _staticCacheManager = staticCacheManager;
-        }
-
-        #endregion
-
-        #region Methods
-
-        #region Product attributes
-
-        /// <summary>
-        /// Deletes a product attribute
-        /// </summary>
-        /// <param name="productAttribute">Product attribute</param>
-        /// <returns>A task that represents the asynchronous operation</returns>
-        public virtual async Task DeleteProductAttributeAsync(ProductAttribute productAttribute)
-        {
-            await _productAttributeRepository.DeleteAsync(productAttribute);
-        }
-
-        /// <summary>
-        /// Deletes product attributes
-        /// </summary>
-        /// <param name="productAttributes">Product attributes</param>
-        /// <returns>A task that represents the asynchronous operation</returns>
-        public virtual async Task DeleteProductAttributesAsync(IList<ProductAttribute> productAttributes)
-        {
-            if (productAttributes == null)
-                throw new ArgumentNullException(nameof(productAttributes));
-
-            foreach (var productAttribute in productAttributes)
-                await DeleteProductAttributeAsync(productAttribute);
-        }
-
-        /// <summary>
-        /// Gets all product attributes
-        /// </summary>
-        /// <param name="pageIndex">Page index</param>
-        /// <param name="pageSize">Page size</param>
-        /// <returns>
-        /// A task that represents the asynchronous operation
-        /// The task result contains the product attributes
-        /// </returns>
-        public virtual async Task<IPagedList<ProductAttribute>> GetAllProductAttributesAsync(int pageIndex = 0,
-            int pageSize = int.MaxValue)
-        {
-            var productAttributes = await _productAttributeRepository.GetAllPagedAsync(query =>
-            {
-                return from pa in query
-                       orderby pa.Name
-                       select pa;
-            }, pageIndex, pageSize);
-
-            return productAttributes;
-        }
-
-        /// <summary>
-        /// Gets a product attribute 
-        /// </summary>
-        /// <param name="productAttributeId">Product attribute identifier</param>
-        /// <returns>
-        /// A task that represents the asynchronous operation
-        /// The task result contains the product attribute 
-        /// </returns>
-        public virtual async Task<ProductAttribute> GetProductAttributeByIdAsync(int productAttributeId)
-        {
-            return await _productAttributeRepository.GetByIdAsync(productAttributeId, cache => default);
-        }
-
-        /// <summary>
-        /// Gets product attributes 
-        /// </summary>
-        /// <param name="productAttributeIds">Product attribute identifiers</param>
-        /// <returns>
-        /// A task that represents the asynchronous operation
-        /// The task result contains the product attributes 
-        /// </returns>
-        public virtual async Task<IList<ProductAttribute>> GetProductAttributeByIdsAsync(int[] productAttributeIds)
-        {
-            return await _productAttributeRepository.GetByIdsAsync(productAttributeIds);
-        }
-
-        /// <summary>
-        /// Inserts a product attribute
-        /// </summary>
-        /// <param name="productAttribute">Product attribute</param>
-        /// <returns>A task that represents the asynchronous operation</returns>
-        public virtual async Task InsertProductAttributeAsync(ProductAttribute productAttribute)
-        {
-            await _productAttributeRepository.InsertAsync(productAttribute);
-        }
-
-        /// <summary>
-        /// Updates the product attribute
-        /// </summary>
-        /// <param name="productAttribute">Product attribute</param>
-        /// <returns>A task that represents the asynchronous operation</returns>
-        public virtual async Task UpdateProductAttributeAsync(ProductAttribute productAttribute)
-        {
-            await _productAttributeRepository.UpdateAsync(productAttribute);
-        }
-
-        /// <summary>
-        /// Returns a list of IDs of not existing attributes
-        /// </summary>
-        /// <param name="attributeId">The IDs of the attributes to check</param>
-        /// <returns>
-        /// A task that represents the asynchronous operation
-        /// The task result contains the list of IDs not existing attributes
-        /// </returns>
-        public virtual async Task<int[]> GetNotExistingAttributesAsync(int[] attributeId)
-        {
-            if (attributeId == null)
-                throw new ArgumentNullException(nameof(attributeId));
-
-            var query = _productAttributeRepository.Table;
-            var queryFilter = attributeId.Distinct().ToArray();
-            var filter = await query.Select(a => a.Id)
-                .Where(m => queryFilter.Contains(m))
-                .ToListAsync();
-
-            return queryFilter.Except(filter).ToArray();
-        }
-
-        #endregion
-
-        #region Product attributes mappings
-
-        /// <summary>
-        /// Deletes a product attribute mapping
-        /// </summary>
-        /// <param name="productAttributeMapping">Product attribute mapping</param>
-        /// <returns>A task that represents the asynchronous operation</returns>
-        public virtual async Task DeleteProductAttributeMappingAsync(ProductAttributeMapping productAttributeMapping)
-        {
-            await _productAttributeMappingRepository.DeleteAsync(productAttributeMapping);
-        }
-
-        /// <summary>
-        /// Gets product attribute mappings by product identifier
-        /// </summary>
-        /// <param name="productId">The product identifier</param>
-        /// <returns>
-        /// A task that represents the asynchronous operation
-        /// The task result contains the product attribute mapping collection
-        /// </returns>
-        public virtual async Task<IList<ProductAttributeMapping>> GetProductAttributeMappingsByProductIdAsync(int productId)
-        {
-            var allCacheKey = _staticCacheManager.PrepareKeyForDefaultCache(NopCatalogDefaults.ProductAttributeMappingsByProductCacheKey, productId);
-
-            var query = from pam in _productAttributeMappingRepository.Table
-                        orderby pam.DisplayOrder, pam.Id
-                        where pam.ProductId == productId
-                        select pam;
-
-            var attributes = await _staticCacheManager.GetAsync(allCacheKey, async () => await query.ToListAsync()) ?? new List<ProductAttributeMapping>();
-
-            return attributes;
-        }
-
-        /// <summary>
-        /// Gets a product attribute mapping
-        /// </summary>
-        /// <param name="productAttributeMappingId">Product attribute mapping identifier</param>
-        /// <returns>
-        /// A task that represents the asynchronous operation
-        /// The task result contains the product attribute mapping
-        /// </returns>
-        public virtual async Task<ProductAttributeMapping> GetProductAttributeMappingByIdAsync(int productAttributeMappingId)
-        {
-            return await _productAttributeMappingRepository.GetByIdAsync(productAttributeMappingId, cache => default);
-        }
-
-        /// <summary>
-        /// Inserts a product attribute mapping
-        /// </summary>
-        /// <param name="productAttributeMapping">The product attribute mapping</param>
-        /// <returns>A task that represents the asynchronous operation</returns>
-        public virtual async Task InsertProductAttributeMappingAsync(ProductAttributeMapping productAttributeMapping)
-        {
-            await _productAttributeMappingRepository.InsertAsync(productAttributeMapping);
-        }
-
-        /// <summary>
-        /// Updates the product attribute mapping
-        /// </summary>
-        /// <param name="productAttributeMapping">The product attribute mapping</param>
-        /// <returns>A task that represents the asynchronous operation</returns>
-        public virtual async Task UpdateProductAttributeMappingAsync(ProductAttributeMapping productAttributeMapping)
-        {
-            await _productAttributeMappingRepository.UpdateAsync(productAttributeMapping);
-        }
-
-        #endregion
-
-        #region Product attribute values
-
-        /// <summary>
-        /// Deletes a product attribute value
-        /// </summary>
-        /// <param name="productAttributeValue">Product attribute value</param>
-        /// <returns>A task that represents the asynchronous operation</returns>
-        public virtual async Task DeleteProductAttributeValueAsync(ProductAttributeValue productAttributeValue)
-        {
-            await _productAttributeValueRepository.DeleteAsync(productAttributeValue);
-        }
-
-        /// <summary>
-        /// Gets product attribute values by product attribute mapping identifier
-        /// </summary>
-        /// <param name="productAttributeMappingId">The product attribute mapping identifier</param>
-        /// <returns>
-        /// A task that represents the asynchronous operation
-        /// The task result contains the product attribute mapping collection
-        /// </returns>
-        public virtual async Task<IList<ProductAttributeValue>> GetProductAttributeValuesAsync(int productAttributeMappingId)
-        {
-            var key = _staticCacheManager.PrepareKeyForDefaultCache(NopCatalogDefaults.ProductAttributeValuesByAttributeCacheKey, productAttributeMappingId);
-
-            var query = from pav in _productAttributeValueRepository.Table
-                        orderby pav.DisplayOrder, pav.Id
-                        where pav.ProductAttributeMappingId == productAttributeMappingId
-                        select pav;
-            var productAttributeValues = await _staticCacheManager.GetAsync(key, async () => await query.ToListAsync());
-
-            return productAttributeValues;
-        }
-
-        /// <summary>
-        /// Gets a product attribute value
-        /// </summary>
-        /// <param name="productAttributeValueId">Product attribute value identifier</param>
-        /// <returns>
-        /// A task that represents the asynchronous operation
-        /// The task result contains the product attribute value
-        /// </returns>
-        public virtual async Task<ProductAttributeValue> GetProductAttributeValueByIdAsync(int productAttributeValueId)
-        {
-            return await _productAttributeValueRepository.GetByIdAsync(productAttributeValueId, cache => default);
-        }
-
-        /// <summary>
-        /// Inserts a product attribute value
-        /// </summary>
-        /// <param name="productAttributeValue">The product attribute value</param>
-        /// <returns>A task that represents the asynchronous operation</returns>
-        public virtual async Task InsertProductAttributeValueAsync(ProductAttributeValue productAttributeValue)
-        {
-            await _productAttributeValueRepository.InsertAsync(productAttributeValue);
-        }
-
-        /// <summary>
-        /// Updates the product attribute value
-        /// </summary>
-        /// <param name="productAttributeValue">The product attribute value</param>
-        /// <returns>A task that represents the asynchronous operation</returns>
-        public virtual async Task UpdateProductAttributeValueAsync(ProductAttributeValue productAttributeValue)
-        {
-            await _productAttributeValueRepository.UpdateAsync(productAttributeValue);
-        }
-
-        #endregion
-
-        #region Product attribute value pictures
-
-        /// <summary>
-        /// Deletes a product attribute value picture
-        /// </summary>
-        /// <param name="value">Product attribute value picture</param>
-        /// <returns>A task that represents the asynchronous operation</returns>
-        public virtual async Task DeleteProductAttributeValuePictureAsync(ProductAttributeValuePicture valuePicture)
-        {
-            await _productAttributeValuePictureRepository.DeleteAsync(valuePicture);
-        }
-
-        /// <summary>
-        /// Inserts a product attribute value picture
-        /// </summary>
-        /// <param name="value">Product attribute value picture</param>
-        /// <returns>A task that represents the asynchronous operation</returns>
-        public virtual async Task InsertProductAttributeValuePictureAsync(ProductAttributeValuePicture valuePicture)
-        {
-            await _productAttributeValuePictureRepository.InsertAsync(valuePicture);
-        }
-
-        /// <summary>
-        /// Updates a product attribute value picture
-        /// </summary>
-        /// <param name="value">Product attribute value picture</param>
-        /// <returns>A task that represents the asynchronous operation</returns>
-        public virtual async Task UpdateProductAttributeValuePictureAsync(ProductAttributeValuePicture valuePicture)
-        {
-            await _productAttributeValuePictureRepository.UpdateAsync(valuePicture);
-        }
-
-        /// <summary>
-        /// Get product attribute value pictures
-        /// </summary>
-        /// <param name="valueId">Value id</param>
-        /// <returns>
-        /// A task that represents the asynchronous operation
-        /// The task result contains the product attribute value pictures
-        /// </returns>
-        public virtual async Task<IList<ProductAttributeValuePicture>> GetProductAttributeValuePicturesAsync(int valueId)
-        {
-            var allCacheKey = _staticCacheManager.PrepareKeyForDefaultCache(NopCatalogDefaults.ProductAttributeValuePicturesByValueCacheKey, valueId);
-
-            var query = from pacp in _productAttributeValuePictureRepository.Table
-                        join p in _pictureRepository.Table on pacp.PictureId equals p.Id
-                        join pp in _productPictureRepository.Table on p.Id equals pp.PictureId
-                        where pacp.ProductAttributeValueId == valueId
-                        orderby pp.DisplayOrder, pacp.PictureId
-                        select pacp;
-
-            var valuePictures = await _staticCacheManager.GetAsync(allCacheKey, async () => await query.ToListAsync())
-                ?? new List<ProductAttributeValuePicture>();
-
-            return valuePictures;
-        }
-
-        /// <summary>
-        /// Returns a ProductAttributeValuePicture that has the specified values
-        /// </summary>
-        /// <param name="source">Source</param>
-        /// <param name="valueId">Product attribute value identifier</param>
-        /// <param name="pictureId">Picture identifier</param>
-        /// <returns>A ProductAttributeValuePicture that has the specified values; otherwise null</returns>
-        public virtual ProductAttributeValuePicture FindProductAttributeValuePicture(IList<ProductAttributeValuePicture> source, int valueId, int pictureId)
-        {
-            foreach (var valuePicture in source)
-                if (valuePicture.ProductAttributeValueId == valueId && valuePicture.PictureId == pictureId)
-                    return valuePicture;
-
-            return null;
-        }
-
-        #endregion
-
-        #region Predefined product attribute values
-
-        /// <summary>
-        /// Deletes a predefined product attribute value
-        /// </summary>
-        /// <param name="ppav">Predefined product attribute value</param>
-        /// <returns>A task that represents the asynchronous operation</returns>
-        public virtual async Task DeletePredefinedProductAttributeValueAsync(PredefinedProductAttributeValue ppav)
-        {
-            await _predefinedProductAttributeValueRepository.DeleteAsync(ppav);
-        }
-
-        /// <summary>
-        /// Gets predefined product attribute values by product attribute identifier
-        /// </summary>
-        /// <param name="productAttributeId">The product attribute identifier</param>
-        /// <returns>
-        /// A task that represents the asynchronous operation
-        /// The task result contains the product attribute mapping collection
-        /// </returns>
-        public virtual async Task<IList<PredefinedProductAttributeValue>> GetPredefinedProductAttributeValuesAsync(int productAttributeId)
-        {
-            var key = _staticCacheManager.PrepareKeyForDefaultCache(NopCatalogDefaults.PredefinedProductAttributeValuesByAttributeCacheKey, productAttributeId);
-
-            var query = from ppav in _predefinedProductAttributeValueRepository.Table
-                        orderby ppav.DisplayOrder, ppav.Id
-                        where ppav.ProductAttributeId == productAttributeId
-                        select ppav;
-
-            var values = await _staticCacheManager.GetAsync(key, async () => await query.ToListAsync());
-
-            return values;
-        }
-
-        /// <summary>
-        /// Gets a predefined product attribute value
-        /// </summary>
-        /// <param name="id">Predefined product attribute value identifier</param>
-        /// <returns>
-        /// A task that represents the asynchronous operation
-        /// The task result contains the predefined product attribute value
-        /// </returns>
-        public virtual async Task<PredefinedProductAttributeValue> GetPredefinedProductAttributeValueByIdAsync(int id)
-        {
-            return await _predefinedProductAttributeValueRepository.GetByIdAsync(id, cache => default);
-        }
-
-        /// <summary>
-        /// Inserts a predefined product attribute value
-        /// </summary>
-        /// <param name="ppav">The predefined product attribute value</param>
-        /// <returns>A task that represents the asynchronous operation</returns>
-        public virtual async Task InsertPredefinedProductAttributeValueAsync(PredefinedProductAttributeValue ppav)
-        {
-            await _predefinedProductAttributeValueRepository.InsertAsync(ppav);
-        }
-
-        /// <summary>
-        /// Updates the predefined product attribute value
-        /// </summary>
-        /// <param name="ppav">The predefined product attribute value</param>
-        /// <returns>A task that represents the asynchronous operation</returns>
-        public virtual async Task UpdatePredefinedProductAttributeValueAsync(PredefinedProductAttributeValue ppav)
-        {
-            await _predefinedProductAttributeValueRepository.UpdateAsync(ppav);
-        }
-
-        #endregion
-
-        #region Product attribute combinations
-
-        /// <summary>
-        /// Deletes a product attribute combination
-        /// </summary>
-        /// <param name="combination">Product attribute combination</param>
-        /// <returns>A task that represents the asynchronous operation</returns>
-        public virtual async Task DeleteProductAttributeCombinationAsync(ProductAttributeCombination combination)
-        {
-            await _productAttributeCombinationRepository.DeleteAsync(combination);
-        }
-
-        /// <summary>
-        /// Gets all product attribute combinations
-        /// </summary>
-        /// <param name="productId">Product identifier</param>
-        /// <returns>
-        /// A task that represents the asynchronous operation
-        /// The task result contains the product attribute combinations
-        /// </returns>
-        public virtual async Task<IList<ProductAttributeCombination>> GetAllProductAttributeCombinationsAsync(int productId)
-        {
-            if (productId == 0)
-                return new List<ProductAttributeCombination>();
-
-            var combinations = await _productAttributeCombinationRepository.GetAllAsync(query =>
-            {
-                return from c in query
-                       orderby c.Id
-                       where c.ProductId == productId
-                       select c;
-            }, cache => cache.PrepareKeyForDefaultCache(NopCatalogDefaults.ProductAttributeCombinationsByProductCacheKey, productId));
-
-            return combinations;
-        }
-
-        /// <summary>
-        /// Gets a product attribute combination
-        /// </summary>
-        /// <param name="productAttributeCombinationId">Product attribute combination identifier</param>
-        /// <returns>
-        /// A task that represents the asynchronous operation
-        /// The task result contains the product attribute combination
-        /// </returns>
-        public virtual async Task<ProductAttributeCombination> GetProductAttributeCombinationByIdAsync(int productAttributeCombinationId)
-        {
-            return await _productAttributeCombinationRepository.GetByIdAsync(productAttributeCombinationId, cache => default);
-        }
-
-        /// <summary>
-        /// Gets a product attribute combination by SKU
-        /// </summary>
-        /// <param name="sku">SKU</param>
-        /// <returns>
-        /// A task that represents the asynchronous operation
-        /// The task result contains the product attribute combination
-        /// </returns>
-        public virtual async Task<ProductAttributeCombination> GetProductAttributeCombinationBySkuAsync(string sku)
-        {
-            if (string.IsNullOrEmpty(sku))
-                return null;
-
-            sku = sku.Trim();
-
-            var query = from pac in _productAttributeCombinationRepository.Table
-                        join p in _productRepository.Table on pac.ProductId equals p.Id
-                        orderby pac.Id
-                        where !p.Deleted && pac.Sku == sku
-                        select pac;
-            var combination = await query.FirstOrDefaultAsync();
-
-            return combination;
-        }
-
-        /// <summary>
-        /// Inserts a product attribute combination
-        /// </summary>
-        /// <param name="combination">Product attribute combination</param>
-        /// <returns>A task that represents the asynchronous operation</returns>
-        public virtual async Task InsertProductAttributeCombinationAsync(ProductAttributeCombination combination)
-        {
-            await _productAttributeCombinationRepository.InsertAsync(combination);
-        }
-
-        /// <summary>
-        /// Updates a product attribute combination
-        /// </summary>
-        /// <param name="combination">Product attribute combination</param>
-        /// <returns>A task that represents the asynchronous operation</returns>
-        public virtual async Task UpdateProductAttributeCombinationAsync(ProductAttributeCombination combination)
-        {
-            await _productAttributeCombinationRepository.UpdateAsync(combination);
-        }
-
-        #endregion
-
-        #region Product attribute combination pictures
-
-        /// <summary>
-        /// Deletes a product attribute combination picture
-        /// </summary>
-        /// <param name="combination">Product attribute combination picture</param>
-        /// <returns>A task that represents the asynchronous operation</returns>
-        public virtual async Task DeleteProductAttributeCombinationPictureAsync(ProductAttributeCombinationPicture combinationPicture)
-        {
-            await _productAttributeCombinationPictureRepository.DeleteAsync(combinationPicture);
-        }
-
-        /// <summary>
-        /// Inserts a product attribute combination picture
-        /// </summary>
-        /// <param name="combination">Product attribute combination picture</param>
-        /// <returns>A task that represents the asynchronous operation</returns>
-        public virtual async Task InsertProductAttributeCombinationPictureAsync(ProductAttributeCombinationPicture combinationPicture)
-        {
-            await _productAttributeCombinationPictureRepository.InsertAsync(combinationPicture);
-        }
-
-        /// <summary>
-        /// Updates a product attribute combination picture
-        /// </summary>
-        /// <param name="combination">Product attribute combination picture</param>
-        /// <returns>A task that represents the asynchronous operation</returns>
-        public virtual async Task UpdateProductAttributeCombinationPictureAsync(ProductAttributeCombinationPicture combinationPicture)
-        {
-            await _productAttributeCombinationPictureRepository.UpdateAsync(combinationPicture);
-        }
-
-        /// <summary>
-        /// Get product attribute combination pictures
-        /// </summary>
-        /// <param name="combinationId">Combination id</param>
-        /// <returns>
-        /// A task that represents the asynchronous operation
-        /// The task result contains the product attribute combination pictures
-        /// </returns>
-        public virtual async Task<IList<ProductAttributeCombinationPicture>> GetProductAttributeCombinationPicturesAsync(int combinationId)
-        {
-            var allCacheKey = _staticCacheManager.PrepareKeyForDefaultCache(NopCatalogDefaults.ProductAttributeCombinationPicturesByCombinationCacheKey, combinationId);
-
-            var query = from pacp in _productAttributeCombinationPictureRepository.Table
-                        join p in _pictureRepository.Table on pacp.PictureId equals p.Id
-                        join pp in _productPictureRepository.Table on p.Id equals pp.PictureId
-                        where pacp.ProductAttributeCombinationId == combinationId
-                        orderby pp.DisplayOrder, pacp.PictureId
-                        select pacp;
-
-            var combinationPictures = await _staticCacheManager.GetAsync(allCacheKey, async () => await query.ToListAsync()) 
-                ?? new List<ProductAttributeCombinationPicture>();
-
-            return combinationPictures;
-        }
-
-        /// <summary>
-        /// Returns a ProductAttributeCombinationPicture that has the specified values
-        /// </summary>
-        /// <param name="source">Source</param>
-        /// <param name="combinationId">Product attribute combination identifier</param>
-        /// <param name="pictureId">Picture identifier</param>
-        /// <returns>A ProductAttributeCombinationPicture that has the specified values; otherwise null</returns>
-        public virtual ProductAttributeCombinationPicture FindProductAttributeCombinationPicture(IList<ProductAttributeCombinationPicture> source, int combinationId, int pictureId)
-        {
-            foreach (var combinationPicture in source)
-                if (combinationPicture.ProductAttributeCombinationId == combinationId && combinationPicture.PictureId == pictureId)
-                    return combinationPicture;
-
-            return null;
-        }
-
-        #endregion
-
-        #endregion
-    }
+﻿using Nop.Core;
+using Nop.Core.Caching;
+using Nop.Core.Domain.Catalog;
+using Nop.Core.Domain.Media;
+using Nop.Data;
+
+namespace Nop.Services.Catalog
+{
+    /// <summary>
+    /// Product attribute service
+    /// </summary>
+    public partial class ProductAttributeService : IProductAttributeService
+    {
+        #region Fields
+
+        protected readonly IRepository<Picture> _pictureRepository;
+        protected readonly IRepository<PredefinedProductAttributeValue> _predefinedProductAttributeValueRepository;
+        protected readonly IRepository<Product> _productRepository;
+        protected readonly IRepository<ProductAttribute> _productAttributeRepository;
+        protected readonly IRepository<ProductAttributeCombination> _productAttributeCombinationRepository;
+        protected readonly IRepository<ProductAttributeCombinationPicture> _productAttributeCombinationPictureRepository;
+        protected readonly IRepository<ProductAttributeMapping> _productAttributeMappingRepository;
+        protected readonly IRepository<ProductAttributeValue> _productAttributeValueRepository;
+        protected readonly IRepository<ProductAttributeValuePicture> _productAttributeValuePictureRepository;
+        protected readonly IRepository<ProductPicture> _productPictureRepository;
+        protected readonly IStaticCacheManager _staticCacheManager;
+
+        #endregion
+
+        #region Ctor
+
+        public ProductAttributeService(IRepository<Picture> pictureRepository,
+            IRepository<PredefinedProductAttributeValue> predefinedProductAttributeValueRepository,
+            IRepository<Product> productRepository,
+            IRepository<ProductAttribute> productAttributeRepository,
+            IRepository<ProductAttributeCombination> productAttributeCombinationRepository,
+            IRepository<ProductAttributeCombinationPicture> productAttributeCombinationPictureRepository,
+            IRepository<ProductAttributeMapping> productAttributeMappingRepository,
+            IRepository<ProductAttributeValue> productAttributeValueRepository,
+            IRepository<ProductAttributeValuePicture> productAttributeValuePictureRepository,
+            IRepository<ProductPicture> productPictureRepository,
+            IStaticCacheManager staticCacheManager)
+        {
+            _pictureRepository = pictureRepository;
+            _predefinedProductAttributeValueRepository = predefinedProductAttributeValueRepository;
+            _productRepository = productRepository;
+            _productAttributeRepository = productAttributeRepository;
+            _productAttributeCombinationRepository = productAttributeCombinationRepository;
+            _productAttributeCombinationPictureRepository = productAttributeCombinationPictureRepository;
+            _productAttributeMappingRepository = productAttributeMappingRepository;
+            _productAttributeValueRepository = productAttributeValueRepository;
+            _productAttributeValuePictureRepository = productAttributeValuePictureRepository;
+            _productPictureRepository = productPictureRepository;
+            _staticCacheManager = staticCacheManager;
+        }
+
+        #endregion
+
+        #region Methods
+
+        #region Product attributes
+
+        /// <summary>
+        /// Deletes a product attribute
+        /// </summary>
+        /// <param name="productAttribute">Product attribute</param>
+        /// <returns>A task that represents the asynchronous operation</returns>
+        public virtual async Task DeleteProductAttributeAsync(ProductAttribute productAttribute)
+        {
+            await _productAttributeRepository.DeleteAsync(productAttribute);
+        }
+
+        /// <summary>
+        /// Deletes product attributes
+        /// </summary>
+        /// <param name="productAttributes">Product attributes</param>
+        /// <returns>A task that represents the asynchronous operation</returns>
+        public virtual async Task DeleteProductAttributesAsync(IList<ProductAttribute> productAttributes)
+        {
+            if (productAttributes == null)
+                throw new ArgumentNullException(nameof(productAttributes));
+
+            foreach (var productAttribute in productAttributes)
+                await DeleteProductAttributeAsync(productAttribute);
+        }
+
+        /// <summary>
+        /// Gets all product attributes
+        /// </summary>
+        /// <param name="pageIndex">Page index</param>
+        /// <param name="pageSize">Page size</param>
+        /// <returns>
+        /// A task that represents the asynchronous operation
+        /// The task result contains the product attributes
+        /// </returns>
+        public virtual async Task<IPagedList<ProductAttribute>> GetAllProductAttributesAsync(int pageIndex = 0,
+            int pageSize = int.MaxValue)
+        {
+            var productAttributes = await _productAttributeRepository.GetAllPagedAsync(query =>
+            {
+                return from pa in query
+                       orderby pa.Name
+                       select pa;
+            }, pageIndex, pageSize);
+
+            return productAttributes;
+        }
+
+        /// <summary>
+        /// Gets a product attribute 
+        /// </summary>
+        /// <param name="productAttributeId">Product attribute identifier</param>
+        /// <returns>
+        /// A task that represents the asynchronous operation
+        /// The task result contains the product attribute 
+        /// </returns>
+        public virtual async Task<ProductAttribute> GetProductAttributeByIdAsync(int productAttributeId)
+        {
+            return await _productAttributeRepository.GetByIdAsync(productAttributeId, cache => default);
+        }
+
+        /// <summary>
+        /// Gets product attributes 
+        /// </summary>
+        /// <param name="productAttributeIds">Product attribute identifiers</param>
+        /// <returns>
+        /// A task that represents the asynchronous operation
+        /// The task result contains the product attributes 
+        /// </returns>
+        public virtual async Task<IList<ProductAttribute>> GetProductAttributeByIdsAsync(int[] productAttributeIds)
+        {
+            return await _productAttributeRepository.GetByIdsAsync(productAttributeIds);
+        }
+
+        /// <summary>
+        /// Inserts a product attribute
+        /// </summary>
+        /// <param name="productAttribute">Product attribute</param>
+        /// <returns>A task that represents the asynchronous operation</returns>
+        public virtual async Task InsertProductAttributeAsync(ProductAttribute productAttribute)
+        {
+            await _productAttributeRepository.InsertAsync(productAttribute);
+        }
+
+        /// <summary>
+        /// Updates the product attribute
+        /// </summary>
+        /// <param name="productAttribute">Product attribute</param>
+        /// <returns>A task that represents the asynchronous operation</returns>
+        public virtual async Task UpdateProductAttributeAsync(ProductAttribute productAttribute)
+        {
+            await _productAttributeRepository.UpdateAsync(productAttribute);
+        }
+
+        /// <summary>
+        /// Returns a list of IDs of not existing attributes
+        /// </summary>
+        /// <param name="attributeId">The IDs of the attributes to check</param>
+        /// <returns>
+        /// A task that represents the asynchronous operation
+        /// The task result contains the list of IDs not existing attributes
+        /// </returns>
+        public virtual async Task<int[]> GetNotExistingAttributesAsync(int[] attributeId)
+        {
+            if (attributeId == null)
+                throw new ArgumentNullException(nameof(attributeId));
+
+            var query = _productAttributeRepository.Table;
+            var queryFilter = attributeId.Distinct().ToArray();
+            var filter = await query.Select(a => a.Id)
+                .Where(m => queryFilter.Contains(m))
+                .ToListAsync();
+
+            return queryFilter.Except(filter).ToArray();
+        }
+
+        #endregion
+
+        #region Product attributes mappings
+
+        /// <summary>
+        /// Deletes a product attribute mapping
+        /// </summary>
+        /// <param name="productAttributeMapping">Product attribute mapping</param>
+        /// <returns>A task that represents the asynchronous operation</returns>
+        public virtual async Task DeleteProductAttributeMappingAsync(ProductAttributeMapping productAttributeMapping)
+        {
+            await _productAttributeMappingRepository.DeleteAsync(productAttributeMapping);
+        }
+
+        /// <summary>
+        /// Gets product attribute mappings by product identifier
+        /// </summary>
+        /// <param name="productId">The product identifier</param>
+        /// <returns>
+        /// A task that represents the asynchronous operation
+        /// The task result contains the product attribute mapping collection
+        /// </returns>
+        public virtual async Task<IList<ProductAttributeMapping>> GetProductAttributeMappingsByProductIdAsync(int productId)
+        {
+            var allCacheKey = _staticCacheManager.PrepareKeyForDefaultCache(NopCatalogDefaults.ProductAttributeMappingsByProductCacheKey, productId);
+
+            var query = from pam in _productAttributeMappingRepository.Table
+                        orderby pam.DisplayOrder, pam.Id
+                        where pam.ProductId == productId
+                        select pam;
+
+            var attributes = await _staticCacheManager.GetAsync(allCacheKey, async () => await query.ToListAsync()) ?? new List<ProductAttributeMapping>();
+
+            return attributes;
+        }
+
+        /// <summary>
+        /// Gets a product attribute mapping
+        /// </summary>
+        /// <param name="productAttributeMappingId">Product attribute mapping identifier</param>
+        /// <returns>
+        /// A task that represents the asynchronous operation
+        /// The task result contains the product attribute mapping
+        /// </returns>
+        public virtual async Task<ProductAttributeMapping> GetProductAttributeMappingByIdAsync(int productAttributeMappingId)
+        {
+            return await _productAttributeMappingRepository.GetByIdAsync(productAttributeMappingId, cache => default);
+        }
+
+        /// <summary>
+        /// Inserts a product attribute mapping
+        /// </summary>
+        /// <param name="productAttributeMapping">The product attribute mapping</param>
+        /// <returns>A task that represents the asynchronous operation</returns>
+        public virtual async Task InsertProductAttributeMappingAsync(ProductAttributeMapping productAttributeMapping)
+        {
+            await _productAttributeMappingRepository.InsertAsync(productAttributeMapping);
+        }
+
+        /// <summary>
+        /// Updates the product attribute mapping
+        /// </summary>
+        /// <param name="productAttributeMapping">The product attribute mapping</param>
+        /// <returns>A task that represents the asynchronous operation</returns>
+        public virtual async Task UpdateProductAttributeMappingAsync(ProductAttributeMapping productAttributeMapping)
+        {
+            await _productAttributeMappingRepository.UpdateAsync(productAttributeMapping);
+        }
+
+        #endregion
+
+        #region Product attribute values
+
+        /// <summary>
+        /// Deletes a product attribute value
+        /// </summary>
+        /// <param name="productAttributeValue">Product attribute value</param>
+        /// <returns>A task that represents the asynchronous operation</returns>
+        public virtual async Task DeleteProductAttributeValueAsync(ProductAttributeValue productAttributeValue)
+        {
+            await _productAttributeValueRepository.DeleteAsync(productAttributeValue);
+        }
+
+        /// <summary>
+        /// Gets product attribute values by product attribute mapping identifier
+        /// </summary>
+        /// <param name="productAttributeMappingId">The product attribute mapping identifier</param>
+        /// <returns>
+        /// A task that represents the asynchronous operation
+        /// The task result contains the product attribute mapping collection
+        /// </returns>
+        public virtual async Task<IList<ProductAttributeValue>> GetProductAttributeValuesAsync(int productAttributeMappingId)
+        {
+            var key = _staticCacheManager.PrepareKeyForDefaultCache(NopCatalogDefaults.ProductAttributeValuesByAttributeCacheKey, productAttributeMappingId);
+
+            var query = from pav in _productAttributeValueRepository.Table
+                        orderby pav.DisplayOrder, pav.Id
+                        where pav.ProductAttributeMappingId == productAttributeMappingId
+                        select pav;
+            var productAttributeValues = await _staticCacheManager.GetAsync(key, async () => await query.ToListAsync());
+
+            return productAttributeValues;
+        }
+
+        /// <summary>
+        /// Gets a product attribute value
+        /// </summary>
+        /// <param name="productAttributeValueId">Product attribute value identifier</param>
+        /// <returns>
+        /// A task that represents the asynchronous operation
+        /// The task result contains the product attribute value
+        /// </returns>
+        public virtual async Task<ProductAttributeValue> GetProductAttributeValueByIdAsync(int productAttributeValueId)
+        {
+            return await _productAttributeValueRepository.GetByIdAsync(productAttributeValueId, cache => default);
+        }
+
+        /// <summary>
+        /// Inserts a product attribute value
+        /// </summary>
+        /// <param name="productAttributeValue">The product attribute value</param>
+        /// <returns>A task that represents the asynchronous operation</returns>
+        public virtual async Task InsertProductAttributeValueAsync(ProductAttributeValue productAttributeValue)
+        {
+            await _productAttributeValueRepository.InsertAsync(productAttributeValue);
+        }
+
+        /// <summary>
+        /// Updates the product attribute value
+        /// </summary>
+        /// <param name="productAttributeValue">The product attribute value</param>
+        /// <returns>A task that represents the asynchronous operation</returns>
+        public virtual async Task UpdateProductAttributeValueAsync(ProductAttributeValue productAttributeValue)
+        {
+            await _productAttributeValueRepository.UpdateAsync(productAttributeValue);
+        }
+
+        #endregion
+
+        #region Product attribute value pictures
+
+        /// <summary>
+        /// Deletes a product attribute value picture
+        /// </summary>
+        /// <param name="value">Product attribute value picture</param>
+        /// <returns>A task that represents the asynchronous operation</returns>
+        public virtual async Task DeleteProductAttributeValuePictureAsync(ProductAttributeValuePicture valuePicture)
+        {
+            await _productAttributeValuePictureRepository.DeleteAsync(valuePicture);
+        }
+
+        /// <summary>
+        /// Inserts a product attribute value picture
+        /// </summary>
+        /// <param name="value">Product attribute value picture</param>
+        /// <returns>A task that represents the asynchronous operation</returns>
+        public virtual async Task InsertProductAttributeValuePictureAsync(ProductAttributeValuePicture valuePicture)
+        {
+            await _productAttributeValuePictureRepository.InsertAsync(valuePicture);
+        }
+
+        /// <summary>
+        /// Updates a product attribute value picture
+        /// </summary>
+        /// <param name="value">Product attribute value picture</param>
+        /// <returns>A task that represents the asynchronous operation</returns>
+        public virtual async Task UpdateProductAttributeValuePictureAsync(ProductAttributeValuePicture valuePicture)
+        {
+            await _productAttributeValuePictureRepository.UpdateAsync(valuePicture);
+        }
+
+        /// <summary>
+        /// Get product attribute value pictures
+        /// </summary>
+        /// <param name="valueId">Value id</param>
+        /// <returns>
+        /// A task that represents the asynchronous operation
+        /// The task result contains the product attribute value pictures
+        /// </returns>
+        public virtual async Task<IList<ProductAttributeValuePicture>> GetProductAttributeValuePicturesAsync(int valueId)
+        {
+            var allCacheKey = _staticCacheManager.PrepareKeyForDefaultCache(NopCatalogDefaults.ProductAttributeValuePicturesByValueCacheKey, valueId);
+
+            var query = from pacp in _productAttributeValuePictureRepository.Table
+                        join p in _pictureRepository.Table on pacp.PictureId equals p.Id
+                        join pp in _productPictureRepository.Table on p.Id equals pp.PictureId
+                        where pacp.ProductAttributeValueId == valueId
+                        orderby pp.DisplayOrder, pacp.PictureId
+                        select pacp;
+
+            var valuePictures = await _staticCacheManager.GetAsync(allCacheKey, async () => await query.ToListAsync())
+                ?? new List<ProductAttributeValuePicture>();
+
+            return valuePictures;
+        }
+
+        /// <summary>
+        /// Returns a ProductAttributeValuePicture that has the specified values
+        /// </summary>
+        /// <param name="source">Source</param>
+        /// <param name="valueId">Product attribute value identifier</param>
+        /// <param name="pictureId">Picture identifier</param>
+        /// <returns>A ProductAttributeValuePicture that has the specified values; otherwise null</returns>
+        public virtual ProductAttributeValuePicture FindProductAttributeValuePicture(IList<ProductAttributeValuePicture> source, int valueId, int pictureId)
+        {
+            foreach (var valuePicture in source)
+                if (valuePicture.ProductAttributeValueId == valueId && valuePicture.PictureId == pictureId)
+                    return valuePicture;
+
+            return null;
+        }
+
+        #endregion
+
+        #region Predefined product attribute values
+
+        /// <summary>
+        /// Deletes a predefined product attribute value
+        /// </summary>
+        /// <param name="ppav">Predefined product attribute value</param>
+        /// <returns>A task that represents the asynchronous operation</returns>
+        public virtual async Task DeletePredefinedProductAttributeValueAsync(PredefinedProductAttributeValue ppav)
+        {
+            await _predefinedProductAttributeValueRepository.DeleteAsync(ppav);
+        }
+
+        /// <summary>
+        /// Gets predefined product attribute values by product attribute identifier
+        /// </summary>
+        /// <param name="productAttributeId">The product attribute identifier</param>
+        /// <returns>
+        /// A task that represents the asynchronous operation
+        /// The task result contains the product attribute mapping collection
+        /// </returns>
+        public virtual async Task<IList<PredefinedProductAttributeValue>> GetPredefinedProductAttributeValuesAsync(int productAttributeId)
+        {
+            var key = _staticCacheManager.PrepareKeyForDefaultCache(NopCatalogDefaults.PredefinedProductAttributeValuesByAttributeCacheKey, productAttributeId);
+
+            var query = from ppav in _predefinedProductAttributeValueRepository.Table
+                        orderby ppav.DisplayOrder, ppav.Id
+                        where ppav.ProductAttributeId == productAttributeId
+                        select ppav;
+
+            var values = await _staticCacheManager.GetAsync(key, async () => await query.ToListAsync());
+
+            return values;
+        }
+
+        /// <summary>
+        /// Gets a predefined product attribute value
+        /// </summary>
+        /// <param name="id">Predefined product attribute value identifier</param>
+        /// <returns>
+        /// A task that represents the asynchronous operation
+        /// The task result contains the predefined product attribute value
+        /// </returns>
+        public virtual async Task<PredefinedProductAttributeValue> GetPredefinedProductAttributeValueByIdAsync(int id)
+        {
+            return await _predefinedProductAttributeValueRepository.GetByIdAsync(id, cache => default);
+        }
+
+        /// <summary>
+        /// Inserts a predefined product attribute value
+        /// </summary>
+        /// <param name="ppav">The predefined product attribute value</param>
+        /// <returns>A task that represents the asynchronous operation</returns>
+        public virtual async Task InsertPredefinedProductAttributeValueAsync(PredefinedProductAttributeValue ppav)
+        {
+            await _predefinedProductAttributeValueRepository.InsertAsync(ppav);
+        }
+
+        /// <summary>
+        /// Updates the predefined product attribute value
+        /// </summary>
+        /// <param name="ppav">The predefined product attribute value</param>
+        /// <returns>A task that represents the asynchronous operation</returns>
+        public virtual async Task UpdatePredefinedProductAttributeValueAsync(PredefinedProductAttributeValue ppav)
+        {
+            await _predefinedProductAttributeValueRepository.UpdateAsync(ppav);
+        }
+
+        #endregion
+
+        #region Product attribute combinations
+
+        /// <summary>
+        /// Deletes a product attribute combination
+        /// </summary>
+        /// <param name="combination">Product attribute combination</param>
+        /// <returns>A task that represents the asynchronous operation</returns>
+        public virtual async Task DeleteProductAttributeCombinationAsync(ProductAttributeCombination combination)
+        {
+            await _productAttributeCombinationRepository.DeleteAsync(combination);
+        }
+
+        /// <summary>
+        /// Gets all product attribute combinations
+        /// </summary>
+        /// <param name="productId">Product identifier</param>
+        /// <returns>
+        /// A task that represents the asynchronous operation
+        /// The task result contains the product attribute combinations
+        /// </returns>
+        public virtual async Task<IList<ProductAttributeCombination>> GetAllProductAttributeCombinationsAsync(int productId)
+        {
+            if (productId == 0)
+                return new List<ProductAttributeCombination>();
+
+            var combinations = await _productAttributeCombinationRepository.GetAllAsync(query =>
+            {
+                return from c in query
+                       orderby c.Id
+                       where c.ProductId == productId
+                       select c;
+            }, cache => cache.PrepareKeyForDefaultCache(NopCatalogDefaults.ProductAttributeCombinationsByProductCacheKey, productId));
+
+            return combinations;
+        }
+
+        /// <summary>
+        /// Gets a product attribute combination
+        /// </summary>
+        /// <param name="productAttributeCombinationId">Product attribute combination identifier</param>
+        /// <returns>
+        /// A task that represents the asynchronous operation
+        /// The task result contains the product attribute combination
+        /// </returns>
+        public virtual async Task<ProductAttributeCombination> GetProductAttributeCombinationByIdAsync(int productAttributeCombinationId)
+        {
+            return await _productAttributeCombinationRepository.GetByIdAsync(productAttributeCombinationId, cache => default);
+        }
+
+        /// <summary>
+        /// Gets a product attribute combination by SKU
+        /// </summary>
+        /// <param name="sku">SKU</param>
+        /// <returns>
+        /// A task that represents the asynchronous operation
+        /// The task result contains the product attribute combination
+        /// </returns>
+        public virtual async Task<ProductAttributeCombination> GetProductAttributeCombinationBySkuAsync(string sku)
+        {
+            if (string.IsNullOrEmpty(sku))
+                return null;
+
+            sku = sku.Trim();
+
+            var query = from pac in _productAttributeCombinationRepository.Table
+                        join p in _productRepository.Table on pac.ProductId equals p.Id
+                        orderby pac.Id
+                        where !p.Deleted && pac.Sku == sku
+                        select pac;
+            var combination = await query.FirstOrDefaultAsync();
+
+            return combination;
+        }
+
+        /// <summary>
+        /// Inserts a product attribute combination
+        /// </summary>
+        /// <param name="combination">Product attribute combination</param>
+        /// <returns>A task that represents the asynchronous operation</returns>
+        public virtual async Task InsertProductAttributeCombinationAsync(ProductAttributeCombination combination)
+        {
+            await _productAttributeCombinationRepository.InsertAsync(combination);
+        }
+
+        /// <summary>
+        /// Updates a product attribute combination
+        /// </summary>
+        /// <param name="combination">Product attribute combination</param>
+        /// <returns>A task that represents the asynchronous operation</returns>
+        public virtual async Task UpdateProductAttributeCombinationAsync(ProductAttributeCombination combination)
+        {
+            await _productAttributeCombinationRepository.UpdateAsync(combination);
+        }
+
+        #endregion
+
+        #region Product attribute combination pictures
+
+        /// <summary>
+        /// Deletes a product attribute combination picture
+        /// </summary>
+        /// <param name="combination">Product attribute combination picture</param>
+        /// <returns>A task that represents the asynchronous operation</returns>
+        public virtual async Task DeleteProductAttributeCombinationPictureAsync(ProductAttributeCombinationPicture combinationPicture)
+        {
+            await _productAttributeCombinationPictureRepository.DeleteAsync(combinationPicture);
+        }
+
+        /// <summary>
+        /// Inserts a product attribute combination picture
+        /// </summary>
+        /// <param name="combination">Product attribute combination picture</param>
+        /// <returns>A task that represents the asynchronous operation</returns>
+        public virtual async Task InsertProductAttributeCombinationPictureAsync(ProductAttributeCombinationPicture combinationPicture)
+        {
+            await _productAttributeCombinationPictureRepository.InsertAsync(combinationPicture);
+        }
+
+        /// <summary>
+        /// Updates a product attribute combination picture
+        /// </summary>
+        /// <param name="combination">Product attribute combination picture</param>
+        /// <returns>A task that represents the asynchronous operation</returns>
+        public virtual async Task UpdateProductAttributeCombinationPictureAsync(ProductAttributeCombinationPicture combinationPicture)
+        {
+            await _productAttributeCombinationPictureRepository.UpdateAsync(combinationPicture);
+        }
+
+        /// <summary>
+        /// Get product attribute combination pictures
+        /// </summary>
+        /// <param name="combinationId">Combination id</param>
+        /// <returns>
+        /// A task that represents the asynchronous operation
+        /// The task result contains the product attribute combination pictures
+        /// </returns>
+        public virtual async Task<IList<ProductAttributeCombinationPicture>> GetProductAttributeCombinationPicturesAsync(int combinationId)
+        {
+            var allCacheKey = _staticCacheManager.PrepareKeyForDefaultCache(NopCatalogDefaults.ProductAttributeCombinationPicturesByCombinationCacheKey, combinationId);
+
+            var query = from pacp in _productAttributeCombinationPictureRepository.Table
+                        join p in _pictureRepository.Table on pacp.PictureId equals p.Id
+                        join pp in _productPictureRepository.Table on p.Id equals pp.PictureId
+                        where pacp.ProductAttributeCombinationId == combinationId
+                        orderby pp.DisplayOrder, pacp.PictureId
+                        select pacp;
+
+            var combinationPictures = await _staticCacheManager.GetAsync(allCacheKey, async () => await query.ToListAsync()) 
+                ?? new List<ProductAttributeCombinationPicture>();
+
+            return combinationPictures;
+        }
+
+        /// <summary>
+        /// Returns a ProductAttributeCombinationPicture that has the specified values
+        /// </summary>
+        /// <param name="source">Source</param>
+        /// <param name="combinationId">Product attribute combination identifier</param>
+        /// <param name="pictureId">Picture identifier</param>
+        /// <returns>A ProductAttributeCombinationPicture that has the specified values; otherwise null</returns>
+        public virtual ProductAttributeCombinationPicture FindProductAttributeCombinationPicture(IList<ProductAttributeCombinationPicture> source, int combinationId, int pictureId)
+        {
+            foreach (var combinationPicture in source)
+                if (combinationPicture.ProductAttributeCombinationId == combinationId && combinationPicture.PictureId == pictureId)
+                    return combinationPicture;
+
+            return null;
+        }
+
+        #endregion
+
+        #endregion
+    }
 }