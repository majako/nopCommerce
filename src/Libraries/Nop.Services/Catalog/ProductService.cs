--- conflicted
+++ resolved
@@ -707,11 +707,7 @@
         /// <param name="searchSku">A value indicating whether to search by a specified "keyword" in product SKU</param>
         /// <param name="searchProductTags">A value indicating whether to search by a specified "keyword" in product tags</param>
         /// <param name="languageId">Language identifier (search for text searching)</param>
-<<<<<<< HEAD
-        /// <param name="filteredSpecs">Filtered product specification identifiers</param>
-=======
         /// <param name="filteredSpecOptions">Specification options list to filter products; null to load all records</param>
->>>>>>> 7959d1a1
         /// <param name="orderBy">Order by</param>
         /// <param name="showHidden">A value indicating whether to show hidden records</param>
         /// <param name="overridePublished">
@@ -719,11 +715,7 @@
         /// true - load only "Published" products
         /// false - load only "Unpublished" products
         /// </param>
-<<<<<<< HEAD
         /// <returns>Products</returns>
-=======
-        /// <returns>Products; specification attribute option ids</returns>
->>>>>>> 7959d1a1
         public virtual async Task<IPagedList<Product>> SearchProductsAsync(
             int pageIndex = 0,
             int pageSize = int.MaxValue,
@@ -744,11 +736,7 @@
             bool searchSku = true,
             bool searchProductTags = false,
             int languageId = 0,
-<<<<<<< HEAD
-            IList<int> filteredSpecs = null,
-=======
             IList<SpecificationAttributeOption> filteredSpecOptions = null,
->>>>>>> 7959d1a1
             ProductSortingEnum orderBy = ProductSortingEnum.Position,
             bool showHidden = false,
             bool? overridePublished = null)
