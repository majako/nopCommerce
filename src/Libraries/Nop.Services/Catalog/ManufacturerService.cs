--- conflicted
+++ resolved
@@ -1,706 +1,544 @@
-﻿using System;
-using System.Collections.Generic;
-using System.Linq;
-using System.Threading.Tasks;
-using LinqToDB;
-using Nop.Core;
-using Nop.Core.Caching;
-using Nop.Core.Domain.Catalog;
-using Nop.Core.Domain.Customers;
-using Nop.Core.Domain.Discounts;
-using Nop.Core.Domain.Security;
-using Nop.Core.Domain.Stores;
-using Nop.Data;
-using Nop.Services.Customers;
-using Nop.Services.Discounts;
-
-namespace Nop.Services.Catalog
-{
-    /// <summary>
-    /// Manufacturer service
-    /// </summary>
-    public partial class ManufacturerService : IManufacturerService
-    {
-        #region Fields
-
-        private readonly CatalogSettings _catalogSettings;
-        private readonly ICustomerService _customerService;
-        private readonly IRepository<AclRecord> _aclRepository;
-        private readonly IRepository<DiscountManufacturerMapping> _discountManufacturerMappingRepository;
-        private readonly IRepository<Manufacturer> _manufacturerRepository;
-        private readonly IRepository<Product> _productRepository;
-        private readonly IRepository<ProductManufacturer> _productManufacturerRepository;
-        private readonly IRepository<StoreMapping> _storeMappingRepository;
-        private readonly IStaticCacheManager _staticCacheManager;
-        private readonly IStoreContext _storeContext;
-        private readonly IWorkContext _workContext;
-
-        #endregion
-
-        #region Ctor
-
-        public ManufacturerService(CatalogSettings catalogSettings,
-            ICustomerService customerService,
-            IRepository<AclRecord> aclRepository,
-            IRepository<DiscountManufacturerMapping> discountManufacturerMappingRepository,
-            IRepository<Manufacturer> manufacturerRepository,
-            IRepository<Product> productRepository,
-            IRepository<ProductManufacturer> productManufacturerRepository,
-            IRepository<StoreMapping> storeMappingRepository,
-            IStaticCacheManager staticCacheManager,
-            IStoreContext storeContext,
-            IWorkContext workContext)
-        {
-            _catalogSettings = catalogSettings;
-            _customerService = customerService;
-            _aclRepository = aclRepository;
-            _discountManufacturerMappingRepository = discountManufacturerMappingRepository;
-            _manufacturerRepository = manufacturerRepository;
-            _productRepository = productRepository;
-            _productManufacturerRepository = productManufacturerRepository;
-            _storeMappingRepository = storeMappingRepository;
-            _staticCacheManager = staticCacheManager;
-            _storeContext = storeContext;
-            _workContext = workContext;
-        }
-
-        #endregion
-
-        #region Methods
-
-        /// <summary>
-        /// Clean up manufacturer references for a specified discount
-        /// </summary>
-        /// <param name="discount">Discount</param>
-        public virtual async Task ClearDiscountManufacturerMapping(Discount discount)
-        {
-            if (discount is null)
-                throw new ArgumentNullException(nameof(discount));
-
-            var mappings = _discountManufacturerMappingRepository.Table.Where(dcm => dcm.DiscountId == discount.Id);
-
-<<<<<<< HEAD
-            if (!await mappings.AnyAsync())
-                return;
-
-            await _discountManufacturerMappingRepository.Delete(mappings);
-=======
-            _discountManufacturerMappingRepository.Delete(mappings.ToList());
->>>>>>> 8df5bf22
-        }
-
-        /// <summary>
-        /// Deletes a manufacturer
-        /// </summary>
-        /// <param name="manufacturer">Manufacturer</param>
-        public virtual async Task DeleteManufacturer(Manufacturer manufacturer)
-        {
-<<<<<<< HEAD
-            if (manufacturer == null)
-                throw new ArgumentNullException(nameof(manufacturer));
-
-            manufacturer.Deleted = true;
-            await UpdateManufacturer(manufacturer);
-
-            //event notification
-            await _eventPublisher.EntityDeleted(manufacturer);
-=======
-            _manufacturerRepository.Delete(manufacturer);
->>>>>>> 8df5bf22
-        }
-
-        /// <summary>
-        /// Delete manufacturers
-        /// </summary>
-        /// <param name="manufacturers">Manufacturers</param>
-        public virtual async Task DeleteManufacturers(IList<Manufacturer> manufacturers)
-        {
-<<<<<<< HEAD
-            if (manufacturers == null)
-                throw new ArgumentNullException(nameof(manufacturers));
-
-            foreach (var manufacturer in manufacturers) 
-                await DeleteManufacturer(manufacturer);
-=======
-            _manufacturerRepository.Delete(manufacturers);
->>>>>>> 8df5bf22
-        }
-
-        /// <summary>
-        /// Gets all manufacturers
-        /// </summary>
-        /// <param name="manufacturerName">Manufacturer name</param>
-        /// <param name="storeId">Store identifier; 0 if you want to get all records</param>
-        /// <param name="pageIndex">Page index</param>
-        /// <param name="pageSize">Page size</param>
-        /// <param name="showHidden">A value indicating whether to show hidden records</param>
-        /// <param name="overridePublished">
-        /// null - process "Published" property according to "showHidden" parameter
-        /// true - load only "Published" products
-        /// false - load only "Unpublished" products
-        /// </param>
-        /// <returns>Manufacturers</returns>
-        public virtual async Task<IPagedList<Manufacturer>> GetAllManufacturers(string manufacturerName = "",
-            int storeId = 0,
-            int pageIndex = 0,
-            int pageSize = int.MaxValue,
-            bool showHidden = false,
-            bool? overridePublished = null)
-        {
-<<<<<<< HEAD
-            var query = _manufacturerRepository.Table;
-            if (!showHidden)
-                query = query.Where(m => m.Published);
-            if (!string.IsNullOrWhiteSpace(manufacturerName))
-                query = query.Where(m => m.Name.Contains(manufacturerName));
-            query = query.Where(m => !m.Deleted);
-            if (overridePublished.HasValue)
-                query = query.Where(m => m.Published == overridePublished.Value);
-            query = query.OrderBy(m => m.DisplayOrder).ThenBy(m => m.Id);
-
-            if ((storeId <= 0 || _catalogSettings.IgnoreStoreLimitations) && (showHidden || _catalogSettings.IgnoreAcl))
-                return await query.ToPagedList(pageIndex, pageSize);
-
-            if (!showHidden && !_catalogSettings.IgnoreAcl)
-            {
-                //ACL (access control list)
-                var allowedCustomerRolesIds = await _customerService.GetCustomerRoleIds(await _workContext.GetCurrentCustomer());
-                query = from m in query
-=======
-            return _manufacturerRepository.GetAllPaged(query =>
-            {
-                if (!showHidden)
-                    query = query.Where(m => m.Published);
-                if (!string.IsNullOrWhiteSpace(manufacturerName))
-                    query = query.Where(m => m.Name.Contains(manufacturerName));
-                query = query.Where(m => !m.Deleted);
-                if (overridePublished.HasValue)
-                    query = query.Where(m => m.Published == overridePublished.Value);
-
-                query = query.OrderBy(m => m.DisplayOrder).ThenBy(m => m.Id);
-
-                if ((storeId <= 0 || _catalogSettings.IgnoreStoreLimitations) &&
-                    (showHidden || _catalogSettings.IgnoreAcl))
-                    return query;
-
-                if (!showHidden && !_catalogSettings.IgnoreAcl)
-                {
-                    //ACL (access control list)
-                    var allowedCustomerRolesIds = _customerService.GetCustomerRoleIds(_workContext.CurrentCustomer);
-                    query = from m in query
->>>>>>> 8df5bf22
-                        join acl in _aclRepository.Table
-                            on new {c1 = m.Id, c2 = nameof(Manufacturer)} equals new
-                            {
-                                c1 = acl.EntityId, c2 = acl.EntityName
-                            } into m_acl
-                        from acl in m_acl.DefaultIfEmpty()
-                        where !m.SubjectToAcl || allowedCustomerRolesIds.Contains(acl.CustomerRoleId)
-                        select m;
-                }
-
-                if (storeId > 0 && !_catalogSettings.IgnoreStoreLimitations)
-                {
-                    //store mapping
-                    query = from m in query
-                        join sm in _storeMappingRepository.Table
-                            on new {c1 = m.Id, c2 = nameof(Manufacturer)} equals new
-                            {
-                                c1 = sm.EntityId, c2 = sm.EntityName
-                            } into m_sm
-                        from sm in m_sm.DefaultIfEmpty()
-                        where !m.LimitedToStores || storeId == sm.StoreId
-                        select m;
-                }
-
-<<<<<<< HEAD
-            return await query.ToPagedList(pageIndex, pageSize);
-=======
-                return query.Distinct();
-            }, pageIndex, pageSize);
->>>>>>> 8df5bf22
-        }
-
-        /// <summary>
-        /// Get manufacturer identifiers to which a discount is applied
-        /// </summary>
-        /// <param name="discount">Discount</param>
-        /// <param name="customer">Customer</param>
-        /// <returns>Manufacturer identifiers</returns>
-        public virtual async Task<IList<int>> GetAppliedManufacturerIds(Discount discount, Customer customer)
-        {
-            if (discount == null)
-                throw new ArgumentNullException(nameof(discount));
-
-            var cacheKey = _staticCacheManager.PrepareKeyForDefaultCache(NopDiscountDefaults.ManufacturerIdsByDiscountCacheKey, 
-                discount,
-                await _customerService.GetCustomerRoleIds(customer),
-                await _storeContext.GetCurrentStore());
-
-<<<<<<< HEAD
-            var result = await _discountManufacturerMappingRepository.Table.Where(dmm => dmm.DiscountId == discount.Id)
-                .Select(dmm => dmm.EntityId).ToCachedList(cacheKey);
-=======
-            var query = _discountManufacturerMappingRepository.Table.Where(dmm => dmm.DiscountId == discount.Id)
-                .Select(dmm => dmm.EntityId);
-
-            var result = _staticCacheManager.Get(cacheKey, query.ToList);
->>>>>>> 8df5bf22
-
-            return result;
-        }
-
-        /// <summary>
-        /// Gets a manufacturer
-        /// </summary>
-        /// <param name="manufacturerId">Manufacturer identifier</param>
-        /// <returns>Manufacturer</returns>
-        public virtual async Task<Manufacturer> GetManufacturerById(int manufacturerId)
-        {
-<<<<<<< HEAD
-            if (manufacturerId == 0)
-                return null;
-
-            return await _manufacturerRepository.ToCachedGetById(manufacturerId);
-=======
-            return _manufacturerRepository.GetById(manufacturerId, cache => default);
->>>>>>> 8df5bf22
-        }
-
-        /// <summary>
-        /// Get manufacturers for which a discount is applied
-        /// </summary>
-        /// <param name="discountId">Discount identifier; pass null to load all records</param>
-        /// <param name="showHidden">A value indicating whether to load deleted manufacturers</param>
-        /// <param name="pageIndex">Page index</param>
-        /// <param name="pageSize">Page size</param>
-        /// <returns>List of manufacturers</returns>
-        public virtual async Task<IPagedList<Manufacturer>> GetManufacturersWithAppliedDiscount(int? discountId = null,
-            bool showHidden = false, int pageIndex = 0, int pageSize = int.MaxValue)
-        {
-            var manufacturers = _manufacturerRepository.Table;
-
-            if (discountId.HasValue)
-                manufacturers = from manufacturer in manufacturers
-                    join dmm in _discountManufacturerMappingRepository.Table on manufacturer.Id equals dmm.EntityId
-                    where dmm.DiscountId == discountId.Value
-                    select manufacturer;
-
-            if (!showHidden)
-                manufacturers = manufacturers.Where(manufacturer => !manufacturer.Deleted);
-
-            manufacturers = manufacturers.OrderBy(manufacturer => manufacturer.DisplayOrder).ThenBy(manufacturer => manufacturer.Id);
-
-            return await manufacturers.ToPagedList(pageIndex, pageSize);
-        }
-
-        /// <summary>
-        /// Gets manufacturers by identifier
-        /// </summary>
-        /// <param name="manufacturerIds">manufacturer identifiers</param>
-        /// <returns>Manufacturers</returns>
-<<<<<<< HEAD
-        public virtual async Task<List<Manufacturer>> GetManufacturersByIds(int[] manufacturerIds)
-        {
-            if (manufacturerIds == null || manufacturerIds.Length == 0)
-                return new List<Manufacturer>();
-
-            var query = from p in _manufacturerRepository.Table
-                        where manufacturerIds.Contains(p.Id) && !p.Deleted
-                        select p;
-
-            return await query.ToListAsync();
-=======
-        public virtual IList<Manufacturer> GetManufacturersByIds(int[] manufacturerIds)
-        {
-            return _manufacturerRepository.GetByIds(manufacturerIds);
->>>>>>> 8df5bf22
-        }
-
-        /// <summary>
-        /// Inserts a manufacturer
-        /// </summary>
-        /// <param name="manufacturer">Manufacturer</param>
-        public virtual async Task InsertManufacturer(Manufacturer manufacturer)
-        {
-<<<<<<< HEAD
-            if (manufacturer == null)
-                throw new ArgumentNullException(nameof(manufacturer));
-
-            await _manufacturerRepository.Insert(manufacturer);
-            
-            //event notification
-            await _eventPublisher.EntityInserted(manufacturer);
-=======
-            _manufacturerRepository.Insert(manufacturer);
->>>>>>> 8df5bf22
-        }
-
-        /// <summary>
-        /// Updates the manufacturer
-        /// </summary>
-        /// <param name="manufacturer">Manufacturer</param>
-        public virtual async Task UpdateManufacturer(Manufacturer manufacturer)
-        {
-<<<<<<< HEAD
-            if (manufacturer == null)
-                throw new ArgumentNullException(nameof(manufacturer));
-
-            await _manufacturerRepository.Update(manufacturer);
-            
-            //event notification
-            await _eventPublisher.EntityUpdated(manufacturer);
-=======
-            _manufacturerRepository.Update(manufacturer);
->>>>>>> 8df5bf22
-        }
-
-        /// <summary>
-        /// Deletes a product manufacturer mapping
-        /// </summary>
-        /// <param name="productManufacturer">Product manufacturer mapping</param>
-        public virtual async Task DeleteProductManufacturer(ProductManufacturer productManufacturer)
-        {
-<<<<<<< HEAD
-            if (productManufacturer == null)
-                throw new ArgumentNullException(nameof(productManufacturer));
-
-            await _productManufacturerRepository.Delete(productManufacturer);
-            
-            //event notification
-            await _eventPublisher.EntityDeleted(productManufacturer);
-=======
-            _productManufacturerRepository.Delete(productManufacturer);
->>>>>>> 8df5bf22
-        }
-
-        /// <summary>
-        /// Gets product manufacturer collection
-        /// </summary>
-        /// <param name="manufacturerId">Manufacturer identifier</param>
-        /// <param name="pageIndex">Page index</param>
-        /// <param name="pageSize">Page size</param>
-        /// <param name="showHidden">A value indicating whether to show hidden records</param>
-        /// <returns>Product manufacturer collection</returns>
-        public virtual async Task<IPagedList<ProductManufacturer>> GetProductManufacturersByManufacturerId(int manufacturerId,
-            int pageIndex = 0, int pageSize = int.MaxValue, bool showHidden = false)
-        {
-            if (manufacturerId == 0)
-                return new PagedList<ProductManufacturer>(new List<ProductManufacturer>(), pageIndex, pageSize);
-
-            var query = from pm in _productManufacturerRepository.Table
-                join p in _productRepository.Table on pm.ProductId equals p.Id
-                where pm.ManufacturerId == manufacturerId &&
-                      !p.Deleted &&
-                      (showHidden || p.Published)
-                orderby pm.DisplayOrder, pm.Id
-                select pm;
-
-            if (!showHidden && (!_catalogSettings.IgnoreAcl || !_catalogSettings.IgnoreStoreLimitations))
-            {
-                if (!_catalogSettings.IgnoreAcl)
-                {
-                    //ACL (access control list)
-                    var allowedCustomerRolesIds = await _customerService.GetCustomerRoleIds(await _workContext.GetCurrentCustomer());
-                    query = from pm in query
-                        join m in _manufacturerRepository.Table on pm.ManufacturerId equals m.Id
-                        join acl in _aclRepository.Table
-                            on new
-                            {
-                                c1 = m.Id,
-                                c2 = nameof(Manufacturer)
-                            } 
-                            equals new
-                            {
-                                c1 = acl.EntityId,
-                                c2 = acl.EntityName
-                            } 
-                            into m_acl
-                        from acl in m_acl.DefaultIfEmpty()
-                        where !m.SubjectToAcl || allowedCustomerRolesIds.Contains(acl.CustomerRoleId)
-                        select pm;
-                }
-
-                if (!_catalogSettings.IgnoreStoreLimitations)
-                {
-                    //store mapping
-                    var currentStoreId = (await _storeContext.GetCurrentStore()).Id;
-                    query = from pm in query
-                        join m in _manufacturerRepository.Table on pm.ManufacturerId equals m.Id
-                        join sm in _storeMappingRepository.Table
-                            on new
-                            {
-                                c1 = m.Id,
-                                c2 = nameof(Manufacturer)
-                            } 
-                            equals new
-                            {
-                                c1 = sm.EntityId,
-                                c2 = sm.EntityName
-                            } 
-                            into m_sm
-                        from sm in m_sm.DefaultIfEmpty()
-                        where !m.LimitedToStores || currentStoreId == sm.StoreId
-                        select pm;
-                }
-
-                query = query.Distinct();
-            }
-
-            var productManufacturers = await query.ToPagedList(pageIndex, pageSize);
-
-            return productManufacturers;
-        }
-
-        /// <summary>
-        /// Gets a product manufacturer mapping collection
-        /// </summary>
-        /// <param name="productId">Product identifier</param>
-        /// <param name="showHidden">A value indicating whether to show hidden records</param>
-        /// <returns>Product manufacturer mapping collection</returns>
-        public virtual async Task<IList<ProductManufacturer>> GetProductManufacturersByProductId(int productId,
-            bool showHidden = false)
-        {
-            if (productId == 0)
-                return new List<ProductManufacturer>();
-
-<<<<<<< HEAD
-            var key = _cacheKeyService.PrepareKeyForDefaultCache(NopCatalogDefaults.ProductManufacturersAllByProductIdCacheKey, productId,
-                showHidden, await _workContext.GetCurrentCustomer(), await _storeContext.GetCurrentStore());
-=======
-            var key = _staticCacheManager.PrepareKeyForDefaultCache(NopCatalogDefaults.ProductManufacturersByProductCacheKey, productId,
-                showHidden, _workContext.CurrentCustomer, _storeContext.CurrentStore);
->>>>>>> 8df5bf22
-
-            var query = from pm in _productManufacturerRepository.Table
-                join m in _manufacturerRepository.Table on pm.ManufacturerId equals m.Id
-                where pm.ProductId == productId &&
-                      !m.Deleted &&
-                      (showHidden || m.Published)
-                orderby pm.DisplayOrder, pm.Id
-                select pm;
-
-            if (!showHidden && (!_catalogSettings.IgnoreAcl || !_catalogSettings.IgnoreStoreLimitations))
-            {
-                if (!_catalogSettings.IgnoreAcl)
-                {
-                    //ACL (access control list)
-                    var allowedCustomerRolesIds = await _customerService.GetCustomerRoleIds(await _workContext.GetCurrentCustomer());
-                    query = from pm in query
-                        join m in _manufacturerRepository.Table on pm.ManufacturerId equals m.Id
-                        join acl in _aclRepository.Table
-                            on new
-                            {
-                                c1 = m.Id,
-                                c2 = nameof(Manufacturer)
-                            } 
-                            equals new
-                            {
-                                c1 = acl.EntityId,
-                                c2 = acl.EntityName
-                            } 
-                            into m_acl
-                        from acl in m_acl.DefaultIfEmpty()
-                        where !m.SubjectToAcl || allowedCustomerRolesIds.Contains(acl.CustomerRoleId)
-                        select pm;
-                }
-
-                if (!_catalogSettings.IgnoreStoreLimitations)
-                {
-                    //store mapping
-                    var currentStoreId = (await _storeContext.GetCurrentStore()).Id;
-                    query = from pm in query
-                        join m in _manufacturerRepository.Table on pm.ManufacturerId equals m.Id
-                        join sm in _storeMappingRepository.Table
-                            on new
-                            {
-                                c1 = m.Id,
-                                c2 = nameof(Manufacturer)
-                            } 
-                            equals new
-                            {
-                                c1 = sm.EntityId,
-                                c2 = sm.EntityName
-                            } 
-                            into m_sm
-                        from sm in m_sm.DefaultIfEmpty()
-                        where !m.LimitedToStores || currentStoreId == sm.StoreId
-                        select pm;
-                }
-
-                query = query.Distinct();
-            }
-
-<<<<<<< HEAD
-            var productManufacturers = await query.ToCachedList(key);
-=======
-            var productManufacturers = _staticCacheManager.Get(key, query.ToList);
->>>>>>> 8df5bf22
-
-            return productManufacturers;
-        }
-
-        /// <summary>
-        /// Gets a product manufacturer mapping 
-        /// </summary>
-        /// <param name="productManufacturerId">Product manufacturer mapping identifier</param>
-        /// <returns>Product manufacturer mapping</returns>
-        public virtual async Task<ProductManufacturer> GetProductManufacturerById(int productManufacturerId)
-        {
-<<<<<<< HEAD
-            if (productManufacturerId == 0)
-                return null;
-
-            return await _productManufacturerRepository.ToCachedGetById(productManufacturerId);
-=======
-            return _productManufacturerRepository.GetById(productManufacturerId, cache => default);
->>>>>>> 8df5bf22
-        }
-
-        /// <summary>
-        /// Inserts a product manufacturer mapping
-        /// </summary>
-        /// <param name="productManufacturer">Product manufacturer mapping</param>
-        public virtual async Task InsertProductManufacturer(ProductManufacturer productManufacturer)
-        {
-<<<<<<< HEAD
-            if (productManufacturer == null)
-                throw new ArgumentNullException(nameof(productManufacturer));
-
-            await _productManufacturerRepository.Insert(productManufacturer);
-            
-            //event notification
-            await _eventPublisher.EntityInserted(productManufacturer);
-=======
-            _productManufacturerRepository.Insert(productManufacturer);
->>>>>>> 8df5bf22
-        }
-
-        /// <summary>
-        /// Updates the product manufacturer mapping
-        /// </summary>
-        /// <param name="productManufacturer">Product manufacturer mapping</param>
-        public virtual async Task UpdateProductManufacturer(ProductManufacturer productManufacturer)
-        {
-<<<<<<< HEAD
-            if (productManufacturer == null)
-                throw new ArgumentNullException(nameof(productManufacturer));
-
-            await _productManufacturerRepository.Update(productManufacturer);
-            
-            //event notification
-            await _eventPublisher.EntityUpdated(productManufacturer);
-=======
-            _productManufacturerRepository.Update(productManufacturer);
->>>>>>> 8df5bf22
-        }
-
-        /// <summary>
-        /// Get manufacturer IDs for products
-        /// </summary>
-        /// <param name="productIds">Products IDs</param>
-        /// <returns>Manufacturer IDs for products</returns>
-        public virtual async Task<IDictionary<int, int[]>> GetProductManufacturerIds(int[] productIds)
-        {
-            var query = _productManufacturerRepository.Table;
-
-            return (await query.Where(p => productIds.Contains(p.ProductId))
-                .Select(p => new { p.ProductId, p.ManufacturerId }).ToListAsync())
-                .GroupBy(a => a.ProductId)
-                .ToDictionary(items => items.Key, items => items.Select(a => a.ManufacturerId).ToArray());
-        }
-
-        /// <summary>
-        /// Returns a list of names of not existing manufacturers
-        /// </summary>
-        /// <param name="manufacturerIdsNames">The names and/or IDs of the manufacturers to check</param>
-        /// <returns>List of names and/or IDs not existing manufacturers</returns>
-        public virtual async Task<string[]> GetNotExistingManufacturers(string[] manufacturerIdsNames)
-        {
-            if (manufacturerIdsNames == null)
-                throw new ArgumentNullException(nameof(manufacturerIdsNames));
-
-            var query = _manufacturerRepository.Table;
-            var queryFilter = manufacturerIdsNames.Distinct().ToArray();
-            //filtering by name
-            var filter = query.Select(m => m.Name).Where(m => queryFilter.Contains(m)).ToList();
-            queryFilter = queryFilter.Except(filter).ToArray();
-
-            //if some names not found
-            if (!queryFilter.Any())
-                return queryFilter.ToArray();
-
-            //filtering by IDs
-            filter = await query.Select(c => c.Id.ToString()).Where(c => queryFilter.Contains(c)).ToListAsync();
-
-            return queryFilter.Except(filter).ToArray();
-        }
-
-        /// <summary>
-        /// Returns a ProductManufacturer that has the specified values
-        /// </summary>
-        /// <param name="source">Source</param>
-        /// <param name="productId">Product identifier</param>
-        /// <param name="manufacturerId">Manufacturer identifier</param>
-        /// <returns>A ProductManufacturer that has the specified values; otherwise null</returns>
-        public virtual ProductManufacturer FindProductManufacturer(IList<ProductManufacturer> source, int productId, int manufacturerId)
-        {
-            foreach (var productManufacturer in source)
-                if (productManufacturer.ProductId == productId && productManufacturer.ManufacturerId == manufacturerId)
-                    return productManufacturer;
-
-            return null;
-        }
-
-        /// <summary>
-        /// Get a discount-manufacturer mapping record
-        /// </summary>
-        /// <param name="manufacturerId">Manufacturer identifier</param>
-        /// <param name="discountId">Discount identifier</param>
-        /// <returns>Result</returns>
-        public async Task<DiscountManufacturerMapping> GetDiscountAppliedToManufacturer(int manufacturerId, int discountId)
-        {
-            return await _discountManufacturerMappingRepository.Table.FirstOrDefaultAsync(dcm => dcm.EntityId == manufacturerId && dcm.DiscountId == discountId);
-        }
-
-        /// <summary>
-        /// Inserts a discount-manufacturer mapping record
-        /// </summary>
-        /// <param name="discountManufacturerMapping">Discount-manufacturer mapping</param>
-        public async Task InsertDiscountManufacturerMapping(DiscountManufacturerMapping discountManufacturerMapping)
-        {
-<<<<<<< HEAD
-            if (discountManufacturerMapping is null)
-                throw new ArgumentNullException(nameof(discountManufacturerMapping));
-
-            await _discountManufacturerMappingRepository.Insert(discountManufacturerMapping);
-
-            //event notification
-            await _eventPublisher.EntityInserted(discountManufacturerMapping);
-=======
-            _discountManufacturerMappingRepository.Insert(discountManufacturerMapping);
->>>>>>> 8df5bf22
-        }
-
-        /// <summary>
-        /// Deletes a discount-manufacturer mapping record
-        /// </summary>
-        /// <param name="discountManufacturerMapping">Discount-manufacturer mapping</param>
-        public async Task DeleteDiscountManufacturerMapping(DiscountManufacturerMapping discountManufacturerMapping)
-        {
-<<<<<<< HEAD
-            if (discountManufacturerMapping is null)
-                throw new ArgumentNullException(nameof(discountManufacturerMapping));
-
-            await _discountManufacturerMappingRepository.Delete(discountManufacturerMapping);
-
-            //event notification
-            await _eventPublisher.EntityDeleted(discountManufacturerMapping);
-=======
-            _discountManufacturerMappingRepository.Delete(discountManufacturerMapping);
->>>>>>> 8df5bf22
-        }
-
-        #endregion
-    }
+﻿using System;
+using System.Collections.Generic;
+using System.Linq;
+using System.Threading.Tasks;
+using LinqToDB;
+using Nop.Core;
+using Nop.Core.Caching;
+using Nop.Core.Domain.Catalog;
+using Nop.Core.Domain.Customers;
+using Nop.Core.Domain.Discounts;
+using Nop.Core.Domain.Security;
+using Nop.Core.Domain.Stores;
+using Nop.Data;
+using Nop.Services.Customers;
+using Nop.Services.Discounts;
+
+namespace Nop.Services.Catalog
+{
+    /// <summary>
+    /// Manufacturer service
+    /// </summary>
+    public partial class ManufacturerService : IManufacturerService
+    {
+        #region Fields
+
+        private readonly CatalogSettings _catalogSettings;
+        private readonly ICustomerService _customerService;
+        private readonly IRepository<AclRecord> _aclRepository;
+        private readonly IRepository<DiscountManufacturerMapping> _discountManufacturerMappingRepository;
+        private readonly IRepository<Manufacturer> _manufacturerRepository;
+        private readonly IRepository<Product> _productRepository;
+        private readonly IRepository<ProductManufacturer> _productManufacturerRepository;
+        private readonly IRepository<StoreMapping> _storeMappingRepository;
+        private readonly IStaticCacheManager _staticCacheManager;
+        private readonly IStoreContext _storeContext;
+        private readonly IWorkContext _workContext;
+
+        #endregion
+
+        #region Ctor
+
+        public ManufacturerService(CatalogSettings catalogSettings,
+            ICustomerService customerService,
+            IRepository<AclRecord> aclRepository,
+            IRepository<DiscountManufacturerMapping> discountManufacturerMappingRepository,
+            IRepository<Manufacturer> manufacturerRepository,
+            IRepository<Product> productRepository,
+            IRepository<ProductManufacturer> productManufacturerRepository,
+            IRepository<StoreMapping> storeMappingRepository,
+            IStaticCacheManager staticCacheManager,
+            IStoreContext storeContext,
+            IWorkContext workContext)
+        {
+            _catalogSettings = catalogSettings;
+            _customerService = customerService;
+            _aclRepository = aclRepository;
+            _discountManufacturerMappingRepository = discountManufacturerMappingRepository;
+            _manufacturerRepository = manufacturerRepository;
+            _productRepository = productRepository;
+            _productManufacturerRepository = productManufacturerRepository;
+            _storeMappingRepository = storeMappingRepository;
+            _staticCacheManager = staticCacheManager;
+            _storeContext = storeContext;
+            _workContext = workContext;
+        }
+
+        #endregion
+
+        #region Methods
+
+        /// <summary>
+        /// Clean up manufacturer references for a specified discount
+        /// </summary>
+        /// <param name="discount">Discount</param>
+        public virtual async Task ClearDiscountManufacturerMapping(Discount discount)
+        {
+            if (discount is null)
+                throw new ArgumentNullException(nameof(discount));
+
+            var mappings = _discountManufacturerMappingRepository.Table.Where(dcm => dcm.DiscountId == discount.Id);
+
+            await _discountManufacturerMappingRepository.Delete(mappings.ToList());
+        }
+
+        /// <summary>
+        /// Deletes a manufacturer
+        /// </summary>
+        /// <param name="manufacturer">Manufacturer</param>
+        public virtual async Task DeleteManufacturer(Manufacturer manufacturer)
+        {
+            await _manufacturerRepository.Delete(manufacturer);
+        }
+
+        /// <summary>
+        /// Delete manufacturers
+        /// </summary>
+        /// <param name="manufacturers">Manufacturers</param>
+        public virtual async Task DeleteManufacturers(IList<Manufacturer> manufacturers)
+        {
+            await _manufacturerRepository.Delete(manufacturers);
+        }
+
+        /// <summary>
+        /// Gets all manufacturers
+        /// </summary>
+        /// <param name="manufacturerName">Manufacturer name</param>
+        /// <param name="storeId">Store identifier; 0 if you want to get all records</param>
+        /// <param name="pageIndex">Page index</param>
+        /// <param name="pageSize">Page size</param>
+        /// <param name="showHidden">A value indicating whether to show hidden records</param>
+        /// <param name="overridePublished">
+        /// null - process "Published" property according to "showHidden" parameter
+        /// true - load only "Published" products
+        /// false - load only "Unpublished" products
+        /// </param>
+        /// <returns>Manufacturers</returns>
+        public virtual async Task<IPagedList<Manufacturer>> GetAllManufacturers(string manufacturerName = "",
+            int storeId = 0,
+            int pageIndex = 0,
+            int pageSize = int.MaxValue,
+            bool showHidden = false,
+            bool? overridePublished = null)
+        {
+            return await _manufacturerRepository.GetAllPaged(query =>
+            {
+                if (!showHidden)
+                    query = query.Where(m => m.Published);
+                if (!string.IsNullOrWhiteSpace(manufacturerName))
+                    query = query.Where(m => m.Name.Contains(manufacturerName));
+                query = query.Where(m => !m.Deleted);
+                if (overridePublished.HasValue)
+                    query = query.Where(m => m.Published == overridePublished.Value);
+
+                query = query.OrderBy(m => m.DisplayOrder).ThenBy(m => m.Id);
+
+                if ((storeId <= 0 || _catalogSettings.IgnoreStoreLimitations) &&
+                    (showHidden || _catalogSettings.IgnoreAcl))
+                    return query;
+
+                if (!showHidden && !_catalogSettings.IgnoreAcl)
+                {
+                    //ACL (access control list)
+                    var allowedCustomerRolesIds = _customerService.GetCustomerRoleIds(_workContext.GetCurrentCustomer().Result).Result;
+                    query = from m in query
+                        join acl in _aclRepository.Table
+                            on new {c1 = m.Id, c2 = nameof(Manufacturer)} equals new
+                            {
+                                c1 = acl.EntityId, c2 = acl.EntityName
+                            } into m_acl
+                        from acl in m_acl.DefaultIfEmpty()
+                        where !m.SubjectToAcl || allowedCustomerRolesIds.Contains(acl.CustomerRoleId)
+                        select m;
+                }
+
+                if (storeId > 0 && !_catalogSettings.IgnoreStoreLimitations)
+                {
+                    //store mapping
+                    query = from m in query
+                        join sm in _storeMappingRepository.Table
+                            on new {c1 = m.Id, c2 = nameof(Manufacturer)} equals new
+                            {
+                                c1 = sm.EntityId, c2 = sm.EntityName
+                            } into m_sm
+                        from sm in m_sm.DefaultIfEmpty()
+                        where !m.LimitedToStores || storeId == sm.StoreId
+                        select m;
+                }
+
+                return query.Distinct();
+            }, pageIndex, pageSize);
+        }
+
+        /// <summary>
+        /// Get manufacturer identifiers to which a discount is applied
+        /// </summary>
+        /// <param name="discount">Discount</param>
+        /// <param name="customer">Customer</param>
+        /// <returns>Manufacturer identifiers</returns>
+        public virtual async Task<IList<int>> GetAppliedManufacturerIds(Discount discount, Customer customer)
+        {
+            if (discount == null)
+                throw new ArgumentNullException(nameof(discount));
+
+            var cacheKey = _staticCacheManager.PrepareKeyForDefaultCache(NopDiscountDefaults.ManufacturerIdsByDiscountCacheKey, 
+                discount,
+                await _customerService.GetCustomerRoleIds(customer),
+                await _storeContext.GetCurrentStore());
+
+            var query = _discountManufacturerMappingRepository.Table.Where(dmm => dmm.DiscountId == discount.Id)
+                .Select(dmm => dmm.EntityId);
+
+            var result = await _staticCacheManager.Get(cacheKey, async () => await query.ToAsyncEnumerable().ToListAsync());
+
+            return result;
+        }
+
+        /// <summary>
+        /// Gets a manufacturer
+        /// </summary>
+        /// <param name="manufacturerId">Manufacturer identifier</param>
+        /// <returns>Manufacturer</returns>
+        public virtual async Task<Manufacturer> GetManufacturerById(int manufacturerId)
+        {
+            return await _manufacturerRepository.GetById(manufacturerId, cache => default);
+        }
+
+        /// <summary>
+        /// Get manufacturers for which a discount is applied
+        /// </summary>
+        /// <param name="discountId">Discount identifier; pass null to load all records</param>
+        /// <param name="showHidden">A value indicating whether to load deleted manufacturers</param>
+        /// <param name="pageIndex">Page index</param>
+        /// <param name="pageSize">Page size</param>
+        /// <returns>List of manufacturers</returns>
+        public virtual async Task<IPagedList<Manufacturer>> GetManufacturersWithAppliedDiscount(int? discountId = null,
+            bool showHidden = false, int pageIndex = 0, int pageSize = int.MaxValue)
+        {
+            var manufacturers = _manufacturerRepository.Table;
+
+            if (discountId.HasValue)
+                manufacturers = from manufacturer in manufacturers
+                    join dmm in _discountManufacturerMappingRepository.Table on manufacturer.Id equals dmm.EntityId
+                    where dmm.DiscountId == discountId.Value
+                    select manufacturer;
+
+            if (!showHidden)
+                manufacturers = manufacturers.Where(manufacturer => !manufacturer.Deleted);
+
+            manufacturers = manufacturers.OrderBy(manufacturer => manufacturer.DisplayOrder).ThenBy(manufacturer => manufacturer.Id);
+
+            return await manufacturers.ToPagedList(pageIndex, pageSize);
+        }
+
+        /// <summary>
+        /// Gets manufacturers by identifier
+        /// </summary>
+        /// <param name="manufacturerIds">manufacturer identifiers</param>
+        /// <returns>Manufacturers</returns>
+        public virtual async Task<IList<Manufacturer>> GetManufacturersByIds(int[] manufacturerIds)
+        {
+            return await _manufacturerRepository.GetByIds(manufacturerIds);
+        }
+
+        /// <summary>
+        /// Inserts a manufacturer
+        /// </summary>
+        /// <param name="manufacturer">Manufacturer</param>
+        public virtual async Task InsertManufacturer(Manufacturer manufacturer)
+        {
+            await _manufacturerRepository.Insert(manufacturer);
+        }
+
+        /// <summary>
+        /// Updates the manufacturer
+        /// </summary>
+        /// <param name="manufacturer">Manufacturer</param>
+        public virtual async Task UpdateManufacturer(Manufacturer manufacturer)
+        {
+            await _manufacturerRepository.Update(manufacturer);
+        }
+
+        /// <summary>
+        /// Deletes a product manufacturer mapping
+        /// </summary>
+        /// <param name="productManufacturer">Product manufacturer mapping</param>
+        public virtual async Task DeleteProductManufacturer(ProductManufacturer productManufacturer)
+        {
+            await _productManufacturerRepository.Delete(productManufacturer);
+        }
+
+        /// <summary>
+        /// Gets product manufacturer collection
+        /// </summary>
+        /// <param name="manufacturerId">Manufacturer identifier</param>
+        /// <param name="pageIndex">Page index</param>
+        /// <param name="pageSize">Page size</param>
+        /// <param name="showHidden">A value indicating whether to show hidden records</param>
+        /// <returns>Product manufacturer collection</returns>
+        public virtual async Task<IPagedList<ProductManufacturer>> GetProductManufacturersByManufacturerId(int manufacturerId,
+            int pageIndex = 0, int pageSize = int.MaxValue, bool showHidden = false)
+        {
+            if (manufacturerId == 0)
+                return new PagedList<ProductManufacturer>(new List<ProductManufacturer>(), pageIndex, pageSize);
+
+            var query = from pm in _productManufacturerRepository.Table
+                join p in _productRepository.Table on pm.ProductId equals p.Id
+                where pm.ManufacturerId == manufacturerId &&
+                      !p.Deleted &&
+                      (showHidden || p.Published)
+                orderby pm.DisplayOrder, pm.Id
+                select pm;
+
+            if (!showHidden && (!_catalogSettings.IgnoreAcl || !_catalogSettings.IgnoreStoreLimitations))
+            {
+                if (!_catalogSettings.IgnoreAcl)
+                {
+                    //ACL (access control list)
+                    var allowedCustomerRolesIds = await _customerService.GetCustomerRoleIds(await _workContext.GetCurrentCustomer());
+                    query = from pm in query
+                        join m in _manufacturerRepository.Table on pm.ManufacturerId equals m.Id
+                        join acl in _aclRepository.Table
+                            on new
+                            {
+                                c1 = m.Id,
+                                c2 = nameof(Manufacturer)
+                            } 
+                            equals new
+                            {
+                                c1 = acl.EntityId,
+                                c2 = acl.EntityName
+                            } 
+                            into m_acl
+                        from acl in m_acl.DefaultIfEmpty()
+                        where !m.SubjectToAcl || allowedCustomerRolesIds.Contains(acl.CustomerRoleId)
+                        select pm;
+                }
+
+                if (!_catalogSettings.IgnoreStoreLimitations)
+                {
+                    //store mapping
+                    var currentStoreId = (await _storeContext.GetCurrentStore()).Id;
+                    query = from pm in query
+                        join m in _manufacturerRepository.Table on pm.ManufacturerId equals m.Id
+                        join sm in _storeMappingRepository.Table
+                            on new
+                            {
+                                c1 = m.Id,
+                                c2 = nameof(Manufacturer)
+                            } 
+                            equals new
+                            {
+                                c1 = sm.EntityId,
+                                c2 = sm.EntityName
+                            } 
+                            into m_sm
+                        from sm in m_sm.DefaultIfEmpty()
+                        where !m.LimitedToStores || currentStoreId == sm.StoreId
+                        select pm;
+                }
+
+                query = query.Distinct();
+            }
+
+            var productManufacturers = await query.ToPagedList(pageIndex, pageSize);
+
+            return productManufacturers;
+        }
+
+        /// <summary>
+        /// Gets a product manufacturer mapping collection
+        /// </summary>
+        /// <param name="productId">Product identifier</param>
+        /// <param name="showHidden">A value indicating whether to show hidden records</param>
+        /// <returns>Product manufacturer mapping collection</returns>
+        public virtual async Task<IList<ProductManufacturer>> GetProductManufacturersByProductId(int productId,
+            bool showHidden = false)
+        {
+            if (productId == 0)
+                return new List<ProductManufacturer>();
+
+            var key = _staticCacheManager.PrepareKeyForDefaultCache(NopCatalogDefaults.ProductManufacturersByProductCacheKey, productId,
+                showHidden, await _workContext.GetCurrentCustomer(), await _storeContext.GetCurrentStore());
+
+            var query = from pm in _productManufacturerRepository.Table
+                join m in _manufacturerRepository.Table on pm.ManufacturerId equals m.Id
+                where pm.ProductId == productId &&
+                      !m.Deleted &&
+                      (showHidden || m.Published)
+                orderby pm.DisplayOrder, pm.Id
+                select pm;
+
+            if (!showHidden && (!_catalogSettings.IgnoreAcl || !_catalogSettings.IgnoreStoreLimitations))
+            {
+                if (!_catalogSettings.IgnoreAcl)
+                {
+                    //ACL (access control list)
+                    var allowedCustomerRolesIds = await _customerService.GetCustomerRoleIds(await _workContext.GetCurrentCustomer());
+                    query = from pm in query
+                        join m in _manufacturerRepository.Table on pm.ManufacturerId equals m.Id
+                        join acl in _aclRepository.Table
+                            on new
+                            {
+                                c1 = m.Id,
+                                c2 = nameof(Manufacturer)
+                            } 
+                            equals new
+                            {
+                                c1 = acl.EntityId,
+                                c2 = acl.EntityName
+                            } 
+                            into m_acl
+                        from acl in m_acl.DefaultIfEmpty()
+                        where !m.SubjectToAcl || allowedCustomerRolesIds.Contains(acl.CustomerRoleId)
+                        select pm;
+                }
+
+                if (!_catalogSettings.IgnoreStoreLimitations)
+                {
+                    //store mapping
+                    var currentStoreId = (await _storeContext.GetCurrentStore()).Id;
+                    query = from pm in query
+                        join m in _manufacturerRepository.Table on pm.ManufacturerId equals m.Id
+                        join sm in _storeMappingRepository.Table
+                            on new
+                            {
+                                c1 = m.Id,
+                                c2 = nameof(Manufacturer)
+                            } 
+                            equals new
+                            {
+                                c1 = sm.EntityId,
+                                c2 = sm.EntityName
+                            } 
+                            into m_sm
+                        from sm in m_sm.DefaultIfEmpty()
+                        where !m.LimitedToStores || currentStoreId == sm.StoreId
+                        select pm;
+                }
+
+                query = query.Distinct();
+            }
+
+            var productManufacturers = await _staticCacheManager.Get(key, async () => await query.ToAsyncEnumerable().ToListAsync());
+
+            return productManufacturers;
+        }
+
+        /// <summary>
+        /// Gets a product manufacturer mapping 
+        /// </summary>
+        /// <param name="productManufacturerId">Product manufacturer mapping identifier</param>
+        /// <returns>Product manufacturer mapping</returns>
+        public virtual async Task<ProductManufacturer> GetProductManufacturerById(int productManufacturerId)
+        {
+            return await _productManufacturerRepository.GetById(productManufacturerId, cache => default);
+        }
+
+        /// <summary>
+        /// Inserts a product manufacturer mapping
+        /// </summary>
+        /// <param name="productManufacturer">Product manufacturer mapping</param>
+        public virtual async Task InsertProductManufacturer(ProductManufacturer productManufacturer)
+        {
+            await _productManufacturerRepository.Insert(productManufacturer);
+        }
+
+        /// <summary>
+        /// Updates the product manufacturer mapping
+        /// </summary>
+        /// <param name="productManufacturer">Product manufacturer mapping</param>
+        public virtual async Task UpdateProductManufacturer(ProductManufacturer productManufacturer)
+        {
+            await _productManufacturerRepository.Update(productManufacturer);
+        }
+
+        /// <summary>
+        /// Get manufacturer IDs for products
+        /// </summary>
+        /// <param name="productIds">Products IDs</param>
+        /// <returns>Manufacturer IDs for products</returns>
+        public virtual async Task<IDictionary<int, int[]>> GetProductManufacturerIds(int[] productIds)
+        {
+            var query = _productManufacturerRepository.Table;
+
+            return (await query.Where(p => productIds.Contains(p.ProductId))
+                .Select(p => new { p.ProductId, p.ManufacturerId }).ToListAsync())
+                .GroupBy(a => a.ProductId)
+                .ToDictionary(items => items.Key, items => items.Select(a => a.ManufacturerId).ToArray());
+        }
+
+        /// <summary>
+        /// Returns a list of names of not existing manufacturers
+        /// </summary>
+        /// <param name="manufacturerIdsNames">The names and/or IDs of the manufacturers to check</param>
+        /// <returns>List of names and/or IDs not existing manufacturers</returns>
+        public virtual async Task<string[]> GetNotExistingManufacturers(string[] manufacturerIdsNames)
+        {
+            if (manufacturerIdsNames == null)
+                throw new ArgumentNullException(nameof(manufacturerIdsNames));
+
+            var query = _manufacturerRepository.Table;
+            var queryFilter = manufacturerIdsNames.Distinct().ToArray();
+            //filtering by name
+            var filter = query.Select(m => m.Name).Where(m => queryFilter.Contains(m)).ToList();
+            queryFilter = queryFilter.Except(filter).ToArray();
+
+            //if some names not found
+            if (!queryFilter.Any())
+                return queryFilter.ToArray();
+
+            //filtering by IDs
+            filter = await query.Select(c => c.Id.ToString()).Where(c => queryFilter.Contains(c)).ToListAsync();
+
+            return queryFilter.Except(filter).ToArray();
+        }
+
+        /// <summary>
+        /// Returns a ProductManufacturer that has the specified values
+        /// </summary>
+        /// <param name="source">Source</param>
+        /// <param name="productId">Product identifier</param>
+        /// <param name="manufacturerId">Manufacturer identifier</param>
+        /// <returns>A ProductManufacturer that has the specified values; otherwise null</returns>
+        public virtual ProductManufacturer FindProductManufacturer(IList<ProductManufacturer> source, int productId, int manufacturerId)
+        {
+            foreach (var productManufacturer in source)
+                if (productManufacturer.ProductId == productId && productManufacturer.ManufacturerId == manufacturerId)
+                    return productManufacturer;
+
+            return null;
+        }
+
+        /// <summary>
+        /// Get a discount-manufacturer mapping record
+        /// </summary>
+        /// <param name="manufacturerId">Manufacturer identifier</param>
+        /// <param name="discountId">Discount identifier</param>
+        /// <returns>Result</returns>
+        public async Task<DiscountManufacturerMapping> GetDiscountAppliedToManufacturer(int manufacturerId, int discountId)
+        {
+            return await _discountManufacturerMappingRepository.Table.FirstOrDefaultAsync(dcm => dcm.EntityId == manufacturerId && dcm.DiscountId == discountId);
+        }
+
+        /// <summary>
+        /// Inserts a discount-manufacturer mapping record
+        /// </summary>
+        /// <param name="discountManufacturerMapping">Discount-manufacturer mapping</param>
+        public async Task InsertDiscountManufacturerMapping(DiscountManufacturerMapping discountManufacturerMapping)
+        {
+            await _discountManufacturerMappingRepository.Insert(discountManufacturerMapping);
+        }
+
+        /// <summary>
+        /// Deletes a discount-manufacturer mapping record
+        /// </summary>
+        /// <param name="discountManufacturerMapping">Discount-manufacturer mapping</param>
+        public async Task DeleteDiscountManufacturerMapping(DiscountManufacturerMapping discountManufacturerMapping)
+        {
+            await _discountManufacturerMappingRepository.Delete(discountManufacturerMapping);
+        }
+
+        #endregion
+    }
 }