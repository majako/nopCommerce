--- conflicted
+++ resolved
@@ -1,131 +1,86 @@
-﻿using System.Collections.Generic;
-using System.Linq;
-using System.Threading.Tasks;
-using Nop.Core.Domain.Catalog;
-using Nop.Data;
-
-namespace Nop.Services.Catalog
-{
-    /// <summary>
-    /// Manufacturer template service
-    /// </summary>
-    public partial class ManufacturerTemplateService : IManufacturerTemplateService
-    {
-        #region Fields
-
-        private readonly IRepository<ManufacturerTemplate> _manufacturerTemplateRepository;
-
-        #endregion
-
-        #region Ctor
-
-        public ManufacturerTemplateService(IRepository<ManufacturerTemplate> manufacturerTemplateRepository)
-        {
-            _manufacturerTemplateRepository = manufacturerTemplateRepository;
-        }
-
-        #endregion
-
-        #region Methods
-
-        /// <summary>
-        /// Delete manufacturer template
-        /// </summary>
-        /// <param name="manufacturerTemplate">Manufacturer template</param>
-        public virtual async Task DeleteManufacturerTemplate(ManufacturerTemplate manufacturerTemplate)
-        {
-<<<<<<< HEAD
-            if (manufacturerTemplate == null)
-                throw new ArgumentNullException(nameof(manufacturerTemplate));
-
-            await _manufacturerTemplateRepository.Delete(manufacturerTemplate);
-
-            //event notification
-            await _eventPublisher.EntityDeleted(manufacturerTemplate);
-=======
-            _manufacturerTemplateRepository.Delete(manufacturerTemplate);
->>>>>>> 8df5bf22
-        }
-
-        /// <summary>
-        /// Gets all manufacturer templates
-        /// </summary>
-        /// <returns>Manufacturer templates</returns>
-        public virtual async Task<IList<ManufacturerTemplate>> GetAllManufacturerTemplates()
-        {
-<<<<<<< HEAD
-            var query = from pt in _manufacturerTemplateRepository.Table
-                        orderby pt.DisplayOrder, pt.Id
-                        select pt;
-
-            var templates = await query.ToCachedList(_cacheKeyService.PrepareKeyForDefaultCache(NopCatalogDefaults.ManufacturerTemplatesAllCacheKey));
-=======
-            var templates = _manufacturerTemplateRepository.GetAll(query =>
-            {
-                return from pt in query
-                    orderby pt.DisplayOrder, pt.Id
-                    select pt;
-            }, cache => default);
->>>>>>> 8df5bf22
-
-            return templates;
-        }
-
-        /// <summary>
-        /// Gets a manufacturer template
-        /// </summary>
-        /// <param name="manufacturerTemplateId">Manufacturer template identifier</param>
-        /// <returns>Manufacturer template</returns>
-        public virtual async Task<ManufacturerTemplate> GetManufacturerTemplateById(int manufacturerTemplateId)
-        {
-<<<<<<< HEAD
-            if (manufacturerTemplateId == 0)
-                return null;
-
-            return await _manufacturerTemplateRepository.ToCachedGetById(manufacturerTemplateId);
-=======
-            return _manufacturerTemplateRepository.GetById(manufacturerTemplateId, cache => default);
->>>>>>> 8df5bf22
-        }
-
-        /// <summary>
-        /// Inserts manufacturer template
-        /// </summary>
-        /// <param name="manufacturerTemplate">Manufacturer template</param>
-        public virtual async Task InsertManufacturerTemplate(ManufacturerTemplate manufacturerTemplate)
-        {
-<<<<<<< HEAD
-            if (manufacturerTemplate == null)
-                throw new ArgumentNullException(nameof(manufacturerTemplate));
-
-            await _manufacturerTemplateRepository.Insert(manufacturerTemplate);
-
-            //event notification
-            await _eventPublisher.EntityInserted(manufacturerTemplate);
-=======
-            _manufacturerTemplateRepository.Insert(manufacturerTemplate);
->>>>>>> 8df5bf22
-        }
-
-        /// <summary>
-        /// Updates the manufacturer template
-        /// </summary>
-        /// <param name="manufacturerTemplate">Manufacturer template</param>
-        public virtual async Task UpdateManufacturerTemplate(ManufacturerTemplate manufacturerTemplate)
-        {
-<<<<<<< HEAD
-            if (manufacturerTemplate == null)
-                throw new ArgumentNullException(nameof(manufacturerTemplate));
-
-            await _manufacturerTemplateRepository.Update(manufacturerTemplate);
-
-            //event notification
-            await _eventPublisher.EntityUpdated(manufacturerTemplate);
-=======
-            _manufacturerTemplateRepository.Update(manufacturerTemplate);
->>>>>>> 8df5bf22
-        }
-
-        #endregion
-    }
+﻿using System.Collections.Generic;
+using System.Linq;
+using System.Threading.Tasks;
+using Nop.Core.Domain.Catalog;
+using Nop.Data;
+
+namespace Nop.Services.Catalog
+{
+    /// <summary>
+    /// Manufacturer template service
+    /// </summary>
+    public partial class ManufacturerTemplateService : IManufacturerTemplateService
+    {
+        #region Fields
+
+        private readonly IRepository<ManufacturerTemplate> _manufacturerTemplateRepository;
+
+        #endregion
+
+        #region Ctor
+
+        public ManufacturerTemplateService(IRepository<ManufacturerTemplate> manufacturerTemplateRepository)
+        {
+            _manufacturerTemplateRepository = manufacturerTemplateRepository;
+        }
+
+        #endregion
+
+        #region Methods
+
+        /// <summary>
+        /// Delete manufacturer template
+        /// </summary>
+        /// <param name="manufacturerTemplate">Manufacturer template</param>
+        public virtual async Task DeleteManufacturerTemplate(ManufacturerTemplate manufacturerTemplate)
+        {
+            await _manufacturerTemplateRepository.Delete(manufacturerTemplate);
+        }
+
+        /// <summary>
+        /// Gets all manufacturer templates
+        /// </summary>
+        /// <returns>Manufacturer templates</returns>
+        public virtual async Task<IList<ManufacturerTemplate>> GetAllManufacturerTemplates()
+        {
+            var templates = await _manufacturerTemplateRepository.GetAll(query =>
+            {
+                return from pt in query
+                    orderby pt.DisplayOrder, pt.Id
+                    select pt;
+            }, cache => default);
+
+            return templates;
+        }
+
+        /// <summary>
+        /// Gets a manufacturer template
+        /// </summary>
+        /// <param name="manufacturerTemplateId">Manufacturer template identifier</param>
+        /// <returns>Manufacturer template</returns>
+        public virtual async Task<ManufacturerTemplate> GetManufacturerTemplateById(int manufacturerTemplateId)
+        {
+            return await _manufacturerTemplateRepository.GetById(manufacturerTemplateId, cache => default);
+        }
+
+        /// <summary>
+        /// Inserts manufacturer template
+        /// </summary>
+        /// <param name="manufacturerTemplate">Manufacturer template</param>
+        public virtual async Task InsertManufacturerTemplate(ManufacturerTemplate manufacturerTemplate)
+        {
+            await _manufacturerTemplateRepository.Insert(manufacturerTemplate);
+        }
+
+        /// <summary>
+        /// Updates the manufacturer template
+        /// </summary>
+        /// <param name="manufacturerTemplate">Manufacturer template</param>
+        public virtual async Task UpdateManufacturerTemplate(ManufacturerTemplate manufacturerTemplate)
+        {
+            await _manufacturerTemplateRepository.Update(manufacturerTemplate);
+        }
+
+        #endregion
+    }
 }