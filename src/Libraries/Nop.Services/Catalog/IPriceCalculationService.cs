﻿using System;
using System.Collections.Generic;
using System.Threading.Tasks;
using Nop.Core.Domain.Catalog;
using Nop.Core.Domain.Customers;
using Nop.Core.Domain.Directory;
using Nop.Core.Domain.Discounts;
using Nop.Core.Domain.Stores;

namespace Nop.Services.Catalog
{
    /// <summary>
    /// Price calculation service
    /// </summary>
    public partial interface IPriceCalculationService
    {
        /// <summary>
        /// Gets the final price
        /// </summary>
        /// <param name="product">Product</param>
        /// <param name="customer">The customer</param>
        /// <param name="store">Store</param>
        /// <param name="additionalCharge">Additional charge</param>
        /// <param name="includeDiscounts">A value indicating whether include discounts or not for final price computation</param>
        /// <param name="quantity">Shopping cart item quantity</param>
        /// <returns>
        /// A task that represents the asynchronous operation
        /// The task result contains the final price without discounts, Final price, Applied discount amount, Applied discounts
        /// </returns>
        Task<(decimal priceWithoutDiscounts, decimal finalPrice, decimal appliedDiscountAmount, List<Discount> appliedDiscounts)> GetFinalPriceAsync(Product product,
            Customer customer,
            Store store,
            decimal additionalCharge = 0,
            bool includeDiscounts = true,
            int quantity = 1);

        /// <summary>
        /// Gets the final price
        /// </summary>
        /// <param name="product">Product</param>
        /// <param name="customer">The customer</param>
        /// <param name="store">Store</param>
        /// <param name="additionalCharge">Additional charge</param>
        /// <param name="includeDiscounts">A value indicating whether include discounts or not for final price computation</param>
        /// <param name="quantity">Shopping cart item quantity</param>
        /// <param name="rentalStartDate">Rental period start date (for rental products)</param>
        /// <param name="rentalEndDate">Rental period end date (for rental products)</param>
        /// <returns>
        /// A task that represents the asynchronous operation
        /// The task result contains the final price without discounts, Final price, Applied discount amount, Applied discounts
        /// </returns>
        Task<(decimal priceWithoutDiscounts, decimal finalPrice, decimal appliedDiscountAmount, List<Discount> appliedDiscounts)> GetFinalPriceAsync(Product product,
            Customer customer,
            Store store,
            decimal additionalCharge,
            bool includeDiscounts,
            int quantity,
            DateTime? rentalStartDate,
            DateTime? rentalEndDate);

        /// <summary>
        /// Gets the final price
        /// </summary>
        /// <param name="product">Product</param>
        /// <param name="customer">The customer</param>
        /// <param name="store">Store</param>
        /// <param name="overriddenProductPrice">Overridden product price. If specified, then it'll be used instead of a product price. For example, used with product attribute combinations</param>
        /// <param name="additionalCharge">Additional charge</param>
        /// <param name="includeDiscounts">A value indicating whether include discounts or not for final price computation</param>
        /// <param name="quantity">Shopping cart item quantity</param>
        /// <param name="rentalStartDate">Rental period start date (for rental products)</param>
        /// <param name="rentalEndDate">Rental period end date (for rental products)</param>
        /// <returns>
        /// A task that represents the asynchronous operation
        /// The task result contains the final price without discounts, Final price, Applied discount amount, Applied discounts
        /// </returns>
        Task<(decimal priceWithoutDiscounts, decimal finalPrice, decimal appliedDiscountAmount, List<Discount> appliedDiscounts)> GetFinalPriceAsync(Product product,
            Customer customer,
            Store store,
            decimal? overriddenProductPrice,
            decimal additionalCharge,
            bool includeDiscounts,
            int quantity,
            DateTime? rentalStartDate,
            DateTime? rentalEndDate);

        /// <summary>
        /// Gets the product cost (one item)
        /// </summary>
        /// <param name="product">Product</param>
        /// <param name="attributesXml">Shopping cart item attributes in XML</param>
        /// <returns>
        /// A task that represents the asynchronous operation
        /// The task result contains the product cost (one item)
        /// </returns>
        Task<decimal> GetProductCostAsync(Product product, string attributesXml);

        /// <summary>
        /// Get a price adjustment of a product attribute value
        /// </summary>
        /// <param name="product">Product</param>
        /// <param name="value">Product attribute value</param>
        /// <param name="customer">Customer</param>
        /// <param name="store">Store</param>
        /// <param name="productPrice">Product price (null for using the base product price)</param>
<<<<<<< HEAD

=======
        /// <param name="quantity">Shopping cart item quantity</param>
>>>>>>> 689116dd
        /// <returns>
        /// A task that represents the asynchronous operation
        /// The task result contains the price adjustment
        /// </returns>
<<<<<<< HEAD
        Task<decimal> GetProductAttributeValuePriceAdjustmentAsync(Product product, ProductAttributeValue value, Customer customer, Store store, decimal? productPrice = null);
=======
        Task<decimal> GetProductAttributeValuePriceAdjustmentAsync(Product product,
            ProductAttributeValue value,
            Customer customer,
            decimal? productPrice = null,
            int quantity = 1);
>>>>>>> 689116dd

        /// <summary>
        /// Round a product or order total for the currency
        /// </summary>
        /// <param name="value">Value to round</param>
        /// <param name="currency">Currency; pass null to use the primary store currency</param>
        /// <returns>
        /// A task that represents the asynchronous operation
        /// The task result contains the rounded value
        /// </returns>
        Task<decimal> RoundPriceAsync(decimal value, Currency currency = null);

        /// <summary>
        /// Round
        /// </summary>
        /// <param name="value">Value to round</param>
        /// <param name="roundingType">The rounding type</param>
        /// <returns>Rounded value</returns>
        decimal Round(decimal value, RoundingType roundingType);
    }
}<|MERGE_RESOLUTION|>--- conflicted
+++ resolved
@@ -1,144 +1,137 @@
-﻿using System;
-using System.Collections.Generic;
-using System.Threading.Tasks;
-using Nop.Core.Domain.Catalog;
-using Nop.Core.Domain.Customers;
-using Nop.Core.Domain.Directory;
-using Nop.Core.Domain.Discounts;
-using Nop.Core.Domain.Stores;
-
-namespace Nop.Services.Catalog
-{
-    /// <summary>
-    /// Price calculation service
-    /// </summary>
-    public partial interface IPriceCalculationService
-    {
-        /// <summary>
-        /// Gets the final price
-        /// </summary>
-        /// <param name="product">Product</param>
-        /// <param name="customer">The customer</param>
-        /// <param name="store">Store</param>
-        /// <param name="additionalCharge">Additional charge</param>
-        /// <param name="includeDiscounts">A value indicating whether include discounts or not for final price computation</param>
-        /// <param name="quantity">Shopping cart item quantity</param>
-        /// <returns>
-        /// A task that represents the asynchronous operation
-        /// The task result contains the final price without discounts, Final price, Applied discount amount, Applied discounts
-        /// </returns>
-        Task<(decimal priceWithoutDiscounts, decimal finalPrice, decimal appliedDiscountAmount, List<Discount> appliedDiscounts)> GetFinalPriceAsync(Product product,
-            Customer customer,
-            Store store,
-            decimal additionalCharge = 0,
-            bool includeDiscounts = true,
-            int quantity = 1);
-
-        /// <summary>
-        /// Gets the final price
-        /// </summary>
-        /// <param name="product">Product</param>
-        /// <param name="customer">The customer</param>
-        /// <param name="store">Store</param>
-        /// <param name="additionalCharge">Additional charge</param>
-        /// <param name="includeDiscounts">A value indicating whether include discounts or not for final price computation</param>
-        /// <param name="quantity">Shopping cart item quantity</param>
-        /// <param name="rentalStartDate">Rental period start date (for rental products)</param>
-        /// <param name="rentalEndDate">Rental period end date (for rental products)</param>
-        /// <returns>
-        /// A task that represents the asynchronous operation
-        /// The task result contains the final price without discounts, Final price, Applied discount amount, Applied discounts
-        /// </returns>
-        Task<(decimal priceWithoutDiscounts, decimal finalPrice, decimal appliedDiscountAmount, List<Discount> appliedDiscounts)> GetFinalPriceAsync(Product product,
-            Customer customer,
-            Store store,
-            decimal additionalCharge,
-            bool includeDiscounts,
-            int quantity,
-            DateTime? rentalStartDate,
-            DateTime? rentalEndDate);
-
-        /// <summary>
-        /// Gets the final price
-        /// </summary>
-        /// <param name="product">Product</param>
-        /// <param name="customer">The customer</param>
-        /// <param name="store">Store</param>
-        /// <param name="overriddenProductPrice">Overridden product price. If specified, then it'll be used instead of a product price. For example, used with product attribute combinations</param>
-        /// <param name="additionalCharge">Additional charge</param>
-        /// <param name="includeDiscounts">A value indicating whether include discounts or not for final price computation</param>
-        /// <param name="quantity">Shopping cart item quantity</param>
-        /// <param name="rentalStartDate">Rental period start date (for rental products)</param>
-        /// <param name="rentalEndDate">Rental period end date (for rental products)</param>
-        /// <returns>
-        /// A task that represents the asynchronous operation
-        /// The task result contains the final price without discounts, Final price, Applied discount amount, Applied discounts
-        /// </returns>
-        Task<(decimal priceWithoutDiscounts, decimal finalPrice, decimal appliedDiscountAmount, List<Discount> appliedDiscounts)> GetFinalPriceAsync(Product product,
-            Customer customer,
-            Store store,
-            decimal? overriddenProductPrice,
-            decimal additionalCharge,
-            bool includeDiscounts,
-            int quantity,
-            DateTime? rentalStartDate,
-            DateTime? rentalEndDate);
-
-        /// <summary>
-        /// Gets the product cost (one item)
-        /// </summary>
-        /// <param name="product">Product</param>
-        /// <param name="attributesXml">Shopping cart item attributes in XML</param>
-        /// <returns>
-        /// A task that represents the asynchronous operation
-        /// The task result contains the product cost (one item)
-        /// </returns>
-        Task<decimal> GetProductCostAsync(Product product, string attributesXml);
-
-        /// <summary>
-        /// Get a price adjustment of a product attribute value
-        /// </summary>
-        /// <param name="product">Product</param>
-        /// <param name="value">Product attribute value</param>
-        /// <param name="customer">Customer</param>
-        /// <param name="store">Store</param>
-        /// <param name="productPrice">Product price (null for using the base product price)</param>
-<<<<<<< HEAD
-
-=======
-        /// <param name="quantity">Shopping cart item quantity</param>
->>>>>>> 689116dd
-        /// <returns>
-        /// A task that represents the asynchronous operation
-        /// The task result contains the price adjustment
-        /// </returns>
-<<<<<<< HEAD
-        Task<decimal> GetProductAttributeValuePriceAdjustmentAsync(Product product, ProductAttributeValue value, Customer customer, Store store, decimal? productPrice = null);
-=======
-        Task<decimal> GetProductAttributeValuePriceAdjustmentAsync(Product product,
-            ProductAttributeValue value,
-            Customer customer,
-            decimal? productPrice = null,
-            int quantity = 1);
->>>>>>> 689116dd
-
-        /// <summary>
-        /// Round a product or order total for the currency
-        /// </summary>
-        /// <param name="value">Value to round</param>
-        /// <param name="currency">Currency; pass null to use the primary store currency</param>
-        /// <returns>
-        /// A task that represents the asynchronous operation
-        /// The task result contains the rounded value
-        /// </returns>
-        Task<decimal> RoundPriceAsync(decimal value, Currency currency = null);
-
-        /// <summary>
-        /// Round
-        /// </summary>
-        /// <param name="value">Value to round</param>
-        /// <param name="roundingType">The rounding type</param>
-        /// <returns>Rounded value</returns>
-        decimal Round(decimal value, RoundingType roundingType);
-    }
+﻿using System;
+using System.Collections.Generic;
+using System.Threading.Tasks;
+using Nop.Core.Domain.Catalog;
+using Nop.Core.Domain.Customers;
+using Nop.Core.Domain.Directory;
+using Nop.Core.Domain.Discounts;
+using Nop.Core.Domain.Stores;
+
+namespace Nop.Services.Catalog
+{
+    /// <summary>
+    /// Price calculation service
+    /// </summary>
+    public partial interface IPriceCalculationService
+    {
+        /// <summary>
+        /// Gets the final price
+        /// </summary>
+        /// <param name="product">Product</param>
+        /// <param name="customer">The customer</param>
+        /// <param name="store">Store</param>
+        /// <param name="additionalCharge">Additional charge</param>
+        /// <param name="includeDiscounts">A value indicating whether include discounts or not for final price computation</param>
+        /// <param name="quantity">Shopping cart item quantity</param>
+        /// <returns>
+        /// A task that represents the asynchronous operation
+        /// The task result contains the final price without discounts, Final price, Applied discount amount, Applied discounts
+        /// </returns>
+        Task<(decimal priceWithoutDiscounts, decimal finalPrice, decimal appliedDiscountAmount, List<Discount> appliedDiscounts)> GetFinalPriceAsync(Product product,
+            Customer customer,
+            Store store,
+            decimal additionalCharge = 0,
+            bool includeDiscounts = true,
+            int quantity = 1);
+
+        /// <summary>
+        /// Gets the final price
+        /// </summary>
+        /// <param name="product">Product</param>
+        /// <param name="customer">The customer</param>
+        /// <param name="store">Store</param>
+        /// <param name="additionalCharge">Additional charge</param>
+        /// <param name="includeDiscounts">A value indicating whether include discounts or not for final price computation</param>
+        /// <param name="quantity">Shopping cart item quantity</param>
+        /// <param name="rentalStartDate">Rental period start date (for rental products)</param>
+        /// <param name="rentalEndDate">Rental period end date (for rental products)</param>
+        /// <returns>
+        /// A task that represents the asynchronous operation
+        /// The task result contains the final price without discounts, Final price, Applied discount amount, Applied discounts
+        /// </returns>
+        Task<(decimal priceWithoutDiscounts, decimal finalPrice, decimal appliedDiscountAmount, List<Discount> appliedDiscounts)> GetFinalPriceAsync(Product product,
+            Customer customer,
+            Store store,
+            decimal additionalCharge,
+            bool includeDiscounts,
+            int quantity,
+            DateTime? rentalStartDate,
+            DateTime? rentalEndDate);
+
+        /// <summary>
+        /// Gets the final price
+        /// </summary>
+        /// <param name="product">Product</param>
+        /// <param name="customer">The customer</param>
+        /// <param name="store">Store</param>
+        /// <param name="overriddenProductPrice">Overridden product price. If specified, then it'll be used instead of a product price. For example, used with product attribute combinations</param>
+        /// <param name="additionalCharge">Additional charge</param>
+        /// <param name="includeDiscounts">A value indicating whether include discounts or not for final price computation</param>
+        /// <param name="quantity">Shopping cart item quantity</param>
+        /// <param name="rentalStartDate">Rental period start date (for rental products)</param>
+        /// <param name="rentalEndDate">Rental period end date (for rental products)</param>
+        /// <returns>
+        /// A task that represents the asynchronous operation
+        /// The task result contains the final price without discounts, Final price, Applied discount amount, Applied discounts
+        /// </returns>
+        Task<(decimal priceWithoutDiscounts, decimal finalPrice, decimal appliedDiscountAmount, List<Discount> appliedDiscounts)> GetFinalPriceAsync(Product product,
+            Customer customer,
+            Store store,
+            decimal? overriddenProductPrice,
+            decimal additionalCharge,
+            bool includeDiscounts,
+            int quantity,
+            DateTime? rentalStartDate,
+            DateTime? rentalEndDate);
+
+        /// <summary>
+        /// Gets the product cost (one item)
+        /// </summary>
+        /// <param name="product">Product</param>
+        /// <param name="attributesXml">Shopping cart item attributes in XML</param>
+        /// <returns>
+        /// A task that represents the asynchronous operation
+        /// The task result contains the product cost (one item)
+        /// </returns>
+        Task<decimal> GetProductCostAsync(Product product, string attributesXml);
+
+        /// <summary>
+        /// Get a price adjustment of a product attribute value
+        /// </summary>
+        /// <param name="product">Product</param>
+        /// <param name="value">Product attribute value</param>
+        /// <param name="customer">Customer</param>
+        /// <param name="store">Store</param>
+        /// <param name="productPrice">Product price (null for using the base product price)</param>
+        /// <param name="quantity">Shopping cart item quantity</param>
+        /// <returns>
+        /// A task that represents the asynchronous operation
+        /// The task result contains the price adjustment
+        /// </returns>
+        Task<decimal> GetProductAttributeValuePriceAdjustmentAsync(Product product,
+            ProductAttributeValue value,
+            Customer customer,
+            Store store,
+            decimal? productPrice = null,
+            int quantity = 1);
+
+        /// <summary>
+        /// Round a product or order total for the currency
+        /// </summary>
+        /// <param name="value">Value to round</param>
+        /// <param name="currency">Currency; pass null to use the primary store currency</param>
+        /// <returns>
+        /// A task that represents the asynchronous operation
+        /// The task result contains the rounded value
+        /// </returns>
+        Task<decimal> RoundPriceAsync(decimal value, Currency currency = null);
+
+        /// <summary>
+        /// Round
+        /// </summary>
+        /// <param name="value">Value to round</param>
+        /// <param name="roundingType">The rounding type</param>
+        /// <returns>Rounded value</returns>
+        decimal Round(decimal value, RoundingType roundingType);
+    }
 }