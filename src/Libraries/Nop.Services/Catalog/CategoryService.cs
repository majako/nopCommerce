﻿using Nop.Core;
using Nop.Core.Caching;
using Nop.Core.Domain.Catalog;
using Nop.Core.Domain.Customers;
using Nop.Core.Domain.Discounts;
using Nop.Data;
using Nop.Services.Customers;
using Nop.Services.Discounts;
using Nop.Services.Localization;
using Nop.Services.Security;
using Nop.Services.Stores;

namespace Nop.Services.Catalog
{
    /// <summary>
    /// Category service
    /// </summary>
    public partial class CategoryService : ICategoryService
    {
        #region Fields

        protected readonly IAclService _aclService;
        protected readonly ICustomerService _customerService;
        protected readonly ILocalizationService _localizationService;
        protected readonly IRepository<Category> _categoryRepository;
        protected readonly IRepository<DiscountCategoryMapping> _discountCategoryMappingRepository;
        protected readonly IRepository<Product> _productRepository;
        protected readonly IRepository<ProductCategory> _productCategoryRepository;
        protected readonly IStaticCacheManager _staticCacheManager;
        protected readonly IStoreContext _storeContext;
        protected readonly IStoreMappingService _storeMappingService;
        protected readonly IWorkContext _workContext;

        #endregion

        #region Ctor

        public CategoryService(
            IAclService aclService,
            ICustomerService customerService,
            ILocalizationService localizationService,
            IRepository<Category> categoryRepository,
            IRepository<DiscountCategoryMapping> discountCategoryMappingRepository,
            IRepository<Product> productRepository,
            IRepository<ProductCategory> productCategoryRepository,
            IStaticCacheManager staticCacheManager,
            IStoreContext storeContext,
            IStoreMappingService storeMappingService,
            IWorkContext workContext)
        {
            _aclService = aclService;
            _customerService = customerService;
            _localizationService = localizationService;
            _categoryRepository = categoryRepository;
            _discountCategoryMappingRepository = discountCategoryMappingRepository;
            _productRepository = productRepository;
            _productCategoryRepository = productCategoryRepository;
            _staticCacheManager = staticCacheManager;
            _storeContext = storeContext;
            _storeMappingService = storeMappingService;
            _workContext = workContext;
        }

        #endregion

        #region Utilities

        /// <summary>
        /// Gets a product category mapping collection
        /// </summary>
        /// <param name="productId">Product identifier</param>
        /// <param name="storeId">Store identifier (used in multi-store environment). "showHidden" parameter should also be "true"</param>
        /// <param name="showHidden"> A value indicating whether to show hidden records</param>
        /// <returns>
        /// A task that represents the asynchronous operation
        /// The task result contains the product category mapping collection
        /// </returns>
        protected virtual async Task<IList<ProductCategory>> GetProductCategoriesByProductIdAsync(int productId, int storeId,
            bool showHidden = false)
        {
            if (productId == 0)
                return new List<ProductCategory>();

            var customer = await _workContext.GetCurrentCustomerAsync();
            var customerRoleIds = await _customerService.GetCustomerRoleIdsAsync(customer);

            return await _productCategoryRepository.GetAllAsync(async query =>
            {
                if (!showHidden)
                {
                    var categoriesQuery = _categoryRepository.Table.Where(c => c.Published);

                    //apply store mapping constraints
                    categoriesQuery = await _storeMappingService.ApplyStoreMapping(categoriesQuery, storeId);

                    //apply ACL constraints
                    categoriesQuery = await _aclService.ApplyAcl(categoriesQuery, customerRoleIds);

                    query = query.Where(pc => categoriesQuery.Any(c => !c.Deleted && c.Id == pc.CategoryId));
                }

                return query
                    .Where(pc => pc.ProductId == productId)
                    .OrderBy(pc => pc.DisplayOrder)
                    .ThenBy(pc => pc.Id);

            }, cache => _staticCacheManager.PrepareKeyForDefaultCache(NopCatalogDefaults.ProductCategoriesByProductCacheKey,
                productId, showHidden, customerRoleIds, storeId));
        }

        /// <summary>
        /// Sort categories for tree representation
        /// </summary>
        /// <param name="categoriesByParentId">Categories for sort</param>
        /// <param name="parentId">Parent category identifier</param>
        /// <param name="ignoreCategoriesWithoutExistingParent">A value indicating whether categories without parent category in provided category list (source) should be ignored</param>
        /// <returns>
        /// An enumerable containing the sorted categories
        /// </returns>
        protected virtual IEnumerable<Category> SortCategoriesForTree(
            ILookup<int, Category> categoriesByParentId,
            int parentId = 0,
            bool ignoreCategoriesWithoutExistingParent = false)
        {
<<<<<<< HEAD
            if (categoriesByParentId == null)
                throw new ArgumentNullException(nameof(categoriesByParentId));
=======
            ArgumentNullException.ThrowIfNull(source);
>>>>>>> 30939cce

            var remaining = parentId > 0
                ? new HashSet<int>(0)
                : categoriesByParentId.Select(g => g.Key).ToHashSet();
            remaining.Remove(parentId);

            foreach (var cat in categoriesByParentId[parentId].OrderBy(c => c.DisplayOrder).ThenBy(c => c.Id))
            {
                yield return cat;

                remaining.Remove(cat.Id);
                
                foreach (var subCategory in SortCategoriesForTree(categoriesByParentId, cat.Id, true))
                {
                    yield return subCategory;
                    remaining.Remove(subCategory.Id);
                }
            }

            if (ignoreCategoriesWithoutExistingParent)
                yield break;

            //find categories without parent in provided category source and return them
            var orphans = remaining
                .SelectMany(id => categoriesByParentId[id])
                .OrderBy(c => c.ParentCategoryId)
                .ThenBy(c => c.DisplayOrder)
                .ThenBy(c => c.Id);
            
            foreach (var orphan in orphans)
                yield return orphan;
        }

        #endregion

        #region Methods

        /// <summary>
        /// Clean up category references for a  specified discount
        /// </summary>
        /// <param name="discount">Discount</param>
        /// <returns>A task that represents the asynchronous operation</returns>
        public virtual async Task ClearDiscountCategoryMappingAsync(Discount discount)
        {
            ArgumentNullException.ThrowIfNull(discount);

            var mappings = _discountCategoryMappingRepository.Table.Where(dcm => dcm.DiscountId == discount.Id);

            await _discountCategoryMappingRepository.DeleteAsync(mappings.ToList());
        }

        /// <summary>
        /// Delete category
        /// </summary>
        /// <param name="category">Category</param>
        /// <returns>A task that represents the asynchronous operation</returns>
        public virtual async Task DeleteCategoryAsync(Category category)
        {
            await _categoryRepository.DeleteAsync(category);

            //reset a "Parent category" property of all child subcategories
            var subcategories = await GetAllCategoriesByParentCategoryIdAsync(category.Id, true);
            foreach (var subcategory in subcategories)
            {
                subcategory.ParentCategoryId = 0;
                await UpdateCategoryAsync(subcategory);
            }
        }

        /// <summary>
        /// Delete Categories
        /// </summary>
        /// <param name="categories">Categories</param>
        /// <returns>A task that represents the asynchronous operation</returns>
        public virtual async Task DeleteCategoriesAsync(IList<Category> categories)
        {
            ArgumentNullException.ThrowIfNull(categories);

            foreach (var category in categories)
                await DeleteCategoryAsync(category);
        }

        /// <summary>
        /// Gets all categories
        /// </summary>
        /// <param name="storeId">Store identifier; 0 if you want to get all records</param>
        /// <param name="showHidden">A value indicating whether to show hidden records</param>
        /// <returns>
        /// A task that represents the asynchronous operation
        /// The task result contains the categories
        /// </returns>
        public virtual async Task<IList<Category>> GetAllCategoriesAsync(int storeId = 0, bool showHidden = false)
        {
            var key = _staticCacheManager.PrepareKeyForDefaultCache(NopCatalogDefaults.CategoriesAllCacheKey,
                storeId,
                await _customerService.GetCustomerRoleIdsAsync(await _workContext.GetCurrentCustomerAsync()),
                showHidden);

            var categories = await _staticCacheManager
                .GetAsync(key, async () => (await GetAllCategoriesAsync(string.Empty, storeId, showHidden: showHidden)).ToList());

            return categories;
        }

        /// <summary>
        /// Gets all categories
        /// </summary>
        /// <param name="categoryName">Category name</param>
        /// <param name="storeId">Store identifier; 0 if you want to get all records</param>
        /// <param name="pageIndex">Page index</param>
        /// <param name="pageSize">Page size</param>
        /// <param name="showHidden">A value indicating whether to show hidden records</param>
        /// <param name="overridePublished">
        /// null - process "Published" property according to "showHidden" parameter
        /// true - load only "Published" products
        /// false - load only "Unpublished" products
        /// </param>
        /// <returns>
        /// A task that represents the asynchronous operation
        /// The task result contains the categories
        /// </returns>
        public virtual async Task<IPagedList<Category>> GetAllCategoriesAsync(string categoryName, int storeId = 0,
            int pageIndex = 0, int pageSize = int.MaxValue, bool showHidden = false, bool? overridePublished = null)
        {
            var unsortedCategories = await _categoryRepository.GetAllAsync(async query =>
            {
                if (!showHidden)
                    query = query.Where(c => c.Published);
                else if (overridePublished.HasValue)
                    query = query.Where(c => c.Published == overridePublished.Value);

                if (!showHidden || storeId > 0)
                {
                    //apply store mapping constraints
                    query = await _storeMappingService.ApplyStoreMapping(query, storeId);
                }

                if (!showHidden)
                {
                    //apply ACL constraints
                    var customer = await _workContext.GetCurrentCustomerAsync();
                    query = await _aclService.ApplyAcl(query, customer);
                }

                if (!string.IsNullOrWhiteSpace(categoryName))
                    query = query.Where(c => c.Name.Contains(categoryName));

                return query.Where(c => !c.Deleted);
            });

            //sort categories
            var sortedCategories = SortCategoriesForTree(unsortedCategories.ToLookup(c => c.ParentCategoryId))
                .ToList();

            //paging
            return new PagedList<Category>(sortedCategories, pageIndex, pageSize);
        }

        /// <summary>
        /// Gets all categories filtered by parent category identifier
        /// </summary>
        /// <param name="parentCategoryId">Parent category identifier</param>
        /// <param name="showHidden">A value indicating whether to show hidden records</param>
        /// <returns>
        /// A task that represents the asynchronous operation
        /// The task result contains the categories
        /// </returns>
        public virtual async Task<IList<Category>> GetAllCategoriesByParentCategoryIdAsync(int parentCategoryId,
            bool showHidden = false)
        {
            var store = await _storeContext.GetCurrentStoreAsync();
            var customer = await _workContext.GetCurrentCustomerAsync();
            var customerRoleIds = await _customerService.GetCustomerRoleIdsAsync(customer);

            var categories = await _categoryRepository.GetAllAsync(async query =>
            {
                if (!showHidden)
                {
                    query = query.Where(c => c.Published);

                    //apply store mapping constraints
                    query = await _storeMappingService.ApplyStoreMapping(query, store.Id);

                    //apply ACL constraints
                    query = await _aclService.ApplyAcl(query, customerRoleIds);
                }

                query = query.Where(c => !c.Deleted && c.ParentCategoryId == parentCategoryId);

                return query.OrderBy(c => c.DisplayOrder).ThenBy(c => c.Id);
            }, cache => cache.PrepareKeyForDefaultCache(NopCatalogDefaults.CategoriesByParentCategoryCacheKey,
                parentCategoryId, showHidden, customerRoleIds, store));

            return categories;
        }

        /// <summary>
        /// Gets all categories displayed on the home page
        /// </summary>
        /// <param name="showHidden">A value indicating whether to show hidden records</param>
        /// <returns>
        /// A task that represents the asynchronous operation
        /// The task result contains the categories
        /// </returns>
        public virtual async Task<IList<Category>> GetAllCategoriesDisplayedOnHomepageAsync(bool showHidden = false)
        {
            var categories = await _categoryRepository.GetAllAsync(query =>
            {
                return from c in query
                       orderby c.DisplayOrder, c.Id
                       where c.Published &&
                             !c.Deleted &&
                             c.ShowOnHomepage
                       select c;
            }, cache => cache.PrepareKeyForDefaultCache(NopCatalogDefaults.CategoriesHomepageCacheKey));

            if (showHidden)
                return categories;

            var cacheKey = _staticCacheManager.PrepareKeyForDefaultCache(NopCatalogDefaults.CategoriesHomepageWithoutHiddenCacheKey,
                await _storeContext.GetCurrentStoreAsync(), await _customerService.GetCustomerRoleIdsAsync(await _workContext.GetCurrentCustomerAsync()));

            var result = await _staticCacheManager.GetAsync(cacheKey, async () =>
            {
                return await categories
                    .WhereAwait(async c => await _aclService.AuthorizeAsync(c) && await _storeMappingService.AuthorizeAsync(c))
                    .ToListAsync();
            });

            return result;
        }

        /// <summary>
        /// Get category identifiers to which a discount is applied
        /// </summary>
        /// <param name="discount">Discount</param>
        /// <param name="customer">Customer</param>
        /// <returns>
        /// A task that represents the asynchronous operation
        /// The task result contains the category identifiers
        /// </returns>
        public virtual async Task<IList<int>> GetAppliedCategoryIdsAsync(Discount discount, Customer customer)
        {
            ArgumentNullException.ThrowIfNull(discount);

            var store = await _storeContext.GetCurrentStoreAsync();
            var cacheKey = _staticCacheManager.PrepareKeyForDefaultCache(NopDiscountDefaults.CategoryIdsByDiscountCacheKey,
                discount,
                await _customerService.GetCustomerRoleIdsAsync(customer),
                store);

            var result = await _staticCacheManager.GetAsync(cacheKey, async () =>
            {
                var ids = await _discountCategoryMappingRepository.Table
                    .Where(dmm => dmm.DiscountId == discount.Id).Select(dmm => dmm.EntityId)
                    .Distinct()
                    .ToListAsync();

                if (!discount.AppliedToSubCategories)
                    return ids;

                ids.AddRange(await ids.SelectManyAwait(async categoryId =>
                        await GetChildCategoryIdsAsync(categoryId, store.Id))
                    .ToListAsync());

                return ids.Distinct().ToList();
            });

            return result;
        }

        /// <summary>
        /// Gets child category identifiers
        /// </summary>
        /// <param name="parentCategoryId">Parent category identifier</param>
        /// <param name="storeId">Store identifier; 0 if you want to get all records</param>
        /// <param name="showHidden">A value indicating whether to show hidden records</param>
        /// <returns>
        /// A task that represents the asynchronous operation
        /// The task result contains the category identifiers
        /// </returns>
        public virtual async Task<IList<int>> GetChildCategoryIdsAsync(int parentCategoryId, int storeId = 0, bool showHidden = false)
        {
            var cacheKey = _staticCacheManager.PrepareKeyForDefaultCache(NopCatalogDefaults.CategoriesChildIdsCacheKey,
                parentCategoryId,
                await _customerService.GetCustomerRoleIdsAsync(await _workContext.GetCurrentCustomerAsync()),
                storeId,
                showHidden);

            return await _staticCacheManager.GetAsync(cacheKey, async () =>
            {
                //little hack for performance optimization
                //there's no need to invoke "GetAllCategoriesByParentCategoryId" multiple times (extra SQL commands) to load childs
                //so we load all categories at once (we know they are cached) and process them server-side
                var lookup = await _staticCacheManager.GetAsync(
                    _staticCacheManager.PrepareKeyForDefaultCache(NopCatalogDefaults.ChildCategoryIdLookupCacheKey, storeId, showHidden),
                    async () => (await GetAllCategoriesAsync(storeId: storeId, showHidden: showHidden))
                        .ToGroupedDictionary(c => c.ParentCategoryId, x => x.Id));

                var categoryIds = new List<int>();
                if (lookup.TryGetValue(parentCategoryId, out var categories))
                {
                    categoryIds.AddRange(categories);
                    var childCategoryIds = categories.SelectAwait(async cId => await GetChildCategoryIdsAsync(cId, storeId, showHidden));
                    // avoid allocating a new list or blocking with ToEnumerable
                    await foreach (var cIds in childCategoryIds)
                        categoryIds.AddRange(cIds);
                }

                return categoryIds;
            });
        }

        /// <summary>
        /// Gets a category
        /// </summary>
        /// <param name="categoryId">Category identifier</param>
        /// <returns>
        /// A task that represents the asynchronous operation
        /// The task result contains the category
        /// </returns>
        public virtual async Task<Category> GetCategoryByIdAsync(int categoryId)
        {
            return await _categoryRepository.GetByIdAsync(categoryId, cache => default);
        }

        /// <summary>
        /// Get categories for which a discount is applied
        /// </summary>
        /// <param name="discountId">Discount identifier; pass null to load all records</param>
        /// <param name="showHidden">A value indicating whether to load deleted categories</param>
        /// <param name="pageIndex">Page index</param>
        /// <param name="pageSize">Page size</param>
        /// <returns>
        /// A task that represents the asynchronous operation
        /// The task result contains the list of categories
        /// </returns>
        public virtual async Task<IPagedList<Category>> GetCategoriesByAppliedDiscountAsync(int? discountId = null,
            bool showHidden = false, int pageIndex = 0, int pageSize = int.MaxValue)
        {
            var categories = _categoryRepository.Table;

            if (discountId.HasValue)
                categories = from category in categories
                             join dcm in _discountCategoryMappingRepository.Table on category.Id equals dcm.EntityId
                             where dcm.DiscountId == discountId.Value
                             select category;

            if (!showHidden)
                categories = categories.Where(category => !category.Deleted);

            categories = categories.OrderBy(category => category.DisplayOrder).ThenBy(category => category.Id);

            return await categories.ToPagedListAsync(pageIndex, pageSize);
        }

        /// <summary>
        /// Inserts category
        /// </summary>
        /// <param name="category">Category</param>
        /// <returns>A task that represents the asynchronous operation</returns>
        public virtual async Task InsertCategoryAsync(Category category)
        {
            await _categoryRepository.InsertAsync(category);
        }

        /// <summary>
        /// Get a value indicating whether discount is applied to category
        /// </summary>
        /// <param name="categoryId">Category identifier</param>
        /// <param name="discountId">Discount identifier</param>
        /// <returns>
        /// A task that represents the asynchronous operation
        /// The task result contains the result
        /// </returns>
        public virtual async Task<DiscountCategoryMapping> GetDiscountAppliedToCategoryAsync(int categoryId, int discountId)
        {
            return await _discountCategoryMappingRepository.Table
                .FirstOrDefaultAsync(dcm => dcm.EntityId == categoryId && dcm.DiscountId == discountId);
        }

        /// <summary>
        /// Inserts a discount-category mapping record
        /// </summary>
        /// <param name="discountCategoryMapping">Discount-category mapping</param>
        /// <returns>A task that represents the asynchronous operation</returns>
        public virtual async Task InsertDiscountCategoryMappingAsync(DiscountCategoryMapping discountCategoryMapping)
        {
            await _discountCategoryMappingRepository.InsertAsync(discountCategoryMapping);
        }

        /// <summary>
        /// Deletes a discount-category mapping record
        /// </summary>
        /// <param name="discountCategoryMapping">Discount-category mapping</param>
        /// <returns>A task that represents the asynchronous operation</returns>
        public virtual async Task DeleteDiscountCategoryMappingAsync(DiscountCategoryMapping discountCategoryMapping)
        {
            await _discountCategoryMappingRepository.DeleteAsync(discountCategoryMapping);
        }

        /// <summary>
        /// Updates the category
        /// </summary>
        /// <param name="category">Category</param>
        /// <returns>A task that represents the asynchronous operation</returns>
        public virtual async Task UpdateCategoryAsync(Category category)
        {
            ArgumentNullException.ThrowIfNull(category);

            //validate category hierarchy
            var parentCategory = await GetCategoryByIdAsync(category.ParentCategoryId);
            while (parentCategory != null)
            {
                if (category.Id == parentCategory.Id)
                {
                    category.ParentCategoryId = 0;
                    break;
                }

                parentCategory = await GetCategoryByIdAsync(parentCategory.ParentCategoryId);
            }

            await _categoryRepository.UpdateAsync(category);
        }

        /// <summary>
        /// Deletes a product category mapping
        /// </summary>
        /// <param name="productCategory">Product category</param>
        /// <returns>A task that represents the asynchronous operation</returns>
        public virtual async Task DeleteProductCategoryAsync(ProductCategory productCategory)
        {
            await _productCategoryRepository.DeleteAsync(productCategory);
        }

        /// <summary>
        /// Gets product category mapping collection
        /// </summary>
        /// <param name="categoryId">Category identifier</param>
        /// <param name="pageIndex">Page index</param>
        /// <param name="pageSize">Page size</param>
        /// <param name="showHidden">A value indicating whether to show hidden records</param>
        /// <returns>
        /// A task that represents the asynchronous operation
        /// The task result contains the product a category mapping collection
        /// </returns>
        public virtual async Task<IPagedList<ProductCategory>> GetProductCategoriesByCategoryIdAsync(int categoryId,
            int pageIndex = 0, int pageSize = int.MaxValue, bool showHidden = false)
        {
            if (categoryId == 0)
                return new PagedList<ProductCategory>(new List<ProductCategory>(), pageIndex, pageSize);

            var query = from pc in _productCategoryRepository.Table
                        join p in _productRepository.Table on pc.ProductId equals p.Id
                        where pc.CategoryId == categoryId && !p.Deleted
                        orderby pc.DisplayOrder, pc.Id
                        select pc;

            if (!showHidden)
            {
                var categoriesQuery = _categoryRepository.Table.Where(c => c.Published);

                //apply store mapping constraints
                var store = await _storeContext.GetCurrentStoreAsync();
                categoriesQuery = await _storeMappingService.ApplyStoreMapping(categoriesQuery, store.Id);

                //apply ACL constraints
                var customer = await _workContext.GetCurrentCustomerAsync();
                categoriesQuery = await _aclService.ApplyAcl(categoriesQuery, customer);

                query = query.Where(pc => categoriesQuery.Any(c => c.Id == pc.CategoryId));
            }

            return await query.ToPagedListAsync(pageIndex, pageSize);
        }

        /// <summary>
        /// Gets a product category mapping collection
        /// </summary>
        /// <param name="productId">Product identifier</param>
        /// <param name="showHidden"> A value indicating whether to show hidden records</param>
        /// <returns>
        /// A task that represents the asynchronous operation
        /// The task result contains the product category mapping collection
        /// </returns>
        public virtual async Task<IList<ProductCategory>> GetProductCategoriesByProductIdAsync(int productId, bool showHidden = false)
        {
            var store = await _storeContext.GetCurrentStoreAsync();

            return await GetProductCategoriesByProductIdAsync(productId, store.Id, showHidden);
        }

        /// <summary>
        /// Gets a product category mapping 
        /// </summary>
        /// <param name="productCategoryId">Product category mapping identifier</param>
        /// <returns>
        /// A task that represents the asynchronous operation
        /// The task result contains the product category mapping
        /// </returns>
        public virtual async Task<ProductCategory> GetProductCategoryByIdAsync(int productCategoryId)
        {
            return await _productCategoryRepository.GetByIdAsync(productCategoryId, cache => default);
        }

        /// <summary>
        /// Inserts a product category mapping
        /// </summary>
        /// <param name="productCategory">>Product category mapping</param>
        /// <returns>A task that represents the asynchronous operation</returns>
        public virtual async Task InsertProductCategoryAsync(ProductCategory productCategory)
        {
            await _productCategoryRepository.InsertAsync(productCategory);
        }

        /// <summary>
        /// Updates the product category mapping 
        /// </summary>
        /// <param name="productCategory">>Product category mapping</param>
        /// <returns>A task that represents the asynchronous operation</returns>
        public virtual async Task UpdateProductCategoryAsync(ProductCategory productCategory)
        {
            await _productCategoryRepository.UpdateAsync(productCategory);
        }

        /// <summary>
        /// Returns a list of names of not existing categories
        /// </summary>
        /// <param name="categoryIdsNames">The names and/or IDs of the categories to check</param>
        /// <returns>
        /// A task that represents the asynchronous operation
        /// The task result contains the list of names and/or IDs not existing categories
        /// </returns>
        public virtual async Task<string[]> GetNotExistingCategoriesAsync(string[] categoryIdsNames)
        {
            ArgumentNullException.ThrowIfNull(categoryIdsNames);

            var query = _categoryRepository.Table.Where(c => !c.Deleted);
            var queryFilter = categoryIdsNames.Distinct().ToArray();
            //filtering by name
            var filter = await query.Select(c => c.Name)
                .Where(c => queryFilter.Contains(c))
                .ToListAsync();

            queryFilter = queryFilter.Except(filter).ToArray();

            //if some names not found
            if (queryFilter.Length == 0)
                return [.. queryFilter];

            //filtering by IDs
            filter = await query.Select(c => c.Id.ToString())
                .Where(c => queryFilter.Contains(c))
                .ToListAsync();

            return queryFilter.Except(filter).ToArray();
        }

        /// <summary>
        /// Get category IDs for products
        /// </summary>
        /// <param name="productIds">Products IDs</param>
        /// <returns>
        /// A task that represents the asynchronous operation
        /// The task result contains the category IDs for products
        /// </returns>
        public virtual async Task<IDictionary<int, int[]>> GetProductCategoryIdsAsync(int[] productIds)
        {
            var query = _productCategoryRepository.Table;

            return (await query.Where(p => productIds.Contains(p.ProductId))
                .Select(p => new { p.ProductId, p.CategoryId })
                .ToListAsync())
                .GroupBy(a => a.ProductId)
                .ToDictionary(items => items.Key, items => items.Select(a => a.CategoryId).ToArray());
        }

        /// <summary>
        /// Gets categories by identifier
        /// </summary>
        /// <param name="categoryIds">Category identifiers</param>
        /// <returns>
        /// A task that represents the asynchronous operation
        /// The task result contains the categories
        /// </returns>
        public virtual async Task<IList<Category>> GetCategoriesByIdsAsync(int[] categoryIds)
        {
            return await _categoryRepository.GetByIdsAsync(categoryIds, includeDeleted: false);
        }

        /// <summary>
        /// Returns a ProductCategory that has the specified values
        /// </summary>
        /// <param name="source">Source</param>
        /// <param name="productId">Product identifier</param>
        /// <param name="categoryId">Category identifier</param>
        /// <returns>A ProductCategory that has the specified values; otherwise null</returns>
        public virtual ProductCategory FindProductCategory(IList<ProductCategory> source, int productId, int categoryId)
        {
            foreach (var productCategory in source)
                if (productCategory.ProductId == productId && productCategory.CategoryId == categoryId)
                    return productCategory;

            return null;
        }

        /// <summary>
        /// Get formatted category breadcrumb 
        /// Note: ACL and store mapping is ignored
        /// </summary>
        /// <param name="category">Category</param>
        /// <param name="allCategories">All categories</param>
        /// <param name="separator">Separator</param>
        /// <param name="languageId">Language identifier for localization</param>
        /// <returns>
        /// A task that represents the asynchronous operation
        /// The task result contains the formatted breadcrumb
        /// </returns>
        public virtual async Task<string> GetFormattedBreadCrumbAsync(Category category, IList<Category> allCategories = null,
            string separator = ">>", int languageId = 0)
        {
            var result = string.Empty;

            var breadcrumb = await GetCategoryBreadCrumbAsync(category, allCategories, true);
            for (var i = 0; i <= breadcrumb.Count - 1; i++)
            {
                var categoryName = await _localizationService.GetLocalizedAsync(breadcrumb[i], x => x.Name, languageId);
                result = string.IsNullOrEmpty(result) ? categoryName : $"{result} {separator} {categoryName}";
            }

            return result;
        }

        /// <summary>
        /// Get category breadcrumb 
        /// </summary>
        /// <param name="category">Category</param>
        /// <param name="allCategories">All categories</param>
        /// <param name="showHidden">A value indicating whether to load hidden records</param>
        /// <returns>
        /// A task that represents the asynchronous operation
        /// The task result contains the category breadcrumb 
        /// </returns>
        public virtual async Task<IList<Category>> GetCategoryBreadCrumbAsync(Category category, IList<Category> allCategories = null, bool showHidden = false)
        {
            ArgumentNullException.ThrowIfNull(category);

            var breadcrumbCacheKey = _staticCacheManager.PrepareKeyForDefaultCache(NopCatalogDefaults.CategoryBreadcrumbCacheKey,
                category,
                await _customerService.GetCustomerRoleIdsAsync(await _workContext.GetCurrentCustomerAsync()),
                await _storeContext.GetCurrentStoreAsync(),
                await _workContext.GetWorkingLanguageAsync());

            return await _staticCacheManager.GetAsync(breadcrumbCacheKey, async () =>
            {
                var result = new List<Category>();

                //used to prevent circular references
                var alreadyProcessedCategoryIds = new List<int>();

                while (category != null && //not null
                       !category.Deleted && //not deleted
                       (showHidden || category.Published) && //published
                       (showHidden || await _aclService.AuthorizeAsync(category)) && //ACL
                       (showHidden || await _storeMappingService.AuthorizeAsync(category)) && //Store mapping
                       !alreadyProcessedCategoryIds.Contains(category.Id)) //prevent circular references
                {
                    result.Add(category);

                    alreadyProcessedCategoryIds.Add(category.Id);

                    category = allCategories != null
                        ? allCategories.FirstOrDefault(c => c.Id == category.ParentCategoryId)
                        : await GetCategoryByIdAsync(category.ParentCategoryId);
                }

                result.Reverse();

                return result;
            });
        }

        #endregion
    }
}
<|MERGE_RESOLUTION|>--- conflicted
+++ resolved
@@ -1,816 +1,811 @@
-﻿using Nop.Core;
-using Nop.Core.Caching;
-using Nop.Core.Domain.Catalog;
-using Nop.Core.Domain.Customers;
-using Nop.Core.Domain.Discounts;
-using Nop.Data;
-using Nop.Services.Customers;
-using Nop.Services.Discounts;
-using Nop.Services.Localization;
-using Nop.Services.Security;
-using Nop.Services.Stores;
-
-namespace Nop.Services.Catalog
-{
-    /// <summary>
-    /// Category service
-    /// </summary>
-    public partial class CategoryService : ICategoryService
-    {
-        #region Fields
-
-        protected readonly IAclService _aclService;
-        protected readonly ICustomerService _customerService;
-        protected readonly ILocalizationService _localizationService;
-        protected readonly IRepository<Category> _categoryRepository;
-        protected readonly IRepository<DiscountCategoryMapping> _discountCategoryMappingRepository;
-        protected readonly IRepository<Product> _productRepository;
-        protected readonly IRepository<ProductCategory> _productCategoryRepository;
-        protected readonly IStaticCacheManager _staticCacheManager;
-        protected readonly IStoreContext _storeContext;
-        protected readonly IStoreMappingService _storeMappingService;
-        protected readonly IWorkContext _workContext;
-
-        #endregion
-
-        #region Ctor
-
-        public CategoryService(
-            IAclService aclService,
-            ICustomerService customerService,
-            ILocalizationService localizationService,
-            IRepository<Category> categoryRepository,
-            IRepository<DiscountCategoryMapping> discountCategoryMappingRepository,
-            IRepository<Product> productRepository,
-            IRepository<ProductCategory> productCategoryRepository,
-            IStaticCacheManager staticCacheManager,
-            IStoreContext storeContext,
-            IStoreMappingService storeMappingService,
-            IWorkContext workContext)
-        {
-            _aclService = aclService;
-            _customerService = customerService;
-            _localizationService = localizationService;
-            _categoryRepository = categoryRepository;
-            _discountCategoryMappingRepository = discountCategoryMappingRepository;
-            _productRepository = productRepository;
-            _productCategoryRepository = productCategoryRepository;
-            _staticCacheManager = staticCacheManager;
-            _storeContext = storeContext;
-            _storeMappingService = storeMappingService;
-            _workContext = workContext;
-        }
-
-        #endregion
-
-        #region Utilities
-
-        /// <summary>
-        /// Gets a product category mapping collection
-        /// </summary>
-        /// <param name="productId">Product identifier</param>
-        /// <param name="storeId">Store identifier (used in multi-store environment). "showHidden" parameter should also be "true"</param>
-        /// <param name="showHidden"> A value indicating whether to show hidden records</param>
-        /// <returns>
-        /// A task that represents the asynchronous operation
-        /// The task result contains the product category mapping collection
-        /// </returns>
-        protected virtual async Task<IList<ProductCategory>> GetProductCategoriesByProductIdAsync(int productId, int storeId,
-            bool showHidden = false)
-        {
-            if (productId == 0)
-                return new List<ProductCategory>();
-
-            var customer = await _workContext.GetCurrentCustomerAsync();
-            var customerRoleIds = await _customerService.GetCustomerRoleIdsAsync(customer);
-
-            return await _productCategoryRepository.GetAllAsync(async query =>
-            {
-                if (!showHidden)
-                {
-                    var categoriesQuery = _categoryRepository.Table.Where(c => c.Published);
-
-                    //apply store mapping constraints
-                    categoriesQuery = await _storeMappingService.ApplyStoreMapping(categoriesQuery, storeId);
-
-                    //apply ACL constraints
-                    categoriesQuery = await _aclService.ApplyAcl(categoriesQuery, customerRoleIds);
-
-                    query = query.Where(pc => categoriesQuery.Any(c => !c.Deleted && c.Id == pc.CategoryId));
-                }
-
-                return query
-                    .Where(pc => pc.ProductId == productId)
-                    .OrderBy(pc => pc.DisplayOrder)
-                    .ThenBy(pc => pc.Id);
-
-            }, cache => _staticCacheManager.PrepareKeyForDefaultCache(NopCatalogDefaults.ProductCategoriesByProductCacheKey,
-                productId, showHidden, customerRoleIds, storeId));
-        }
-
-        /// <summary>
-        /// Sort categories for tree representation
-        /// </summary>
-        /// <param name="categoriesByParentId">Categories for sort</param>
-        /// <param name="parentId">Parent category identifier</param>
-        /// <param name="ignoreCategoriesWithoutExistingParent">A value indicating whether categories without parent category in provided category list (source) should be ignored</param>
-        /// <returns>
-        /// An enumerable containing the sorted categories
-        /// </returns>
-        protected virtual IEnumerable<Category> SortCategoriesForTree(
-            ILookup<int, Category> categoriesByParentId,
-            int parentId = 0,
-            bool ignoreCategoriesWithoutExistingParent = false)
-        {
-<<<<<<< HEAD
-            if (categoriesByParentId == null)
-                throw new ArgumentNullException(nameof(categoriesByParentId));
-=======
-            ArgumentNullException.ThrowIfNull(source);
->>>>>>> 30939cce
-
-            var remaining = parentId > 0
-                ? new HashSet<int>(0)
-                : categoriesByParentId.Select(g => g.Key).ToHashSet();
-            remaining.Remove(parentId);
-
-            foreach (var cat in categoriesByParentId[parentId].OrderBy(c => c.DisplayOrder).ThenBy(c => c.Id))
-            {
-                yield return cat;
-
-                remaining.Remove(cat.Id);
-                
-                foreach (var subCategory in SortCategoriesForTree(categoriesByParentId, cat.Id, true))
-                {
-                    yield return subCategory;
-                    remaining.Remove(subCategory.Id);
-                }
-            }
-
-            if (ignoreCategoriesWithoutExistingParent)
-                yield break;
-
-            //find categories without parent in provided category source and return them
-            var orphans = remaining
-                .SelectMany(id => categoriesByParentId[id])
-                .OrderBy(c => c.ParentCategoryId)
-                .ThenBy(c => c.DisplayOrder)
-                .ThenBy(c => c.Id);
-            
-            foreach (var orphan in orphans)
-                yield return orphan;
-        }
-
-        #endregion
-
-        #region Methods
-
-        /// <summary>
-        /// Clean up category references for a  specified discount
-        /// </summary>
-        /// <param name="discount">Discount</param>
-        /// <returns>A task that represents the asynchronous operation</returns>
-        public virtual async Task ClearDiscountCategoryMappingAsync(Discount discount)
-        {
-            ArgumentNullException.ThrowIfNull(discount);
-
-            var mappings = _discountCategoryMappingRepository.Table.Where(dcm => dcm.DiscountId == discount.Id);
-
-            await _discountCategoryMappingRepository.DeleteAsync(mappings.ToList());
-        }
-
-        /// <summary>
-        /// Delete category
-        /// </summary>
-        /// <param name="category">Category</param>
-        /// <returns>A task that represents the asynchronous operation</returns>
-        public virtual async Task DeleteCategoryAsync(Category category)
-        {
-            await _categoryRepository.DeleteAsync(category);
-
-            //reset a "Parent category" property of all child subcategories
-            var subcategories = await GetAllCategoriesByParentCategoryIdAsync(category.Id, true);
-            foreach (var subcategory in subcategories)
-            {
-                subcategory.ParentCategoryId = 0;
-                await UpdateCategoryAsync(subcategory);
-            }
-        }
-
-        /// <summary>
-        /// Delete Categories
-        /// </summary>
-        /// <param name="categories">Categories</param>
-        /// <returns>A task that represents the asynchronous operation</returns>
-        public virtual async Task DeleteCategoriesAsync(IList<Category> categories)
-        {
-            ArgumentNullException.ThrowIfNull(categories);
-
-            foreach (var category in categories)
-                await DeleteCategoryAsync(category);
-        }
-
-        /// <summary>
-        /// Gets all categories
-        /// </summary>
-        /// <param name="storeId">Store identifier; 0 if you want to get all records</param>
-        /// <param name="showHidden">A value indicating whether to show hidden records</param>
-        /// <returns>
-        /// A task that represents the asynchronous operation
-        /// The task result contains the categories
-        /// </returns>
-        public virtual async Task<IList<Category>> GetAllCategoriesAsync(int storeId = 0, bool showHidden = false)
-        {
-            var key = _staticCacheManager.PrepareKeyForDefaultCache(NopCatalogDefaults.CategoriesAllCacheKey,
-                storeId,
-                await _customerService.GetCustomerRoleIdsAsync(await _workContext.GetCurrentCustomerAsync()),
-                showHidden);
-
-            var categories = await _staticCacheManager
-                .GetAsync(key, async () => (await GetAllCategoriesAsync(string.Empty, storeId, showHidden: showHidden)).ToList());
-
-            return categories;
-        }
-
-        /// <summary>
-        /// Gets all categories
-        /// </summary>
-        /// <param name="categoryName">Category name</param>
-        /// <param name="storeId">Store identifier; 0 if you want to get all records</param>
-        /// <param name="pageIndex">Page index</param>
-        /// <param name="pageSize">Page size</param>
-        /// <param name="showHidden">A value indicating whether to show hidden records</param>
-        /// <param name="overridePublished">
-        /// null - process "Published" property according to "showHidden" parameter
-        /// true - load only "Published" products
-        /// false - load only "Unpublished" products
-        /// </param>
-        /// <returns>
-        /// A task that represents the asynchronous operation
-        /// The task result contains the categories
-        /// </returns>
-        public virtual async Task<IPagedList<Category>> GetAllCategoriesAsync(string categoryName, int storeId = 0,
-            int pageIndex = 0, int pageSize = int.MaxValue, bool showHidden = false, bool? overridePublished = null)
-        {
-            var unsortedCategories = await _categoryRepository.GetAllAsync(async query =>
-            {
-                if (!showHidden)
-                    query = query.Where(c => c.Published);
-                else if (overridePublished.HasValue)
-                    query = query.Where(c => c.Published == overridePublished.Value);
-
-                if (!showHidden || storeId > 0)
-                {
-                    //apply store mapping constraints
-                    query = await _storeMappingService.ApplyStoreMapping(query, storeId);
-                }
-
-                if (!showHidden)
-                {
-                    //apply ACL constraints
-                    var customer = await _workContext.GetCurrentCustomerAsync();
-                    query = await _aclService.ApplyAcl(query, customer);
-                }
-
-                if (!string.IsNullOrWhiteSpace(categoryName))
-                    query = query.Where(c => c.Name.Contains(categoryName));
-
-                return query.Where(c => !c.Deleted);
-            });
-
-            //sort categories
-            var sortedCategories = SortCategoriesForTree(unsortedCategories.ToLookup(c => c.ParentCategoryId))
-                .ToList();
-
-            //paging
-            return new PagedList<Category>(sortedCategories, pageIndex, pageSize);
-        }
-
-        /// <summary>
-        /// Gets all categories filtered by parent category identifier
-        /// </summary>
-        /// <param name="parentCategoryId">Parent category identifier</param>
-        /// <param name="showHidden">A value indicating whether to show hidden records</param>
-        /// <returns>
-        /// A task that represents the asynchronous operation
-        /// The task result contains the categories
-        /// </returns>
-        public virtual async Task<IList<Category>> GetAllCategoriesByParentCategoryIdAsync(int parentCategoryId,
-            bool showHidden = false)
-        {
-            var store = await _storeContext.GetCurrentStoreAsync();
-            var customer = await _workContext.GetCurrentCustomerAsync();
-            var customerRoleIds = await _customerService.GetCustomerRoleIdsAsync(customer);
-
-            var categories = await _categoryRepository.GetAllAsync(async query =>
-            {
-                if (!showHidden)
-                {
-                    query = query.Where(c => c.Published);
-
-                    //apply store mapping constraints
-                    query = await _storeMappingService.ApplyStoreMapping(query, store.Id);
-
-                    //apply ACL constraints
-                    query = await _aclService.ApplyAcl(query, customerRoleIds);
-                }
-
-                query = query.Where(c => !c.Deleted && c.ParentCategoryId == parentCategoryId);
-
-                return query.OrderBy(c => c.DisplayOrder).ThenBy(c => c.Id);
-            }, cache => cache.PrepareKeyForDefaultCache(NopCatalogDefaults.CategoriesByParentCategoryCacheKey,
-                parentCategoryId, showHidden, customerRoleIds, store));
-
-            return categories;
-        }
-
-        /// <summary>
-        /// Gets all categories displayed on the home page
-        /// </summary>
-        /// <param name="showHidden">A value indicating whether to show hidden records</param>
-        /// <returns>
-        /// A task that represents the asynchronous operation
-        /// The task result contains the categories
-        /// </returns>
-        public virtual async Task<IList<Category>> GetAllCategoriesDisplayedOnHomepageAsync(bool showHidden = false)
-        {
-            var categories = await _categoryRepository.GetAllAsync(query =>
-            {
-                return from c in query
-                       orderby c.DisplayOrder, c.Id
-                       where c.Published &&
-                             !c.Deleted &&
-                             c.ShowOnHomepage
-                       select c;
-            }, cache => cache.PrepareKeyForDefaultCache(NopCatalogDefaults.CategoriesHomepageCacheKey));
-
-            if (showHidden)
-                return categories;
-
-            var cacheKey = _staticCacheManager.PrepareKeyForDefaultCache(NopCatalogDefaults.CategoriesHomepageWithoutHiddenCacheKey,
-                await _storeContext.GetCurrentStoreAsync(), await _customerService.GetCustomerRoleIdsAsync(await _workContext.GetCurrentCustomerAsync()));
-
-            var result = await _staticCacheManager.GetAsync(cacheKey, async () =>
-            {
-                return await categories
-                    .WhereAwait(async c => await _aclService.AuthorizeAsync(c) && await _storeMappingService.AuthorizeAsync(c))
-                    .ToListAsync();
-            });
-
-            return result;
-        }
-
-        /// <summary>
-        /// Get category identifiers to which a discount is applied
-        /// </summary>
-        /// <param name="discount">Discount</param>
-        /// <param name="customer">Customer</param>
-        /// <returns>
-        /// A task that represents the asynchronous operation
-        /// The task result contains the category identifiers
-        /// </returns>
-        public virtual async Task<IList<int>> GetAppliedCategoryIdsAsync(Discount discount, Customer customer)
-        {
-            ArgumentNullException.ThrowIfNull(discount);
-
-            var store = await _storeContext.GetCurrentStoreAsync();
-            var cacheKey = _staticCacheManager.PrepareKeyForDefaultCache(NopDiscountDefaults.CategoryIdsByDiscountCacheKey,
-                discount,
-                await _customerService.GetCustomerRoleIdsAsync(customer),
-                store);
-
-            var result = await _staticCacheManager.GetAsync(cacheKey, async () =>
-            {
-                var ids = await _discountCategoryMappingRepository.Table
-                    .Where(dmm => dmm.DiscountId == discount.Id).Select(dmm => dmm.EntityId)
-                    .Distinct()
-                    .ToListAsync();
-
-                if (!discount.AppliedToSubCategories)
-                    return ids;
-
-                ids.AddRange(await ids.SelectManyAwait(async categoryId =>
-                        await GetChildCategoryIdsAsync(categoryId, store.Id))
-                    .ToListAsync());
-
-                return ids.Distinct().ToList();
-            });
-
-            return result;
-        }
-
-        /// <summary>
-        /// Gets child category identifiers
-        /// </summary>
-        /// <param name="parentCategoryId">Parent category identifier</param>
-        /// <param name="storeId">Store identifier; 0 if you want to get all records</param>
-        /// <param name="showHidden">A value indicating whether to show hidden records</param>
-        /// <returns>
-        /// A task that represents the asynchronous operation
-        /// The task result contains the category identifiers
-        /// </returns>
-        public virtual async Task<IList<int>> GetChildCategoryIdsAsync(int parentCategoryId, int storeId = 0, bool showHidden = false)
-        {
-            var cacheKey = _staticCacheManager.PrepareKeyForDefaultCache(NopCatalogDefaults.CategoriesChildIdsCacheKey,
-                parentCategoryId,
-                await _customerService.GetCustomerRoleIdsAsync(await _workContext.GetCurrentCustomerAsync()),
-                storeId,
-                showHidden);
-
-            return await _staticCacheManager.GetAsync(cacheKey, async () =>
-            {
-                //little hack for performance optimization
-                //there's no need to invoke "GetAllCategoriesByParentCategoryId" multiple times (extra SQL commands) to load childs
-                //so we load all categories at once (we know they are cached) and process them server-side
-                var lookup = await _staticCacheManager.GetAsync(
-                    _staticCacheManager.PrepareKeyForDefaultCache(NopCatalogDefaults.ChildCategoryIdLookupCacheKey, storeId, showHidden),
-                    async () => (await GetAllCategoriesAsync(storeId: storeId, showHidden: showHidden))
-                        .ToGroupedDictionary(c => c.ParentCategoryId, x => x.Id));
-
-                var categoryIds = new List<int>();
-                if (lookup.TryGetValue(parentCategoryId, out var categories))
-                {
-                    categoryIds.AddRange(categories);
-                    var childCategoryIds = categories.SelectAwait(async cId => await GetChildCategoryIdsAsync(cId, storeId, showHidden));
-                    // avoid allocating a new list or blocking with ToEnumerable
-                    await foreach (var cIds in childCategoryIds)
-                        categoryIds.AddRange(cIds);
-                }
-
-                return categoryIds;
-            });
-        }
-
-        /// <summary>
-        /// Gets a category
-        /// </summary>
-        /// <param name="categoryId">Category identifier</param>
-        /// <returns>
-        /// A task that represents the asynchronous operation
-        /// The task result contains the category
-        /// </returns>
-        public virtual async Task<Category> GetCategoryByIdAsync(int categoryId)
-        {
-            return await _categoryRepository.GetByIdAsync(categoryId, cache => default);
-        }
-
-        /// <summary>
-        /// Get categories for which a discount is applied
-        /// </summary>
-        /// <param name="discountId">Discount identifier; pass null to load all records</param>
-        /// <param name="showHidden">A value indicating whether to load deleted categories</param>
-        /// <param name="pageIndex">Page index</param>
-        /// <param name="pageSize">Page size</param>
-        /// <returns>
-        /// A task that represents the asynchronous operation
-        /// The task result contains the list of categories
-        /// </returns>
-        public virtual async Task<IPagedList<Category>> GetCategoriesByAppliedDiscountAsync(int? discountId = null,
-            bool showHidden = false, int pageIndex = 0, int pageSize = int.MaxValue)
-        {
-            var categories = _categoryRepository.Table;
-
-            if (discountId.HasValue)
-                categories = from category in categories
-                             join dcm in _discountCategoryMappingRepository.Table on category.Id equals dcm.EntityId
-                             where dcm.DiscountId == discountId.Value
-                             select category;
-
-            if (!showHidden)
-                categories = categories.Where(category => !category.Deleted);
-
-            categories = categories.OrderBy(category => category.DisplayOrder).ThenBy(category => category.Id);
-
-            return await categories.ToPagedListAsync(pageIndex, pageSize);
-        }
-
-        /// <summary>
-        /// Inserts category
-        /// </summary>
-        /// <param name="category">Category</param>
-        /// <returns>A task that represents the asynchronous operation</returns>
-        public virtual async Task InsertCategoryAsync(Category category)
-        {
-            await _categoryRepository.InsertAsync(category);
-        }
-
-        /// <summary>
-        /// Get a value indicating whether discount is applied to category
-        /// </summary>
-        /// <param name="categoryId">Category identifier</param>
-        /// <param name="discountId">Discount identifier</param>
-        /// <returns>
-        /// A task that represents the asynchronous operation
-        /// The task result contains the result
-        /// </returns>
-        public virtual async Task<DiscountCategoryMapping> GetDiscountAppliedToCategoryAsync(int categoryId, int discountId)
-        {
-            return await _discountCategoryMappingRepository.Table
-                .FirstOrDefaultAsync(dcm => dcm.EntityId == categoryId && dcm.DiscountId == discountId);
-        }
-
-        /// <summary>
-        /// Inserts a discount-category mapping record
-        /// </summary>
-        /// <param name="discountCategoryMapping">Discount-category mapping</param>
-        /// <returns>A task that represents the asynchronous operation</returns>
-        public virtual async Task InsertDiscountCategoryMappingAsync(DiscountCategoryMapping discountCategoryMapping)
-        {
-            await _discountCategoryMappingRepository.InsertAsync(discountCategoryMapping);
-        }
-
-        /// <summary>
-        /// Deletes a discount-category mapping record
-        /// </summary>
-        /// <param name="discountCategoryMapping">Discount-category mapping</param>
-        /// <returns>A task that represents the asynchronous operation</returns>
-        public virtual async Task DeleteDiscountCategoryMappingAsync(DiscountCategoryMapping discountCategoryMapping)
-        {
-            await _discountCategoryMappingRepository.DeleteAsync(discountCategoryMapping);
-        }
-
-        /// <summary>
-        /// Updates the category
-        /// </summary>
-        /// <param name="category">Category</param>
-        /// <returns>A task that represents the asynchronous operation</returns>
-        public virtual async Task UpdateCategoryAsync(Category category)
-        {
-            ArgumentNullException.ThrowIfNull(category);
-
-            //validate category hierarchy
-            var parentCategory = await GetCategoryByIdAsync(category.ParentCategoryId);
-            while (parentCategory != null)
-            {
-                if (category.Id == parentCategory.Id)
-                {
-                    category.ParentCategoryId = 0;
-                    break;
-                }
-
-                parentCategory = await GetCategoryByIdAsync(parentCategory.ParentCategoryId);
-            }
-
-            await _categoryRepository.UpdateAsync(category);
-        }
-
-        /// <summary>
-        /// Deletes a product category mapping
-        /// </summary>
-        /// <param name="productCategory">Product category</param>
-        /// <returns>A task that represents the asynchronous operation</returns>
-        public virtual async Task DeleteProductCategoryAsync(ProductCategory productCategory)
-        {
-            await _productCategoryRepository.DeleteAsync(productCategory);
-        }
-
-        /// <summary>
-        /// Gets product category mapping collection
-        /// </summary>
-        /// <param name="categoryId">Category identifier</param>
-        /// <param name="pageIndex">Page index</param>
-        /// <param name="pageSize">Page size</param>
-        /// <param name="showHidden">A value indicating whether to show hidden records</param>
-        /// <returns>
-        /// A task that represents the asynchronous operation
-        /// The task result contains the product a category mapping collection
-        /// </returns>
-        public virtual async Task<IPagedList<ProductCategory>> GetProductCategoriesByCategoryIdAsync(int categoryId,
-            int pageIndex = 0, int pageSize = int.MaxValue, bool showHidden = false)
-        {
-            if (categoryId == 0)
-                return new PagedList<ProductCategory>(new List<ProductCategory>(), pageIndex, pageSize);
-
-            var query = from pc in _productCategoryRepository.Table
-                        join p in _productRepository.Table on pc.ProductId equals p.Id
-                        where pc.CategoryId == categoryId && !p.Deleted
-                        orderby pc.DisplayOrder, pc.Id
-                        select pc;
-
-            if (!showHidden)
-            {
-                var categoriesQuery = _categoryRepository.Table.Where(c => c.Published);
-
-                //apply store mapping constraints
-                var store = await _storeContext.GetCurrentStoreAsync();
-                categoriesQuery = await _storeMappingService.ApplyStoreMapping(categoriesQuery, store.Id);
-
-                //apply ACL constraints
-                var customer = await _workContext.GetCurrentCustomerAsync();
-                categoriesQuery = await _aclService.ApplyAcl(categoriesQuery, customer);
-
-                query = query.Where(pc => categoriesQuery.Any(c => c.Id == pc.CategoryId));
-            }
-
-            return await query.ToPagedListAsync(pageIndex, pageSize);
-        }
-
-        /// <summary>
-        /// Gets a product category mapping collection
-        /// </summary>
-        /// <param name="productId">Product identifier</param>
-        /// <param name="showHidden"> A value indicating whether to show hidden records</param>
-        /// <returns>
-        /// A task that represents the asynchronous operation
-        /// The task result contains the product category mapping collection
-        /// </returns>
-        public virtual async Task<IList<ProductCategory>> GetProductCategoriesByProductIdAsync(int productId, bool showHidden = false)
-        {
-            var store = await _storeContext.GetCurrentStoreAsync();
-
-            return await GetProductCategoriesByProductIdAsync(productId, store.Id, showHidden);
-        }
-
-        /// <summary>
-        /// Gets a product category mapping 
-        /// </summary>
-        /// <param name="productCategoryId">Product category mapping identifier</param>
-        /// <returns>
-        /// A task that represents the asynchronous operation
-        /// The task result contains the product category mapping
-        /// </returns>
-        public virtual async Task<ProductCategory> GetProductCategoryByIdAsync(int productCategoryId)
-        {
-            return await _productCategoryRepository.GetByIdAsync(productCategoryId, cache => default);
-        }
-
-        /// <summary>
-        /// Inserts a product category mapping
-        /// </summary>
-        /// <param name="productCategory">>Product category mapping</param>
-        /// <returns>A task that represents the asynchronous operation</returns>
-        public virtual async Task InsertProductCategoryAsync(ProductCategory productCategory)
-        {
-            await _productCategoryRepository.InsertAsync(productCategory);
-        }
-
-        /// <summary>
-        /// Updates the product category mapping 
-        /// </summary>
-        /// <param name="productCategory">>Product category mapping</param>
-        /// <returns>A task that represents the asynchronous operation</returns>
-        public virtual async Task UpdateProductCategoryAsync(ProductCategory productCategory)
-        {
-            await _productCategoryRepository.UpdateAsync(productCategory);
-        }
-
-        /// <summary>
-        /// Returns a list of names of not existing categories
-        /// </summary>
-        /// <param name="categoryIdsNames">The names and/or IDs of the categories to check</param>
-        /// <returns>
-        /// A task that represents the asynchronous operation
-        /// The task result contains the list of names and/or IDs not existing categories
-        /// </returns>
-        public virtual async Task<string[]> GetNotExistingCategoriesAsync(string[] categoryIdsNames)
-        {
-            ArgumentNullException.ThrowIfNull(categoryIdsNames);
-
-            var query = _categoryRepository.Table.Where(c => !c.Deleted);
-            var queryFilter = categoryIdsNames.Distinct().ToArray();
-            //filtering by name
-            var filter = await query.Select(c => c.Name)
-                .Where(c => queryFilter.Contains(c))
-                .ToListAsync();
-
-            queryFilter = queryFilter.Except(filter).ToArray();
-
-            //if some names not found
-            if (queryFilter.Length == 0)
-                return [.. queryFilter];
-
-            //filtering by IDs
-            filter = await query.Select(c => c.Id.ToString())
-                .Where(c => queryFilter.Contains(c))
-                .ToListAsync();
-
-            return queryFilter.Except(filter).ToArray();
-        }
-
-        /// <summary>
-        /// Get category IDs for products
-        /// </summary>
-        /// <param name="productIds">Products IDs</param>
-        /// <returns>
-        /// A task that represents the asynchronous operation
-        /// The task result contains the category IDs for products
-        /// </returns>
-        public virtual async Task<IDictionary<int, int[]>> GetProductCategoryIdsAsync(int[] productIds)
-        {
-            var query = _productCategoryRepository.Table;
-
-            return (await query.Where(p => productIds.Contains(p.ProductId))
-                .Select(p => new { p.ProductId, p.CategoryId })
-                .ToListAsync())
-                .GroupBy(a => a.ProductId)
-                .ToDictionary(items => items.Key, items => items.Select(a => a.CategoryId).ToArray());
-        }
-
-        /// <summary>
-        /// Gets categories by identifier
-        /// </summary>
-        /// <param name="categoryIds">Category identifiers</param>
-        /// <returns>
-        /// A task that represents the asynchronous operation
-        /// The task result contains the categories
-        /// </returns>
-        public virtual async Task<IList<Category>> GetCategoriesByIdsAsync(int[] categoryIds)
-        {
-            return await _categoryRepository.GetByIdsAsync(categoryIds, includeDeleted: false);
-        }
-
-        /// <summary>
-        /// Returns a ProductCategory that has the specified values
-        /// </summary>
-        /// <param name="source">Source</param>
-        /// <param name="productId">Product identifier</param>
-        /// <param name="categoryId">Category identifier</param>
-        /// <returns>A ProductCategory that has the specified values; otherwise null</returns>
-        public virtual ProductCategory FindProductCategory(IList<ProductCategory> source, int productId, int categoryId)
-        {
-            foreach (var productCategory in source)
-                if (productCategory.ProductId == productId && productCategory.CategoryId == categoryId)
-                    return productCategory;
-
-            return null;
-        }
-
-        /// <summary>
-        /// Get formatted category breadcrumb 
-        /// Note: ACL and store mapping is ignored
-        /// </summary>
-        /// <param name="category">Category</param>
-        /// <param name="allCategories">All categories</param>
-        /// <param name="separator">Separator</param>
-        /// <param name="languageId">Language identifier for localization</param>
-        /// <returns>
-        /// A task that represents the asynchronous operation
-        /// The task result contains the formatted breadcrumb
-        /// </returns>
-        public virtual async Task<string> GetFormattedBreadCrumbAsync(Category category, IList<Category> allCategories = null,
-            string separator = ">>", int languageId = 0)
-        {
-            var result = string.Empty;
-
-            var breadcrumb = await GetCategoryBreadCrumbAsync(category, allCategories, true);
-            for (var i = 0; i <= breadcrumb.Count - 1; i++)
-            {
-                var categoryName = await _localizationService.GetLocalizedAsync(breadcrumb[i], x => x.Name, languageId);
-                result = string.IsNullOrEmpty(result) ? categoryName : $"{result} {separator} {categoryName}";
-            }
-
-            return result;
-        }
-
-        /// <summary>
-        /// Get category breadcrumb 
-        /// </summary>
-        /// <param name="category">Category</param>
-        /// <param name="allCategories">All categories</param>
-        /// <param name="showHidden">A value indicating whether to load hidden records</param>
-        /// <returns>
-        /// A task that represents the asynchronous operation
-        /// The task result contains the category breadcrumb 
-        /// </returns>
-        public virtual async Task<IList<Category>> GetCategoryBreadCrumbAsync(Category category, IList<Category> allCategories = null, bool showHidden = false)
-        {
-            ArgumentNullException.ThrowIfNull(category);
-
-            var breadcrumbCacheKey = _staticCacheManager.PrepareKeyForDefaultCache(NopCatalogDefaults.CategoryBreadcrumbCacheKey,
-                category,
-                await _customerService.GetCustomerRoleIdsAsync(await _workContext.GetCurrentCustomerAsync()),
-                await _storeContext.GetCurrentStoreAsync(),
-                await _workContext.GetWorkingLanguageAsync());
-
-            return await _staticCacheManager.GetAsync(breadcrumbCacheKey, async () =>
-            {
-                var result = new List<Category>();
-
-                //used to prevent circular references
-                var alreadyProcessedCategoryIds = new List<int>();
-
-                while (category != null && //not null
-                       !category.Deleted && //not deleted
-                       (showHidden || category.Published) && //published
-                       (showHidden || await _aclService.AuthorizeAsync(category)) && //ACL
-                       (showHidden || await _storeMappingService.AuthorizeAsync(category)) && //Store mapping
-                       !alreadyProcessedCategoryIds.Contains(category.Id)) //prevent circular references
-                {
-                    result.Add(category);
-
-                    alreadyProcessedCategoryIds.Add(category.Id);
-
-                    category = allCategories != null
-                        ? allCategories.FirstOrDefault(c => c.Id == category.ParentCategoryId)
-                        : await GetCategoryByIdAsync(category.ParentCategoryId);
-                }
-
-                result.Reverse();
-
-                return result;
-            });
-        }
-
-        #endregion
-    }
-}
+﻿using Nop.Core;
+using Nop.Core.Caching;
+using Nop.Core.Domain.Catalog;
+using Nop.Core.Domain.Customers;
+using Nop.Core.Domain.Discounts;
+using Nop.Data;
+using Nop.Services.Customers;
+using Nop.Services.Discounts;
+using Nop.Services.Localization;
+using Nop.Services.Security;
+using Nop.Services.Stores;
+
+namespace Nop.Services.Catalog
+{
+    /// <summary>
+    /// Category service
+    /// </summary>
+    public partial class CategoryService : ICategoryService
+    {
+        #region Fields
+
+        protected readonly IAclService _aclService;
+        protected readonly ICustomerService _customerService;
+        protected readonly ILocalizationService _localizationService;
+        protected readonly IRepository<Category> _categoryRepository;
+        protected readonly IRepository<DiscountCategoryMapping> _discountCategoryMappingRepository;
+        protected readonly IRepository<Product> _productRepository;
+        protected readonly IRepository<ProductCategory> _productCategoryRepository;
+        protected readonly IStaticCacheManager _staticCacheManager;
+        protected readonly IStoreContext _storeContext;
+        protected readonly IStoreMappingService _storeMappingService;
+        protected readonly IWorkContext _workContext;
+
+        #endregion
+
+        #region Ctor
+
+        public CategoryService(
+            IAclService aclService,
+            ICustomerService customerService,
+            ILocalizationService localizationService,
+            IRepository<Category> categoryRepository,
+            IRepository<DiscountCategoryMapping> discountCategoryMappingRepository,
+            IRepository<Product> productRepository,
+            IRepository<ProductCategory> productCategoryRepository,
+            IStaticCacheManager staticCacheManager,
+            IStoreContext storeContext,
+            IStoreMappingService storeMappingService,
+            IWorkContext workContext)
+        {
+            _aclService = aclService;
+            _customerService = customerService;
+            _localizationService = localizationService;
+            _categoryRepository = categoryRepository;
+            _discountCategoryMappingRepository = discountCategoryMappingRepository;
+            _productRepository = productRepository;
+            _productCategoryRepository = productCategoryRepository;
+            _staticCacheManager = staticCacheManager;
+            _storeContext = storeContext;
+            _storeMappingService = storeMappingService;
+            _workContext = workContext;
+        }
+
+        #endregion
+
+        #region Utilities
+
+        /// <summary>
+        /// Gets a product category mapping collection
+        /// </summary>
+        /// <param name="productId">Product identifier</param>
+        /// <param name="storeId">Store identifier (used in multi-store environment). "showHidden" parameter should also be "true"</param>
+        /// <param name="showHidden"> A value indicating whether to show hidden records</param>
+        /// <returns>
+        /// A task that represents the asynchronous operation
+        /// The task result contains the product category mapping collection
+        /// </returns>
+        protected virtual async Task<IList<ProductCategory>> GetProductCategoriesByProductIdAsync(int productId, int storeId,
+            bool showHidden = false)
+        {
+            if (productId == 0)
+                return new List<ProductCategory>();
+
+            var customer = await _workContext.GetCurrentCustomerAsync();
+            var customerRoleIds = await _customerService.GetCustomerRoleIdsAsync(customer);
+
+            return await _productCategoryRepository.GetAllAsync(async query =>
+            {
+                if (!showHidden)
+                {
+                    var categoriesQuery = _categoryRepository.Table.Where(c => c.Published);
+
+                    //apply store mapping constraints
+                    categoriesQuery = await _storeMappingService.ApplyStoreMapping(categoriesQuery, storeId);
+
+                    //apply ACL constraints
+                    categoriesQuery = await _aclService.ApplyAcl(categoriesQuery, customerRoleIds);
+
+                    query = query.Where(pc => categoriesQuery.Any(c => !c.Deleted && c.Id == pc.CategoryId));
+                }
+
+                return query
+                    .Where(pc => pc.ProductId == productId)
+                    .OrderBy(pc => pc.DisplayOrder)
+                    .ThenBy(pc => pc.Id);
+
+            }, cache => _staticCacheManager.PrepareKeyForDefaultCache(NopCatalogDefaults.ProductCategoriesByProductCacheKey,
+                productId, showHidden, customerRoleIds, storeId));
+        }
+
+        /// <summary>
+        /// Sort categories for tree representation
+        /// </summary>
+        /// <param name="categoriesByParentId">Categories for sort</param>
+        /// <param name="parentId">Parent category identifier</param>
+        /// <param name="ignoreCategoriesWithoutExistingParent">A value indicating whether categories without parent category in provided category list (source) should be ignored</param>
+        /// <returns>
+        /// An enumerable containing the sorted categories
+        /// </returns>
+        protected virtual IEnumerable<Category> SortCategoriesForTree(
+            ILookup<int, Category> categoriesByParentId,
+            int parentId = 0,
+            bool ignoreCategoriesWithoutExistingParent = false)
+        {
+            ArgumentNullException.ThrowIfNull(categoriesByParentId);            
+
+            var remaining = parentId > 0
+                ? new HashSet<int>(0)
+                : categoriesByParentId.Select(g => g.Key).ToHashSet();
+            remaining.Remove(parentId);
+
+            foreach (var cat in categoriesByParentId[parentId].OrderBy(c => c.DisplayOrder).ThenBy(c => c.Id))
+            {
+                yield return cat;
+
+                remaining.Remove(cat.Id);
+                
+                foreach (var subCategory in SortCategoriesForTree(categoriesByParentId, cat.Id, true))
+                {
+                    yield return subCategory;
+                    remaining.Remove(subCategory.Id);
+                }
+            }
+
+            if (ignoreCategoriesWithoutExistingParent)
+                yield break;
+
+            //find categories without parent in provided category source and return them
+            var orphans = remaining
+                .SelectMany(id => categoriesByParentId[id])
+                .OrderBy(c => c.ParentCategoryId)
+                .ThenBy(c => c.DisplayOrder)
+                .ThenBy(c => c.Id);
+            
+            foreach (var orphan in orphans)
+                yield return orphan;
+        }
+
+        #endregion
+
+        #region Methods
+
+        /// <summary>
+        /// Clean up category references for a  specified discount
+        /// </summary>
+        /// <param name="discount">Discount</param>
+        /// <returns>A task that represents the asynchronous operation</returns>
+        public virtual async Task ClearDiscountCategoryMappingAsync(Discount discount)
+        {
+            ArgumentNullException.ThrowIfNull(discount);
+
+            var mappings = _discountCategoryMappingRepository.Table.Where(dcm => dcm.DiscountId == discount.Id);
+
+            await _discountCategoryMappingRepository.DeleteAsync(mappings.ToList());
+        }
+
+        /// <summary>
+        /// Delete category
+        /// </summary>
+        /// <param name="category">Category</param>
+        /// <returns>A task that represents the asynchronous operation</returns>
+        public virtual async Task DeleteCategoryAsync(Category category)
+        {
+            await _categoryRepository.DeleteAsync(category);
+
+            //reset a "Parent category" property of all child subcategories
+            var subcategories = await GetAllCategoriesByParentCategoryIdAsync(category.Id, true);
+            foreach (var subcategory in subcategories)
+            {
+                subcategory.ParentCategoryId = 0;
+                await UpdateCategoryAsync(subcategory);
+            }
+        }
+
+        /// <summary>
+        /// Delete Categories
+        /// </summary>
+        /// <param name="categories">Categories</param>
+        /// <returns>A task that represents the asynchronous operation</returns>
+        public virtual async Task DeleteCategoriesAsync(IList<Category> categories)
+        {
+            ArgumentNullException.ThrowIfNull(categories);
+
+            foreach (var category in categories)
+                await DeleteCategoryAsync(category);
+        }
+
+        /// <summary>
+        /// Gets all categories
+        /// </summary>
+        /// <param name="storeId">Store identifier; 0 if you want to get all records</param>
+        /// <param name="showHidden">A value indicating whether to show hidden records</param>
+        /// <returns>
+        /// A task that represents the asynchronous operation
+        /// The task result contains the categories
+        /// </returns>
+        public virtual async Task<IList<Category>> GetAllCategoriesAsync(int storeId = 0, bool showHidden = false)
+        {
+            var key = _staticCacheManager.PrepareKeyForDefaultCache(NopCatalogDefaults.CategoriesAllCacheKey,
+                storeId,
+                await _customerService.GetCustomerRoleIdsAsync(await _workContext.GetCurrentCustomerAsync()),
+                showHidden);
+
+            var categories = await _staticCacheManager
+                .GetAsync(key, async () => (await GetAllCategoriesAsync(string.Empty, storeId, showHidden: showHidden)).ToList());
+
+            return categories;
+        }
+
+        /// <summary>
+        /// Gets all categories
+        /// </summary>
+        /// <param name="categoryName">Category name</param>
+        /// <param name="storeId">Store identifier; 0 if you want to get all records</param>
+        /// <param name="pageIndex">Page index</param>
+        /// <param name="pageSize">Page size</param>
+        /// <param name="showHidden">A value indicating whether to show hidden records</param>
+        /// <param name="overridePublished">
+        /// null - process "Published" property according to "showHidden" parameter
+        /// true - load only "Published" products
+        /// false - load only "Unpublished" products
+        /// </param>
+        /// <returns>
+        /// A task that represents the asynchronous operation
+        /// The task result contains the categories
+        /// </returns>
+        public virtual async Task<IPagedList<Category>> GetAllCategoriesAsync(string categoryName, int storeId = 0,
+            int pageIndex = 0, int pageSize = int.MaxValue, bool showHidden = false, bool? overridePublished = null)
+        {
+            var unsortedCategories = await _categoryRepository.GetAllAsync(async query =>
+            {
+                if (!showHidden)
+                    query = query.Where(c => c.Published);
+                else if (overridePublished.HasValue)
+                    query = query.Where(c => c.Published == overridePublished.Value);
+
+                if (!showHidden || storeId > 0)
+                {
+                    //apply store mapping constraints
+                    query = await _storeMappingService.ApplyStoreMapping(query, storeId);
+                }
+
+                if (!showHidden)
+                {
+                    //apply ACL constraints
+                    var customer = await _workContext.GetCurrentCustomerAsync();
+                    query = await _aclService.ApplyAcl(query, customer);
+                }
+
+                if (!string.IsNullOrWhiteSpace(categoryName))
+                    query = query.Where(c => c.Name.Contains(categoryName));
+
+                return query.Where(c => !c.Deleted);
+            });
+
+            //sort categories
+            var sortedCategories = SortCategoriesForTree(unsortedCategories.ToLookup(c => c.ParentCategoryId))
+                .ToList();
+
+            //paging
+            return new PagedList<Category>(sortedCategories, pageIndex, pageSize);
+        }
+
+        /// <summary>
+        /// Gets all categories filtered by parent category identifier
+        /// </summary>
+        /// <param name="parentCategoryId">Parent category identifier</param>
+        /// <param name="showHidden">A value indicating whether to show hidden records</param>
+        /// <returns>
+        /// A task that represents the asynchronous operation
+        /// The task result contains the categories
+        /// </returns>
+        public virtual async Task<IList<Category>> GetAllCategoriesByParentCategoryIdAsync(int parentCategoryId,
+            bool showHidden = false)
+        {
+            var store = await _storeContext.GetCurrentStoreAsync();
+            var customer = await _workContext.GetCurrentCustomerAsync();
+            var customerRoleIds = await _customerService.GetCustomerRoleIdsAsync(customer);
+
+            var categories = await _categoryRepository.GetAllAsync(async query =>
+            {
+                if (!showHidden)
+                {
+                    query = query.Where(c => c.Published);
+
+                    //apply store mapping constraints
+                    query = await _storeMappingService.ApplyStoreMapping(query, store.Id);
+
+                    //apply ACL constraints
+                    query = await _aclService.ApplyAcl(query, customerRoleIds);
+                }
+
+                query = query.Where(c => !c.Deleted && c.ParentCategoryId == parentCategoryId);
+
+                return query.OrderBy(c => c.DisplayOrder).ThenBy(c => c.Id);
+            }, cache => cache.PrepareKeyForDefaultCache(NopCatalogDefaults.CategoriesByParentCategoryCacheKey,
+                parentCategoryId, showHidden, customerRoleIds, store));
+
+            return categories;
+        }
+
+        /// <summary>
+        /// Gets all categories displayed on the home page
+        /// </summary>
+        /// <param name="showHidden">A value indicating whether to show hidden records</param>
+        /// <returns>
+        /// A task that represents the asynchronous operation
+        /// The task result contains the categories
+        /// </returns>
+        public virtual async Task<IList<Category>> GetAllCategoriesDisplayedOnHomepageAsync(bool showHidden = false)
+        {
+            var categories = await _categoryRepository.GetAllAsync(query =>
+            {
+                return from c in query
+                       orderby c.DisplayOrder, c.Id
+                       where c.Published &&
+                             !c.Deleted &&
+                             c.ShowOnHomepage
+                       select c;
+            }, cache => cache.PrepareKeyForDefaultCache(NopCatalogDefaults.CategoriesHomepageCacheKey));
+
+            if (showHidden)
+                return categories;
+
+            var cacheKey = _staticCacheManager.PrepareKeyForDefaultCache(NopCatalogDefaults.CategoriesHomepageWithoutHiddenCacheKey,
+                await _storeContext.GetCurrentStoreAsync(), await _customerService.GetCustomerRoleIdsAsync(await _workContext.GetCurrentCustomerAsync()));
+
+            var result = await _staticCacheManager.GetAsync(cacheKey, async () =>
+            {
+                return await categories
+                    .WhereAwait(async c => await _aclService.AuthorizeAsync(c) && await _storeMappingService.AuthorizeAsync(c))
+                    .ToListAsync();
+            });
+
+            return result;
+        }
+
+        /// <summary>
+        /// Get category identifiers to which a discount is applied
+        /// </summary>
+        /// <param name="discount">Discount</param>
+        /// <param name="customer">Customer</param>
+        /// <returns>
+        /// A task that represents the asynchronous operation
+        /// The task result contains the category identifiers
+        /// </returns>
+        public virtual async Task<IList<int>> GetAppliedCategoryIdsAsync(Discount discount, Customer customer)
+        {
+            ArgumentNullException.ThrowIfNull(discount);
+
+            var store = await _storeContext.GetCurrentStoreAsync();
+            var cacheKey = _staticCacheManager.PrepareKeyForDefaultCache(NopDiscountDefaults.CategoryIdsByDiscountCacheKey,
+                discount,
+                await _customerService.GetCustomerRoleIdsAsync(customer),
+                store);
+
+            var result = await _staticCacheManager.GetAsync(cacheKey, async () =>
+            {
+                var ids = await _discountCategoryMappingRepository.Table
+                    .Where(dmm => dmm.DiscountId == discount.Id).Select(dmm => dmm.EntityId)
+                    .Distinct()
+                    .ToListAsync();
+
+                if (!discount.AppliedToSubCategories)
+                    return ids;
+
+                ids.AddRange(await ids.SelectManyAwait(async categoryId =>
+                        await GetChildCategoryIdsAsync(categoryId, store.Id))
+                    .ToListAsync());
+
+                return ids.Distinct().ToList();
+            });
+
+            return result;
+        }
+
+        /// <summary>
+        /// Gets child category identifiers
+        /// </summary>
+        /// <param name="parentCategoryId">Parent category identifier</param>
+        /// <param name="storeId">Store identifier; 0 if you want to get all records</param>
+        /// <param name="showHidden">A value indicating whether to show hidden records</param>
+        /// <returns>
+        /// A task that represents the asynchronous operation
+        /// The task result contains the category identifiers
+        /// </returns>
+        public virtual async Task<IList<int>> GetChildCategoryIdsAsync(int parentCategoryId, int storeId = 0, bool showHidden = false)
+        {
+            var cacheKey = _staticCacheManager.PrepareKeyForDefaultCache(NopCatalogDefaults.CategoriesChildIdsCacheKey,
+                parentCategoryId,
+                await _customerService.GetCustomerRoleIdsAsync(await _workContext.GetCurrentCustomerAsync()),
+                storeId,
+                showHidden);
+
+            return await _staticCacheManager.GetAsync(cacheKey, async () =>
+            {
+                //little hack for performance optimization
+                //there's no need to invoke "GetAllCategoriesByParentCategoryId" multiple times (extra SQL commands) to load childs
+                //so we load all categories at once (we know they are cached) and process them server-side
+                var lookup = await _staticCacheManager.GetAsync(
+                    _staticCacheManager.PrepareKeyForDefaultCache(NopCatalogDefaults.ChildCategoryIdLookupCacheKey, storeId, showHidden),
+                    async () => (await GetAllCategoriesAsync(storeId: storeId, showHidden: showHidden))
+                        .ToGroupedDictionary(c => c.ParentCategoryId, x => x.Id));
+
+                var categoryIds = new List<int>();
+                if (lookup.TryGetValue(parentCategoryId, out var categories))
+                {
+                    categoryIds.AddRange(categories);
+                    var childCategoryIds = categories.SelectAwait(async cId => await GetChildCategoryIdsAsync(cId, storeId, showHidden));
+                    // avoid allocating a new list or blocking with ToEnumerable
+                    await foreach (var cIds in childCategoryIds)
+                        categoryIds.AddRange(cIds);
+                }
+
+                return categoryIds;
+            });
+        }
+
+        /// <summary>
+        /// Gets a category
+        /// </summary>
+        /// <param name="categoryId">Category identifier</param>
+        /// <returns>
+        /// A task that represents the asynchronous operation
+        /// The task result contains the category
+        /// </returns>
+        public virtual async Task<Category> GetCategoryByIdAsync(int categoryId)
+        {
+            return await _categoryRepository.GetByIdAsync(categoryId, cache => default);
+        }
+
+        /// <summary>
+        /// Get categories for which a discount is applied
+        /// </summary>
+        /// <param name="discountId">Discount identifier; pass null to load all records</param>
+        /// <param name="showHidden">A value indicating whether to load deleted categories</param>
+        /// <param name="pageIndex">Page index</param>
+        /// <param name="pageSize">Page size</param>
+        /// <returns>
+        /// A task that represents the asynchronous operation
+        /// The task result contains the list of categories
+        /// </returns>
+        public virtual async Task<IPagedList<Category>> GetCategoriesByAppliedDiscountAsync(int? discountId = null,
+            bool showHidden = false, int pageIndex = 0, int pageSize = int.MaxValue)
+        {
+            var categories = _categoryRepository.Table;
+
+            if (discountId.HasValue)
+                categories = from category in categories
+                             join dcm in _discountCategoryMappingRepository.Table on category.Id equals dcm.EntityId
+                             where dcm.DiscountId == discountId.Value
+                             select category;
+
+            if (!showHidden)
+                categories = categories.Where(category => !category.Deleted);
+
+            categories = categories.OrderBy(category => category.DisplayOrder).ThenBy(category => category.Id);
+
+            return await categories.ToPagedListAsync(pageIndex, pageSize);
+        }
+
+        /// <summary>
+        /// Inserts category
+        /// </summary>
+        /// <param name="category">Category</param>
+        /// <returns>A task that represents the asynchronous operation</returns>
+        public virtual async Task InsertCategoryAsync(Category category)
+        {
+            await _categoryRepository.InsertAsync(category);
+        }
+
+        /// <summary>
+        /// Get a value indicating whether discount is applied to category
+        /// </summary>
+        /// <param name="categoryId">Category identifier</param>
+        /// <param name="discountId">Discount identifier</param>
+        /// <returns>
+        /// A task that represents the asynchronous operation
+        /// The task result contains the result
+        /// </returns>
+        public virtual async Task<DiscountCategoryMapping> GetDiscountAppliedToCategoryAsync(int categoryId, int discountId)
+        {
+            return await _discountCategoryMappingRepository.Table
+                .FirstOrDefaultAsync(dcm => dcm.EntityId == categoryId && dcm.DiscountId == discountId);
+        }
+
+        /// <summary>
+        /// Inserts a discount-category mapping record
+        /// </summary>
+        /// <param name="discountCategoryMapping">Discount-category mapping</param>
+        /// <returns>A task that represents the asynchronous operation</returns>
+        public virtual async Task InsertDiscountCategoryMappingAsync(DiscountCategoryMapping discountCategoryMapping)
+        {
+            await _discountCategoryMappingRepository.InsertAsync(discountCategoryMapping);
+        }
+
+        /// <summary>
+        /// Deletes a discount-category mapping record
+        /// </summary>
+        /// <param name="discountCategoryMapping">Discount-category mapping</param>
+        /// <returns>A task that represents the asynchronous operation</returns>
+        public virtual async Task DeleteDiscountCategoryMappingAsync(DiscountCategoryMapping discountCategoryMapping)
+        {
+            await _discountCategoryMappingRepository.DeleteAsync(discountCategoryMapping);
+        }
+
+        /// <summary>
+        /// Updates the category
+        /// </summary>
+        /// <param name="category">Category</param>
+        /// <returns>A task that represents the asynchronous operation</returns>
+        public virtual async Task UpdateCategoryAsync(Category category)
+        {
+            ArgumentNullException.ThrowIfNull(category);
+
+            //validate category hierarchy
+            var parentCategory = await GetCategoryByIdAsync(category.ParentCategoryId);
+            while (parentCategory != null)
+            {
+                if (category.Id == parentCategory.Id)
+                {
+                    category.ParentCategoryId = 0;
+                    break;
+                }
+
+                parentCategory = await GetCategoryByIdAsync(parentCategory.ParentCategoryId);
+            }
+
+            await _categoryRepository.UpdateAsync(category);
+        }
+
+        /// <summary>
+        /// Deletes a product category mapping
+        /// </summary>
+        /// <param name="productCategory">Product category</param>
+        /// <returns>A task that represents the asynchronous operation</returns>
+        public virtual async Task DeleteProductCategoryAsync(ProductCategory productCategory)
+        {
+            await _productCategoryRepository.DeleteAsync(productCategory);
+        }
+
+        /// <summary>
+        /// Gets product category mapping collection
+        /// </summary>
+        /// <param name="categoryId">Category identifier</param>
+        /// <param name="pageIndex">Page index</param>
+        /// <param name="pageSize">Page size</param>
+        /// <param name="showHidden">A value indicating whether to show hidden records</param>
+        /// <returns>
+        /// A task that represents the asynchronous operation
+        /// The task result contains the product a category mapping collection
+        /// </returns>
+        public virtual async Task<IPagedList<ProductCategory>> GetProductCategoriesByCategoryIdAsync(int categoryId,
+            int pageIndex = 0, int pageSize = int.MaxValue, bool showHidden = false)
+        {
+            if (categoryId == 0)
+                return new PagedList<ProductCategory>(new List<ProductCategory>(), pageIndex, pageSize);
+
+            var query = from pc in _productCategoryRepository.Table
+                        join p in _productRepository.Table on pc.ProductId equals p.Id
+                        where pc.CategoryId == categoryId && !p.Deleted
+                        orderby pc.DisplayOrder, pc.Id
+                        select pc;
+
+            if (!showHidden)
+            {
+                var categoriesQuery = _categoryRepository.Table.Where(c => c.Published);
+
+                //apply store mapping constraints
+                var store = await _storeContext.GetCurrentStoreAsync();
+                categoriesQuery = await _storeMappingService.ApplyStoreMapping(categoriesQuery, store.Id);
+
+                //apply ACL constraints
+                var customer = await _workContext.GetCurrentCustomerAsync();
+                categoriesQuery = await _aclService.ApplyAcl(categoriesQuery, customer);
+
+                query = query.Where(pc => categoriesQuery.Any(c => c.Id == pc.CategoryId));
+            }
+
+            return await query.ToPagedListAsync(pageIndex, pageSize);
+        }
+
+        /// <summary>
+        /// Gets a product category mapping collection
+        /// </summary>
+        /// <param name="productId">Product identifier</param>
+        /// <param name="showHidden"> A value indicating whether to show hidden records</param>
+        /// <returns>
+        /// A task that represents the asynchronous operation
+        /// The task result contains the product category mapping collection
+        /// </returns>
+        public virtual async Task<IList<ProductCategory>> GetProductCategoriesByProductIdAsync(int productId, bool showHidden = false)
+        {
+            var store = await _storeContext.GetCurrentStoreAsync();
+
+            return await GetProductCategoriesByProductIdAsync(productId, store.Id, showHidden);
+        }
+
+        /// <summary>
+        /// Gets a product category mapping 
+        /// </summary>
+        /// <param name="productCategoryId">Product category mapping identifier</param>
+        /// <returns>
+        /// A task that represents the asynchronous operation
+        /// The task result contains the product category mapping
+        /// </returns>
+        public virtual async Task<ProductCategory> GetProductCategoryByIdAsync(int productCategoryId)
+        {
+            return await _productCategoryRepository.GetByIdAsync(productCategoryId, cache => default);
+        }
+
+        /// <summary>
+        /// Inserts a product category mapping
+        /// </summary>
+        /// <param name="productCategory">>Product category mapping</param>
+        /// <returns>A task that represents the asynchronous operation</returns>
+        public virtual async Task InsertProductCategoryAsync(ProductCategory productCategory)
+        {
+            await _productCategoryRepository.InsertAsync(productCategory);
+        }
+
+        /// <summary>
+        /// Updates the product category mapping 
+        /// </summary>
+        /// <param name="productCategory">>Product category mapping</param>
+        /// <returns>A task that represents the asynchronous operation</returns>
+        public virtual async Task UpdateProductCategoryAsync(ProductCategory productCategory)
+        {
+            await _productCategoryRepository.UpdateAsync(productCategory);
+        }
+
+        /// <summary>
+        /// Returns a list of names of not existing categories
+        /// </summary>
+        /// <param name="categoryIdsNames">The names and/or IDs of the categories to check</param>
+        /// <returns>
+        /// A task that represents the asynchronous operation
+        /// The task result contains the list of names and/or IDs not existing categories
+        /// </returns>
+        public virtual async Task<string[]> GetNotExistingCategoriesAsync(string[] categoryIdsNames)
+        {
+            ArgumentNullException.ThrowIfNull(categoryIdsNames);
+
+            var query = _categoryRepository.Table.Where(c => !c.Deleted);
+            var queryFilter = categoryIdsNames.Distinct().ToArray();
+            //filtering by name
+            var filter = await query.Select(c => c.Name)
+                .Where(c => queryFilter.Contains(c))
+                .ToListAsync();
+
+            queryFilter = queryFilter.Except(filter).ToArray();
+
+            //if some names not found
+            if (queryFilter.Length == 0)
+                return [.. queryFilter];
+
+            //filtering by IDs
+            filter = await query.Select(c => c.Id.ToString())
+                .Where(c => queryFilter.Contains(c))
+                .ToListAsync();
+
+            return queryFilter.Except(filter).ToArray();
+        }
+
+        /// <summary>
+        /// Get category IDs for products
+        /// </summary>
+        /// <param name="productIds">Products IDs</param>
+        /// <returns>
+        /// A task that represents the asynchronous operation
+        /// The task result contains the category IDs for products
+        /// </returns>
+        public virtual async Task<IDictionary<int, int[]>> GetProductCategoryIdsAsync(int[] productIds)
+        {
+            var query = _productCategoryRepository.Table;
+
+            return (await query.Where(p => productIds.Contains(p.ProductId))
+                .Select(p => new { p.ProductId, p.CategoryId })
+                .ToListAsync())
+                .GroupBy(a => a.ProductId)
+                .ToDictionary(items => items.Key, items => items.Select(a => a.CategoryId).ToArray());
+        }
+
+        /// <summary>
+        /// Gets categories by identifier
+        /// </summary>
+        /// <param name="categoryIds">Category identifiers</param>
+        /// <returns>
+        /// A task that represents the asynchronous operation
+        /// The task result contains the categories
+        /// </returns>
+        public virtual async Task<IList<Category>> GetCategoriesByIdsAsync(int[] categoryIds)
+        {
+            return await _categoryRepository.GetByIdsAsync(categoryIds, includeDeleted: false);
+        }
+
+        /// <summary>
+        /// Returns a ProductCategory that has the specified values
+        /// </summary>
+        /// <param name="source">Source</param>
+        /// <param name="productId">Product identifier</param>
+        /// <param name="categoryId">Category identifier</param>
+        /// <returns>A ProductCategory that has the specified values; otherwise null</returns>
+        public virtual ProductCategory FindProductCategory(IList<ProductCategory> source, int productId, int categoryId)
+        {
+            foreach (var productCategory in source)
+                if (productCategory.ProductId == productId && productCategory.CategoryId == categoryId)
+                    return productCategory;
+
+            return null;
+        }
+
+        /// <summary>
+        /// Get formatted category breadcrumb 
+        /// Note: ACL and store mapping is ignored
+        /// </summary>
+        /// <param name="category">Category</param>
+        /// <param name="allCategories">All categories</param>
+        /// <param name="separator">Separator</param>
+        /// <param name="languageId">Language identifier for localization</param>
+        /// <returns>
+        /// A task that represents the asynchronous operation
+        /// The task result contains the formatted breadcrumb
+        /// </returns>
+        public virtual async Task<string> GetFormattedBreadCrumbAsync(Category category, IList<Category> allCategories = null,
+            string separator = ">>", int languageId = 0)
+        {
+            var result = string.Empty;
+
+            var breadcrumb = await GetCategoryBreadCrumbAsync(category, allCategories, true);
+            for (var i = 0; i <= breadcrumb.Count - 1; i++)
+            {
+                var categoryName = await _localizationService.GetLocalizedAsync(breadcrumb[i], x => x.Name, languageId);
+                result = string.IsNullOrEmpty(result) ? categoryName : $"{result} {separator} {categoryName}";
+            }
+
+            return result;
+        }
+
+        /// <summary>
+        /// Get category breadcrumb 
+        /// </summary>
+        /// <param name="category">Category</param>
+        /// <param name="allCategories">All categories</param>
+        /// <param name="showHidden">A value indicating whether to load hidden records</param>
+        /// <returns>
+        /// A task that represents the asynchronous operation
+        /// The task result contains the category breadcrumb 
+        /// </returns>
+        public virtual async Task<IList<Category>> GetCategoryBreadCrumbAsync(Category category, IList<Category> allCategories = null, bool showHidden = false)
+        {
+            ArgumentNullException.ThrowIfNull(category);
+
+            var breadcrumbCacheKey = _staticCacheManager.PrepareKeyForDefaultCache(NopCatalogDefaults.CategoryBreadcrumbCacheKey,
+                category,
+                await _customerService.GetCustomerRoleIdsAsync(await _workContext.GetCurrentCustomerAsync()),
+                await _storeContext.GetCurrentStoreAsync(),
+                await _workContext.GetWorkingLanguageAsync());
+
+            return await _staticCacheManager.GetAsync(breadcrumbCacheKey, async () =>
+            {
+                var result = new List<Category>();
+
+                //used to prevent circular references
+                var alreadyProcessedCategoryIds = new List<int>();
+
+                while (category != null && //not null
+                       !category.Deleted && //not deleted
+                       (showHidden || category.Published) && //published
+                       (showHidden || await _aclService.AuthorizeAsync(category)) && //ACL
+                       (showHidden || await _storeMappingService.AuthorizeAsync(category)) && //Store mapping
+                       !alreadyProcessedCategoryIds.Contains(category.Id)) //prevent circular references
+                {
+                    result.Add(category);
+
+                    alreadyProcessedCategoryIds.Add(category.Id);
+
+                    category = allCategories != null
+                        ? allCategories.FirstOrDefault(c => c.Id == category.ParentCategoryId)
+                        : await GetCategoryByIdAsync(category.ParentCategoryId);
+                }
+
+                result.Reverse();
+
+                return result;
+            });
+        }
+
+        #endregion
+    }
+}