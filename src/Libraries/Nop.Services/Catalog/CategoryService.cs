--- conflicted
+++ resolved
@@ -1,988 +1,806 @@
-﻿using System;
-using System.Collections.Generic;
-using System.Linq;
-using System.Threading.Tasks;
-using LinqToDB;
-using Nop.Core;
-using Nop.Core.Caching;
-using Nop.Core.Domain.Catalog;
-using Nop.Core.Domain.Customers;
-using Nop.Core.Domain.Discounts;
-using Nop.Core.Domain.Security;
-using Nop.Core.Domain.Stores;
-using Nop.Data;
-using Nop.Services.Customers;
-using Nop.Services.Discounts;
-using Nop.Services.Localization;
-using Nop.Services.Security;
-using Nop.Services.Stores;
-
-namespace Nop.Services.Catalog
-{
-    /// <summary>
-    /// Category service
-    /// </summary>
-    public partial class CategoryService : ICategoryService
-    {
-        #region Fields
-
-        private readonly CatalogSettings _catalogSettings;
-        private readonly IAclService _aclService;
-        private readonly ICustomerService _customerService;
-        private readonly ILocalizationService _localizationService;
-        private readonly IRepository<AclRecord> _aclRepository;
-        private readonly IRepository<Category> _categoryRepository;
-        private readonly IRepository<DiscountCategoryMapping> _discountCategoryMappingRepository;
-        private readonly IRepository<Product> _productRepository;
-        private readonly IRepository<ProductCategory> _productCategoryRepository;
-        private readonly IRepository<StoreMapping> _storeMappingRepository;
-        private readonly IStaticCacheManager _staticCacheManager;
-        private readonly IStoreContext _storeContext;
-        private readonly IStoreMappingService _storeMappingService;
-        private readonly IWorkContext _workContext;
-
-        #endregion
-
-        #region Ctor
-
-        public CategoryService(CatalogSettings catalogSettings,
-            IAclService aclService,
-            ICustomerService customerService,
-            ILocalizationService localizationService,
-            IRepository<AclRecord> aclRepository,
-            IRepository<Category> categoryRepository,
-            IRepository<DiscountCategoryMapping> discountCategoryMappingRepository,
-            IRepository<Product> productRepository,
-            IRepository<ProductCategory> productCategoryRepository,
-            IRepository<StoreMapping> storeMappingRepository,
-            IStaticCacheManager staticCacheManager,
-            IStoreContext storeContext,
-            IStoreMappingService storeMappingService,
-            IWorkContext workContext)
-        {
-            _catalogSettings = catalogSettings;
-            _aclService = aclService;
-            _customerService = customerService;
-            _localizationService = localizationService;
-            _aclRepository = aclRepository;
-            _categoryRepository = categoryRepository;
-            _discountCategoryMappingRepository = discountCategoryMappingRepository;
-            _productRepository = productRepository;
-            _productCategoryRepository = productCategoryRepository;
-            _storeMappingRepository = storeMappingRepository;
-            _staticCacheManager = staticCacheManager;
-            _storeContext = storeContext;
-            _storeMappingService = storeMappingService;
-            _workContext = workContext;
-        }
-
-        #endregion
-
-        #region Methods
-
-        /// <summary>
-        /// Clean up category references for a  specified discount
-        /// </summary>
-        /// <param name="discount">Discount</param>
-        public virtual async Task ClearDiscountCategoryMapping(Discount discount)
-        {
-            if (discount is null)
-                throw new ArgumentNullException(nameof(discount));
-
-            var mappings = _discountCategoryMappingRepository.Table.Where(dcm => dcm.DiscountId == discount.Id);
-<<<<<<< HEAD
-
-            if (!await mappings.AnyAsync())
-                return;
-
-            await _discountCategoryMappingRepository.Delete(mappings);
-=======
-            
-            _discountCategoryMappingRepository.Delete(mappings.ToList());
->>>>>>> 8df5bf22
-        }
-
-        /// <summary>
-        /// Delete category
-        /// </summary>
-        /// <param name="category">Category</param>
-        public virtual async Task DeleteCategory(Category category)
-        {
-<<<<<<< HEAD
-            if (category == null)
-                throw new ArgumentNullException(nameof(category));
-
-            category.Deleted = true;
-            await UpdateCategory(category);
-
-            //event notification
-            await _eventPublisher.EntityDeleted(category);
-=======
-            _categoryRepository.Delete(category);
->>>>>>> 8df5bf22
-
-            //reset a "Parent category" property of all child subcategories
-            var subcategories = await GetAllCategoriesByParentCategoryId(category.Id, true);
-            foreach (var subcategory in subcategories)
-            {
-                subcategory.ParentCategoryId = 0;
-                await UpdateCategory(subcategory);
-            }
-        }
-
-        /// <summary>
-        /// Delete Categories
-        /// </summary>
-        /// <param name="categories">Categories</param>
-        public virtual async Task DeleteCategories(IList<Category> categories)
-        {
-            if (categories == null)
-                throw new ArgumentNullException(nameof(categories));
-
-            foreach (var category in categories) 
-                await DeleteCategory(category);
-        }
-
-        /// <summary>
-        /// Gets all categories
-        /// </summary>
-        /// <param name="storeId">Store identifier; 0 if you want to get all records</param>
-        /// <param name="showHidden">A value indicating whether to show hidden records</param>
-        /// <returns>Categories</returns>
-        public virtual async Task<IList<Category>> GetAllCategories(int storeId = 0, bool showHidden = false)
-        {
-            var key = _staticCacheManager.PrepareKeyForDefaultCache(NopCatalogDefaults.CategoriesAllCacheKey,
-                storeId,
-                await _customerService.GetCustomerRoleIds(await _workContext.GetCurrentCustomer()),
-                showHidden);
-
-            var categories = await _staticCacheManager.Get(key, async () => (await GetAllCategories(string.Empty, storeId, showHidden: showHidden)).ToList());
-
-            return categories;
-        }
-
-        /// <summary>
-        /// Gets all categories
-        /// </summary>
-        /// <param name="categoryName">Category name</param>
-        /// <param name="storeId">Store identifier; 0 if you want to get all records</param>
-        /// <param name="pageIndex">Page index</param>
-        /// <param name="pageSize">Page size</param>
-        /// <param name="showHidden">A value indicating whether to show hidden records</param>
-        /// <param name="overridePublished">
-        /// null - process "Published" property according to "showHidden" parameter
-        /// true - load only "Published" products
-        /// false - load only "Unpublished" products
-        /// </param>
-        /// <returns>Categories</returns>
-        public virtual async Task<IPagedList<Category>> GetAllCategories(string categoryName, int storeId = 0,
-            int pageIndex = 0, int pageSize = int.MaxValue, bool showHidden = false, bool? overridePublished = null)
-        {
-            var unsortedCategories = _categoryRepository.GetAll(query =>
-            {
-                if (!showHidden)
-                    query = query.Where(c => c.Published);
-                if (!string.IsNullOrWhiteSpace(categoryName))
-                    query = query.Where(c => c.Name.Contains(categoryName));
-                query = query.Where(c => !c.Deleted);
-
-                if (overridePublished.HasValue)
-                    query = query.Where(c => c.Published == overridePublished.Value);
-
-                if ((storeId > 0 && !_catalogSettings.IgnoreStoreLimitations) ||
-                    (!showHidden && !_catalogSettings.IgnoreAcl))
-                {
-<<<<<<< HEAD
-                    //ACL (access control list)
-                    var allowedCustomerRolesIds = await _customerService.GetCustomerRoleIds(await _workContext.GetCurrentCustomer());
-                    query = from c in query
-=======
-                    if (!showHidden && !_catalogSettings.IgnoreAcl)
-                    {
-                        //ACL (access control list)
-                        var allowedCustomerRolesIds = _customerService.GetCustomerRoleIds(_workContext.CurrentCustomer);
-                        query = from c in query
->>>>>>> 8df5bf22
-                            join acl in _aclRepository.Table
-                                on new {c1 = c.Id, c2 = nameof(Category)} equals new
-                                {
-                                    c1 = acl.EntityId, c2 = acl.EntityName
-                                } into c_acl
-                            from acl in c_acl.DefaultIfEmpty()
-                            where !c.SubjectToAcl || allowedCustomerRolesIds.Contains(acl.CustomerRoleId)
-                            select c;
-                    }
-
-                    if (storeId > 0 && !_catalogSettings.IgnoreStoreLimitations)
-                    {
-                        //Store mapping
-                        query = from c in query
-                            join sm in _storeMappingRepository.Table
-                                on new {c1 = c.Id, c2 = nameof(Category)} equals new
-                                {
-                                    c1 = sm.EntityId, c2 = sm.EntityName
-                                } into c_sm
-                            from sm in c_sm.DefaultIfEmpty()
-                            where !c.LimitedToStores || storeId == sm.StoreId
-                            select c;
-                    }
-
-                    query = query.Distinct();
-                }
-
-<<<<<<< HEAD
-            var unsortedCategories = await query.ToListAsync();
-=======
-                return query.OrderBy(c => c.ParentCategoryId).ThenBy(c => c.DisplayOrder).ThenBy(c => c.Id);
-            });
->>>>>>> 8df5bf22
-
-            //sort categories
-            var sortedCategories = await SortCategoriesForTree(unsortedCategories);
-
-            //paging
-            return new PagedList<Category>(sortedCategories, pageIndex, pageSize);
-        }
-
-        /// <summary>
-        /// Gets all categories filtered by parent category identifier
-        /// </summary>
-        /// <param name="parentCategoryId">Parent category identifier</param>
-        /// <param name="showHidden">A value indicating whether to show hidden records</param>
-        /// <returns>Categories</returns>
-        public virtual async Task<IList<Category>> GetAllCategoriesByParentCategoryId(int parentCategoryId,
-            bool showHidden = false)
-        {
-<<<<<<< HEAD
-            var key = _cacheKeyService.PrepareKeyForDefaultCache(NopCatalogDefaults.CategoriesByParentCategoryIdCacheKey,
-                parentCategoryId, showHidden, await _workContext.GetCurrentCustomer(), await _storeContext.GetCurrentStore());
-
-            var query = _categoryRepository.Table;
-
-            if (!showHidden)
-                query = query.Where(c => c.Published);
-=======
-            var categories = _categoryRepository.GetAll(query =>
-            {
-                if (!showHidden)
-                    query = query.Where(c => c.Published);
->>>>>>> 8df5bf22
-
-                query = query.Where(c => c.ParentCategoryId == parentCategoryId);
-                query = query.Where(c => !c.Deleted);
-
-                if (!showHidden && (!_catalogSettings.IgnoreAcl || !_catalogSettings.IgnoreStoreLimitations))
-                {
-<<<<<<< HEAD
-                    //ACL (access control list)
-                    var allowedCustomerRolesIds = await _customerService.GetCustomerRoleIds(await _workContext.GetCurrentCustomer());
-                    query = from c in query
-=======
-                    if (!_catalogSettings.IgnoreAcl)
-                    {
-                        //ACL (access control list)
-                        var allowedCustomerRolesIds = _customerService.GetCustomerRoleIds(_workContext.CurrentCustomer);
-                        query = from c in query
->>>>>>> 8df5bf22
-                            join acl in _aclRepository.Table
-                                on new {c1 = c.Id, c2 = nameof(Category)}
-                                equals new {c1 = acl.EntityId, c2 = acl.EntityName}
-                                into c_acl
-                            from acl in c_acl.DefaultIfEmpty()
-                            where !c.SubjectToAcl || allowedCustomerRolesIds.Contains(acl.CustomerRoleId)
-                            select c;
-                    }
-
-<<<<<<< HEAD
-                if (!_catalogSettings.IgnoreStoreLimitations)
-                {
-                    //Store mapping
-                    var currentStoreId = (await _storeContext.GetCurrentStore()).Id;
-                    query = from c in query
-=======
-                    if (!_catalogSettings.IgnoreStoreLimitations)
-                    {
-                        //Store mapping
-                        var currentStoreId = _storeContext.CurrentStore.Id;
-                        query = from c in query
->>>>>>> 8df5bf22
-                            join sm in _storeMappingRepository.Table
-                                on new {c1 = c.Id, c2 = nameof(Category)}
-                                equals new {c1 = sm.EntityId, c2 = sm.EntityName}
-                                into c_sm
-                            from sm in c_sm.DefaultIfEmpty()
-                            where !c.LimitedToStores || currentStoreId == sm.StoreId
-                            select c;
-                    }
-
-                    query = query.Distinct();
-                }
-
-<<<<<<< HEAD
-            var categories = await query.ToCachedList(key);
-=======
-                return query.OrderBy(c => c.DisplayOrder).ThenBy(c => c.Id);
-            }, cache => cache.PrepareKeyForDefaultCache(NopCatalogDefaults.CategoriesByParentCategoryCacheKey,
-                parentCategoryId, showHidden, _workContext.CurrentCustomer, _storeContext.CurrentStore));
->>>>>>> 8df5bf22
-
-            return categories;
-        }
-
-        /// <summary>
-        /// Gets all categories displayed on the home page
-        /// </summary>
-        /// <param name="showHidden">A value indicating whether to show hidden records</param>
-        /// <returns>Categories</returns>
-<<<<<<< HEAD
-        public virtual async Task<IList<Category>> GetAllCategoriesDisplayedOnHomepage(bool showHidden = false)
-        {
-            var query = from c in _categoryRepository.Table
-                        orderby c.DisplayOrder, c.Id
-                        where c.Published &&
-                        !c.Deleted &&
-                        c.ShowOnHomepage
-                        select c;
-
-            var categories = await query.ToCachedList(_cacheKeyService.PrepareKeyForDefaultCache(NopCatalogDefaults.CategoriesAllDisplayedOnHomepageCacheKey));
-=======
-        public virtual IList<Category> GetAllCategoriesDisplayedOnHomepage(bool showHidden = false)
-        { 
-            var categories = _categoryRepository.GetAll(query =>
-            {
-                return from c in query
-                    orderby c.DisplayOrder, c.Id
-                    where c.Published &&
-                          !c.Deleted &&
-                          c.ShowOnHomepage
-                    select c;
-            }, cache => cache.PrepareKeyForDefaultCache(NopCatalogDefaults.CategoriesHomepageCacheKey));
->>>>>>> 8df5bf22
-
-            if (showHidden)
-                return categories;
-
-<<<<<<< HEAD
-            var cacheKey = _cacheKeyService.PrepareKeyForDefaultCache(NopCatalogDefaults.CategoriesDisplayedOnHomepageWithoutHiddenCacheKey,
-                await _storeContext.GetCurrentStore(), await _customerService.GetCustomerRoleIds(await _workContext.GetCurrentCustomer()));
-=======
-            var cacheKey = _staticCacheManager.PrepareKeyForDefaultCache(NopCatalogDefaults.CategoriesHomepageWithoutHiddenCacheKey,
-                _storeContext.CurrentStore, _customerService.GetCustomerRoleIds(_workContext.CurrentCustomer));
->>>>>>> 8df5bf22
-
-            var result = await _staticCacheManager.Get(cacheKey, () =>
-            {
-                return Task.FromResult(categories
-                    .Where(c => _aclService.Authorize(c).Result && _storeMappingService.Authorize(c).Result)
-                    .ToList());
-            });
-
-            return result;
-        }
-
-        /// <summary>
-        /// Get category identifiers to which a discount is applied
-        /// </summary>
-        /// <param name="discount">Discount</param>
-        /// <param name="customer">Customer</param>
-        /// <returns>Category identifiers</returns>
-        public virtual async Task<IList<int>> GetAppliedCategoryIds(Discount discount, Customer customer)
-        {
-            if (discount == null)
-                throw new ArgumentNullException(nameof(discount));
-
-            var cacheKey = _staticCacheManager.PrepareKeyForDefaultCache(NopDiscountDefaults.CategoryIdsByDiscountCacheKey,
-                discount,
-                await _customerService.GetCustomerRoleIds(customer),
-                await _storeContext.GetCurrentStore());
-
-            var result = await _staticCacheManager.Get(cacheKey, async () =>
-            {
-                var ids = await _discountCategoryMappingRepository.Table.Where(dmm => dmm.DiscountId == discount.Id).Select(dmm => dmm.EntityId).Distinct().ToListAsync();
-
-                if (!discount.AppliedToSubCategories)
-                    return ids;
-
-                ids.AddRange(ids.SelectMany(categoryId => GetChildCategoryIds(categoryId, _storeContext.GetCurrentStore().Result.Id).Result).ToList());
-
-                return ids.Distinct().ToList();
-            });
-
-            return result;
-        }
-
-        /// <summary>
-        /// Gets child category identifiers
-        /// </summary>
-        /// <param name="parentCategoryId">Parent category identifier</param>
-        /// <param name="storeId">Store identifier; 0 if you want to get all records</param>
-        /// <param name="showHidden">A value indicating whether to show hidden records</param>
-        /// <returns>Category identifiers</returns>
-        public virtual async Task<IList<int>> GetChildCategoryIds(int parentCategoryId, int storeId = 0, bool showHidden = false)
-        {
-            var cacheKey = _staticCacheManager.PrepareKeyForDefaultCache(NopCatalogDefaults.CategoriesChildIdsCacheKey,
-                parentCategoryId,
-                await _customerService.GetCustomerRoleIds(await _workContext.GetCurrentCustomer()),
-                await _storeContext.GetCurrentStore(),
-                showHidden);
-
-            return await _staticCacheManager.Get(cacheKey, async () =>
-            {
-                //little hack for performance optimization
-                //there's no need to invoke "GetAllCategoriesByParentCategoryId" multiple times (extra SQL commands) to load childs
-                //so we load all categories at once (we know they are cached) and process them server-side
-                var categoriesIds = new List<int>();
-                var categories = (await GetAllCategories(storeId: storeId, showHidden: showHidden))
-                    .Where(c => c.ParentCategoryId == parentCategoryId)
-                    .Select(c => c.Id)
-                    .ToList();
-                categoriesIds.AddRange(categories);
-                categoriesIds.AddRange(categories.SelectMany(cId => GetChildCategoryIds(cId, storeId, showHidden).Result));
-
-                return categoriesIds;
-            });
-        }
-
-        /// <summary>
-        /// Gets a category
-        /// </summary>
-        /// <param name="categoryId">Category identifier</param>
-        /// <returns>Category</returns>
-        public virtual async Task<Category> GetCategoryById(int categoryId)
-        {
-<<<<<<< HEAD
-            if (categoryId == 0)
-                return null;
-
-            return await _categoryRepository.ToCachedGetById(categoryId);
-=======
-            return _categoryRepository.GetById(categoryId, cache => default);
->>>>>>> 8df5bf22
-        }
-
-        /// <summary>
-        /// Get categories for which a discount is applied
-        /// </summary>
-        /// <param name="discountId">Discount identifier; pass null to load all records</param>
-        /// <param name="showHidden">A value indicating whether to load deleted categories</param>
-        /// <param name="pageIndex">Page index</param>
-        /// <param name="pageSize">Page size</param>
-        /// <returns>List of categories</returns>
-        public virtual async Task<IPagedList<Category>> GetCategoriesByAppliedDiscount(int? discountId = null,
-            bool showHidden = false, int pageIndex = 0, int pageSize = int.MaxValue)
-        {
-            var categories = _categoryRepository.Table;
-
-            if (discountId.HasValue)
-                categories = from category in categories
-                             join dcm in _discountCategoryMappingRepository.Table on category.Id equals dcm.EntityId
-                             where dcm.DiscountId == discountId.Value
-                             select category;
-
-            if (!showHidden)
-                categories = categories.Where(category => !category.Deleted);
-
-            categories = categories.OrderBy(category => category.DisplayOrder).ThenBy(category => category.Id);
-
-            return await categories.ToPagedList(pageIndex, pageSize);
-        }
-
-        /// <summary>
-        /// Inserts category
-        /// </summary>
-        /// <param name="category">Category</param>
-        public virtual async Task InsertCategory(Category category)
-        {
-<<<<<<< HEAD
-            if (category == null)
-                throw new ArgumentNullException(nameof(category));
-
-            await _categoryRepository.Insert(category);
-
-            //event notification
-            await _eventPublisher.EntityInserted(category);
-=======
-            _categoryRepository.Insert(category);
->>>>>>> 8df5bf22
-        }
-
-        /// <summary>
-        /// Get a value indicating whether discount is applied to category
-        /// </summary>
-        /// <param name="categoryId">Category identifier</param>
-        /// <param name="discountId">Discount identifier</param>
-        /// <returns>Result</returns>
-        public virtual async Task<DiscountCategoryMapping> GetDiscountAppliedToCategory(int categoryId, int discountId)
-        {
-            return await _discountCategoryMappingRepository.Table.FirstOrDefaultAsync(dcm => dcm.EntityId == categoryId && dcm.DiscountId == discountId);
-        }
-
-        /// <summary>
-        /// Inserts a discount-category mapping record
-        /// </summary>
-        /// <param name="discountCategoryMapping">Discount-category mapping</param>
-        public virtual async Task InsertDiscountCategoryMapping(DiscountCategoryMapping discountCategoryMapping)
-        {
-<<<<<<< HEAD
-            if (discountCategoryMapping is null)
-                throw new ArgumentNullException(nameof(discountCategoryMapping));
-
-            await _discountCategoryMappingRepository.Insert(discountCategoryMapping);
-
-            //event notification
-            await _eventPublisher.EntityInserted(discountCategoryMapping);
-=======
-            _discountCategoryMappingRepository.Insert(discountCategoryMapping);
->>>>>>> 8df5bf22
-        }
-
-        /// <summary>
-        /// Deletes a discount-category mapping record
-        /// </summary>
-        /// <param name="discountCategoryMapping">Discount-category mapping</param>
-        public virtual async Task DeleteDiscountCategoryMapping(DiscountCategoryMapping discountCategoryMapping)
-        {
-<<<<<<< HEAD
-            if (discountCategoryMapping is null)
-                throw new ArgumentNullException(nameof(discountCategoryMapping));
-
-            await _discountCategoryMappingRepository.Delete(discountCategoryMapping);
-
-            //event notification
-            await _eventPublisher.EntityDeleted(discountCategoryMapping);
-=======
-            _discountCategoryMappingRepository.Delete(discountCategoryMapping);
->>>>>>> 8df5bf22
-        }
-
-        /// <summary>
-        /// Updates the category
-        /// </summary>
-        /// <param name="category">Category</param>
-        public virtual async Task UpdateCategory(Category category)
-        {
-            if (category == null)
-                throw new ArgumentNullException(nameof(category));
-
-            //validate category hierarchy
-            var parentCategory = await GetCategoryById(category.ParentCategoryId);
-            while (parentCategory != null)
-            {
-                if (category.Id == parentCategory.Id)
-                {
-                    category.ParentCategoryId = 0;
-                    break;
-                }
-
-                parentCategory = await GetCategoryById(parentCategory.ParentCategoryId);
-            }
-
-<<<<<<< HEAD
-            await _categoryRepository.Update(category);
-
-            //event notification
-            await _eventPublisher.EntityUpdated(category);
-=======
-            _categoryRepository.Update(category);
->>>>>>> 8df5bf22
-        }
-
-        /// <summary>
-        /// Deletes a product category mapping
-        /// </summary>
-        /// <param name="productCategory">Product category</param>
-        public virtual async Task DeleteProductCategory(ProductCategory productCategory)
-        {
-<<<<<<< HEAD
-            if (productCategory == null)
-                throw new ArgumentNullException(nameof(productCategory));
-
-            await _productCategoryRepository.Delete(productCategory);
-
-            //event notification
-            await _eventPublisher.EntityDeleted(productCategory);
-=======
-            _productCategoryRepository.Delete(productCategory);
->>>>>>> 8df5bf22
-        }
-
-        /// <summary>
-        /// Gets product category mapping collection
-        /// </summary>
-        /// <param name="categoryId">Category identifier</param>
-        /// <param name="pageIndex">Page index</param>
-        /// <param name="pageSize">Page size</param>
-        /// <param name="showHidden">A value indicating whether to show hidden records</param>
-        /// <returns>Product a category mapping collection</returns>
-        public virtual async Task<IPagedList<ProductCategory>> GetProductCategoriesByCategoryId(int categoryId,
-            int pageIndex = 0, int pageSize = int.MaxValue, bool showHidden = false)
-        {
-            if (categoryId == 0)
-                return new PagedList<ProductCategory>(new List<ProductCategory>(), pageIndex, pageSize);
-
-            var query = from pc in _productCategoryRepository.Table
-                        join p in _productRepository.Table on pc.ProductId equals p.Id
-                        where pc.CategoryId == categoryId &&
-                              !p.Deleted &&
-                              (showHidden || p.Published)
-                        orderby pc.DisplayOrder, pc.Id
-                        select pc;
-
-            if (!showHidden && (!_catalogSettings.IgnoreAcl || !_catalogSettings.IgnoreStoreLimitations))
-            {
-                if (!_catalogSettings.IgnoreAcl)
-                {
-                    //ACL (access control list)
-                    var allowedCustomerRolesIds = await _customerService.GetCustomerRoleIds(await _workContext.GetCurrentCustomer());
-                    query = from pc in query
-                            join c in _categoryRepository.Table on pc.CategoryId equals c.Id
-                            join acl in _aclRepository.Table
-                                on new
-                                {
-                                    c1 = c.Id,
-                                    c2 = nameof(Category)
-                                }
-                                equals new
-                                {
-                                    c1 = acl.EntityId,
-                                    c2 = acl.EntityName
-                                }
-                                into c_acl
-                            from acl in c_acl.DefaultIfEmpty()
-                            where !c.SubjectToAcl || allowedCustomerRolesIds.Contains(acl.CustomerRoleId)
-                            select pc;
-                }
-
-                if (!_catalogSettings.IgnoreStoreLimitations)
-                {
-                    //Store mapping
-                    var currentStoreId = (await _storeContext.GetCurrentStore()).Id;
-                    query = from pc in query
-                            join c in _categoryRepository.Table on pc.CategoryId equals c.Id
-                            join sm in _storeMappingRepository.Table
-                                on new
-                                {
-                                    c1 = c.Id,
-                                    c2 = nameof(Category)
-                                }
-                                equals new
-                                {
-                                    c1 = sm.EntityId,
-                                    c2 = sm.EntityName
-                                }
-                                into c_sm
-                            from sm in c_sm.DefaultIfEmpty()
-                            where !c.LimitedToStores || currentStoreId == sm.StoreId
-                            select pc;
-                }
-
-                query = query.Distinct();
-            }
-
-            var productCategories = await query.ToPagedList(pageIndex, pageSize);
-
-            return productCategories;
-        }
-
-        /// <summary>
-        /// Gets a product category mapping collection
-        /// </summary>
-        /// <param name="productId">Product identifier</param>
-        /// <param name="showHidden"> A value indicating whether to show hidden records</param>
-        /// <returns> Product category mapping collection</returns>
-        public virtual async Task<IList<ProductCategory>> GetProductCategoriesByProductId(int productId, bool showHidden = false)
-        {
-            return await GetProductCategoriesByProductId(productId, (await _storeContext.GetCurrentStore()).Id, showHidden);
-        }
-
-        /// <summary>
-        /// Gets a product category mapping collection
-        /// </summary>
-        /// <param name="productId">Product identifier</param>
-        /// <param name="storeId">Store identifier (used in multi-store environment). "showHidden" parameter should also be "true"</param>
-        /// <param name="showHidden"> A value indicating whether to show hidden records</param>
-        /// <returns> Product category mapping collection</returns>
-        public virtual async Task<IList<ProductCategory>> GetProductCategoriesByProductId(int productId, int storeId,
-            bool showHidden = false)
-        {
-            if (productId == 0)
-                return new List<ProductCategory>();
-
-<<<<<<< HEAD
-            var key = _cacheKeyService.PrepareKeyForDefaultCache(NopCatalogDefaults.ProductCategoriesAllByProductIdCacheKey,
-                productId, showHidden, await _workContext.GetCurrentCustomer(), storeId);
-=======
-            var key = _staticCacheManager.PrepareKeyForDefaultCache(NopCatalogDefaults.ProductCategoriesByProductCacheKey,
-                productId, showHidden, _workContext.CurrentCustomer, storeId);
->>>>>>> 8df5bf22
-
-            var query = from pc in _productCategoryRepository.Table
-                        join c in _categoryRepository.Table on pc.CategoryId equals c.Id
-                        where pc.ProductId == productId &&
-                              !c.Deleted &&
-                              (showHidden || c.Published)
-                        orderby pc.DisplayOrder, pc.Id
-                        select pc;
-
-            if (showHidden)
-<<<<<<< HEAD
-                return await query.ToCachedList(key);
-=======
-                return _staticCacheManager.Get(key, query.ToList);
->>>>>>> 8df5bf22
-
-            var categoryIds = (await GetCategoriesByIds(query.Select(pc => pc.CategoryId).ToArray()))
-                .Where(category => _aclService.Authorize(category).Result && _storeMappingService.Authorize(category, storeId).Result)
-                .Select(c => c.Id).ToArray();
-
-            query = from pc in query
-                    where categoryIds.Contains(pc.CategoryId)
-                    select pc;
-
-<<<<<<< HEAD
-            return await query.ToCachedList(key);
-=======
-            return _staticCacheManager.Get(key, query.ToList);
->>>>>>> 8df5bf22
-        }
-
-        /// <summary>
-        /// Gets a product category mapping 
-        /// </summary>
-        /// <param name="productCategoryId">Product category mapping identifier</param>
-        /// <returns>Product category mapping</returns>
-        public virtual async Task<ProductCategory> GetProductCategoryById(int productCategoryId)
-        {
-<<<<<<< HEAD
-            if (productCategoryId == 0)
-                return null;
-
-            return await _productCategoryRepository.ToCachedGetById(productCategoryId);
-=======
-            return _productCategoryRepository.GetById(productCategoryId, cache => default);
->>>>>>> 8df5bf22
-        }
-
-        /// <summary>
-        /// Inserts a product category mapping
-        /// </summary>
-        /// <param name="productCategory">>Product category mapping</param>
-        public virtual async Task InsertProductCategory(ProductCategory productCategory)
-        {
-<<<<<<< HEAD
-            if (productCategory == null)
-                throw new ArgumentNullException(nameof(productCategory));
-
-            await _productCategoryRepository.Insert(productCategory);
-
-            //event notification
-            await _eventPublisher.EntityInserted(productCategory);
-=======
-            _productCategoryRepository.Insert(productCategory);
->>>>>>> 8df5bf22
-        }
-
-        /// <summary>
-        /// Updates the product category mapping 
-        /// </summary>
-        /// <param name="productCategory">>Product category mapping</param>
-        public virtual async Task UpdateProductCategory(ProductCategory productCategory)
-        {
-<<<<<<< HEAD
-            if (productCategory == null)
-                throw new ArgumentNullException(nameof(productCategory));
-
-            await _productCategoryRepository.Update(productCategory);
-
-            //event notification
-            await _eventPublisher.EntityUpdated(productCategory);
-=======
-            _productCategoryRepository.Update(productCategory);
->>>>>>> 8df5bf22
-        }
-
-        /// <summary>
-        /// Returns a list of names of not existing categories
-        /// </summary>
-        /// <param name="categoryIdsNames">The names and/or IDs of the categories to check</param>
-        /// <returns>List of names and/or IDs not existing categories</returns>
-        public virtual async Task<string[]> GetNotExistingCategories(string[] categoryIdsNames)
-        {
-            if (categoryIdsNames == null)
-                throw new ArgumentNullException(nameof(categoryIdsNames));
-
-            var query = _categoryRepository.Table;
-            var queryFilter = categoryIdsNames.Distinct().ToArray();
-            //filtering by name
-            var filter = await query.Select(c => c.Name).Where(c => queryFilter.Contains(c)).ToListAsync();
-
-            //if some names not found
-            if (!queryFilter.Except(filter).ToArray().Any())
-                return queryFilter.ToArray();
-
-            //filtering by IDs
-            filter = await query.Select(c => c.Id.ToString()).Where(c => queryFilter.Contains(c)).ToListAsync();
-
-            return queryFilter.Except(filter).ToArray();
-        }
-
-        /// <summary>
-        /// Get category IDs for products
-        /// </summary>
-        /// <param name="productIds">Products IDs</param>
-        /// <returns>Category IDs for products</returns>
-        public virtual async Task<IDictionary<int, int[]>> GetProductCategoryIds(int[] productIds)
-        {
-            var query = _productCategoryRepository.Table;
-
-            return (await query.Where(p => productIds.Contains(p.ProductId))
-                .Select(p => new { p.ProductId, p.CategoryId }).ToListAsync())
-                .GroupBy(a => a.ProductId)
-                .ToDictionary(items => items.Key, items => items.Select(a => a.CategoryId).ToArray());
-        }
-
-        /// <summary>
-        /// Gets categories by identifier
-        /// </summary>
-        /// <param name="categoryIds">Category identifiers</param>
-        /// <returns>Categories</returns>
-<<<<<<< HEAD
-        public virtual async Task<List<Category>> GetCategoriesByIds(int[] categoryIds)
-        {
-            if (categoryIds == null || categoryIds.Length == 0)
-                return new List<Category>();
-
-            var query = from p in _categoryRepository.Table
-                        where categoryIds.Contains(p.Id) && !p.Deleted
-                        select p;
-
-            return await query.ToListAsync();
-=======
-        public virtual IList<Category> GetCategoriesByIds(int[] categoryIds)
-        {
-            return _categoryRepository.GetByIds(categoryIds);
->>>>>>> 8df5bf22
-        }
-
-        /// <summary>
-        /// Sort categories for tree representation
-        /// </summary>
-        /// <param name="source">Source</param>
-        /// <param name="parentId">Parent category identifier</param>
-        /// <param name="ignoreCategoriesWithoutExistingParent">A value indicating whether categories without parent category in provided category list (source) should be ignored</param>
-        /// <returns>Sorted categories</returns>
-        public virtual async Task<IList<Category>> SortCategoriesForTree(IList<Category> source, int parentId = 0,
-            bool ignoreCategoriesWithoutExistingParent = false)
-        {
-            if (source == null)
-                throw new ArgumentNullException(nameof(source));
-
-            var result = new List<Category>();
-
-            foreach (var cat in source.Where(c => c.ParentCategoryId == parentId).ToList())
-            {
-                result.Add(cat);
-                result.AddRange(await SortCategoriesForTree(source, cat.Id, true));
-            }
-
-            if (ignoreCategoriesWithoutExistingParent || result.Count == source.Count)
-                return result;
-
-            //find categories without parent in provided category source and insert them into result
-            foreach (var cat in source)
-                if (result.FirstOrDefault(x => x.Id == cat.Id) == null)
-                    result.Add(cat);
-
-            return result;
-        }
-
-        /// <summary>
-        /// Returns a ProductCategory that has the specified values
-        /// </summary>
-        /// <param name="source">Source</param>
-        /// <param name="productId">Product identifier</param>
-        /// <param name="categoryId">Category identifier</param>
-        /// <returns>A ProductCategory that has the specified values; otherwise null</returns>
-        public virtual ProductCategory FindProductCategory(IList<ProductCategory> source, int productId, int categoryId)
-        {
-            foreach (var productCategory in source)
-                if (productCategory.ProductId == productId && productCategory.CategoryId == categoryId)
-                    return productCategory;
-
-            return null;
-        }
-
-        /// <summary>
-        /// Get formatted category breadcrumb 
-        /// Note: ACL and store mapping is ignored
-        /// </summary>
-        /// <param name="category">Category</param>
-        /// <param name="allCategories">All categories</param>
-        /// <param name="separator">Separator</param>
-        /// <param name="languageId">Language identifier for localization</param>
-        /// <returns>Formatted breadcrumb</returns>
-        public virtual async Task<string> GetFormattedBreadCrumb(Category category, IList<Category> allCategories = null,
-            string separator = ">>", int languageId = 0)
-        {
-            var result = string.Empty;
-
-            var breadcrumb = await GetCategoryBreadCrumb(category, allCategories, true);
-            for (var i = 0; i <= breadcrumb.Count - 1; i++)
-            {
-                var categoryName = await _localizationService.GetLocalized(breadcrumb[i], x => x.Name, languageId);
-                result = string.IsNullOrEmpty(result) ? categoryName : $"{result} {separator} {categoryName}";
-            }
-
-            return result;
-        }
-
-        /// <summary>
-        /// Get category breadcrumb 
-        /// </summary>
-        /// <param name="category">Category</param>
-        /// <param name="allCategories">All categories</param>
-        /// <param name="showHidden">A value indicating whether to load hidden records</param>
-        /// <returns>Category breadcrumb </returns>
-        public virtual async Task<IList<Category>> GetCategoryBreadCrumb(Category category, IList<Category> allCategories = null, bool showHidden = false)
-        {
-            if (category == null)
-                throw new ArgumentNullException(nameof(category));
-
-            var breadcrumbCacheKey = _staticCacheManager.PrepareKeyForDefaultCache(NopCatalogDefaults.CategoryBreadcrumbCacheKey,
-                category,
-                await _customerService.GetCustomerRoleIds(await _workContext.GetCurrentCustomer()),
-                await _storeContext.GetCurrentStore(),
-                await _workContext.GetWorkingLanguage());
-
-            return await _staticCacheManager.Get(breadcrumbCacheKey, async () =>
-            {
-                var result = new List<Category>();
-
-                //used to prevent circular references
-                var alreadyProcessedCategoryIds = new List<int>();
-
-                while (category != null && //not null
-                       !category.Deleted && //not deleted
-                       (showHidden || category.Published) && //published
-                       (showHidden || await _aclService.Authorize(category)) && //ACL
-                       (showHidden || await _storeMappingService.Authorize(category)) && //Store mapping
-                       !alreadyProcessedCategoryIds.Contains(category.Id)) //prevent circular references
-                {
-                    result.Add(category);
-
-                    alreadyProcessedCategoryIds.Add(category.Id);
-
-                    category = allCategories != null
-                        ? allCategories.FirstOrDefault(c => c.Id == category.ParentCategoryId)
-                        : await GetCategoryById(category.ParentCategoryId);
-                }
-
-                result.Reverse();
-
-                return result;
-            });
-        }
-
-        #endregion
-    }
+﻿using System;
+using System.Collections.Generic;
+using System.Linq;
+using System.Threading.Tasks;
+using LinqToDB;
+using Nop.Core;
+using Nop.Core.Caching;
+using Nop.Core.Domain.Catalog;
+using Nop.Core.Domain.Customers;
+using Nop.Core.Domain.Discounts;
+using Nop.Core.Domain.Security;
+using Nop.Core.Domain.Stores;
+using Nop.Data;
+using Nop.Services.Customers;
+using Nop.Services.Discounts;
+using Nop.Services.Localization;
+using Nop.Services.Security;
+using Nop.Services.Stores;
+
+namespace Nop.Services.Catalog
+{
+    /// <summary>
+    /// Category service
+    /// </summary>
+    public partial class CategoryService : ICategoryService
+    {
+        #region Fields
+
+        private readonly CatalogSettings _catalogSettings;
+        private readonly IAclService _aclService;
+        private readonly ICustomerService _customerService;
+        private readonly ILocalizationService _localizationService;
+        private readonly IRepository<AclRecord> _aclRepository;
+        private readonly IRepository<Category> _categoryRepository;
+        private readonly IRepository<DiscountCategoryMapping> _discountCategoryMappingRepository;
+        private readonly IRepository<Product> _productRepository;
+        private readonly IRepository<ProductCategory> _productCategoryRepository;
+        private readonly IRepository<StoreMapping> _storeMappingRepository;
+        private readonly IStaticCacheManager _staticCacheManager;
+        private readonly IStoreContext _storeContext;
+        private readonly IStoreMappingService _storeMappingService;
+        private readonly IWorkContext _workContext;
+
+        #endregion
+
+        #region Ctor
+
+        public CategoryService(CatalogSettings catalogSettings,
+            IAclService aclService,
+            ICustomerService customerService,
+            ILocalizationService localizationService,
+            IRepository<AclRecord> aclRepository,
+            IRepository<Category> categoryRepository,
+            IRepository<DiscountCategoryMapping> discountCategoryMappingRepository,
+            IRepository<Product> productRepository,
+            IRepository<ProductCategory> productCategoryRepository,
+            IRepository<StoreMapping> storeMappingRepository,
+            IStaticCacheManager staticCacheManager,
+            IStoreContext storeContext,
+            IStoreMappingService storeMappingService,
+            IWorkContext workContext)
+        {
+            _catalogSettings = catalogSettings;
+            _aclService = aclService;
+            _customerService = customerService;
+            _localizationService = localizationService;
+            _aclRepository = aclRepository;
+            _categoryRepository = categoryRepository;
+            _discountCategoryMappingRepository = discountCategoryMappingRepository;
+            _productRepository = productRepository;
+            _productCategoryRepository = productCategoryRepository;
+            _storeMappingRepository = storeMappingRepository;
+            _staticCacheManager = staticCacheManager;
+            _storeContext = storeContext;
+            _storeMappingService = storeMappingService;
+            _workContext = workContext;
+        }
+
+        #endregion
+
+        #region Methods
+
+        /// <summary>
+        /// Clean up category references for a  specified discount
+        /// </summary>
+        /// <param name="discount">Discount</param>
+        public virtual async Task ClearDiscountCategoryMapping(Discount discount)
+        {
+            if (discount is null)
+                throw new ArgumentNullException(nameof(discount));
+
+            var mappings = _discountCategoryMappingRepository.Table.Where(dcm => dcm.DiscountId == discount.Id);
+            
+            await _discountCategoryMappingRepository.Delete(mappings.ToList());
+        }
+
+        /// <summary>
+        /// Delete category
+        /// </summary>
+        /// <param name="category">Category</param>
+        public virtual async Task DeleteCategory(Category category)
+        {
+            await _categoryRepository.Delete(category);
+
+            //reset a "Parent category" property of all child subcategories
+            var subcategories = await GetAllCategoriesByParentCategoryId(category.Id, true);
+            foreach (var subcategory in subcategories)
+            {
+                subcategory.ParentCategoryId = 0;
+                await UpdateCategory(subcategory);
+            }
+        }
+
+        /// <summary>
+        /// Delete Categories
+        /// </summary>
+        /// <param name="categories">Categories</param>
+        public virtual async Task DeleteCategories(IList<Category> categories)
+        {
+            if (categories == null)
+                throw new ArgumentNullException(nameof(categories));
+
+            foreach (var category in categories) 
+                await DeleteCategory(category);
+        }
+
+        /// <summary>
+        /// Gets all categories
+        /// </summary>
+        /// <param name="storeId">Store identifier; 0 if you want to get all records</param>
+        /// <param name="showHidden">A value indicating whether to show hidden records</param>
+        /// <returns>Categories</returns>
+        public virtual async Task<IList<Category>> GetAllCategories(int storeId = 0, bool showHidden = false)
+        {
+            var key = _staticCacheManager.PrepareKeyForDefaultCache(NopCatalogDefaults.CategoriesAllCacheKey,
+                storeId,
+                await _customerService.GetCustomerRoleIds(await _workContext.GetCurrentCustomer()),
+                showHidden);
+
+            var categories = await _staticCacheManager.Get(key, async () => (await GetAllCategories(string.Empty, storeId, showHidden: showHidden)).ToList());
+
+            return categories;
+        }
+
+        /// <summary>
+        /// Gets all categories
+        /// </summary>
+        /// <param name="categoryName">Category name</param>
+        /// <param name="storeId">Store identifier; 0 if you want to get all records</param>
+        /// <param name="pageIndex">Page index</param>
+        /// <param name="pageSize">Page size</param>
+        /// <param name="showHidden">A value indicating whether to show hidden records</param>
+        /// <param name="overridePublished">
+        /// null - process "Published" property according to "showHidden" parameter
+        /// true - load only "Published" products
+        /// false - load only "Unpublished" products
+        /// </param>
+        /// <returns>Categories</returns>
+        public virtual async Task<IPagedList<Category>> GetAllCategories(string categoryName, int storeId = 0,
+            int pageIndex = 0, int pageSize = int.MaxValue, bool showHidden = false, bool? overridePublished = null)
+        {
+            var unsortedCategories = await _categoryRepository.GetAll(query =>
+            {
+                if (!showHidden)
+                    query = query.Where(c => c.Published);
+                if (!string.IsNullOrWhiteSpace(categoryName))
+                    query = query.Where(c => c.Name.Contains(categoryName));
+                query = query.Where(c => !c.Deleted);
+
+                if (overridePublished.HasValue)
+                    query = query.Where(c => c.Published == overridePublished.Value);
+
+                if ((storeId > 0 && !_catalogSettings.IgnoreStoreLimitations) ||
+                    (!showHidden && !_catalogSettings.IgnoreAcl))
+                {
+                    if (!showHidden && !_catalogSettings.IgnoreAcl)
+                    {
+                        //ACL (access control list)
+                        var allowedCustomerRolesIds = _customerService.GetCustomerRoleIds(_workContext.GetCurrentCustomer().Result).Result;
+                        query = from c in query
+                            join acl in _aclRepository.Table
+                                on new {c1 = c.Id, c2 = nameof(Category)} equals new
+                                {
+                                    c1 = acl.EntityId, c2 = acl.EntityName
+                                } into c_acl
+                            from acl in c_acl.DefaultIfEmpty()
+                            where !c.SubjectToAcl || allowedCustomerRolesIds.Contains(acl.CustomerRoleId)
+                            select c;
+                    }
+
+                    if (storeId > 0 && !_catalogSettings.IgnoreStoreLimitations)
+                    {
+                        //Store mapping
+                        query = from c in query
+                            join sm in _storeMappingRepository.Table
+                                on new {c1 = c.Id, c2 = nameof(Category)} equals new
+                                {
+                                    c1 = sm.EntityId, c2 = sm.EntityName
+                                } into c_sm
+                            from sm in c_sm.DefaultIfEmpty()
+                            where !c.LimitedToStores || storeId == sm.StoreId
+                            select c;
+                    }
+
+                    query = query.Distinct();
+                }
+
+                return query.OrderBy(c => c.ParentCategoryId).ThenBy(c => c.DisplayOrder).ThenBy(c => c.Id);
+            });
+
+            //sort categories
+            var sortedCategories = await SortCategoriesForTree(unsortedCategories);
+
+            //paging
+            return new PagedList<Category>(sortedCategories, pageIndex, pageSize);
+        }
+
+        /// <summary>
+        /// Gets all categories filtered by parent category identifier
+        /// </summary>
+        /// <param name="parentCategoryId">Parent category identifier</param>
+        /// <param name="showHidden">A value indicating whether to show hidden records</param>
+        /// <returns>Categories</returns>
+        public virtual async Task<IList<Category>> GetAllCategoriesByParentCategoryId(int parentCategoryId,
+            bool showHidden = false)
+        {
+            var categories = await _categoryRepository.GetAll(query =>
+            {
+                if (!showHidden)
+                    query = query.Where(c => c.Published);
+
+                query = query.Where(c => c.ParentCategoryId == parentCategoryId);
+                query = query.Where(c => !c.Deleted);
+
+                if (!showHidden && (!_catalogSettings.IgnoreAcl || !_catalogSettings.IgnoreStoreLimitations))
+                {
+                    if (!_catalogSettings.IgnoreAcl)
+                    {
+                        //ACL (access control list)
+                        var allowedCustomerRolesIds = _customerService.GetCustomerRoleIds(_workContext.GetCurrentCustomer().Result).Result;
+                        query = from c in query
+                            join acl in _aclRepository.Table
+                                on new {c1 = c.Id, c2 = nameof(Category)}
+                                equals new {c1 = acl.EntityId, c2 = acl.EntityName}
+                                into c_acl
+                            from acl in c_acl.DefaultIfEmpty()
+                            where !c.SubjectToAcl || allowedCustomerRolesIds.Contains(acl.CustomerRoleId)
+                            select c;
+                    }
+
+                    if (!_catalogSettings.IgnoreStoreLimitations)
+                    {
+                        //Store mapping
+                        var currentStoreId = _storeContext.GetCurrentStore().Result.Id;
+                        query = from c in query
+                            join sm in _storeMappingRepository.Table
+                                on new {c1 = c.Id, c2 = nameof(Category)}
+                                equals new {c1 = sm.EntityId, c2 = sm.EntityName}
+                                into c_sm
+                            from sm in c_sm.DefaultIfEmpty()
+                            where !c.LimitedToStores || currentStoreId == sm.StoreId
+                            select c;
+                    }
+
+                    query = query.Distinct();
+                }
+
+                return query.OrderBy(c => c.DisplayOrder).ThenBy(c => c.Id);
+            }, cache => cache.PrepareKeyForDefaultCache(NopCatalogDefaults.CategoriesByParentCategoryCacheKey,
+                parentCategoryId, showHidden, _workContext.GetCurrentCustomer().Result, _storeContext.GetCurrentStore().Result));
+
+            return categories;
+        }
+
+        /// <summary>
+        /// Gets all categories displayed on the home page
+        /// </summary>
+        /// <param name="showHidden">A value indicating whether to show hidden records</param>
+        /// <returns>Categories</returns>
+        public virtual async Task<IList<Category>> GetAllCategoriesDisplayedOnHomepage(bool showHidden = false)
+        { 
+            var categories = await _categoryRepository.GetAll(query =>
+            {
+                return from c in query
+                    orderby c.DisplayOrder, c.Id
+                    where c.Published &&
+                          !c.Deleted &&
+                          c.ShowOnHomepage
+                    select c;
+            }, cache => cache.PrepareKeyForDefaultCache(NopCatalogDefaults.CategoriesHomepageCacheKey));
+
+            if (showHidden)
+                return categories;
+
+            var cacheKey = _staticCacheManager.PrepareKeyForDefaultCache(NopCatalogDefaults.CategoriesHomepageWithoutHiddenCacheKey,
+                await _storeContext.GetCurrentStore(), _customerService.GetCustomerRoleIds(await _workContext.GetCurrentCustomer()));
+
+            var result = await _staticCacheManager.Get(cacheKey, () =>
+            {
+                return Task.FromResult(categories
+                    .Where(c => _aclService.Authorize(c).Result && _storeMappingService.Authorize(c).Result)
+                    .ToList());
+            });
+
+            return result;
+        }
+
+        /// <summary>
+        /// Get category identifiers to which a discount is applied
+        /// </summary>
+        /// <param name="discount">Discount</param>
+        /// <param name="customer">Customer</param>
+        /// <returns>Category identifiers</returns>
+        public virtual async Task<IList<int>> GetAppliedCategoryIds(Discount discount, Customer customer)
+        {
+            if (discount == null)
+                throw new ArgumentNullException(nameof(discount));
+
+            var cacheKey = _staticCacheManager.PrepareKeyForDefaultCache(NopDiscountDefaults.CategoryIdsByDiscountCacheKey,
+                discount,
+                await _customerService.GetCustomerRoleIds(customer),
+                await _storeContext.GetCurrentStore());
+
+            var result = await _staticCacheManager.Get(cacheKey, async () =>
+            {
+                var ids = await _discountCategoryMappingRepository.Table.Where(dmm => dmm.DiscountId == discount.Id).Select(dmm => dmm.EntityId).Distinct().ToListAsync();
+
+                if (!discount.AppliedToSubCategories)
+                    return ids;
+
+                ids.AddRange(ids.SelectMany(categoryId => GetChildCategoryIds(categoryId, _storeContext.GetCurrentStore().Result.Id).Result).ToList());
+
+                return ids.Distinct().ToList();
+            });
+
+            return result;
+        }
+
+        /// <summary>
+        /// Gets child category identifiers
+        /// </summary>
+        /// <param name="parentCategoryId">Parent category identifier</param>
+        /// <param name="storeId">Store identifier; 0 if you want to get all records</param>
+        /// <param name="showHidden">A value indicating whether to show hidden records</param>
+        /// <returns>Category identifiers</returns>
+        public virtual async Task<IList<int>> GetChildCategoryIds(int parentCategoryId, int storeId = 0, bool showHidden = false)
+        {
+            var cacheKey = _staticCacheManager.PrepareKeyForDefaultCache(NopCatalogDefaults.CategoriesChildIdsCacheKey,
+                parentCategoryId,
+                await _customerService.GetCustomerRoleIds(await _workContext.GetCurrentCustomer()),
+                await _storeContext.GetCurrentStore(),
+                showHidden);
+
+            return await _staticCacheManager.Get(cacheKey, async () =>
+            {
+                //little hack for performance optimization
+                //there's no need to invoke "GetAllCategoriesByParentCategoryId" multiple times (extra SQL commands) to load childs
+                //so we load all categories at once (we know they are cached) and process them server-side
+                var categoriesIds = new List<int>();
+                var categories = (await GetAllCategories(storeId: storeId, showHidden: showHidden))
+                    .Where(c => c.ParentCategoryId == parentCategoryId)
+                    .Select(c => c.Id)
+                    .ToList();
+                categoriesIds.AddRange(categories);
+                categoriesIds.AddRange(categories.SelectMany(cId => GetChildCategoryIds(cId, storeId, showHidden).Result));
+
+                return categoriesIds;
+            });
+        }
+
+        /// <summary>
+        /// Gets a category
+        /// </summary>
+        /// <param name="categoryId">Category identifier</param>
+        /// <returns>Category</returns>
+        public virtual async Task<Category> GetCategoryById(int categoryId)
+        {
+            return await _categoryRepository.GetById(categoryId, cache => default);
+        }
+
+        /// <summary>
+        /// Get categories for which a discount is applied
+        /// </summary>
+        /// <param name="discountId">Discount identifier; pass null to load all records</param>
+        /// <param name="showHidden">A value indicating whether to load deleted categories</param>
+        /// <param name="pageIndex">Page index</param>
+        /// <param name="pageSize">Page size</param>
+        /// <returns>List of categories</returns>
+        public virtual async Task<IPagedList<Category>> GetCategoriesByAppliedDiscount(int? discountId = null,
+            bool showHidden = false, int pageIndex = 0, int pageSize = int.MaxValue)
+        {
+            var categories = _categoryRepository.Table;
+
+            if (discountId.HasValue)
+                categories = from category in categories
+                             join dcm in _discountCategoryMappingRepository.Table on category.Id equals dcm.EntityId
+                             where dcm.DiscountId == discountId.Value
+                             select category;
+
+            if (!showHidden)
+                categories = categories.Where(category => !category.Deleted);
+
+            categories = categories.OrderBy(category => category.DisplayOrder).ThenBy(category => category.Id);
+
+            return await categories.ToPagedList(pageIndex, pageSize);
+        }
+
+        /// <summary>
+        /// Inserts category
+        /// </summary>
+        /// <param name="category">Category</param>
+        public virtual async Task InsertCategory(Category category)
+        {
+            await _categoryRepository.Insert(category);
+        }
+
+        /// <summary>
+        /// Get a value indicating whether discount is applied to category
+        /// </summary>
+        /// <param name="categoryId">Category identifier</param>
+        /// <param name="discountId">Discount identifier</param>
+        /// <returns>Result</returns>
+        public virtual async Task<DiscountCategoryMapping> GetDiscountAppliedToCategory(int categoryId, int discountId)
+        {
+            return await _discountCategoryMappingRepository.Table.FirstOrDefaultAsync(dcm => dcm.EntityId == categoryId && dcm.DiscountId == discountId);
+        }
+
+        /// <summary>
+        /// Inserts a discount-category mapping record
+        /// </summary>
+        /// <param name="discountCategoryMapping">Discount-category mapping</param>
+        public virtual async Task InsertDiscountCategoryMapping(DiscountCategoryMapping discountCategoryMapping)
+        {
+            await _discountCategoryMappingRepository.Insert(discountCategoryMapping);
+        }
+
+        /// <summary>
+        /// Deletes a discount-category mapping record
+        /// </summary>
+        /// <param name="discountCategoryMapping">Discount-category mapping</param>
+        public virtual async Task DeleteDiscountCategoryMapping(DiscountCategoryMapping discountCategoryMapping)
+        {
+            await _discountCategoryMappingRepository.Delete(discountCategoryMapping);
+        }
+
+        /// <summary>
+        /// Updates the category
+        /// </summary>
+        /// <param name="category">Category</param>
+        public virtual async Task UpdateCategory(Category category)
+        {
+            if (category == null)
+                throw new ArgumentNullException(nameof(category));
+
+            //validate category hierarchy
+            var parentCategory = await GetCategoryById(category.ParentCategoryId);
+            while (parentCategory != null)
+            {
+                if (category.Id == parentCategory.Id)
+                {
+                    category.ParentCategoryId = 0;
+                    break;
+                }
+
+                parentCategory = await GetCategoryById(parentCategory.ParentCategoryId);
+            }
+
+            await _categoryRepository.Update(category);
+        }
+
+        /// <summary>
+        /// Deletes a product category mapping
+        /// </summary>
+        /// <param name="productCategory">Product category</param>
+        public virtual async Task DeleteProductCategory(ProductCategory productCategory)
+        {
+            await _productCategoryRepository.Delete(productCategory);
+        }
+
+        /// <summary>
+        /// Gets product category mapping collection
+        /// </summary>
+        /// <param name="categoryId">Category identifier</param>
+        /// <param name="pageIndex">Page index</param>
+        /// <param name="pageSize">Page size</param>
+        /// <param name="showHidden">A value indicating whether to show hidden records</param>
+        /// <returns>Product a category mapping collection</returns>
+        public virtual async Task<IPagedList<ProductCategory>> GetProductCategoriesByCategoryId(int categoryId,
+            int pageIndex = 0, int pageSize = int.MaxValue, bool showHidden = false)
+        {
+            if (categoryId == 0)
+                return new PagedList<ProductCategory>(new List<ProductCategory>(), pageIndex, pageSize);
+
+            var query = from pc in _productCategoryRepository.Table
+                        join p in _productRepository.Table on pc.ProductId equals p.Id
+                        where pc.CategoryId == categoryId &&
+                              !p.Deleted &&
+                              (showHidden || p.Published)
+                        orderby pc.DisplayOrder, pc.Id
+                        select pc;
+
+            if (!showHidden && (!_catalogSettings.IgnoreAcl || !_catalogSettings.IgnoreStoreLimitations))
+            {
+                if (!_catalogSettings.IgnoreAcl)
+                {
+                    //ACL (access control list)
+                    var allowedCustomerRolesIds = await _customerService.GetCustomerRoleIds(await _workContext.GetCurrentCustomer());
+                    query = from pc in query
+                            join c in _categoryRepository.Table on pc.CategoryId equals c.Id
+                            join acl in _aclRepository.Table
+                                on new
+                                {
+                                    c1 = c.Id,
+                                    c2 = nameof(Category)
+                                }
+                                equals new
+                                {
+                                    c1 = acl.EntityId,
+                                    c2 = acl.EntityName
+                                }
+                                into c_acl
+                            from acl in c_acl.DefaultIfEmpty()
+                            where !c.SubjectToAcl || allowedCustomerRolesIds.Contains(acl.CustomerRoleId)
+                            select pc;
+                }
+
+                if (!_catalogSettings.IgnoreStoreLimitations)
+                {
+                    //Store mapping
+                    var currentStoreId = (await _storeContext.GetCurrentStore()).Id;
+                    query = from pc in query
+                            join c in _categoryRepository.Table on pc.CategoryId equals c.Id
+                            join sm in _storeMappingRepository.Table
+                                on new
+                                {
+                                    c1 = c.Id,
+                                    c2 = nameof(Category)
+                                }
+                                equals new
+                                {
+                                    c1 = sm.EntityId,
+                                    c2 = sm.EntityName
+                                }
+                                into c_sm
+                            from sm in c_sm.DefaultIfEmpty()
+                            where !c.LimitedToStores || currentStoreId == sm.StoreId
+                            select pc;
+                }
+
+                query = query.Distinct();
+            }
+
+            var productCategories = await query.ToPagedList(pageIndex, pageSize);
+
+            return productCategories;
+        }
+
+        /// <summary>
+        /// Gets a product category mapping collection
+        /// </summary>
+        /// <param name="productId">Product identifier</param>
+        /// <param name="showHidden"> A value indicating whether to show hidden records</param>
+        /// <returns> Product category mapping collection</returns>
+        public virtual async Task<IList<ProductCategory>> GetProductCategoriesByProductId(int productId, bool showHidden = false)
+        {
+            return await GetProductCategoriesByProductId(productId, (await _storeContext.GetCurrentStore()).Id, showHidden);
+        }
+
+        /// <summary>
+        /// Gets a product category mapping collection
+        /// </summary>
+        /// <param name="productId">Product identifier</param>
+        /// <param name="storeId">Store identifier (used in multi-store environment). "showHidden" parameter should also be "true"</param>
+        /// <param name="showHidden"> A value indicating whether to show hidden records</param>
+        /// <returns> Product category mapping collection</returns>
+        public virtual async Task<IList<ProductCategory>> GetProductCategoriesByProductId(int productId, int storeId,
+            bool showHidden = false)
+        {
+            if (productId == 0)
+                return new List<ProductCategory>();
+
+            var key = _staticCacheManager.PrepareKeyForDefaultCache(NopCatalogDefaults.ProductCategoriesByProductCacheKey,
+                productId, showHidden, await _workContext.GetCurrentCustomer(), storeId);
+
+            var query = from pc in _productCategoryRepository.Table
+                        join c in _categoryRepository.Table on pc.CategoryId equals c.Id
+                        where pc.ProductId == productId &&
+                              !c.Deleted &&
+                              (showHidden || c.Published)
+                        orderby pc.DisplayOrder, pc.Id
+                        select pc;
+
+            if (showHidden)
+                return await _staticCacheManager.Get(key, async () => await query.ToAsyncEnumerable().ToListAsync());
+
+            var categoryIds = (await GetCategoriesByIds(query.Select(pc => pc.CategoryId).ToArray()))
+                .Where(category => _aclService.Authorize(category).Result && _storeMappingService.Authorize(category, storeId).Result)
+                .Select(c => c.Id).ToArray();
+
+            query = from pc in query
+                    where categoryIds.Contains(pc.CategoryId)
+                    select pc;
+
+            return await _staticCacheManager.Get(key, async () => await query.ToAsyncEnumerable().ToListAsync());
+        }
+
+        /// <summary>
+        /// Gets a product category mapping 
+        /// </summary>
+        /// <param name="productCategoryId">Product category mapping identifier</param>
+        /// <returns>Product category mapping</returns>
+        public virtual async Task<ProductCategory> GetProductCategoryById(int productCategoryId)
+        {
+            return await _productCategoryRepository.GetById(productCategoryId, cache => default);
+        }
+
+        /// <summary>
+        /// Inserts a product category mapping
+        /// </summary>
+        /// <param name="productCategory">>Product category mapping</param>
+        public virtual async Task InsertProductCategory(ProductCategory productCategory)
+        {
+            await _productCategoryRepository.Insert(productCategory);
+        }
+
+        /// <summary>
+        /// Updates the product category mapping 
+        /// </summary>
+        /// <param name="productCategory">>Product category mapping</param>
+        public virtual async Task UpdateProductCategory(ProductCategory productCategory)
+        {
+            await _productCategoryRepository.Update(productCategory);
+        }
+
+        /// <summary>
+        /// Returns a list of names of not existing categories
+        /// </summary>
+        /// <param name="categoryIdsNames">The names and/or IDs of the categories to check</param>
+        /// <returns>List of names and/or IDs not existing categories</returns>
+        public virtual async Task<string[]> GetNotExistingCategories(string[] categoryIdsNames)
+        {
+            if (categoryIdsNames == null)
+                throw new ArgumentNullException(nameof(categoryIdsNames));
+
+            var query = _categoryRepository.Table;
+            var queryFilter = categoryIdsNames.Distinct().ToArray();
+            //filtering by name
+            var filter = await query.Select(c => c.Name).Where(c => queryFilter.Contains(c)).ToListAsync();
+
+            //if some names not found
+            if (!queryFilter.Except(filter).ToArray().Any())
+                return queryFilter.ToArray();
+
+            //filtering by IDs
+            filter = await query.Select(c => c.Id.ToString()).Where(c => queryFilter.Contains(c)).ToListAsync();
+
+            return queryFilter.Except(filter).ToArray();
+        }
+
+        /// <summary>
+        /// Get category IDs for products
+        /// </summary>
+        /// <param name="productIds">Products IDs</param>
+        /// <returns>Category IDs for products</returns>
+        public virtual async Task<IDictionary<int, int[]>> GetProductCategoryIds(int[] productIds)
+        {
+            var query = _productCategoryRepository.Table;
+
+            return (await query.Where(p => productIds.Contains(p.ProductId))
+                .Select(p => new { p.ProductId, p.CategoryId }).ToListAsync())
+                .GroupBy(a => a.ProductId)
+                .ToDictionary(items => items.Key, items => items.Select(a => a.CategoryId).ToArray());
+        }
+
+        /// <summary>
+        /// Gets categories by identifier
+        /// </summary>
+        /// <param name="categoryIds">Category identifiers</param>
+        /// <returns>Categories</returns>
+        public virtual async Task<IList<Category>> GetCategoriesByIds(int[] categoryIds)
+        {
+            return await _categoryRepository.GetByIds(categoryIds);
+        }
+
+        /// <summary>
+        /// Sort categories for tree representation
+        /// </summary>
+        /// <param name="source">Source</param>
+        /// <param name="parentId">Parent category identifier</param>
+        /// <param name="ignoreCategoriesWithoutExistingParent">A value indicating whether categories without parent category in provided category list (source) should be ignored</param>
+        /// <returns>Sorted categories</returns>
+        public virtual async Task<IList<Category>> SortCategoriesForTree(IList<Category> source, int parentId = 0,
+            bool ignoreCategoriesWithoutExistingParent = false)
+        {
+            if (source == null)
+                throw new ArgumentNullException(nameof(source));
+
+            var result = new List<Category>();
+
+            foreach (var cat in source.Where(c => c.ParentCategoryId == parentId).ToList())
+            {
+                result.Add(cat);
+                result.AddRange(await SortCategoriesForTree(source, cat.Id, true));
+            }
+
+            if (ignoreCategoriesWithoutExistingParent || result.Count == source.Count)
+                return result;
+
+            //find categories without parent in provided category source and insert them into result
+            foreach (var cat in source)
+                if (result.FirstOrDefault(x => x.Id == cat.Id) == null)
+                    result.Add(cat);
+
+            return result;
+        }
+
+        /// <summary>
+        /// Returns a ProductCategory that has the specified values
+        /// </summary>
+        /// <param name="source">Source</param>
+        /// <param name="productId">Product identifier</param>
+        /// <param name="categoryId">Category identifier</param>
+        /// <returns>A ProductCategory that has the specified values; otherwise null</returns>
+        public virtual ProductCategory FindProductCategory(IList<ProductCategory> source, int productId, int categoryId)
+        {
+            foreach (var productCategory in source)
+                if (productCategory.ProductId == productId && productCategory.CategoryId == categoryId)
+                    return productCategory;
+
+            return null;
+        }
+
+        /// <summary>
+        /// Get formatted category breadcrumb 
+        /// Note: ACL and store mapping is ignored
+        /// </summary>
+        /// <param name="category">Category</param>
+        /// <param name="allCategories">All categories</param>
+        /// <param name="separator">Separator</param>
+        /// <param name="languageId">Language identifier for localization</param>
+        /// <returns>Formatted breadcrumb</returns>
+        public virtual async Task<string> GetFormattedBreadCrumb(Category category, IList<Category> allCategories = null,
+            string separator = ">>", int languageId = 0)
+        {
+            var result = string.Empty;
+
+            var breadcrumb = await GetCategoryBreadCrumb(category, allCategories, true);
+            for (var i = 0; i <= breadcrumb.Count - 1; i++)
+            {
+                var categoryName = await _localizationService.GetLocalized(breadcrumb[i], x => x.Name, languageId);
+                result = string.IsNullOrEmpty(result) ? categoryName : $"{result} {separator} {categoryName}";
+            }
+
+            return result;
+        }
+
+        /// <summary>
+        /// Get category breadcrumb 
+        /// </summary>
+        /// <param name="category">Category</param>
+        /// <param name="allCategories">All categories</param>
+        /// <param name="showHidden">A value indicating whether to load hidden records</param>
+        /// <returns>Category breadcrumb </returns>
+        public virtual async Task<IList<Category>> GetCategoryBreadCrumb(Category category, IList<Category> allCategories = null, bool showHidden = false)
+        {
+            if (category == null)
+                throw new ArgumentNullException(nameof(category));
+
+            var breadcrumbCacheKey = _staticCacheManager.PrepareKeyForDefaultCache(NopCatalogDefaults.CategoryBreadcrumbCacheKey,
+                category,
+                await _customerService.GetCustomerRoleIds(await _workContext.GetCurrentCustomer()),
+                await _storeContext.GetCurrentStore(),
+                await _workContext.GetWorkingLanguage());
+
+            return await _staticCacheManager.Get(breadcrumbCacheKey, async () =>
+            {
+                var result = new List<Category>();
+
+                //used to prevent circular references
+                var alreadyProcessedCategoryIds = new List<int>();
+
+                while (category != null && //not null
+                       !category.Deleted && //not deleted
+                       (showHidden || category.Published) && //published
+                       (showHidden || await _aclService.Authorize(category)) && //ACL
+                       (showHidden || await _storeMappingService.Authorize(category)) && //Store mapping
+                       !alreadyProcessedCategoryIds.Contains(category.Id)) //prevent circular references
+                {
+                    result.Add(category);
+
+                    alreadyProcessedCategoryIds.Add(category.Id);
+
+                    category = allCategories != null
+                        ? allCategories.FirstOrDefault(c => c.Id == category.ParentCategoryId)
+                        : await GetCategoryById(category.ParentCategoryId);
+                }
+
+                result.Reverse();
+
+                return result;
+            });
+        }
+
+        #endregion
+    }
 }