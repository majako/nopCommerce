﻿using System;
using System.Collections.Generic;
using System.Linq;
using System.Threading.Tasks;
using Nop.Core.Caching;
using Nop.Core.Domain.Catalog;
using Nop.Core.Domain.Customers;
using Nop.Core.Domain.Directory;
using Nop.Core.Domain.Discounts;
using Nop.Core.Domain.Stores;
using Nop.Services.Customers;
using Nop.Services.Directory;
using Nop.Services.Discounts;

namespace Nop.Services.Catalog
{
    /// <summary>
    /// Price calculation service
    /// </summary>
    public partial class PriceCalculationService : IPriceCalculationService
    {
        #region Fields

        private readonly CatalogSettings _catalogSettings;
        private readonly CurrencySettings _currencySettings;
        private readonly ICategoryService _categoryService;
        private readonly ICurrencyService _currencyService;
        private readonly ICustomerService _customerService;
        private readonly IDiscountService _discountService;
        private readonly IManufacturerService _manufacturerService;
        private readonly IProductAttributeParser _productAttributeParser;
        private readonly IProductService _productService;
        private readonly IStaticCacheManager _staticCacheManager;

        #endregion

        #region Ctor

        public PriceCalculationService(CatalogSettings catalogSettings,
            CurrencySettings currencySettings,
            ICategoryService categoryService,
            ICurrencyService currencyService,
            ICustomerService customerService,
            IDiscountService discountService,
            IManufacturerService manufacturerService,
            IProductAttributeParser productAttributeParser,
            IProductService productService,
            IStaticCacheManager staticCacheManager)
        {
            _catalogSettings = catalogSettings;
            _currencySettings = currencySettings;
            _categoryService = categoryService;
            _currencyService = currencyService;
            _customerService = customerService;
            _discountService = discountService;
            _manufacturerService = manufacturerService;
            _productAttributeParser = productAttributeParser;
            _productService = productService;
            _staticCacheManager = staticCacheManager;
        }

        #endregion
        
        #region Utilities

        /// <summary>
        /// Gets allowed discounts applied to product
        /// </summary>
        /// <param name="product">Product</param>
        /// <param name="customer">Customer</param>
        /// <returns>
        /// A task that represents the asynchronous operation
        /// The task result contains the discounts
        /// </returns>
        protected virtual async Task<IList<Discount>> GetAllowedDiscountsAppliedToProductAsync(Product product, Customer customer)
        {
            var allowedDiscounts = new List<Discount>();
            if (_catalogSettings.IgnoreDiscounts)
                return allowedDiscounts;

            if (!product.HasDiscountsApplied) 
                return allowedDiscounts;

            //we use this property ("HasDiscountsApplied") for performance optimization to avoid unnecessary database calls
            foreach (var discount in await _discountService.GetAppliedDiscountsAsync(product))
                if (discount.DiscountType == DiscountType.AssignedToSkus &&
                    (await _discountService.ValidateDiscountAsync(discount, customer)).IsValid)
                    allowedDiscounts.Add(discount);

            return allowedDiscounts;
        }

        /// <summary>
        /// Gets allowed discounts applied to categories
        /// </summary>
        /// <param name="product">Product</param>
        /// <param name="customer">Customer</param>
        /// <returns>
        /// A task that represents the asynchronous operation
        /// The task result contains the discounts
        /// </returns>
        protected virtual async Task<IList<Discount>> GetAllowedDiscountsAppliedToCategoriesAsync(Product product, Customer customer)
        {
            var allowedDiscounts = new List<Discount>();
            if (_catalogSettings.IgnoreDiscounts)
                return allowedDiscounts;

            //load cached discount models (performance optimization)
            foreach (var discount in await _discountService.GetAllDiscountsAsync(DiscountType.AssignedToCategories))
            {
                //load identifier of categories with this discount applied to
                var discountCategoryIds = await _categoryService.GetAppliedCategoryIdsAsync(discount, customer);

                //compare with categories of this product
                var productCategoryIds = new List<int>();
                if (discountCategoryIds.Any())
                {
                    productCategoryIds = (await _categoryService
                        .GetProductCategoriesByProductIdAsync(product.Id))
                        .Select(x => x.CategoryId)
                        .ToList();
                }

                foreach (var categoryId in productCategoryIds)
                {
                    if (!discountCategoryIds.Contains(categoryId)) 
                        continue;

                    if (!_discountService.ContainsDiscount(allowedDiscounts, discount) &&
                        (await _discountService.ValidateDiscountAsync(discount, customer)).IsValid)
                        allowedDiscounts.Add(discount);
                }
            }

            return allowedDiscounts;
        }

        /// <summary>
        /// Gets allowed discounts applied to manufacturers
        /// </summary>
        /// <param name="product">Product</param>
        /// <param name="customer">Customer</param>
        /// <returns>
        /// A task that represents the asynchronous operation
        /// The task result contains the discounts
        /// </returns>
        protected virtual async Task<IList<Discount>> GetAllowedDiscountsAppliedToManufacturersAsync(Product product, Customer customer)
        {
            var allowedDiscounts = new List<Discount>();
            if (_catalogSettings.IgnoreDiscounts)
                return allowedDiscounts;

            foreach (var discount in await _discountService.GetAllDiscountsAsync(DiscountType.AssignedToManufacturers))
            {
                //load identifier of manufacturers with this discount applied to
                var discountManufacturerIds = await _manufacturerService.GetAppliedManufacturerIdsAsync(discount, customer);

                //compare with manufacturers of this product
                var productManufacturerIds = new List<int>();
                if (discountManufacturerIds.Any())
                {
                    productManufacturerIds = 
                        (await _manufacturerService
                        .GetProductManufacturersByProductIdAsync(product.Id))
                        .Select(x => x.ManufacturerId)
                        .ToList();
                }

                foreach (var manufacturerId in productManufacturerIds)
                {
                    if (!discountManufacturerIds.Contains(manufacturerId)) 
                        continue;

                    if (!_discountService.ContainsDiscount(allowedDiscounts, discount) &&
                        (await _discountService.ValidateDiscountAsync(discount, customer)).IsValid)
                        allowedDiscounts.Add(discount);
                }
            }

            return allowedDiscounts;
        }

        /// <summary>
        /// Gets allowed discounts
        /// </summary>
        /// <param name="product">Product</param>
        /// <param name="customer">Customer</param>
        /// <returns>
        /// A task that represents the asynchronous operation
        /// The task result contains the discounts
        /// </returns>
        protected virtual async Task<IList<Discount>> GetAllowedDiscountsAsync(Product product, Customer customer)
        {
            var allowedDiscounts = new List<Discount>();
            if (_catalogSettings.IgnoreDiscounts)
                return allowedDiscounts;

            //discounts applied to products
            foreach (var discount in await GetAllowedDiscountsAppliedToProductAsync(product, customer))
                if (!_discountService.ContainsDiscount(allowedDiscounts, discount))
                    allowedDiscounts.Add(discount);

            //discounts applied to categories
            foreach (var discount in await GetAllowedDiscountsAppliedToCategoriesAsync(product, customer))
                if (!_discountService.ContainsDiscount(allowedDiscounts, discount))
                    allowedDiscounts.Add(discount);

            //discounts applied to manufacturers
            foreach (var discount in await GetAllowedDiscountsAppliedToManufacturersAsync(product, customer))
                if (!_discountService.ContainsDiscount(allowedDiscounts, discount))
                    allowedDiscounts.Add(discount);

            return allowedDiscounts;
        }

        /// <summary>
        /// Gets discount amount
        /// </summary>
        /// <param name="product">Product</param>
        /// <param name="customer">The customer</param>
        /// <param name="productPriceWithoutDiscount">Already calculated product price without discount</param>
        /// <returns>
        /// A task that represents the asynchronous operation
        /// The task result contains the discount amount, Applied discounts
        /// </returns>
        protected virtual async Task<(decimal, List<Discount>)> GetDiscountAmountAsync(Product product,
            Customer customer,
            decimal productPriceWithoutDiscount)
        {
            if (product == null)
                throw new ArgumentNullException(nameof(product));

            var appliedDiscounts = new List<Discount>();
            var appliedDiscountAmount = decimal.Zero;

            //we don't apply discounts to products with price entered by a customer
            if (product.CustomerEntersPrice)
                return (appliedDiscountAmount, appliedDiscounts);

            //discounts are disabled
            if (_catalogSettings.IgnoreDiscounts)
                return (appliedDiscountAmount, appliedDiscounts);

            var allowedDiscounts = await GetAllowedDiscountsAsync(product, customer);

            //no discounts
            if (!allowedDiscounts.Any())
                return (appliedDiscountAmount, appliedDiscounts);

            appliedDiscounts = _discountService.GetPreferredDiscount(allowedDiscounts, productPriceWithoutDiscount, out appliedDiscountAmount);
            
            return (appliedDiscountAmount, appliedDiscounts);
        }

        #endregion

        #region Methods

        /// <summary>
        /// Gets the final price
        /// </summary>
        /// <param name="product">Product</param>
        /// <param name="customer">The customer</param>
        /// <param name="store">Store</param>
        /// <param name="additionalCharge">Additional charge</param>
        /// <param name="includeDiscounts">A value indicating whether include discounts or not for final price computation</param>
        /// <param name="quantity">Shopping cart item quantity</param>
        /// <returns>
        /// A task that represents the asynchronous operation
        /// The task result contains the final price without discounts, Final price, Applied discount amount, Applied discounts
        /// </returns>
        public virtual async Task<(decimal priceWithoutDiscounts, decimal finalPrice, decimal appliedDiscountAmount, List<Discount> appliedDiscounts)> GetFinalPriceAsync(Product product,
            Customer customer,
            Store store,
            decimal additionalCharge = 0,
            bool includeDiscounts = true,
            int quantity=1)
        {
            return await GetFinalPriceAsync(product, customer, store,
                additionalCharge, includeDiscounts, quantity,
                null, null);
        }

        /// <summary>
        /// Gets the final price
        /// </summary>
        /// <param name="product">Product</param>
        /// <param name="customer">The customer</param>
        /// <param name="store">Store</param>
        /// <param name="additionalCharge">Additional charge</param>
        /// <param name="includeDiscounts">A value indicating whether include discounts or not for final price computation</param>
        /// <param name="quantity">Shopping cart item quantity</param>
        /// <param name="rentalStartDate">Rental period start date (for rental products)</param>
        /// <param name="rentalEndDate">Rental period end date (for rental products)</param>
        /// <returns>
        /// A task that represents the asynchronous operation
        /// The task result contains the final price without discounts, Final price, Applied discount amount, Applied discounts
        /// </returns>
        public virtual async Task<(decimal priceWithoutDiscounts, decimal finalPrice, decimal appliedDiscountAmount, List<Discount> appliedDiscounts)> GetFinalPriceAsync(Product product,
            Customer customer,
            Store store,
            decimal additionalCharge,
            bool includeDiscounts,
            int quantity,
            DateTime? rentalStartDate,
            DateTime? rentalEndDate)
        {
            return await GetFinalPriceAsync(product, customer, store, null, additionalCharge, includeDiscounts, quantity,
                rentalStartDate, rentalEndDate);
        }

        /// <summary>
        /// Gets the final price
        /// </summary>
        /// <param name="product">Product</param>
        /// <param name="customer">The customer</param>
        /// <param name="store">Store</param>
        /// <param name="overriddenProductPrice">Overridden product price. If specified, then it'll be used instead of a product price. For example, used with product attribute combinations</param>
        /// <param name="additionalCharge">Additional charge</param>
        /// <param name="includeDiscounts">A value indicating whether include discounts or not for final price computation</param>
        /// <param name="quantity">Shopping cart item quantity</param>
        /// <param name="rentalStartDate">Rental period start date (for rental products)</param>
        /// <param name="rentalEndDate">Rental period end date (for rental products)</param>
        /// <returns>
        /// A task that represents the asynchronous operation
        /// The task result contains the final price without discounts, Final price, Applied discount amount, Applied discounts
        /// </returns>
        public virtual async Task<(decimal priceWithoutDiscounts, decimal finalPrice, decimal appliedDiscountAmount, List<Discount> appliedDiscounts)> GetFinalPriceAsync(Product product,
            Customer customer,
            Store store,
            decimal? overriddenProductPrice,
            decimal additionalCharge,
            bool includeDiscounts,
            int quantity,
            DateTime? rentalStartDate,
            DateTime? rentalEndDate)
        {
            if (product == null)
                throw new ArgumentNullException(nameof(product));

            var cacheKey = _staticCacheManager.PrepareKeyForDefaultCache(NopCatalogDefaults.ProductPriceCacheKey, 
                product,
                overriddenProductPrice,
                additionalCharge,
                includeDiscounts,
                quantity,
                await _customerService.GetCustomerRoleIdsAsync(customer),
                store);

            //we do not cache price if this not allowed by settings or if the product is rental product
            //otherwise, it can cause memory leaks (to store all possible date period combinations)
            if (!_catalogSettings.CacheProductPrices || product.IsRental)
                cacheKey.CacheTime = 0;

            decimal rezPrice;
            decimal rezPriceWithoutDiscount;
            decimal discountAmount;
            List<Discount> appliedDiscounts;

            (rezPriceWithoutDiscount, rezPrice, discountAmount,  appliedDiscounts) = await _staticCacheManager.GetAsync(cacheKey, async () =>
            {
                var discounts = new List<Discount>();
                var appliedDiscountAmount = decimal.Zero;

                //initial price
                var price = overriddenProductPrice ?? product.Price;

                //tier prices
                var tierPrice = await _productService.GetPreferredTierPriceAsync(product, customer, store, quantity);

                if (tierPrice != null)
                    price = tierPrice.Price;

                //additional charge
                price += additionalCharge;

                //rental products
                if (product.IsRental)
                    if (rentalStartDate.HasValue && rentalEndDate.HasValue)
                        price *= _productService.GetRentalPeriods(product, rentalStartDate.Value, rentalEndDate.Value);

                var priceWithoutDiscount = price;

                if (includeDiscounts)
                {
                    //discount
                    var (tmpDiscountAmount, tmpAppliedDiscounts) = await GetDiscountAmountAsync(product, customer, price);
                    price -= tmpDiscountAmount;

                    if (tmpAppliedDiscounts?.Any() ?? false)
                    {
                        discounts.AddRange(tmpAppliedDiscounts);
                        appliedDiscountAmount = tmpDiscountAmount;
                    }
                }

                if (price < decimal.Zero)
                    price = decimal.Zero;

                if (priceWithoutDiscount < decimal.Zero)
                    priceWithoutDiscount = decimal.Zero;

                return (priceWithoutDiscount, price, appliedDiscountAmount, discounts);
            });

            return (rezPriceWithoutDiscount, rezPrice, discountAmount, appliedDiscounts);
        }

        /// <summary>
        /// Gets the product cost (one item)
        /// </summary>
        /// <param name="product">Product</param>
        /// <param name="attributesXml">Shopping cart item attributes in XML</param>
        /// <returns>
        /// A task that represents the asynchronous operation
        /// The task result contains the product cost (one item)
        /// </returns>
        public virtual async Task<decimal> GetProductCostAsync(Product product, string attributesXml)
        {
            if (product == null)
                throw new ArgumentNullException(nameof(product));

            var cost = product.ProductCost;
            var attributeValues = await _productAttributeParser.ParseProductAttributeValuesAsync(attributesXml);
            foreach (var attributeValue in attributeValues)
            {
                switch (attributeValue.AttributeValueType)
                {
                    case AttributeValueType.Simple:
                        //simple attribute
                        cost += attributeValue.Cost;
                        break;
                    case AttributeValueType.AssociatedToProduct:
                        //bundled product
                        var associatedProduct = await _productService.GetProductByIdAsync(attributeValue.AssociatedProductId);
                        if (associatedProduct != null)
                            cost += associatedProduct.ProductCost * attributeValue.Quantity;
                        break;
                    default:
                        break;
                }
            }

            return cost;
        }

        /// <summary>
        /// Get a price adjustment of a product attribute value
        /// </summary>
        /// <param name="product">Product</param>
        /// <param name="value">Product attribute value</param>
        /// <param name="customer">Customer</param>
        /// <param name="store">Store</param>
        /// <param name="productPrice">Product price (null for using the base product price)</param>
        /// <param name="quantity">Shopping cart item quantity</param>
        /// <returns>
        /// A task that represents the asynchronous operation
        /// The task result contains the price adjustment
        /// </returns>
<<<<<<< HEAD
        public virtual async Task<decimal> GetProductAttributeValuePriceAdjustmentAsync(Product product, ProductAttributeValue value, Customer customer, Store store, decimal? productPrice = null)
=======
        public virtual async Task<decimal> GetProductAttributeValuePriceAdjustmentAsync(Product product,
            ProductAttributeValue value,
            Customer customer,
            decimal? productPrice = null,
            int quantity = 1)
>>>>>>> 689116dd
        {
            if (value == null)
                throw new ArgumentNullException(nameof(value));

            var adjustment = decimal.Zero;
            switch (value.AttributeValueType)
            {
                case AttributeValueType.Simple:
                    //simple attribute
                    if (value.PriceAdjustmentUsePercentage)
                    {
                        if (!productPrice.HasValue)
<<<<<<< HEAD
                            productPrice = (await GetFinalPriceAsync(product, customer, store)).finalPrice;
=======
                            productPrice = (await GetFinalPriceAsync(product, customer, quantity: quantity)).finalPrice;
>>>>>>> 689116dd

                        adjustment = (decimal)((float)productPrice * (float)value.PriceAdjustment / 100f);
                    }
                    else
                    {
                        adjustment = value.PriceAdjustment;
                    }

                    break;
                case AttributeValueType.AssociatedToProduct:
                    //bundled product
                    var associatedProduct = await _productService.GetProductByIdAsync(value.AssociatedProductId);
                    if (associatedProduct != null) 
                        adjustment = (await GetFinalPriceAsync(associatedProduct, customer, store)).finalPrice * value.Quantity;

                    break;
                default:
                    break;
            }

            return adjustment;
        }

        /// <summary>
        /// Round a product or order total for the currency
        /// </summary>
        /// <param name="value">Value to round</param>
        /// <param name="currency">Currency; pass null to use the primary store currency</param>
        /// <returns>
        /// A task that represents the asynchronous operation
        /// The task result contains the rounded value
        /// </returns>
        public virtual async Task<decimal> RoundPriceAsync(decimal value, Currency currency = null)
        {
            //we use this method because some currencies (e.g. Gungarian Forint or Swiss Franc) use non-standard rules for rounding
            //you can implement any rounding logic here

            currency ??= await _currencyService.GetCurrencyByIdAsync(_currencySettings.PrimaryStoreCurrencyId);

            return Round(value, currency.RoundingType);
        }

        /// <summary>
        /// Round
        /// </summary>
        /// <param name="value">Value to round</param>
        /// <param name="roundingType">The rounding type</param>
        /// <returns>Rounded value</returns>
        public virtual decimal Round(decimal value, RoundingType roundingType)
        {
            //default round (Rounding001)
            var rez = Math.Round(value, 2);
            var fractionPart = (rez - Math.Truncate(rez)) * 10;

            //cash rounding not needed
            if (fractionPart == 0)
                return rez;

            //Cash rounding (details: https://en.wikipedia.org/wiki/Cash_rounding)
            switch (roundingType)
            {
                //rounding with 0.05 or 5 intervals
                case RoundingType.Rounding005Up:
                case RoundingType.Rounding005Down:
                    fractionPart = (fractionPart - Math.Truncate(fractionPart)) * 10;

                    fractionPart %= 5;
                    if (fractionPart == 0)
                        break;

                    if (roundingType == RoundingType.Rounding005Up)
                        fractionPart = 5 - fractionPart;
                    else
                        fractionPart *= -1;

                    rez += fractionPart / 100;
                    break;
                //rounding with 0.10 intervals
                case RoundingType.Rounding01Up:
                case RoundingType.Rounding01Down:
                    fractionPart = (fractionPart - Math.Truncate(fractionPart)) * 10;

                    if (roundingType == RoundingType.Rounding01Down && fractionPart == 5)
                        fractionPart = -5;
                    else
                        fractionPart = fractionPart < 5 ? fractionPart * -1 : 10 - fractionPart;

                    rez += fractionPart / 100;
                    break;
                //rounding with 0.50 intervals
                case RoundingType.Rounding05:
                    fractionPart *= 10;
                    fractionPart = fractionPart < 25 ? fractionPart * -1 : fractionPart < 50 || fractionPart < 75 ? 50 - fractionPart : 100 - fractionPart;

                    rez += fractionPart / 100;
                    break;
                //rounding with 1.00 intervals
                case RoundingType.Rounding1:
                case RoundingType.Rounding1Up:
                    fractionPart *= 10;

                    if (roundingType == RoundingType.Rounding1Up && fractionPart > 0)
                        rez = Math.Truncate(rez) + 1;
                    else
                        rez = fractionPart < 50 ? Math.Truncate(rez) : Math.Truncate(rez) + 1;

                    break;
                case RoundingType.Rounding001:
                default:
                    break;
            }

            return rez;
        }

        #endregion
    }
}<|MERGE_RESOLUTION|>--- conflicted
+++ resolved
@@ -1,603 +1,596 @@
-﻿using System;
-using System.Collections.Generic;
-using System.Linq;
-using System.Threading.Tasks;
-using Nop.Core.Caching;
-using Nop.Core.Domain.Catalog;
-using Nop.Core.Domain.Customers;
-using Nop.Core.Domain.Directory;
-using Nop.Core.Domain.Discounts;
-using Nop.Core.Domain.Stores;
-using Nop.Services.Customers;
-using Nop.Services.Directory;
-using Nop.Services.Discounts;
-
-namespace Nop.Services.Catalog
-{
-    /// <summary>
-    /// Price calculation service
-    /// </summary>
-    public partial class PriceCalculationService : IPriceCalculationService
-    {
-        #region Fields
-
-        private readonly CatalogSettings _catalogSettings;
-        private readonly CurrencySettings _currencySettings;
-        private readonly ICategoryService _categoryService;
-        private readonly ICurrencyService _currencyService;
-        private readonly ICustomerService _customerService;
-        private readonly IDiscountService _discountService;
-        private readonly IManufacturerService _manufacturerService;
-        private readonly IProductAttributeParser _productAttributeParser;
-        private readonly IProductService _productService;
-        private readonly IStaticCacheManager _staticCacheManager;
-
-        #endregion
-
-        #region Ctor
-
-        public PriceCalculationService(CatalogSettings catalogSettings,
-            CurrencySettings currencySettings,
-            ICategoryService categoryService,
-            ICurrencyService currencyService,
-            ICustomerService customerService,
-            IDiscountService discountService,
-            IManufacturerService manufacturerService,
-            IProductAttributeParser productAttributeParser,
-            IProductService productService,
-            IStaticCacheManager staticCacheManager)
-        {
-            _catalogSettings = catalogSettings;
-            _currencySettings = currencySettings;
-            _categoryService = categoryService;
-            _currencyService = currencyService;
-            _customerService = customerService;
-            _discountService = discountService;
-            _manufacturerService = manufacturerService;
-            _productAttributeParser = productAttributeParser;
-            _productService = productService;
-            _staticCacheManager = staticCacheManager;
-        }
-
-        #endregion
-        
-        #region Utilities
-
-        /// <summary>
-        /// Gets allowed discounts applied to product
-        /// </summary>
-        /// <param name="product">Product</param>
-        /// <param name="customer">Customer</param>
-        /// <returns>
-        /// A task that represents the asynchronous operation
-        /// The task result contains the discounts
-        /// </returns>
-        protected virtual async Task<IList<Discount>> GetAllowedDiscountsAppliedToProductAsync(Product product, Customer customer)
-        {
-            var allowedDiscounts = new List<Discount>();
-            if (_catalogSettings.IgnoreDiscounts)
-                return allowedDiscounts;
-
-            if (!product.HasDiscountsApplied) 
-                return allowedDiscounts;
-
-            //we use this property ("HasDiscountsApplied") for performance optimization to avoid unnecessary database calls
-            foreach (var discount in await _discountService.GetAppliedDiscountsAsync(product))
-                if (discount.DiscountType == DiscountType.AssignedToSkus &&
-                    (await _discountService.ValidateDiscountAsync(discount, customer)).IsValid)
-                    allowedDiscounts.Add(discount);
-
-            return allowedDiscounts;
-        }
-
-        /// <summary>
-        /// Gets allowed discounts applied to categories
-        /// </summary>
-        /// <param name="product">Product</param>
-        /// <param name="customer">Customer</param>
-        /// <returns>
-        /// A task that represents the asynchronous operation
-        /// The task result contains the discounts
-        /// </returns>
-        protected virtual async Task<IList<Discount>> GetAllowedDiscountsAppliedToCategoriesAsync(Product product, Customer customer)
-        {
-            var allowedDiscounts = new List<Discount>();
-            if (_catalogSettings.IgnoreDiscounts)
-                return allowedDiscounts;
-
-            //load cached discount models (performance optimization)
-            foreach (var discount in await _discountService.GetAllDiscountsAsync(DiscountType.AssignedToCategories))
-            {
-                //load identifier of categories with this discount applied to
-                var discountCategoryIds = await _categoryService.GetAppliedCategoryIdsAsync(discount, customer);
-
-                //compare with categories of this product
-                var productCategoryIds = new List<int>();
-                if (discountCategoryIds.Any())
-                {
-                    productCategoryIds = (await _categoryService
-                        .GetProductCategoriesByProductIdAsync(product.Id))
-                        .Select(x => x.CategoryId)
-                        .ToList();
-                }
-
-                foreach (var categoryId in productCategoryIds)
-                {
-                    if (!discountCategoryIds.Contains(categoryId)) 
-                        continue;
-
-                    if (!_discountService.ContainsDiscount(allowedDiscounts, discount) &&
-                        (await _discountService.ValidateDiscountAsync(discount, customer)).IsValid)
-                        allowedDiscounts.Add(discount);
-                }
-            }
-
-            return allowedDiscounts;
-        }
-
-        /// <summary>
-        /// Gets allowed discounts applied to manufacturers
-        /// </summary>
-        /// <param name="product">Product</param>
-        /// <param name="customer">Customer</param>
-        /// <returns>
-        /// A task that represents the asynchronous operation
-        /// The task result contains the discounts
-        /// </returns>
-        protected virtual async Task<IList<Discount>> GetAllowedDiscountsAppliedToManufacturersAsync(Product product, Customer customer)
-        {
-            var allowedDiscounts = new List<Discount>();
-            if (_catalogSettings.IgnoreDiscounts)
-                return allowedDiscounts;
-
-            foreach (var discount in await _discountService.GetAllDiscountsAsync(DiscountType.AssignedToManufacturers))
-            {
-                //load identifier of manufacturers with this discount applied to
-                var discountManufacturerIds = await _manufacturerService.GetAppliedManufacturerIdsAsync(discount, customer);
-
-                //compare with manufacturers of this product
-                var productManufacturerIds = new List<int>();
-                if (discountManufacturerIds.Any())
-                {
-                    productManufacturerIds = 
-                        (await _manufacturerService
-                        .GetProductManufacturersByProductIdAsync(product.Id))
-                        .Select(x => x.ManufacturerId)
-                        .ToList();
-                }
-
-                foreach (var manufacturerId in productManufacturerIds)
-                {
-                    if (!discountManufacturerIds.Contains(manufacturerId)) 
-                        continue;
-
-                    if (!_discountService.ContainsDiscount(allowedDiscounts, discount) &&
-                        (await _discountService.ValidateDiscountAsync(discount, customer)).IsValid)
-                        allowedDiscounts.Add(discount);
-                }
-            }
-
-            return allowedDiscounts;
-        }
-
-        /// <summary>
-        /// Gets allowed discounts
-        /// </summary>
-        /// <param name="product">Product</param>
-        /// <param name="customer">Customer</param>
-        /// <returns>
-        /// A task that represents the asynchronous operation
-        /// The task result contains the discounts
-        /// </returns>
-        protected virtual async Task<IList<Discount>> GetAllowedDiscountsAsync(Product product, Customer customer)
-        {
-            var allowedDiscounts = new List<Discount>();
-            if (_catalogSettings.IgnoreDiscounts)
-                return allowedDiscounts;
-
-            //discounts applied to products
-            foreach (var discount in await GetAllowedDiscountsAppliedToProductAsync(product, customer))
-                if (!_discountService.ContainsDiscount(allowedDiscounts, discount))
-                    allowedDiscounts.Add(discount);
-
-            //discounts applied to categories
-            foreach (var discount in await GetAllowedDiscountsAppliedToCategoriesAsync(product, customer))
-                if (!_discountService.ContainsDiscount(allowedDiscounts, discount))
-                    allowedDiscounts.Add(discount);
-
-            //discounts applied to manufacturers
-            foreach (var discount in await GetAllowedDiscountsAppliedToManufacturersAsync(product, customer))
-                if (!_discountService.ContainsDiscount(allowedDiscounts, discount))
-                    allowedDiscounts.Add(discount);
-
-            return allowedDiscounts;
-        }
-
-        /// <summary>
-        /// Gets discount amount
-        /// </summary>
-        /// <param name="product">Product</param>
-        /// <param name="customer">The customer</param>
-        /// <param name="productPriceWithoutDiscount">Already calculated product price without discount</param>
-        /// <returns>
-        /// A task that represents the asynchronous operation
-        /// The task result contains the discount amount, Applied discounts
-        /// </returns>
-        protected virtual async Task<(decimal, List<Discount>)> GetDiscountAmountAsync(Product product,
-            Customer customer,
-            decimal productPriceWithoutDiscount)
-        {
-            if (product == null)
-                throw new ArgumentNullException(nameof(product));
-
-            var appliedDiscounts = new List<Discount>();
-            var appliedDiscountAmount = decimal.Zero;
-
-            //we don't apply discounts to products with price entered by a customer
-            if (product.CustomerEntersPrice)
-                return (appliedDiscountAmount, appliedDiscounts);
-
-            //discounts are disabled
-            if (_catalogSettings.IgnoreDiscounts)
-                return (appliedDiscountAmount, appliedDiscounts);
-
-            var allowedDiscounts = await GetAllowedDiscountsAsync(product, customer);
-
-            //no discounts
-            if (!allowedDiscounts.Any())
-                return (appliedDiscountAmount, appliedDiscounts);
-
-            appliedDiscounts = _discountService.GetPreferredDiscount(allowedDiscounts, productPriceWithoutDiscount, out appliedDiscountAmount);
-            
-            return (appliedDiscountAmount, appliedDiscounts);
-        }
-
-        #endregion
-
-        #region Methods
-
-        /// <summary>
-        /// Gets the final price
-        /// </summary>
-        /// <param name="product">Product</param>
-        /// <param name="customer">The customer</param>
-        /// <param name="store">Store</param>
-        /// <param name="additionalCharge">Additional charge</param>
-        /// <param name="includeDiscounts">A value indicating whether include discounts or not for final price computation</param>
-        /// <param name="quantity">Shopping cart item quantity</param>
-        /// <returns>
-        /// A task that represents the asynchronous operation
-        /// The task result contains the final price without discounts, Final price, Applied discount amount, Applied discounts
-        /// </returns>
-        public virtual async Task<(decimal priceWithoutDiscounts, decimal finalPrice, decimal appliedDiscountAmount, List<Discount> appliedDiscounts)> GetFinalPriceAsync(Product product,
-            Customer customer,
-            Store store,
-            decimal additionalCharge = 0,
-            bool includeDiscounts = true,
-            int quantity=1)
-        {
-            return await GetFinalPriceAsync(product, customer, store,
-                additionalCharge, includeDiscounts, quantity,
-                null, null);
-        }
-
-        /// <summary>
-        /// Gets the final price
-        /// </summary>
-        /// <param name="product">Product</param>
-        /// <param name="customer">The customer</param>
-        /// <param name="store">Store</param>
-        /// <param name="additionalCharge">Additional charge</param>
-        /// <param name="includeDiscounts">A value indicating whether include discounts or not for final price computation</param>
-        /// <param name="quantity">Shopping cart item quantity</param>
-        /// <param name="rentalStartDate">Rental period start date (for rental products)</param>
-        /// <param name="rentalEndDate">Rental period end date (for rental products)</param>
-        /// <returns>
-        /// A task that represents the asynchronous operation
-        /// The task result contains the final price without discounts, Final price, Applied discount amount, Applied discounts
-        /// </returns>
-        public virtual async Task<(decimal priceWithoutDiscounts, decimal finalPrice, decimal appliedDiscountAmount, List<Discount> appliedDiscounts)> GetFinalPriceAsync(Product product,
-            Customer customer,
-            Store store,
-            decimal additionalCharge,
-            bool includeDiscounts,
-            int quantity,
-            DateTime? rentalStartDate,
-            DateTime? rentalEndDate)
-        {
-            return await GetFinalPriceAsync(product, customer, store, null, additionalCharge, includeDiscounts, quantity,
-                rentalStartDate, rentalEndDate);
-        }
-
-        /// <summary>
-        /// Gets the final price
-        /// </summary>
-        /// <param name="product">Product</param>
-        /// <param name="customer">The customer</param>
-        /// <param name="store">Store</param>
-        /// <param name="overriddenProductPrice">Overridden product price. If specified, then it'll be used instead of a product price. For example, used with product attribute combinations</param>
-        /// <param name="additionalCharge">Additional charge</param>
-        /// <param name="includeDiscounts">A value indicating whether include discounts or not for final price computation</param>
-        /// <param name="quantity">Shopping cart item quantity</param>
-        /// <param name="rentalStartDate">Rental period start date (for rental products)</param>
-        /// <param name="rentalEndDate">Rental period end date (for rental products)</param>
-        /// <returns>
-        /// A task that represents the asynchronous operation
-        /// The task result contains the final price without discounts, Final price, Applied discount amount, Applied discounts
-        /// </returns>
-        public virtual async Task<(decimal priceWithoutDiscounts, decimal finalPrice, decimal appliedDiscountAmount, List<Discount> appliedDiscounts)> GetFinalPriceAsync(Product product,
-            Customer customer,
-            Store store,
-            decimal? overriddenProductPrice,
-            decimal additionalCharge,
-            bool includeDiscounts,
-            int quantity,
-            DateTime? rentalStartDate,
-            DateTime? rentalEndDate)
-        {
-            if (product == null)
-                throw new ArgumentNullException(nameof(product));
-
-            var cacheKey = _staticCacheManager.PrepareKeyForDefaultCache(NopCatalogDefaults.ProductPriceCacheKey, 
-                product,
-                overriddenProductPrice,
-                additionalCharge,
-                includeDiscounts,
-                quantity,
-                await _customerService.GetCustomerRoleIdsAsync(customer),
-                store);
-
-            //we do not cache price if this not allowed by settings or if the product is rental product
-            //otherwise, it can cause memory leaks (to store all possible date period combinations)
-            if (!_catalogSettings.CacheProductPrices || product.IsRental)
-                cacheKey.CacheTime = 0;
-
-            decimal rezPrice;
-            decimal rezPriceWithoutDiscount;
-            decimal discountAmount;
-            List<Discount> appliedDiscounts;
-
-            (rezPriceWithoutDiscount, rezPrice, discountAmount,  appliedDiscounts) = await _staticCacheManager.GetAsync(cacheKey, async () =>
-            {
-                var discounts = new List<Discount>();
-                var appliedDiscountAmount = decimal.Zero;
-
-                //initial price
-                var price = overriddenProductPrice ?? product.Price;
-
-                //tier prices
-                var tierPrice = await _productService.GetPreferredTierPriceAsync(product, customer, store, quantity);
-
-                if (tierPrice != null)
-                    price = tierPrice.Price;
-
-                //additional charge
-                price += additionalCharge;
-
-                //rental products
-                if (product.IsRental)
-                    if (rentalStartDate.HasValue && rentalEndDate.HasValue)
-                        price *= _productService.GetRentalPeriods(product, rentalStartDate.Value, rentalEndDate.Value);
-
-                var priceWithoutDiscount = price;
-
-                if (includeDiscounts)
-                {
-                    //discount
-                    var (tmpDiscountAmount, tmpAppliedDiscounts) = await GetDiscountAmountAsync(product, customer, price);
-                    price -= tmpDiscountAmount;
-
-                    if (tmpAppliedDiscounts?.Any() ?? false)
-                    {
-                        discounts.AddRange(tmpAppliedDiscounts);
-                        appliedDiscountAmount = tmpDiscountAmount;
-                    }
-                }
-
-                if (price < decimal.Zero)
-                    price = decimal.Zero;
-
-                if (priceWithoutDiscount < decimal.Zero)
-                    priceWithoutDiscount = decimal.Zero;
-
-                return (priceWithoutDiscount, price, appliedDiscountAmount, discounts);
-            });
-
-            return (rezPriceWithoutDiscount, rezPrice, discountAmount, appliedDiscounts);
-        }
-
-        /// <summary>
-        /// Gets the product cost (one item)
-        /// </summary>
-        /// <param name="product">Product</param>
-        /// <param name="attributesXml">Shopping cart item attributes in XML</param>
-        /// <returns>
-        /// A task that represents the asynchronous operation
-        /// The task result contains the product cost (one item)
-        /// </returns>
-        public virtual async Task<decimal> GetProductCostAsync(Product product, string attributesXml)
-        {
-            if (product == null)
-                throw new ArgumentNullException(nameof(product));
-
-            var cost = product.ProductCost;
-            var attributeValues = await _productAttributeParser.ParseProductAttributeValuesAsync(attributesXml);
-            foreach (var attributeValue in attributeValues)
-            {
-                switch (attributeValue.AttributeValueType)
-                {
-                    case AttributeValueType.Simple:
-                        //simple attribute
-                        cost += attributeValue.Cost;
-                        break;
-                    case AttributeValueType.AssociatedToProduct:
-                        //bundled product
-                        var associatedProduct = await _productService.GetProductByIdAsync(attributeValue.AssociatedProductId);
-                        if (associatedProduct != null)
-                            cost += associatedProduct.ProductCost * attributeValue.Quantity;
-                        break;
-                    default:
-                        break;
-                }
-            }
-
-            return cost;
-        }
-
-        /// <summary>
-        /// Get a price adjustment of a product attribute value
-        /// </summary>
-        /// <param name="product">Product</param>
-        /// <param name="value">Product attribute value</param>
-        /// <param name="customer">Customer</param>
-        /// <param name="store">Store</param>
-        /// <param name="productPrice">Product price (null for using the base product price)</param>
-        /// <param name="quantity">Shopping cart item quantity</param>
-        /// <returns>
-        /// A task that represents the asynchronous operation
-        /// The task result contains the price adjustment
-        /// </returns>
-<<<<<<< HEAD
-        public virtual async Task<decimal> GetProductAttributeValuePriceAdjustmentAsync(Product product, ProductAttributeValue value, Customer customer, Store store, decimal? productPrice = null)
-=======
-        public virtual async Task<decimal> GetProductAttributeValuePriceAdjustmentAsync(Product product,
-            ProductAttributeValue value,
-            Customer customer,
-            decimal? productPrice = null,
-            int quantity = 1)
->>>>>>> 689116dd
-        {
-            if (value == null)
-                throw new ArgumentNullException(nameof(value));
-
-            var adjustment = decimal.Zero;
-            switch (value.AttributeValueType)
-            {
-                case AttributeValueType.Simple:
-                    //simple attribute
-                    if (value.PriceAdjustmentUsePercentage)
-                    {
-                        if (!productPrice.HasValue)
-<<<<<<< HEAD
-                            productPrice = (await GetFinalPriceAsync(product, customer, store)).finalPrice;
-=======
-                            productPrice = (await GetFinalPriceAsync(product, customer, quantity: quantity)).finalPrice;
->>>>>>> 689116dd
-
-                        adjustment = (decimal)((float)productPrice * (float)value.PriceAdjustment / 100f);
-                    }
-                    else
-                    {
-                        adjustment = value.PriceAdjustment;
-                    }
-
-                    break;
-                case AttributeValueType.AssociatedToProduct:
-                    //bundled product
-                    var associatedProduct = await _productService.GetProductByIdAsync(value.AssociatedProductId);
-                    if (associatedProduct != null) 
-                        adjustment = (await GetFinalPriceAsync(associatedProduct, customer, store)).finalPrice * value.Quantity;
-
-                    break;
-                default:
-                    break;
-            }
-
-            return adjustment;
-        }
-
-        /// <summary>
-        /// Round a product or order total for the currency
-        /// </summary>
-        /// <param name="value">Value to round</param>
-        /// <param name="currency">Currency; pass null to use the primary store currency</param>
-        /// <returns>
-        /// A task that represents the asynchronous operation
-        /// The task result contains the rounded value
-        /// </returns>
-        public virtual async Task<decimal> RoundPriceAsync(decimal value, Currency currency = null)
-        {
-            //we use this method because some currencies (e.g. Gungarian Forint or Swiss Franc) use non-standard rules for rounding
-            //you can implement any rounding logic here
-
-            currency ??= await _currencyService.GetCurrencyByIdAsync(_currencySettings.PrimaryStoreCurrencyId);
-
-            return Round(value, currency.RoundingType);
-        }
-
-        /// <summary>
-        /// Round
-        /// </summary>
-        /// <param name="value">Value to round</param>
-        /// <param name="roundingType">The rounding type</param>
-        /// <returns>Rounded value</returns>
-        public virtual decimal Round(decimal value, RoundingType roundingType)
-        {
-            //default round (Rounding001)
-            var rez = Math.Round(value, 2);
-            var fractionPart = (rez - Math.Truncate(rez)) * 10;
-
-            //cash rounding not needed
-            if (fractionPart == 0)
-                return rez;
-
-            //Cash rounding (details: https://en.wikipedia.org/wiki/Cash_rounding)
-            switch (roundingType)
-            {
-                //rounding with 0.05 or 5 intervals
-                case RoundingType.Rounding005Up:
-                case RoundingType.Rounding005Down:
-                    fractionPart = (fractionPart - Math.Truncate(fractionPart)) * 10;
-
-                    fractionPart %= 5;
-                    if (fractionPart == 0)
-                        break;
-
-                    if (roundingType == RoundingType.Rounding005Up)
-                        fractionPart = 5 - fractionPart;
-                    else
-                        fractionPart *= -1;
-
-                    rez += fractionPart / 100;
-                    break;
-                //rounding with 0.10 intervals
-                case RoundingType.Rounding01Up:
-                case RoundingType.Rounding01Down:
-                    fractionPart = (fractionPart - Math.Truncate(fractionPart)) * 10;
-
-                    if (roundingType == RoundingType.Rounding01Down && fractionPart == 5)
-                        fractionPart = -5;
-                    else
-                        fractionPart = fractionPart < 5 ? fractionPart * -1 : 10 - fractionPart;
-
-                    rez += fractionPart / 100;
-                    break;
-                //rounding with 0.50 intervals
-                case RoundingType.Rounding05:
-                    fractionPart *= 10;
-                    fractionPart = fractionPart < 25 ? fractionPart * -1 : fractionPart < 50 || fractionPart < 75 ? 50 - fractionPart : 100 - fractionPart;
-
-                    rez += fractionPart / 100;
-                    break;
-                //rounding with 1.00 intervals
-                case RoundingType.Rounding1:
-                case RoundingType.Rounding1Up:
-                    fractionPart *= 10;
-
-                    if (roundingType == RoundingType.Rounding1Up && fractionPart > 0)
-                        rez = Math.Truncate(rez) + 1;
-                    else
-                        rez = fractionPart < 50 ? Math.Truncate(rez) : Math.Truncate(rez) + 1;
-
-                    break;
-                case RoundingType.Rounding001:
-                default:
-                    break;
-            }
-
-            return rez;
-        }
-
-        #endregion
-    }
+﻿using System;
+using System.Collections.Generic;
+using System.Linq;
+using System.Threading.Tasks;
+using Nop.Core.Caching;
+using Nop.Core.Domain.Catalog;
+using Nop.Core.Domain.Customers;
+using Nop.Core.Domain.Directory;
+using Nop.Core.Domain.Discounts;
+using Nop.Core.Domain.Stores;
+using Nop.Services.Customers;
+using Nop.Services.Directory;
+using Nop.Services.Discounts;
+
+namespace Nop.Services.Catalog
+{
+    /// <summary>
+    /// Price calculation service
+    /// </summary>
+    public partial class PriceCalculationService : IPriceCalculationService
+    {
+        #region Fields
+
+        private readonly CatalogSettings _catalogSettings;
+        private readonly CurrencySettings _currencySettings;
+        private readonly ICategoryService _categoryService;
+        private readonly ICurrencyService _currencyService;
+        private readonly ICustomerService _customerService;
+        private readonly IDiscountService _discountService;
+        private readonly IManufacturerService _manufacturerService;
+        private readonly IProductAttributeParser _productAttributeParser;
+        private readonly IProductService _productService;
+        private readonly IStaticCacheManager _staticCacheManager;
+
+        #endregion
+
+        #region Ctor
+
+        public PriceCalculationService(CatalogSettings catalogSettings,
+            CurrencySettings currencySettings,
+            ICategoryService categoryService,
+            ICurrencyService currencyService,
+            ICustomerService customerService,
+            IDiscountService discountService,
+            IManufacturerService manufacturerService,
+            IProductAttributeParser productAttributeParser,
+            IProductService productService,
+            IStaticCacheManager staticCacheManager)
+        {
+            _catalogSettings = catalogSettings;
+            _currencySettings = currencySettings;
+            _categoryService = categoryService;
+            _currencyService = currencyService;
+            _customerService = customerService;
+            _discountService = discountService;
+            _manufacturerService = manufacturerService;
+            _productAttributeParser = productAttributeParser;
+            _productService = productService;
+            _staticCacheManager = staticCacheManager;
+        }
+
+        #endregion
+
+        #region Utilities
+
+        /// <summary>
+        /// Gets allowed discounts applied to product
+        /// </summary>
+        /// <param name="product">Product</param>
+        /// <param name="customer">Customer</param>
+        /// <returns>
+        /// A task that represents the asynchronous operation
+        /// The task result contains the discounts
+        /// </returns>
+        protected virtual async Task<IList<Discount>> GetAllowedDiscountsAppliedToProductAsync(Product product, Customer customer)
+        {
+            var allowedDiscounts = new List<Discount>();
+            if (_catalogSettings.IgnoreDiscounts)
+                return allowedDiscounts;
+
+            if (!product.HasDiscountsApplied)
+                return allowedDiscounts;
+
+            //we use this property ("HasDiscountsApplied") for performance optimization to avoid unnecessary database calls
+            foreach (var discount in await _discountService.GetAppliedDiscountsAsync(product))
+                if (discount.DiscountType == DiscountType.AssignedToSkus &&
+                    (await _discountService.ValidateDiscountAsync(discount, customer)).IsValid)
+                    allowedDiscounts.Add(discount);
+
+            return allowedDiscounts;
+        }
+
+        /// <summary>
+        /// Gets allowed discounts applied to categories
+        /// </summary>
+        /// <param name="product">Product</param>
+        /// <param name="customer">Customer</param>
+        /// <returns>
+        /// A task that represents the asynchronous operation
+        /// The task result contains the discounts
+        /// </returns>
+        protected virtual async Task<IList<Discount>> GetAllowedDiscountsAppliedToCategoriesAsync(Product product, Customer customer)
+        {
+            var allowedDiscounts = new List<Discount>();
+            if (_catalogSettings.IgnoreDiscounts)
+                return allowedDiscounts;
+
+            //load cached discount models (performance optimization)
+            foreach (var discount in await _discountService.GetAllDiscountsAsync(DiscountType.AssignedToCategories))
+            {
+                //load identifier of categories with this discount applied to
+                var discountCategoryIds = await _categoryService.GetAppliedCategoryIdsAsync(discount, customer);
+
+                //compare with categories of this product
+                var productCategoryIds = new List<int>();
+                if (discountCategoryIds.Any())
+                {
+                    productCategoryIds = (await _categoryService
+                        .GetProductCategoriesByProductIdAsync(product.Id))
+                        .Select(x => x.CategoryId)
+                        .ToList();
+                }
+
+                foreach (var categoryId in productCategoryIds)
+                {
+                    if (!discountCategoryIds.Contains(categoryId))
+                        continue;
+
+                    if (!_discountService.ContainsDiscount(allowedDiscounts, discount) &&
+                        (await _discountService.ValidateDiscountAsync(discount, customer)).IsValid)
+                        allowedDiscounts.Add(discount);
+                }
+            }
+
+            return allowedDiscounts;
+        }
+
+        /// <summary>
+        /// Gets allowed discounts applied to manufacturers
+        /// </summary>
+        /// <param name="product">Product</param>
+        /// <param name="customer">Customer</param>
+        /// <returns>
+        /// A task that represents the asynchronous operation
+        /// The task result contains the discounts
+        /// </returns>
+        protected virtual async Task<IList<Discount>> GetAllowedDiscountsAppliedToManufacturersAsync(Product product, Customer customer)
+        {
+            var allowedDiscounts = new List<Discount>();
+            if (_catalogSettings.IgnoreDiscounts)
+                return allowedDiscounts;
+
+            foreach (var discount in await _discountService.GetAllDiscountsAsync(DiscountType.AssignedToManufacturers))
+            {
+                //load identifier of manufacturers with this discount applied to
+                var discountManufacturerIds = await _manufacturerService.GetAppliedManufacturerIdsAsync(discount, customer);
+
+                //compare with manufacturers of this product
+                var productManufacturerIds = new List<int>();
+                if (discountManufacturerIds.Any())
+                {
+                    productManufacturerIds =
+                        (await _manufacturerService
+                        .GetProductManufacturersByProductIdAsync(product.Id))
+                        .Select(x => x.ManufacturerId)
+                        .ToList();
+                }
+
+                foreach (var manufacturerId in productManufacturerIds)
+                {
+                    if (!discountManufacturerIds.Contains(manufacturerId))
+                        continue;
+
+                    if (!_discountService.ContainsDiscount(allowedDiscounts, discount) &&
+                        (await _discountService.ValidateDiscountAsync(discount, customer)).IsValid)
+                        allowedDiscounts.Add(discount);
+                }
+            }
+
+            return allowedDiscounts;
+        }
+
+        /// <summary>
+        /// Gets allowed discounts
+        /// </summary>
+        /// <param name="product">Product</param>
+        /// <param name="customer">Customer</param>
+        /// <returns>
+        /// A task that represents the asynchronous operation
+        /// The task result contains the discounts
+        /// </returns>
+        protected virtual async Task<IList<Discount>> GetAllowedDiscountsAsync(Product product, Customer customer)
+        {
+            var allowedDiscounts = new List<Discount>();
+            if (_catalogSettings.IgnoreDiscounts)
+                return allowedDiscounts;
+
+            //discounts applied to products
+            foreach (var discount in await GetAllowedDiscountsAppliedToProductAsync(product, customer))
+                if (!_discountService.ContainsDiscount(allowedDiscounts, discount))
+                    allowedDiscounts.Add(discount);
+
+            //discounts applied to categories
+            foreach (var discount in await GetAllowedDiscountsAppliedToCategoriesAsync(product, customer))
+                if (!_discountService.ContainsDiscount(allowedDiscounts, discount))
+                    allowedDiscounts.Add(discount);
+
+            //discounts applied to manufacturers
+            foreach (var discount in await GetAllowedDiscountsAppliedToManufacturersAsync(product, customer))
+                if (!_discountService.ContainsDiscount(allowedDiscounts, discount))
+                    allowedDiscounts.Add(discount);
+
+            return allowedDiscounts;
+        }
+
+        /// <summary>
+        /// Gets discount amount
+        /// </summary>
+        /// <param name="product">Product</param>
+        /// <param name="customer">The customer</param>
+        /// <param name="productPriceWithoutDiscount">Already calculated product price without discount</param>
+        /// <returns>
+        /// A task that represents the asynchronous operation
+        /// The task result contains the discount amount, Applied discounts
+        /// </returns>
+        protected virtual async Task<(decimal, List<Discount>)> GetDiscountAmountAsync(Product product,
+            Customer customer,
+            decimal productPriceWithoutDiscount)
+        {
+            if (product == null)
+                throw new ArgumentNullException(nameof(product));
+
+            var appliedDiscounts = new List<Discount>();
+            var appliedDiscountAmount = decimal.Zero;
+
+            //we don't apply discounts to products with price entered by a customer
+            if (product.CustomerEntersPrice)
+                return (appliedDiscountAmount, appliedDiscounts);
+
+            //discounts are disabled
+            if (_catalogSettings.IgnoreDiscounts)
+                return (appliedDiscountAmount, appliedDiscounts);
+
+            var allowedDiscounts = await GetAllowedDiscountsAsync(product, customer);
+
+            //no discounts
+            if (!allowedDiscounts.Any())
+                return (appliedDiscountAmount, appliedDiscounts);
+
+            appliedDiscounts = _discountService.GetPreferredDiscount(allowedDiscounts, productPriceWithoutDiscount, out appliedDiscountAmount);
+
+            return (appliedDiscountAmount, appliedDiscounts);
+        }
+
+        #endregion
+
+        #region Methods
+
+        /// <summary>
+        /// Gets the final price
+        /// </summary>
+        /// <param name="product">Product</param>
+        /// <param name="customer">The customer</param>
+        /// <param name="store">Store</param>
+        /// <param name="additionalCharge">Additional charge</param>
+        /// <param name="includeDiscounts">A value indicating whether include discounts or not for final price computation</param>
+        /// <param name="quantity">Shopping cart item quantity</param>
+        /// <returns>
+        /// A task that represents the asynchronous operation
+        /// The task result contains the final price without discounts, Final price, Applied discount amount, Applied discounts
+        /// </returns>
+        public virtual async Task<(decimal priceWithoutDiscounts, decimal finalPrice, decimal appliedDiscountAmount, List<Discount> appliedDiscounts)> GetFinalPriceAsync(Product product,
+            Customer customer,
+            Store store,
+            decimal additionalCharge = 0,
+            bool includeDiscounts = true,
+            int quantity = 1)
+        {
+            return await GetFinalPriceAsync(product, customer, store,
+                additionalCharge, includeDiscounts, quantity,
+                null, null);
+        }
+
+        /// <summary>
+        /// Gets the final price
+        /// </summary>
+        /// <param name="product">Product</param>
+        /// <param name="customer">The customer</param>
+        /// <param name="store">Store</param>
+        /// <param name="additionalCharge">Additional charge</param>
+        /// <param name="includeDiscounts">A value indicating whether include discounts or not for final price computation</param>
+        /// <param name="quantity">Shopping cart item quantity</param>
+        /// <param name="rentalStartDate">Rental period start date (for rental products)</param>
+        /// <param name="rentalEndDate">Rental period end date (for rental products)</param>
+        /// <returns>
+        /// A task that represents the asynchronous operation
+        /// The task result contains the final price without discounts, Final price, Applied discount amount, Applied discounts
+        /// </returns>
+        public virtual async Task<(decimal priceWithoutDiscounts, decimal finalPrice, decimal appliedDiscountAmount, List<Discount> appliedDiscounts)> GetFinalPriceAsync(Product product,
+            Customer customer,
+            Store store,
+            decimal additionalCharge,
+            bool includeDiscounts,
+            int quantity,
+            DateTime? rentalStartDate,
+            DateTime? rentalEndDate)
+        {
+            return await GetFinalPriceAsync(product, customer, store, null, additionalCharge, includeDiscounts, quantity,
+                rentalStartDate, rentalEndDate);
+        }
+
+        /// <summary>
+        /// Gets the final price
+        /// </summary>
+        /// <param name="product">Product</param>
+        /// <param name="customer">The customer</param>
+        /// <param name="store">Store</param>
+        /// <param name="overriddenProductPrice">Overridden product price. If specified, then it'll be used instead of a product price. For example, used with product attribute combinations</param>
+        /// <param name="additionalCharge">Additional charge</param>
+        /// <param name="includeDiscounts">A value indicating whether include discounts or not for final price computation</param>
+        /// <param name="quantity">Shopping cart item quantity</param>
+        /// <param name="rentalStartDate">Rental period start date (for rental products)</param>
+        /// <param name="rentalEndDate">Rental period end date (for rental products)</param>
+        /// <returns>
+        /// A task that represents the asynchronous operation
+        /// The task result contains the final price without discounts, Final price, Applied discount amount, Applied discounts
+        /// </returns>
+        public virtual async Task<(decimal priceWithoutDiscounts, decimal finalPrice, decimal appliedDiscountAmount, List<Discount> appliedDiscounts)> GetFinalPriceAsync(Product product,
+            Customer customer,
+            Store store,
+            decimal? overriddenProductPrice,
+            decimal additionalCharge,
+            bool includeDiscounts,
+            int quantity,
+            DateTime? rentalStartDate,
+            DateTime? rentalEndDate)
+        {
+            if (product == null)
+                throw new ArgumentNullException(nameof(product));
+
+            var cacheKey = _staticCacheManager.PrepareKeyForDefaultCache(NopCatalogDefaults.ProductPriceCacheKey,
+                product,
+                overriddenProductPrice,
+                additionalCharge,
+                includeDiscounts,
+                quantity,
+                await _customerService.GetCustomerRoleIdsAsync(customer),
+                store);
+
+            //we do not cache price if this not allowed by settings or if the product is rental product
+            //otherwise, it can cause memory leaks (to store all possible date period combinations)
+            if (!_catalogSettings.CacheProductPrices || product.IsRental)
+                cacheKey.CacheTime = 0;
+
+            decimal rezPrice;
+            decimal rezPriceWithoutDiscount;
+            decimal discountAmount;
+            List<Discount> appliedDiscounts;
+
+            (rezPriceWithoutDiscount, rezPrice, discountAmount, appliedDiscounts) = await _staticCacheManager.GetAsync(cacheKey, async () =>
+            {
+                var discounts = new List<Discount>();
+                var appliedDiscountAmount = decimal.Zero;
+
+                //initial price
+                var price = overriddenProductPrice ?? product.Price;
+
+                //tier prices
+                var tierPrice = await _productService.GetPreferredTierPriceAsync(product, customer, store, quantity);
+
+                if (tierPrice != null)
+                    price = tierPrice.Price;
+
+                //additional charge
+                price += additionalCharge;
+
+                //rental products
+                if (product.IsRental)
+                    if (rentalStartDate.HasValue && rentalEndDate.HasValue)
+                        price *= _productService.GetRentalPeriods(product, rentalStartDate.Value, rentalEndDate.Value);
+
+                var priceWithoutDiscount = price;
+
+                if (includeDiscounts)
+                {
+                    //discount
+                    var (tmpDiscountAmount, tmpAppliedDiscounts) = await GetDiscountAmountAsync(product, customer, price);
+                    price -= tmpDiscountAmount;
+
+                    if (tmpAppliedDiscounts?.Any() ?? false)
+                    {
+                        discounts.AddRange(tmpAppliedDiscounts);
+                        appliedDiscountAmount = tmpDiscountAmount;
+                    }
+                }
+
+                if (price < decimal.Zero)
+                    price = decimal.Zero;
+
+                if (priceWithoutDiscount < decimal.Zero)
+                    priceWithoutDiscount = decimal.Zero;
+
+                return (priceWithoutDiscount, price, appliedDiscountAmount, discounts);
+            });
+
+            return (rezPriceWithoutDiscount, rezPrice, discountAmount, appliedDiscounts);
+        }
+
+        /// <summary>
+        /// Gets the product cost (one item)
+        /// </summary>
+        /// <param name="product">Product</param>
+        /// <param name="attributesXml">Shopping cart item attributes in XML</param>
+        /// <returns>
+        /// A task that represents the asynchronous operation
+        /// The task result contains the product cost (one item)
+        /// </returns>
+        public virtual async Task<decimal> GetProductCostAsync(Product product, string attributesXml)
+        {
+            if (product == null)
+                throw new ArgumentNullException(nameof(product));
+
+            var cost = product.ProductCost;
+            var attributeValues = await _productAttributeParser.ParseProductAttributeValuesAsync(attributesXml);
+            foreach (var attributeValue in attributeValues)
+            {
+                switch (attributeValue.AttributeValueType)
+                {
+                    case AttributeValueType.Simple:
+                        //simple attribute
+                        cost += attributeValue.Cost;
+                        break;
+                    case AttributeValueType.AssociatedToProduct:
+                        //bundled product
+                        var associatedProduct = await _productService.GetProductByIdAsync(attributeValue.AssociatedProductId);
+                        if (associatedProduct != null)
+                            cost += associatedProduct.ProductCost * attributeValue.Quantity;
+                        break;
+                    default:
+                        break;
+                }
+            }
+
+            return cost;
+        }
+
+        /// <summary>
+        /// Get a price adjustment of a product attribute value
+        /// </summary>
+        /// <param name="product">Product</param>
+        /// <param name="value">Product attribute value</param>
+        /// <param name="customer">Customer</param>
+        /// <param name="store">Store</param>
+        /// <param name="productPrice">Product price (null for using the base product price)</param>
+        /// <param name="quantity">Shopping cart item quantity</param>
+        /// <returns>
+        /// A task that represents the asynchronous operation
+        /// The task result contains the price adjustment
+        /// </returns>
+        public virtual async Task<decimal> GetProductAttributeValuePriceAdjustmentAsync(Product product,
+            ProductAttributeValue value,
+            Customer customer,
+            Store store,
+            decimal? productPrice = null,
+            int quantity = 1)
+        {
+            if (value == null)
+                throw new ArgumentNullException(nameof(value));
+
+            var adjustment = decimal.Zero;
+            switch (value.AttributeValueType)
+            {
+                case AttributeValueType.Simple:
+                    //simple attribute
+                    if (value.PriceAdjustmentUsePercentage)
+                    {
+                        if (!productPrice.HasValue)
+                            productPrice = (await GetFinalPriceAsync(product, customer, store, quantity: quantity)).finalPrice;
+
+                        adjustment = (decimal)((float)productPrice * (float)value.PriceAdjustment / 100f);
+                    }
+                    else
+                    {
+                        adjustment = value.PriceAdjustment;
+                    }
+
+                    break;
+                case AttributeValueType.AssociatedToProduct:
+                    //bundled product
+                    var associatedProduct = await _productService.GetProductByIdAsync(value.AssociatedProductId);
+                    if (associatedProduct != null)
+                        adjustment = (await GetFinalPriceAsync(associatedProduct, customer, store)).finalPrice * value.Quantity;
+
+                    break;
+                default:
+                    break;
+            }
+
+            return adjustment;
+        }
+
+        /// <summary>
+        /// Round a product or order total for the currency
+        /// </summary>
+        /// <param name="value">Value to round</param>
+        /// <param name="currency">Currency; pass null to use the primary store currency</param>
+        /// <returns>
+        /// A task that represents the asynchronous operation
+        /// The task result contains the rounded value
+        /// </returns>
+        public virtual async Task<decimal> RoundPriceAsync(decimal value, Currency currency = null)
+        {
+            //we use this method because some currencies (e.g. Gungarian Forint or Swiss Franc) use non-standard rules for rounding
+            //you can implement any rounding logic here
+
+            currency ??= await _currencyService.GetCurrencyByIdAsync(_currencySettings.PrimaryStoreCurrencyId);
+
+            return Round(value, currency.RoundingType);
+        }
+
+        /// <summary>
+        /// Round
+        /// </summary>
+        /// <param name="value">Value to round</param>
+        /// <param name="roundingType">The rounding type</param>
+        /// <returns>Rounded value</returns>
+        public virtual decimal Round(decimal value, RoundingType roundingType)
+        {
+            //default round (Rounding001)
+            var rez = Math.Round(value, 2);
+            var fractionPart = (rez - Math.Truncate(rez)) * 10;
+
+            //cash rounding not needed
+            if (fractionPart == 0)
+                return rez;
+
+            //Cash rounding (details: https://en.wikipedia.org/wiki/Cash_rounding)
+            switch (roundingType)
+            {
+                //rounding with 0.05 or 5 intervals
+                case RoundingType.Rounding005Up:
+                case RoundingType.Rounding005Down:
+                    fractionPart = (fractionPart - Math.Truncate(fractionPart)) * 10;
+
+                    fractionPart %= 5;
+                    if (fractionPart == 0)
+                        break;
+
+                    if (roundingType == RoundingType.Rounding005Up)
+                        fractionPart = 5 - fractionPart;
+                    else
+                        fractionPart *= -1;
+
+                    rez += fractionPart / 100;
+                    break;
+                //rounding with 0.10 intervals
+                case RoundingType.Rounding01Up:
+                case RoundingType.Rounding01Down:
+                    fractionPart = (fractionPart - Math.Truncate(fractionPart)) * 10;
+
+                    if (roundingType == RoundingType.Rounding01Down && fractionPart == 5)
+                        fractionPart = -5;
+                    else
+                        fractionPart = fractionPart < 5 ? fractionPart * -1 : 10 - fractionPart;
+
+                    rez += fractionPart / 100;
+                    break;
+                //rounding with 0.50 intervals
+                case RoundingType.Rounding05:
+                    fractionPart *= 10;
+                    fractionPart = fractionPart < 25 ? fractionPart * -1 : fractionPart < 50 || fractionPart < 75 ? 50 - fractionPart : 100 - fractionPart;
+
+                    rez += fractionPart / 100;
+                    break;
+                //rounding with 1.00 intervals
+                case RoundingType.Rounding1:
+                case RoundingType.Rounding1Up:
+                    fractionPart *= 10;
+
+                    if (roundingType == RoundingType.Rounding1Up && fractionPart > 0)
+                        rez = Math.Truncate(rez) + 1;
+                    else
+                        rez = fractionPart < 50 ? Math.Truncate(rez) : Math.Truncate(rez) + 1;
+
+                    break;
+                case RoundingType.Rounding001:
+                default:
+                    break;
+            }
+
+            return rez;
+        }
+
+        #endregion
+    }
 }