﻿using System;
using System.Collections.Generic;
using System.Linq;
<<<<<<< HEAD
using System.Threading.Tasks;
=======
using LinqToDB;
>>>>>>> 8436c882
using Nop.Core;
using Nop.Core.Caching;
using Nop.Core.Domain.Catalog;
using Nop.Data;
using Nop.Services.Customers;
using Nop.Services.Security;
using Nop.Services.Seo;
using Nop.Services.Stores;

namespace Nop.Services.Catalog
{
    /// <summary>
    /// Product tag service
    /// </summary>
    public partial class ProductTagService : IProductTagService
    {
        #region Fields

        private readonly CatalogSettings _catalogSettings;
        private readonly IAclService _aclService;
        private readonly ICustomerService _customerService;
        private readonly IRepository<Product> _productRepository;
        private readonly IRepository<ProductProductTagMapping> _productProductTagMappingRepository;
        private readonly IRepository<ProductTag> _productTagRepository;
        private readonly IStaticCacheManager _staticCacheManager;
        private readonly IStoreMappingService _storeMappingService;
        private readonly IUrlRecordService _urlRecordService;
        private readonly IWorkContext _workContext;

        #endregion

        #region Ctor

        public ProductTagService(CatalogSettings catalogSettings,
            IAclService aclService,
            ICustomerService customerService,
            IRepository<Product> productRepository,
            IRepository<ProductProductTagMapping> productProductTagMappingRepository,
            IRepository<ProductTag> productTagRepository,
            IStaticCacheManager staticCacheManager,
            IStoreMappingService storeMappingService,
            IUrlRecordService urlRecordService,
            IWorkContext workContext)
        {
            _catalogSettings = catalogSettings;
            _aclService = aclService;
            _customerService = customerService;
            _productRepository = productRepository;
            _productProductTagMappingRepository = productProductTagMappingRepository;
            _productTagRepository = productTagRepository;
            _staticCacheManager = staticCacheManager;
            _storeMappingService = storeMappingService;
            _urlRecordService = urlRecordService;
            _workContext = workContext;
        }

        #endregion

        #region Utilities

        /// <summary>
        /// Delete a product-product tag mapping
        /// </summary>
        /// <param name="productId">Product identifier</param>
        /// <param name="productTagId">Product tag identifier</param>
<<<<<<< HEAD
        public virtual async Task DeleteProductProductTagMappingAsync(int productId, int productTagId)
=======
        protected virtual void DeleteProductProductTagMapping(int productId, int productTagId)
>>>>>>> 8436c882
        {
            var mappingRecord = await _productProductTagMappingRepository.Table
                .ToAsyncEnumerable()
                .FirstOrDefaultAsync(pptm => pptm.ProductId == productId && pptm.ProductTagId == productTagId);

            if (mappingRecord is null)
                throw new Exception("Mapping record not found");

            await _productProductTagMappingRepository.DeleteAsync(mappingRecord);
        }

        /// <summary>
        /// Filter hidden entries according to constraints if any
        /// </summary>
        /// <param name="query">Query to filter</param>
        /// <param name="storeId">A store identifier</param>
        /// <param name="customerRoleIds">Identifiers of customer's roles</param>
        /// <returns>Filtered query</returns>
        protected virtual IQueryable<TEntity> FilterHiddenEntries<TEntity>(IQueryable<TEntity> query, int storeId, int[] customerRoleIds)
            where TEntity : Product
        {
            //filter unpublished entries
            query = query.Where(entry => entry.Published);

            //apply store mapping constraints
            if (!_catalogSettings.IgnoreStoreLimitations && _storeMappingService.IsEntityMappingExists<TEntity>(storeId))
                query = query.Where(_storeMappingService.ApplyStoreMapping<TEntity>(storeId));

            //apply ACL constraints
            if (!_catalogSettings.IgnoreAcl && _aclService.IsEntityAclMappingExist<TEntity>(customerRoleIds))
                query = query.Where(_aclService.ApplyAcl<TEntity>(customerRoleIds));

            return query;
        }

        /// <summary>
        /// Get product count for each of existing product tag
        /// </summary>
        /// <param name="storeId">Store identifier</param>
        /// <param name="showHidden">A value indicating whether to show hidden records</param>
        /// <returns>Dictionary of "product tag ID : product count"</returns>
<<<<<<< HEAD
        private async Task<Dictionary<int, int>> GetProductCountAsync(int storeId, bool showHidden)
        {
            var allowedCustomerRolesIds = string.Empty;
            if (!showHidden && !_catalogSettings.IgnoreAcl)
            {
                //Access control list. Allowed customer roles
                //pass customer role identifiers as comma-delimited string
                allowedCustomerRolesIds = string.Join(",", await _customerService.GetCustomerRoleIdsAsync(await _workContext.GetCurrentCustomerAsync()));
            }

            var key = _staticCacheManager.PrepareKeyForDefaultCache(NopCatalogDefaults.ProductTagCountCacheKey, storeId, 
                _customerService.GetCustomerRoleIdsAsync(await _workContext.GetCurrentCustomerAsync()), 
                showHidden);
           
            return await _staticCacheManager.GetAsync(key, async () =>
            {
                //prepare input parameters
                var pStoreId = SqlParameterHelper.GetInt32Parameter("StoreId", storeId);
                var pAllowedCustomerRoleIds = SqlParameterHelper.GetStringParameter("AllowedCustomerRoleIds", allowedCustomerRolesIds);

                //invoke stored procedure
                return (await _dataProvider.QueryProcAsync<ProductTagWithCount>("ProductTagCountLoadAll",
                        pStoreId,
                        pAllowedCustomerRoleIds))
                    .ToDictionary(item => item.ProductTagId, item => item.ProductCount);
=======
        protected virtual Dictionary<int, int> GetProductCount(int storeId, bool showHidden)
        {
            var customerRolesIds = _customerService.GetCustomerRoleIds(_workContext.CurrentCustomer);

            var key = _staticCacheManager.PrepareKeyForDefaultCache(NopCatalogDefaults.ProductTagCountCacheKey, storeId, customerRolesIds, showHidden);

            return _staticCacheManager.Get(key, () =>
            {
                var query = _productProductTagMappingRepository.Table;

                if (!showHidden)
                {
                    var productsQuery = FilterHiddenEntries(_productRepository.Table,
                        storeId, _customerService.GetCustomerRoleIds(_workContext.CurrentCustomer));
                    query = query.Where(pc => productsQuery.Any(p => !p.Deleted && pc.ProductId == p.Id));
                }

                var pTagCount = from pt in _productTagRepository.Table
                    join ptm in query on pt.Id equals ptm.ProductTagId into ptmDefaults
                    from ptm in ptmDefaults.DefaultIfEmpty()
                    group pt by pt.Id into ptGrouped
                    select new
                    {
                        ProductTagId = ptGrouped.Key,
                        ProductCount = ptGrouped.Count()
                    };

                return pTagCount.ToDictionary(item => item.ProductTagId, item => item.ProductCount);
>>>>>>> 8436c882
            });
        }

        #endregion

        #region Methods

        /// <summary>
        /// Delete a product tag
        /// </summary>
        /// <param name="productTag">Product tag</param>
        public virtual async Task DeleteProductTagAsync(ProductTag productTag)
        {
            await _productTagRepository.DeleteAsync(productTag);
        }

        /// <summary>
        /// Delete product tags
        /// </summary>
        /// <param name="productTags">Product tags</param>
        public virtual async Task DeleteProductTagsAsync(IList<ProductTag> productTags)
        {
            if (productTags == null)
                throw new ArgumentNullException(nameof(productTags));

            foreach (var productTag in productTags) 
                await DeleteProductTagAsync(productTag);
        }

        /// <summary>
        /// Gets all product tags
        /// </summary>
        /// <param name="tagName">Tag name</param>
        /// <returns>Product tags</returns>
        public virtual async Task<IList<ProductTag>> GetAllProductTagsAsync(string tagName = null)
        {
            var allProductTags = await _productTagRepository.GetAllAsync(query => query, getCacheKey: cache => default);

            if (!string.IsNullOrEmpty(tagName))
                allProductTags = allProductTags.Where(tag => tag.Name.Contains(tagName)).ToList();

            return allProductTags;
        }

        /// <summary>
        /// Gets all product tags by product identifier
        /// </summary>
        /// <param name="productId">Product identifier</param>
        /// <returns>Product tags</returns>
        public virtual async Task<IList<ProductTag>> GetAllProductTagsByProductIdAsync(int productId)
        {
            var productTags = await _productTagRepository.GetAllAsync(query =>
            {
                return from pt in query
                    join ppt in _productProductTagMappingRepository.Table on pt.Id equals ppt.ProductTagId
                    where ppt.ProductId == productId
                    orderby pt.Id
                    select pt;
            }, cache => cache.PrepareKeyForDefaultCache(NopCatalogDefaults.ProductTagsByProductCacheKey, productId));

            return productTags;
        }

        /// <summary>
        /// Gets product tag
        /// </summary>
        /// <param name="productTagId">Product tag identifier</param>
        /// <returns>Product tag</returns>
        public virtual async Task<ProductTag> GetProductTagByIdAsync(int productTagId)
        {
            return await _productTagRepository.GetByIdAsync(productTagId, cache => default);
        }

        /// <summary>
        /// Gets product tags
        /// </summary>
        /// <param name="productTagIds">Product tags identifiers</param>
        /// <returns>Product tags</returns>
        public virtual async Task<IList<ProductTag>> GetProductTagsByIdsAsync(int[] productTagIds)
        {
            return await _productTagRepository.GetByIdsAsync(productTagIds);
        }

        /// <summary>
        /// Gets product tag by name
        /// </summary>
        /// <param name="name">Product tag name</param>
        /// <returns>Product tag</returns>
        public virtual async Task<ProductTag> GetProductTagByNameAsync(string name)
        {
            var query = from pt in _productTagRepository.Table
                        where pt.Name == name
                        select pt;

            var productTag = await query.ToAsyncEnumerable().FirstOrDefaultAsync();
            return productTag;
        }

        /// <summary>
        /// Inserts a product-product tag mapping
        /// </summary>
        /// <param name="tagMapping">Product-product tag mapping</param>
        public virtual async Task InsertProductProductTagMappingAsync(ProductProductTagMapping tagMapping)
        {
            await _productProductTagMappingRepository.InsertAsync(tagMapping);
        }

        /// <summary>
        /// Inserts a product tag
        /// </summary>
        /// <param name="productTag">Product tag</param>
        public virtual async Task InsertProductTagAsync(ProductTag productTag)
        {
            await _productTagRepository.InsertAsync(productTag);
        }

        /// <summary>
        /// Indicates whether a product tag exists
        /// </summary>
        /// <param name="product">Product</param>
        /// <param name="productTagId">Product tag identifier</param>
        /// <returns>Result</returns>
        public virtual async Task<bool> ProductTagExistsAsync(Product product, int productTagId)
        {
            if (product == null)
                throw new ArgumentNullException(nameof(product));

            return await _productProductTagMappingRepository.Table
                .ToAsyncEnumerable()
                .AnyAsync(pptm => pptm.ProductId == product.Id && pptm.ProductTagId == productTagId);
        }

        /// <summary>
        /// Updates the product tag
        /// </summary>
        /// <param name="productTag">Product tag</param>
        public virtual async Task UpdateProductTagAsync(ProductTag productTag)
        {
            if (productTag == null)
                throw new ArgumentNullException(nameof(productTag));

            await _productTagRepository.UpdateAsync(productTag);

            var seName = await _urlRecordService.ValidateSeNameAsync(productTag, string.Empty, productTag.Name, true);
            await _urlRecordService.SaveSlugAsync(productTag, seName, 0);
        }

        /// <summary>
        /// Get number of products
        /// </summary>
        /// <param name="productTagId">Product tag identifier</param>
        /// <param name="storeId">Store identifier</param>
        /// <param name="showHidden">A value indicating whether to show hidden records</param>
        /// <returns>Number of products</returns>
        public virtual async Task<int> GetProductCountAsync(int productTagId, int storeId, bool showHidden = false)
        {
            var dictionary = await GetProductCountAsync(storeId, showHidden);
            if (dictionary.ContainsKey(productTagId))
                return dictionary[productTagId];

            return 0;
        }

        /// <summary>
        /// Update product tags
        /// </summary>
        /// <param name="product">Product for update</param>
        /// <param name="productTags">Product tags</param>
        public virtual async Task UpdateProductTagsAsync(Product product, string[] productTags)
        {
            if (product == null)
                throw new ArgumentNullException(nameof(product));

            //product tags
            var existingProductTags = await GetAllProductTagsByProductIdAsync(product.Id);
            var productTagsToRemove = new List<ProductTag>();
            foreach (var existingProductTag in existingProductTags)
            {
                var found = false;
                foreach (var newProductTag in productTags)
                {
                    if (!existingProductTag.Name.Equals(newProductTag, StringComparison.InvariantCultureIgnoreCase))
                        continue;

                    found = true;
                    break;
                }

                if (!found) 
                    productTagsToRemove.Add(existingProductTag);
            }

            foreach (var productTag in productTagsToRemove) 
                await DeleteProductProductTagMappingAsync(product.Id, productTag.Id);

            foreach (var productTagName in productTags)
            {
                ProductTag productTag;
                var productTag2 = await GetProductTagByNameAsync(productTagName);
                if (productTag2 == null)
                {
                    //add new product tag
                    productTag = new ProductTag
                    {
                        Name = productTagName
                    };
                    await InsertProductTagAsync(productTag);
                }
                else
                    productTag = productTag2;

                if (!await ProductTagExistsAsync(product, productTag.Id)) 
                    await InsertProductProductTagMappingAsync(new ProductProductTagMapping { ProductTagId = productTag.Id, ProductId = product.Id });

                var seName = await _urlRecordService.ValidateSeNameAsync(productTag, string.Empty, productTag.Name, true);
                await _urlRecordService.SaveSlugAsync(productTag, seName, 0);
            }

            //cache
            await _staticCacheManager.RemoveByPrefixAsync(NopEntityCacheDefaults<ProductTag>.Prefix);
        }

        #endregion
<<<<<<< HEAD

        #region Nested class

        protected partial class ProductTagWithCount
        {
            /// <summary>
            /// Gets or sets the entity identifier
            /// </summary>
            public int Id { get; set; }

            /// <summary>
            /// Gets or sets the product tag ID
            /// </summary>
            public int ProductTagId { get; set; }

            /// <summary>
            /// Gets or sets the count
            /// </summary>
            public int ProductCount { get; set; }
        }

        #endregion
=======
>>>>>>> 8436c882
    }
}<|MERGE_RESOLUTION|>--- conflicted
+++ resolved
@@ -1,425 +1,365 @@
-﻿using System;
-using System.Collections.Generic;
-using System.Linq;
-<<<<<<< HEAD
-using System.Threading.Tasks;
-=======
-using LinqToDB;
->>>>>>> 8436c882
-using Nop.Core;
-using Nop.Core.Caching;
-using Nop.Core.Domain.Catalog;
-using Nop.Data;
-using Nop.Services.Customers;
-using Nop.Services.Security;
-using Nop.Services.Seo;
-using Nop.Services.Stores;
-
-namespace Nop.Services.Catalog
-{
-    /// <summary>
-    /// Product tag service
-    /// </summary>
-    public partial class ProductTagService : IProductTagService
-    {
-        #region Fields
-
-        private readonly CatalogSettings _catalogSettings;
-        private readonly IAclService _aclService;
-        private readonly ICustomerService _customerService;
-        private readonly IRepository<Product> _productRepository;
-        private readonly IRepository<ProductProductTagMapping> _productProductTagMappingRepository;
-        private readonly IRepository<ProductTag> _productTagRepository;
-        private readonly IStaticCacheManager _staticCacheManager;
-        private readonly IStoreMappingService _storeMappingService;
-        private readonly IUrlRecordService _urlRecordService;
-        private readonly IWorkContext _workContext;
-
-        #endregion
-
-        #region Ctor
-
-        public ProductTagService(CatalogSettings catalogSettings,
-            IAclService aclService,
-            ICustomerService customerService,
-            IRepository<Product> productRepository,
-            IRepository<ProductProductTagMapping> productProductTagMappingRepository,
-            IRepository<ProductTag> productTagRepository,
-            IStaticCacheManager staticCacheManager,
-            IStoreMappingService storeMappingService,
-            IUrlRecordService urlRecordService,
-            IWorkContext workContext)
-        {
-            _catalogSettings = catalogSettings;
-            _aclService = aclService;
-            _customerService = customerService;
-            _productRepository = productRepository;
-            _productProductTagMappingRepository = productProductTagMappingRepository;
-            _productTagRepository = productTagRepository;
-            _staticCacheManager = staticCacheManager;
-            _storeMappingService = storeMappingService;
-            _urlRecordService = urlRecordService;
-            _workContext = workContext;
-        }
-
-        #endregion
-
-        #region Utilities
-
-        /// <summary>
-        /// Delete a product-product tag mapping
-        /// </summary>
-        /// <param name="productId">Product identifier</param>
-        /// <param name="productTagId">Product tag identifier</param>
-<<<<<<< HEAD
-        public virtual async Task DeleteProductProductTagMappingAsync(int productId, int productTagId)
-=======
-        protected virtual void DeleteProductProductTagMapping(int productId, int productTagId)
->>>>>>> 8436c882
-        {
-            var mappingRecord = await _productProductTagMappingRepository.Table
-                .ToAsyncEnumerable()
-                .FirstOrDefaultAsync(pptm => pptm.ProductId == productId && pptm.ProductTagId == productTagId);
-
-            if (mappingRecord is null)
-                throw new Exception("Mapping record not found");
-
-            await _productProductTagMappingRepository.DeleteAsync(mappingRecord);
-        }
-
-        /// <summary>
-        /// Filter hidden entries according to constraints if any
-        /// </summary>
-        /// <param name="query">Query to filter</param>
-        /// <param name="storeId">A store identifier</param>
-        /// <param name="customerRoleIds">Identifiers of customer's roles</param>
-        /// <returns>Filtered query</returns>
-        protected virtual IQueryable<TEntity> FilterHiddenEntries<TEntity>(IQueryable<TEntity> query, int storeId, int[] customerRoleIds)
-            where TEntity : Product
-        {
-            //filter unpublished entries
-            query = query.Where(entry => entry.Published);
-
-            //apply store mapping constraints
-            if (!_catalogSettings.IgnoreStoreLimitations && _storeMappingService.IsEntityMappingExists<TEntity>(storeId))
-                query = query.Where(_storeMappingService.ApplyStoreMapping<TEntity>(storeId));
-
-            //apply ACL constraints
-            if (!_catalogSettings.IgnoreAcl && _aclService.IsEntityAclMappingExist<TEntity>(customerRoleIds))
-                query = query.Where(_aclService.ApplyAcl<TEntity>(customerRoleIds));
-
-            return query;
-        }
-
-        /// <summary>
-        /// Get product count for each of existing product tag
-        /// </summary>
-        /// <param name="storeId">Store identifier</param>
-        /// <param name="showHidden">A value indicating whether to show hidden records</param>
-        /// <returns>Dictionary of "product tag ID : product count"</returns>
-<<<<<<< HEAD
-        private async Task<Dictionary<int, int>> GetProductCountAsync(int storeId, bool showHidden)
-        {
-            var allowedCustomerRolesIds = string.Empty;
-            if (!showHidden && !_catalogSettings.IgnoreAcl)
-            {
-                //Access control list. Allowed customer roles
-                //pass customer role identifiers as comma-delimited string
-                allowedCustomerRolesIds = string.Join(",", await _customerService.GetCustomerRoleIdsAsync(await _workContext.GetCurrentCustomerAsync()));
-            }
-
-            var key = _staticCacheManager.PrepareKeyForDefaultCache(NopCatalogDefaults.ProductTagCountCacheKey, storeId, 
-                _customerService.GetCustomerRoleIdsAsync(await _workContext.GetCurrentCustomerAsync()), 
-                showHidden);
-           
-            return await _staticCacheManager.GetAsync(key, async () =>
-            {
-                //prepare input parameters
-                var pStoreId = SqlParameterHelper.GetInt32Parameter("StoreId", storeId);
-                var pAllowedCustomerRoleIds = SqlParameterHelper.GetStringParameter("AllowedCustomerRoleIds", allowedCustomerRolesIds);
-
-                //invoke stored procedure
-                return (await _dataProvider.QueryProcAsync<ProductTagWithCount>("ProductTagCountLoadAll",
-                        pStoreId,
-                        pAllowedCustomerRoleIds))
-                    .ToDictionary(item => item.ProductTagId, item => item.ProductCount);
-=======
-        protected virtual Dictionary<int, int> GetProductCount(int storeId, bool showHidden)
-        {
-            var customerRolesIds = _customerService.GetCustomerRoleIds(_workContext.CurrentCustomer);
-
-            var key = _staticCacheManager.PrepareKeyForDefaultCache(NopCatalogDefaults.ProductTagCountCacheKey, storeId, customerRolesIds, showHidden);
-
-            return _staticCacheManager.Get(key, () =>
-            {
-                var query = _productProductTagMappingRepository.Table;
-
-                if (!showHidden)
-                {
-                    var productsQuery = FilterHiddenEntries(_productRepository.Table,
-                        storeId, _customerService.GetCustomerRoleIds(_workContext.CurrentCustomer));
-                    query = query.Where(pc => productsQuery.Any(p => !p.Deleted && pc.ProductId == p.Id));
-                }
-
-                var pTagCount = from pt in _productTagRepository.Table
-                    join ptm in query on pt.Id equals ptm.ProductTagId into ptmDefaults
-                    from ptm in ptmDefaults.DefaultIfEmpty()
-                    group pt by pt.Id into ptGrouped
-                    select new
-                    {
-                        ProductTagId = ptGrouped.Key,
-                        ProductCount = ptGrouped.Count()
-                    };
-
-                return pTagCount.ToDictionary(item => item.ProductTagId, item => item.ProductCount);
->>>>>>> 8436c882
-            });
-        }
-
-        #endregion
-
-        #region Methods
-
-        /// <summary>
-        /// Delete a product tag
-        /// </summary>
-        /// <param name="productTag">Product tag</param>
-        public virtual async Task DeleteProductTagAsync(ProductTag productTag)
-        {
-            await _productTagRepository.DeleteAsync(productTag);
-        }
-
-        /// <summary>
-        /// Delete product tags
-        /// </summary>
-        /// <param name="productTags">Product tags</param>
-        public virtual async Task DeleteProductTagsAsync(IList<ProductTag> productTags)
-        {
-            if (productTags == null)
-                throw new ArgumentNullException(nameof(productTags));
-
-            foreach (var productTag in productTags) 
-                await DeleteProductTagAsync(productTag);
-        }
-
-        /// <summary>
-        /// Gets all product tags
-        /// </summary>
-        /// <param name="tagName">Tag name</param>
-        /// <returns>Product tags</returns>
-        public virtual async Task<IList<ProductTag>> GetAllProductTagsAsync(string tagName = null)
-        {
-            var allProductTags = await _productTagRepository.GetAllAsync(query => query, getCacheKey: cache => default);
-
-            if (!string.IsNullOrEmpty(tagName))
-                allProductTags = allProductTags.Where(tag => tag.Name.Contains(tagName)).ToList();
-
-            return allProductTags;
-        }
-
-        /// <summary>
-        /// Gets all product tags by product identifier
-        /// </summary>
-        /// <param name="productId">Product identifier</param>
-        /// <returns>Product tags</returns>
-        public virtual async Task<IList<ProductTag>> GetAllProductTagsByProductIdAsync(int productId)
-        {
-            var productTags = await _productTagRepository.GetAllAsync(query =>
-            {
-                return from pt in query
-                    join ppt in _productProductTagMappingRepository.Table on pt.Id equals ppt.ProductTagId
-                    where ppt.ProductId == productId
-                    orderby pt.Id
-                    select pt;
-            }, cache => cache.PrepareKeyForDefaultCache(NopCatalogDefaults.ProductTagsByProductCacheKey, productId));
-
-            return productTags;
-        }
-
-        /// <summary>
-        /// Gets product tag
-        /// </summary>
-        /// <param name="productTagId">Product tag identifier</param>
-        /// <returns>Product tag</returns>
-        public virtual async Task<ProductTag> GetProductTagByIdAsync(int productTagId)
-        {
-            return await _productTagRepository.GetByIdAsync(productTagId, cache => default);
-        }
-
-        /// <summary>
-        /// Gets product tags
-        /// </summary>
-        /// <param name="productTagIds">Product tags identifiers</param>
-        /// <returns>Product tags</returns>
-        public virtual async Task<IList<ProductTag>> GetProductTagsByIdsAsync(int[] productTagIds)
-        {
-            return await _productTagRepository.GetByIdsAsync(productTagIds);
-        }
-
-        /// <summary>
-        /// Gets product tag by name
-        /// </summary>
-        /// <param name="name">Product tag name</param>
-        /// <returns>Product tag</returns>
-        public virtual async Task<ProductTag> GetProductTagByNameAsync(string name)
-        {
-            var query = from pt in _productTagRepository.Table
-                        where pt.Name == name
-                        select pt;
-
-            var productTag = await query.ToAsyncEnumerable().FirstOrDefaultAsync();
-            return productTag;
-        }
-
-        /// <summary>
-        /// Inserts a product-product tag mapping
-        /// </summary>
-        /// <param name="tagMapping">Product-product tag mapping</param>
-        public virtual async Task InsertProductProductTagMappingAsync(ProductProductTagMapping tagMapping)
-        {
-            await _productProductTagMappingRepository.InsertAsync(tagMapping);
-        }
-
-        /// <summary>
-        /// Inserts a product tag
-        /// </summary>
-        /// <param name="productTag">Product tag</param>
-        public virtual async Task InsertProductTagAsync(ProductTag productTag)
-        {
-            await _productTagRepository.InsertAsync(productTag);
-        }
-
-        /// <summary>
-        /// Indicates whether a product tag exists
-        /// </summary>
-        /// <param name="product">Product</param>
-        /// <param name="productTagId">Product tag identifier</param>
-        /// <returns>Result</returns>
-        public virtual async Task<bool> ProductTagExistsAsync(Product product, int productTagId)
-        {
-            if (product == null)
-                throw new ArgumentNullException(nameof(product));
-
-            return await _productProductTagMappingRepository.Table
-                .ToAsyncEnumerable()
-                .AnyAsync(pptm => pptm.ProductId == product.Id && pptm.ProductTagId == productTagId);
-        }
-
-        /// <summary>
-        /// Updates the product tag
-        /// </summary>
-        /// <param name="productTag">Product tag</param>
-        public virtual async Task UpdateProductTagAsync(ProductTag productTag)
-        {
-            if (productTag == null)
-                throw new ArgumentNullException(nameof(productTag));
-
-            await _productTagRepository.UpdateAsync(productTag);
-
-            var seName = await _urlRecordService.ValidateSeNameAsync(productTag, string.Empty, productTag.Name, true);
-            await _urlRecordService.SaveSlugAsync(productTag, seName, 0);
-        }
-
-        /// <summary>
-        /// Get number of products
-        /// </summary>
-        /// <param name="productTagId">Product tag identifier</param>
-        /// <param name="storeId">Store identifier</param>
-        /// <param name="showHidden">A value indicating whether to show hidden records</param>
-        /// <returns>Number of products</returns>
-        public virtual async Task<int> GetProductCountAsync(int productTagId, int storeId, bool showHidden = false)
-        {
-            var dictionary = await GetProductCountAsync(storeId, showHidden);
-            if (dictionary.ContainsKey(productTagId))
-                return dictionary[productTagId];
-
-            return 0;
-        }
-
-        /// <summary>
-        /// Update product tags
-        /// </summary>
-        /// <param name="product">Product for update</param>
-        /// <param name="productTags">Product tags</param>
-        public virtual async Task UpdateProductTagsAsync(Product product, string[] productTags)
-        {
-            if (product == null)
-                throw new ArgumentNullException(nameof(product));
-
-            //product tags
-            var existingProductTags = await GetAllProductTagsByProductIdAsync(product.Id);
-            var productTagsToRemove = new List<ProductTag>();
-            foreach (var existingProductTag in existingProductTags)
-            {
-                var found = false;
-                foreach (var newProductTag in productTags)
-                {
-                    if (!existingProductTag.Name.Equals(newProductTag, StringComparison.InvariantCultureIgnoreCase))
-                        continue;
-
-                    found = true;
-                    break;
-                }
-
-                if (!found) 
-                    productTagsToRemove.Add(existingProductTag);
-            }
-
-            foreach (var productTag in productTagsToRemove) 
-                await DeleteProductProductTagMappingAsync(product.Id, productTag.Id);
-
-            foreach (var productTagName in productTags)
-            {
-                ProductTag productTag;
-                var productTag2 = await GetProductTagByNameAsync(productTagName);
-                if (productTag2 == null)
-                {
-                    //add new product tag
-                    productTag = new ProductTag
-                    {
-                        Name = productTagName
-                    };
-                    await InsertProductTagAsync(productTag);
-                }
-                else
-                    productTag = productTag2;
-
-                if (!await ProductTagExistsAsync(product, productTag.Id)) 
-                    await InsertProductProductTagMappingAsync(new ProductProductTagMapping { ProductTagId = productTag.Id, ProductId = product.Id });
-
-                var seName = await _urlRecordService.ValidateSeNameAsync(productTag, string.Empty, productTag.Name, true);
-                await _urlRecordService.SaveSlugAsync(productTag, seName, 0);
-            }
-
-            //cache
-            await _staticCacheManager.RemoveByPrefixAsync(NopEntityCacheDefaults<ProductTag>.Prefix);
-        }
-
-        #endregion
-<<<<<<< HEAD
-
-        #region Nested class
-
-        protected partial class ProductTagWithCount
-        {
-            /// <summary>
-            /// Gets or sets the entity identifier
-            /// </summary>
-            public int Id { get; set; }
-
-            /// <summary>
-            /// Gets or sets the product tag ID
-            /// </summary>
-            public int ProductTagId { get; set; }
-
-            /// <summary>
-            /// Gets or sets the count
-            /// </summary>
-            public int ProductCount { get; set; }
-        }
-
-        #endregion
-=======
->>>>>>> 8436c882
-    }
+﻿using System;
+using System.Collections.Generic;
+using System.Linq;
+using System.Threading.Tasks;
+using LinqToDB;
+using Nop.Core;
+using Nop.Core.Caching;
+using Nop.Core.Domain.Catalog;
+using Nop.Data;
+using Nop.Services.Customers;
+using Nop.Services.Security;
+using Nop.Services.Seo;
+using Nop.Services.Stores;
+
+namespace Nop.Services.Catalog
+{
+    /// <summary>
+    /// Product tag service
+    /// </summary>
+    public partial class ProductTagService : IProductTagService
+    {
+        #region Fields
+
+        private readonly CatalogSettings _catalogSettings;
+        private readonly IAclService _aclService;
+        private readonly ICustomerService _customerService;
+        private readonly IRepository<Product> _productRepository;
+        private readonly IRepository<ProductProductTagMapping> _productProductTagMappingRepository;
+        private readonly IRepository<ProductTag> _productTagRepository;
+        private readonly IStaticCacheManager _staticCacheManager;
+        private readonly IStoreMappingService _storeMappingService;
+        private readonly IUrlRecordService _urlRecordService;
+        private readonly IWorkContext _workContext;
+
+        #endregion
+
+        #region Ctor
+
+        public ProductTagService(CatalogSettings catalogSettings,
+            IAclService aclService,
+            ICustomerService customerService,
+            IRepository<Product> productRepository,
+            IRepository<ProductProductTagMapping> productProductTagMappingRepository,
+            IRepository<ProductTag> productTagRepository,
+            IStaticCacheManager staticCacheManager,
+            IStoreMappingService storeMappingService,
+            IUrlRecordService urlRecordService,
+            IWorkContext workContext)
+        {
+            _catalogSettings = catalogSettings;
+            _aclService = aclService;
+            _customerService = customerService;
+            _productRepository = productRepository;
+            _productProductTagMappingRepository = productProductTagMappingRepository;
+            _productTagRepository = productTagRepository;
+            _staticCacheManager = staticCacheManager;
+            _storeMappingService = storeMappingService;
+            _urlRecordService = urlRecordService;
+            _workContext = workContext;
+        }
+
+        #endregion
+
+        #region Utilities
+
+        /// <summary>
+        /// Delete a product-product tag mapping
+        /// </summary>
+        /// <param name="productId">Product identifier</param>
+        /// <param name="productTagId">Product tag identifier</param>
+        protected virtual async Task DeleteProductProductTagMappingAsync(int productId, int productTagId)
+        {
+            var mappingRecord = await _productProductTagMappingRepository.Table
+                .ToAsyncEnumerable()
+                .FirstOrDefaultAsync(pptm => pptm.ProductId == productId && pptm.ProductTagId == productTagId);
+
+            if (mappingRecord is null)
+                throw new Exception("Mapping record not found");
+
+            await _productProductTagMappingRepository.DeleteAsync(mappingRecord);
+        }
+
+        /// <summary>
+        /// Filter hidden entries according to constraints if any
+        /// </summary>
+        /// <param name="query">Query to filter</param>
+        /// <param name="storeId">A store identifier</param>
+        /// <param name="customerRoleIds">Identifiers of customer's roles</param>
+        /// <returns>Filtered query</returns>
+        protected virtual IQueryable<TEntity> FilterHiddenEntries<TEntity>(IQueryable<TEntity> query, int storeId, int[] customerRoleIds)
+            where TEntity : Product
+        {
+            //filter unpublished entries
+            query = query.Where(entry => entry.Published);
+
+            //apply store mapping constraints
+            if (!_catalogSettings.IgnoreStoreLimitations && _storeMappingService.IsEntityMappingExists<TEntity>(storeId))
+                query = query.Where(_storeMappingService.ApplyStoreMapping<TEntity>(storeId));
+
+            //apply ACL constraints
+            if (!_catalogSettings.IgnoreAcl && _aclService.IsEntityAclMappingExist<TEntity>(customerRoleIds))
+                query = query.Where(_aclService.ApplyAcl<TEntity>(customerRoleIds));
+
+            return query;
+        }
+
+        /// <summary>
+        /// Get product count for each of existing product tag
+        /// </summary>
+        /// <param name="storeId">Store identifier</param>
+        /// <param name="showHidden">A value indicating whether to show hidden records</param>
+        /// <returns>Dictionary of "product tag ID : product count"</returns>
+        protected virtual async Task<Dictionary<int, int>> GetProductCountAsync(int storeId, bool showHidden)
+        {
+            var customerRolesIds = _customerService.GetCustomerRoleIds(_workContext.CurrentCustomer);
+
+            var key = _staticCacheManager.PrepareKeyForDefaultCache(NopCatalogDefaults.ProductTagCountCacheKey, storeId, customerRolesIds, showHidden);
+
+            return _staticCacheManager.Get(key, () =>
+            {
+                var query = _productProductTagMappingRepository.Table;
+
+                if (!showHidden)
+                {
+                    var productsQuery = FilterHiddenEntries(_productRepository.Table,
+                        storeId, _customerService.GetCustomerRoleIds(_workContext.CurrentCustomer));
+                    query = query.Where(pc => productsQuery.Any(p => !p.Deleted && pc.ProductId == p.Id));
+                }
+
+                var pTagCount = from pt in _productTagRepository.Table
+                    join ptm in query on pt.Id equals ptm.ProductTagId into ptmDefaults
+                    from ptm in ptmDefaults.DefaultIfEmpty()
+                    group pt by pt.Id into ptGrouped
+                    select new
+                    {
+                        ProductTagId = ptGrouped.Key,
+                        ProductCount = ptGrouped.Count()
+                    };
+
+                return pTagCount.ToDictionary(item => item.ProductTagId, item => item.ProductCount);
+            });
+        }
+
+        #endregion
+
+        #region Methods
+
+        /// <summary>
+        /// Delete a product tag
+        /// </summary>
+        /// <param name="productTag">Product tag</param>
+        public virtual async Task DeleteProductTagAsync(ProductTag productTag)
+        {
+            await _productTagRepository.DeleteAsync(productTag);
+        }
+
+        /// <summary>
+        /// Delete product tags
+        /// </summary>
+        /// <param name="productTags">Product tags</param>
+        public virtual async Task DeleteProductTagsAsync(IList<ProductTag> productTags)
+        {
+            if (productTags == null)
+                throw new ArgumentNullException(nameof(productTags));
+
+            foreach (var productTag in productTags) 
+                await DeleteProductTagAsync(productTag);
+        }
+
+        /// <summary>
+        /// Gets all product tags
+        /// </summary>
+        /// <param name="tagName">Tag name</param>
+        /// <returns>Product tags</returns>
+        public virtual async Task<IList<ProductTag>> GetAllProductTagsAsync(string tagName = null)
+        {
+            var allProductTags = await _productTagRepository.GetAllAsync(query => query, getCacheKey: cache => default);
+
+            if (!string.IsNullOrEmpty(tagName))
+                allProductTags = allProductTags.Where(tag => tag.Name.Contains(tagName)).ToList();
+
+            return allProductTags;
+        }
+
+        /// <summary>
+        /// Gets all product tags by product identifier
+        /// </summary>
+        /// <param name="productId">Product identifier</param>
+        /// <returns>Product tags</returns>
+        public virtual async Task<IList<ProductTag>> GetAllProductTagsByProductIdAsync(int productId)
+        {
+            var productTags = await _productTagRepository.GetAllAsync(query =>
+            {
+                return from pt in query
+                    join ppt in _productProductTagMappingRepository.Table on pt.Id equals ppt.ProductTagId
+                    where ppt.ProductId == productId
+                    orderby pt.Id
+                    select pt;
+            }, cache => cache.PrepareKeyForDefaultCache(NopCatalogDefaults.ProductTagsByProductCacheKey, productId));
+
+            return productTags;
+        }
+
+        /// <summary>
+        /// Gets product tag
+        /// </summary>
+        /// <param name="productTagId">Product tag identifier</param>
+        /// <returns>Product tag</returns>
+        public virtual async Task<ProductTag> GetProductTagByIdAsync(int productTagId)
+        {
+            return await _productTagRepository.GetByIdAsync(productTagId, cache => default);
+        }
+
+        /// <summary>
+        /// Gets product tags
+        /// </summary>
+        /// <param name="productTagIds">Product tags identifiers</param>
+        /// <returns>Product tags</returns>
+        public virtual async Task<IList<ProductTag>> GetProductTagsByIdsAsync(int[] productTagIds)
+        {
+            return await _productTagRepository.GetByIdsAsync(productTagIds);
+        }
+
+        /// <summary>
+        /// Gets product tag by name
+        /// </summary>
+        /// <param name="name">Product tag name</param>
+        /// <returns>Product tag</returns>
+        public virtual async Task<ProductTag> GetProductTagByNameAsync(string name)
+        {
+            var query = from pt in _productTagRepository.Table
+                        where pt.Name == name
+                        select pt;
+
+            var productTag = await query.ToAsyncEnumerable().FirstOrDefaultAsync();
+            return productTag;
+        }
+
+        /// <summary>
+        /// Inserts a product-product tag mapping
+        /// </summary>
+        /// <param name="tagMapping">Product-product tag mapping</param>
+        public virtual async Task InsertProductProductTagMappingAsync(ProductProductTagMapping tagMapping)
+        {
+            await _productProductTagMappingRepository.InsertAsync(tagMapping);
+        }
+
+        /// <summary>
+        /// Inserts a product tag
+        /// </summary>
+        /// <param name="productTag">Product tag</param>
+        public virtual async Task InsertProductTagAsync(ProductTag productTag)
+        {
+            await _productTagRepository.InsertAsync(productTag);
+        }
+
+        /// <summary>
+        /// Indicates whether a product tag exists
+        /// </summary>
+        /// <param name="product">Product</param>
+        /// <param name="productTagId">Product tag identifier</param>
+        /// <returns>Result</returns>
+        public virtual async Task<bool> ProductTagExistsAsync(Product product, int productTagId)
+        {
+            if (product == null)
+                throw new ArgumentNullException(nameof(product));
+
+            return await _productProductTagMappingRepository.Table
+                .ToAsyncEnumerable()
+                .AnyAsync(pptm => pptm.ProductId == product.Id && pptm.ProductTagId == productTagId);
+        }
+
+        /// <summary>
+        /// Updates the product tag
+        /// </summary>
+        /// <param name="productTag">Product tag</param>
+        public virtual async Task UpdateProductTagAsync(ProductTag productTag)
+        {
+            if (productTag == null)
+                throw new ArgumentNullException(nameof(productTag));
+
+            await _productTagRepository.UpdateAsync(productTag);
+
+            var seName = await _urlRecordService.ValidateSeNameAsync(productTag, string.Empty, productTag.Name, true);
+            await _urlRecordService.SaveSlugAsync(productTag, seName, 0);
+        }
+
+        /// <summary>
+        /// Get number of products
+        /// </summary>
+        /// <param name="productTagId">Product tag identifier</param>
+        /// <param name="storeId">Store identifier</param>
+        /// <param name="showHidden">A value indicating whether to show hidden records</param>
+        /// <returns>Number of products</returns>
+        public virtual async Task<int> GetProductCountAsync(int productTagId, int storeId, bool showHidden = false)
+        {
+            var dictionary = await GetProductCountAsync(storeId, showHidden);
+            if (dictionary.ContainsKey(productTagId))
+                return dictionary[productTagId];
+
+            return 0;
+        }
+
+        /// <summary>
+        /// Update product tags
+        /// </summary>
+        /// <param name="product">Product for update</param>
+        /// <param name="productTags">Product tags</param>
+        public virtual async Task UpdateProductTagsAsync(Product product, string[] productTags)
+        {
+            if (product == null)
+                throw new ArgumentNullException(nameof(product));
+
+            //product tags
+            var existingProductTags = await GetAllProductTagsByProductIdAsync(product.Id);
+            var productTagsToRemove = new List<ProductTag>();
+            foreach (var existingProductTag in existingProductTags)
+            {
+                var found = false;
+                foreach (var newProductTag in productTags)
+                {
+                    if (!existingProductTag.Name.Equals(newProductTag, StringComparison.InvariantCultureIgnoreCase))
+                        continue;
+
+                    found = true;
+                    break;
+                }
+
+                if (!found) 
+                    productTagsToRemove.Add(existingProductTag);
+            }
+
+            foreach (var productTag in productTagsToRemove) 
+                await DeleteProductProductTagMappingAsync(product.Id, productTag.Id);
+
+            foreach (var productTagName in productTags)
+            {
+                ProductTag productTag;
+                var productTag2 = await GetProductTagByNameAsync(productTagName);
+                if (productTag2 == null)
+                {
+                    //add new product tag
+                    productTag = new ProductTag
+                    {
+                        Name = productTagName
+                    };
+                    await InsertProductTagAsync(productTag);
+                }
+                else
+                    productTag = productTag2;
+
+                if (!await ProductTagExistsAsync(product, productTag.Id)) 
+                    await InsertProductProductTagMappingAsync(new ProductProductTagMapping { ProductTagId = productTag.Id, ProductId = product.Id });
+
+                var seName = await _urlRecordService.ValidateSeNameAsync(productTag, string.Empty, productTag.Name, true);
+                await _urlRecordService.SaveSlugAsync(productTag, seName, 0);
+            }
+
+            //cache
+            await _staticCacheManager.RemoveByPrefixAsync(NopEntityCacheDefaults<ProductTag>.Prefix);
+        }
+
+        #endregion
+    }
 }