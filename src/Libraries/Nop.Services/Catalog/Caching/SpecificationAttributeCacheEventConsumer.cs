--- conflicted
+++ resolved
@@ -13,22 +13,16 @@
         /// Clear cache data
         /// </summary>
         /// <param name="entity">Entity</param>
-<<<<<<< HEAD
-        protected override async Task ClearCache(SpecificationAttribute entity)
+        /// <param name="entityEventType">Entity event type</param>
+        protected override async Task ClearCache(SpecificationAttribute entity, EntityEventType entityEventType)
         {
-            await Remove(NopCatalogDefaults.SpecAttributesWithOptionsCacheKey);
-=======
-        /// <param name="entityEventType">Entity event type</param>
-        protected override void ClearCache(SpecificationAttribute entity, EntityEventType entityEventType)
-        {
-            Remove(NopCatalogDefaults.SpecificationAttributesWithOptionsCacheKey);
+            await Remove(NopCatalogDefaults.SpecificationAttributesWithOptionsCacheKey);
 
             if (entityEventType != EntityEventType.Insert)
             {
-                RemoveByPrefix(NopCatalogDefaults.ProductSpecificationAttributeAllByProductPrefix);
-                RemoveByPrefix(NopCatalogDefaults.SpecificationAttributeGroupByProductPrefix);
+                await RemoveByPrefix(NopCatalogDefaults.ProductSpecificationAttributeAllByProductPrefix);
+                await RemoveByPrefix(NopCatalogDefaults.SpecificationAttributeGroupByProductPrefix);
             }
->>>>>>> 8df5bf22
         }
     }
 }