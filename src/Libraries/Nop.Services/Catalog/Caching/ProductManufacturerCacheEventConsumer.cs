--- conflicted
+++ resolved
@@ -15,16 +15,8 @@
         /// <param name="entity">Entity</param>
         protected override async Task ClearCache(ProductManufacturer entity)
         {
-<<<<<<< HEAD
-            var prefix = _cacheKeyService.PrepareKeyPrefix(NopCatalogDefaults.ProductManufacturersByProductPrefixCacheKey, entity.ProductId);
-            await RemoveByPrefix(prefix);
-            
-            prefix = _cacheKeyService.PrepareKeyPrefix(NopCatalogDefaults.ProductPricePrefixCacheKey, entity.ProductId);
-            await RemoveByPrefix(prefix);
-=======
-            RemoveByPrefix(NopCatalogDefaults.ProductManufacturersByProductPrefix, entity.ProductId);
-            RemoveByPrefix(NopCatalogDefaults.ProductPricePrefix, entity.ProductId);
->>>>>>> 8df5bf22
+            await RemoveByPrefix(NopCatalogDefaults.ProductManufacturersByProductPrefix, entity.ProductId);
+            await RemoveByPrefix(NopCatalogDefaults.ProductPricePrefix, entity.ProductId);
         }
     }
 }