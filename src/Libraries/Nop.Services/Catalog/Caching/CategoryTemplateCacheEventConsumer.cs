--- conflicted
+++ resolved
@@ -9,16 +9,5 @@
     /// </summary>
     public partial class CategoryTemplateCacheEventConsumer : CacheEventConsumer<CategoryTemplate>
     {
-<<<<<<< HEAD
-        /// <summary>
-        /// Clear cache data
-        /// </summary>
-        /// <param name="entity">Entity</param>
-        protected override async Task ClearCache(CategoryTemplate entity)
-        {
-            await Remove(NopCatalogDefaults.CategoryTemplatesAllCacheKey);
-        }
-=======
->>>>>>> 8df5bf22
     }
 }