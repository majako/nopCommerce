﻿using Nop.Core.Domain.Orders;
using Nop.Services.Caching;
using System.Threading.Tasks;

namespace Nop.Services.Orders.Caching
{
    /// <summary>
    /// Represents a return request action cache event consumer
    /// </summary>
    public partial class ReturnRequestActionCacheEventConsumer : CacheEventConsumer<ReturnRequestAction>
    {
<<<<<<< HEAD
        /// <summary>
        /// Clear cache data
        /// </summary>
        /// <param name="entity">Entity</param>
        protected override async Task ClearCache(ReturnRequestAction entity)
        {
            await Remove(NopOrderDefaults.ReturnRequestActionAllCacheKey);
        }
=======
>>>>>>> 8df5bf22
    }
}<|MERGE_RESOLUTION|>--- conflicted
+++ resolved
@@ -9,16 +9,5 @@
     /// </summary>
     public partial class ReturnRequestActionCacheEventConsumer : CacheEventConsumer<ReturnRequestAction>
     {
-<<<<<<< HEAD
-        /// <summary>
-        /// Clear cache data
-        /// </summary>
-        /// <param name="entity">Entity</param>
-        protected override async Task ClearCache(ReturnRequestAction entity)
-        {
-            await Remove(NopOrderDefaults.ReturnRequestActionAllCacheKey);
-        }
-=======
->>>>>>> 8df5bf22
     }
 }