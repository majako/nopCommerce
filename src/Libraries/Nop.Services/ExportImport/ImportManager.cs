--- conflicted
+++ resolved
@@ -1,3418 +1,3408 @@
-﻿using ClosedXML.Excel;
-using Microsoft.AspNetCore.StaticFiles;
-using Microsoft.Extensions.DependencyInjection;
-using Nop.Core;
-using Nop.Core.Domain.Catalog;
-using Nop.Core.Domain.Common;
-using Nop.Core.Domain.Customers;
-using Nop.Core.Domain.Directory;
-using Nop.Core.Domain.Localization;
-using Nop.Core.Domain.Media;
-using Nop.Core.Domain.Messages;
-using Nop.Core.Domain.Orders;
-using Nop.Core.Domain.Payments;
-using Nop.Core.Domain.Security;
-using Nop.Core.Domain.Shipping;
-using Nop.Core.Domain.Stores;
-using Nop.Core.Domain.Tax;
-using Nop.Core.Domain.Vendors;
-using Nop.Core.Http;
-using Nop.Core.Infrastructure;
-using Nop.Data;
-using Nop.Services.Catalog;
-using Nop.Services.Common;
-using Nop.Services.Customers;
-using Nop.Services.Directory;
-using Nop.Services.ExportImport.Help;
-using Nop.Services.Localization;
-using Nop.Services.Logging;
-using Nop.Services.Media;
-using Nop.Services.Messages;
-using Nop.Services.Orders;
-using Nop.Services.Seo;
-using Nop.Services.Shipping;
-using Nop.Services.Shipping.Date;
-using Nop.Services.Stores;
-using Nop.Services.Tax;
-using Nop.Services.Vendors;
-
-namespace Nop.Services.ExportImport
-{
-    /// <summary>
-    /// Import manager
-    /// </summary>
-    public partial class ImportManager : IImportManager
-    {
-        #region Fields
-
-        protected readonly CatalogSettings _catalogSettings;
-        protected readonly IAddressService _addressService;
-        protected readonly IBackInStockSubscriptionService _backInStockSubscriptionService;
-        protected readonly ICategoryService _categoryService;
-        protected readonly ICountryService _countryService;
-        protected readonly ICustomerActivityService _customerActivityService;
-        protected readonly ICustomerService _customerService;
-        protected readonly ICustomNumberFormatter _customNumberFormatter;
-        protected readonly INopDataProvider _dataProvider;
-        protected readonly IDateRangeService _dateRangeService;
-        protected readonly IGenericAttributeService _genericAttributeService;
-        protected readonly IHttpClientFactory _httpClientFactory;
-        protected readonly ILanguageService _languageService;
-        protected readonly ILocalizationService _localizationService;
-        protected readonly ILocalizedEntityService _localizedEntityService;
-        protected readonly ILogger _logger;
-        protected readonly IManufacturerService _manufacturerService;
-        protected readonly IMeasureService _measureService;
-        protected readonly INewsLetterSubscriptionService _newsLetterSubscriptionService;
-        protected readonly INopFileProvider _fileProvider;
-        protected readonly IOrderService _orderService;
-        protected readonly IPictureService _pictureService;
-        protected readonly IProductAttributeService _productAttributeService;
-        protected readonly IProductService _productService;
-        protected readonly IProductTagService _productTagService;
-        protected readonly IProductTemplateService _productTemplateService;
-        protected readonly IServiceScopeFactory _serviceScopeFactory;
-        protected readonly IShippingService _shippingService;
-        protected readonly ISpecificationAttributeService _specificationAttributeService;
-        protected readonly IStateProvinceService _stateProvinceService;
-        protected readonly IStoreContext _storeContext;
-        protected readonly IStoreMappingService _storeMappingService;
-        protected readonly IStoreService _storeService;
-        protected readonly ITaxCategoryService _taxCategoryService;
-        protected readonly IUrlRecordService _urlRecordService;
-        protected readonly IVendorService _vendorService;
-        protected readonly IWorkContext _workContext;
-        protected readonly MediaSettings _mediaSettings;
-        protected readonly SecuritySettings _securitySettings;
-        protected readonly TaxSettings _taxSettings;
-        protected readonly VendorSettings _vendorSettings;
-
-        #endregion
-
-        #region Ctor
-
-        public ImportManager(CatalogSettings catalogSettings,
-            IAddressService addressService,
-            IBackInStockSubscriptionService backInStockSubscriptionService,
-            ICategoryService categoryService,
-            ICountryService countryService,
-            ICustomerActivityService customerActivityService,
-            ICustomerService customerService,
-            ICustomNumberFormatter customNumberFormatter,
-            INopDataProvider dataProvider,
-            IDateRangeService dateRangeService,
-            IGenericAttributeService genericAttributeService,
-            IHttpClientFactory httpClientFactory,
-            ILanguageService languageService,
-            ILocalizationService localizationService,
-            ILocalizedEntityService localizedEntityService,
-            ILogger logger,
-            IManufacturerService manufacturerService,
-            IMeasureService measureService,
-            INewsLetterSubscriptionService newsLetterSubscriptionService,
-            INopFileProvider fileProvider,
-            IOrderService orderService,
-            IPictureService pictureService,
-            IProductAttributeService productAttributeService,
-            IProductService productService,
-            IProductTagService productTagService,
-            IProductTemplateService productTemplateService,
-            IServiceScopeFactory serviceScopeFactory,
-            IShippingService shippingService,
-            ISpecificationAttributeService specificationAttributeService,
-            IStateProvinceService stateProvinceService,
-            IStoreContext storeContext,
-            IStoreMappingService storeMappingService,
-            IStoreService storeService,
-            ITaxCategoryService taxCategoryService,
-            IUrlRecordService urlRecordService,
-            IVendorService vendorService,
-            IWorkContext workContext,
-            MediaSettings mediaSettings,
-            SecuritySettings securitySettings,
-            TaxSettings taxSettings,
-            VendorSettings vendorSettings)
-        {
-            _addressService = addressService;
-            _backInStockSubscriptionService = backInStockSubscriptionService;
-            _catalogSettings = catalogSettings;
-            _categoryService = categoryService;
-            _countryService = countryService;
-            _customerActivityService = customerActivityService;
-            _customerService = customerService;
-            _customNumberFormatter = customNumberFormatter;
-            _dataProvider = dataProvider;
-            _dateRangeService = dateRangeService;
-            _genericAttributeService = genericAttributeService;
-            _httpClientFactory = httpClientFactory;
-            _fileProvider = fileProvider;
-            _languageService = languageService;
-            _localizationService = localizationService;
-            _localizedEntityService = localizedEntityService;
-            _logger = logger;
-            _manufacturerService = manufacturerService;
-            _measureService = measureService;
-            _newsLetterSubscriptionService = newsLetterSubscriptionService;
-            _orderService = orderService;
-            _pictureService = pictureService;
-            _productAttributeService = productAttributeService;
-            _productService = productService;
-            _productTagService = productTagService;
-            _productTemplateService = productTemplateService;
-            _serviceScopeFactory = serviceScopeFactory;
-            _shippingService = shippingService;
-            _specificationAttributeService = specificationAttributeService;
-            _stateProvinceService = stateProvinceService;
-            _storeContext = storeContext;
-            _storeMappingService = storeMappingService;
-            _storeService = storeService;
-            _taxCategoryService = taxCategoryService;
-            _urlRecordService = urlRecordService;
-            _vendorService = vendorService;
-            _workContext = workContext;
-            _mediaSettings = mediaSettings;
-            _securitySettings = securitySettings;
-            _taxSettings = taxSettings;
-            _vendorSettings = vendorSettings;
-        }
-
-        #endregion
-
-        #region Utilities
-
-        protected virtual ExportedAttributeType GetTypeOfExportedAttribute(IXLWorksheet defaultWorksheet, List<IXLWorksheet> localizedWorksheets, PropertyManager<ExportProductAttribute, Language> productAttributeManager, PropertyManager<ExportSpecificationAttribute, Language> specificationAttributeManager, int iRow)
-        {
-            productAttributeManager.ReadDefaultFromXlsx(defaultWorksheet, iRow, ExportProductAttribute.ProductAttributeCellOffset);
-
-            if (productAttributeManager.IsCaption)
-            {
-                foreach (var worksheet in localizedWorksheets)
-                    productAttributeManager.ReadLocalizedFromXlsx(worksheet, iRow, ExportProductAttribute.ProductAttributeCellOffset);
-
-                return ExportedAttributeType.ProductAttribute;
-            }
-
-            specificationAttributeManager.ReadDefaultFromXlsx(defaultWorksheet, iRow, ExportProductAttribute.ProductAttributeCellOffset);
-
-            if (specificationAttributeManager.IsCaption)
-            {
-                foreach (var worksheet in localizedWorksheets)
-                    specificationAttributeManager.ReadLocalizedFromXlsx(worksheet, iRow, ExportProductAttribute.ProductAttributeCellOffset);
-
-                return ExportedAttributeType.SpecificationAttribute;
-            }
-
-            return ExportedAttributeType.NotSpecified;
-        }
-
-        /// <returns>A task that represents the asynchronous operation</returns>
-        protected virtual async Task SetOutLineForSpecificationAttributeRowAsync(object cellValue, IXLWorksheet worksheet, int endRow)
-        {
-            var attributeType = (cellValue ?? string.Empty).ToString();
-
-            if (attributeType.Equals("AttributeType", StringComparison.InvariantCultureIgnoreCase))
-            {
-                worksheet.Row(endRow).OutlineLevel = 1;
-            }
-            else
-            {
-                if ((await SpecificationAttributeType.Option.ToSelectListAsync(useLocalization: false))
-                    .Any(p => p.Text.Equals(attributeType, StringComparison.InvariantCultureIgnoreCase)))
-                    worksheet.Row(endRow).OutlineLevel = 1;
-                else if (int.TryParse(attributeType, out var attributeTypeId) && Enum.IsDefined(typeof(SpecificationAttributeType), attributeTypeId))
-                    worksheet.Row(endRow).OutlineLevel = 1;
-            }
-        }
-
-        protected virtual void CopyDataToNewFile(ImportProductMetadata metadata, IXLWorksheet worksheet, string filePath, int startRow, int endRow, int endCell)
-        {
-            using var stream = new FileStream(filePath, FileMode.OpenOrCreate);
-            // ok, we can run the real code of the sample now
-            using var workbook = new XLWorkbook(stream);
-            // uncomment this line if you want the XML written out to the outputDir
-            //xlPackage.DebugMode = true; 
-
-            // get handles to the worksheets
-            var outWorksheet = workbook.Worksheets.Add(typeof(Product).Name);
-            metadata.Manager.WriteDefaultCaption(outWorksheet);
-            var outRow = 2;
-            for (var row = startRow; row <= endRow; row++)
-            {
-                outWorksheet.Row(outRow).OutlineLevel = worksheet.Row(row).OutlineLevel;
-                for (var cell = 1; cell <= endCell; cell++)
-                {
-                    outWorksheet.Row(outRow).Cell(cell).Value = worksheet.Row(row).Cell(cell).Value;
-                }
-
-                outRow += 1;
-            }
-
-            workbook.Save();
-        }
-
-        protected virtual int GetColumnIndex(string[] properties, string columnName)
-        {
-            if (properties == null)
-                throw new ArgumentNullException(nameof(properties));
-
-            if (columnName == null)
-                throw new ArgumentNullException(nameof(columnName));
-
-            for (var i = 0; i < properties.Length; i++)
-                if (properties[i].Equals(columnName, StringComparison.InvariantCultureIgnoreCase))
-                    return i + 1; //excel indexes start from 1
-            return 0;
-        }
-
-        protected virtual string GetMimeTypeFromFilePath(string filePath)
-        {
-            new FileExtensionContentTypeProvider().TryGetContentType(filePath, out var mimeType);
-
-            //set to jpeg in case mime type cannot be found
-            return mimeType ?? _pictureService.GetPictureContentTypeByFileExtension(_fileProvider.GetFileExtension(filePath));
-        }
-
-        /// <summary>
-        /// Creates or loads the image
-        /// </summary>
-        /// <param name="picturePath">The path to the image file</param>
-        /// <param name="name">The name of the object</param>
-        /// <param name="picId">Image identifier, may be null</param>
-        /// <returns>
-        /// A task that represents the asynchronous operation
-        /// The task result contains the image or null if the image has not changed
-        /// </returns>
-        protected virtual async Task<Picture> LoadPictureAsync(string picturePath, string name, int? picId = null)
-        {
-            if (string.IsNullOrEmpty(picturePath) || !_fileProvider.FileExists(picturePath))
-                return null;
-
-            var mimeType = GetMimeTypeFromFilePath(picturePath);
-            if (string.IsNullOrEmpty(mimeType))
-                return null;
-
-            var newPictureBinary = await _fileProvider.ReadAllBytesAsync(picturePath);
-            var pictureAlreadyExists = false;
-            if (picId != null)
-            {
-                //compare with existing product pictures
-                var existingPicture = await _pictureService.GetPictureByIdAsync(picId.Value);
-                if (existingPicture != null)
-                {
-                    var existingBinary = await _pictureService.LoadPictureBinaryAsync(existingPicture);
-                    //picture binary after validation (like in database)
-                    var validatedPictureBinary = await _pictureService.ValidatePictureAsync(newPictureBinary, mimeType, name);
-                    if (existingBinary.SequenceEqual(validatedPictureBinary) ||
-                        existingBinary.SequenceEqual(newPictureBinary))
-                    {
-                        pictureAlreadyExists = true;
-                    }
-                }
-            }
-
-            if (pictureAlreadyExists)
-                return null;
-
-            var newPicture = await _pictureService.InsertPictureAsync(newPictureBinary, mimeType, await _pictureService.GetPictureSeNameAsync(name));
-            return newPicture;
-        }
-
-        /// <returns>A task that represents the asynchronous operation</returns>
-        protected virtual async Task LogPictureInsertErrorAsync(string picturePath, Exception ex)
-        {
-            var extension = _fileProvider.GetFileExtension(picturePath);
-            var name = _fileProvider.GetFileNameWithoutExtension(picturePath);
-
-            var point = string.IsNullOrEmpty(extension) ? string.Empty : ".";
-            var fileName = _fileProvider.FileExists(picturePath) ? $"{name}{point}{extension}" : string.Empty;
-
-            await _logger.ErrorAsync($"Insert picture failed (file name: {fileName})", ex);
-        }
-
-        /// <returns>A task that represents the asynchronous operation</returns>
-        protected virtual async Task ImportProductImagesUsingServicesAsync(IList<ProductPictureMetadata> productPictureMetadata)
-        {
-            foreach (var product in productPictureMetadata)
-            {
-                foreach (var picturePath in new[] { product.Picture1Path, product.Picture2Path, product.Picture3Path })
-                {
-                    if (string.IsNullOrEmpty(picturePath))
-                        continue;
-
-                    var mimeType = GetMimeTypeFromFilePath(picturePath);
-                    if (string.IsNullOrEmpty(mimeType))
-                        continue;
-
-                    var newPictureBinary = await _fileProvider.ReadAllBytesAsync(picturePath);
-                    var pictureAlreadyExists = false;
-                    if (!product.IsNew)
-                    {
-                        //compare with existing product pictures
-                        var existingPictures = await _pictureService.GetPicturesByProductIdAsync(product.ProductItem.Id);
-                        foreach (var existingPicture in existingPictures)
-                        {
-                            var existingBinary = await _pictureService.LoadPictureBinaryAsync(existingPicture);
-                            //picture binary after validation (like in database)
-                            var validatedPictureBinary = await _pictureService.ValidatePictureAsync(newPictureBinary, mimeType, picturePath);
-                            if (!existingBinary.SequenceEqual(validatedPictureBinary) &&
-                                !existingBinary.SequenceEqual(newPictureBinary))
-                                continue;
-                            //the same picture content
-                            pictureAlreadyExists = true;
-                            break;
-                        }
-                    }
-
-                    if (pictureAlreadyExists)
-                        continue;
-
-                    try
-                    {
-                        var newPicture = await _pictureService.InsertPictureAsync(newPictureBinary, mimeType, await _pictureService.GetPictureSeNameAsync(product.ProductItem.Name));
-                        await _productService.InsertProductPictureAsync(new ProductPicture
-                        {
-                            //EF has some weird issue if we set "Picture = newPicture" instead of "PictureId = newPicture.Id"
-                            //pictures are duplicated
-                            //maybe because entity size is too large
-                            PictureId = newPicture.Id,
-                            DisplayOrder = 1,
-                            ProductId = product.ProductItem.Id
-                        });
-                        await _productService.UpdateProductAsync(product.ProductItem);
-                    }
-                    catch (Exception ex)
-                    {
-                        await LogPictureInsertErrorAsync(picturePath, ex);
-                    }
-                }
-            }
-        }
-
-        /// <returns>A task that represents the asynchronous operation</returns>
-        protected virtual async Task ImportProductImagesUsingHashAsync(IList<ProductPictureMetadata> productPictureMetadata, IList<Product> allProductsBySku)
-        {
-            //performance optimization, load all pictures hashes
-            //it will only be used if the images are stored in the SQL Server database (not compact)
-            var trimByteCount = _dataProvider.SupportedLengthOfBinaryHash - 1;
-            var productsImagesIds = await _productService.GetProductsImagesIdsAsync(allProductsBySku.Select(p => p.Id).ToArray());
-
-            var allProductPictureIds = productsImagesIds.SelectMany(p => p.Value);
-
-            var allPicturesHashes = allProductPictureIds.Any() ? await _dataProvider.GetFieldHashesAsync<PictureBinary>(p => allProductPictureIds.Contains(p.PictureId),
-                p => p.PictureId, p => p.BinaryData) : new Dictionary<int, string>();
-
-            foreach (var product in productPictureMetadata)
-            {
-                foreach (var picturePath in new[] { product.Picture1Path, product.Picture2Path, product.Picture3Path })
-                {
-                    if (string.IsNullOrEmpty(picturePath))
-                        continue;
-                    try
-                    {
-                        var mimeType = GetMimeTypeFromFilePath(picturePath);
-                        if (string.IsNullOrEmpty(mimeType))
-                            continue;
-
-                        var newPictureBinary = await _fileProvider.ReadAllBytesAsync(picturePath);
-                        var pictureAlreadyExists = false;
-                        var seoFileName = await _pictureService.GetPictureSeNameAsync(product.ProductItem.Name);
-
-                        if (!product.IsNew)
-                        {
-                            var newImageHash = HashHelper.CreateHash(
-                                newPictureBinary,
-                                ExportImportDefaults.ImageHashAlgorithm,
-                                trimByteCount);
-
-                            var newValidatedImageHash = HashHelper.CreateHash(
-                                await _pictureService.ValidatePictureAsync(newPictureBinary, mimeType, seoFileName),
-                                ExportImportDefaults.ImageHashAlgorithm,
-                                trimByteCount);
-
-                            var imagesIds = productsImagesIds.TryGetValue(product.ProductItem.Id, out var value) ? value : Array.Empty<int>();
-
-                            pictureAlreadyExists = allPicturesHashes.Where(p => imagesIds.Contains(p.Key))
-                                .Select(p => p.Value)
-                                .Any(p =>
-                                    p.Equals(newImageHash, StringComparison.OrdinalIgnoreCase) ||
-                                    p.Equals(newValidatedImageHash, StringComparison.OrdinalIgnoreCase));
-                        }
-
-                        if (pictureAlreadyExists)
-                            continue;
-
-                        var newPicture = await _pictureService.InsertPictureAsync(newPictureBinary, mimeType, seoFileName);
-
-                        await _productService.InsertProductPictureAsync(new ProductPicture
-                        {
-                            //EF has some weird issue if we set "Picture = newPicture" instead of "PictureId = newPicture.Id"
-                            //pictures are duplicated
-                            //maybe because entity size is too large
-                            PictureId = newPicture.Id,
-                            DisplayOrder = 1,
-                            ProductId = product.ProductItem.Id
-                        });
-
-                        await _productService.UpdateProductAsync(product.ProductItem);
-                    }
-                    catch (Exception ex)
-                    {
-                        await LogPictureInsertErrorAsync(picturePath, ex);
-                    }
-                }
-            }
-        }
-
-        /// <returns>A task that represents the asynchronous operation</returns>
-        protected virtual async Task<(string seName, bool isParentCategoryExists)> UpdateCategoryByXlsxAsync(Category category, PropertyManager<Category, Language> manager, Dictionary<string, ValueTask<Category>> allCategories, bool isNew)
-        {
-            var seName = string.Empty;
-            var isParentCategoryExists = true;
-            var isParentCategorySet = false;
-
-            foreach (var property in manager.GetDefaultProperties)
-            {
-                switch (property.PropertyName)
-                {
-                    case "Name":
-                        category.Name = property.StringValue.Split(new[] { ">>" }, StringSplitOptions.RemoveEmptyEntries).Last().Trim();
-                        break;
-                    case "Description":
-                        category.Description = property.StringValue;
-                        break;
-                    case "CategoryTemplateId":
-                        category.CategoryTemplateId = property.IntValue;
-                        break;
-                    case "MetaKeywords":
-                        category.MetaKeywords = property.StringValue;
-                        break;
-                    case "MetaDescription":
-                        category.MetaDescription = property.StringValue;
-                        break;
-                    case "MetaTitle":
-                        category.MetaTitle = property.StringValue;
-                        break;
-                    case "ParentCategoryId":
-                        if (!isParentCategorySet)
-                        {
-                            var parentCategory = await await allCategories.Values.FirstOrDefaultAwaitAsync(async c => (await c).Id == property.IntValue);
-                            isParentCategorySet = parentCategory != null;
-
-                            isParentCategoryExists = isParentCategorySet || property.IntValue == 0;
-
-                            category.ParentCategoryId = parentCategory?.Id ?? property.IntValue;
-                        }
-
-                        break;
-                    case "ParentCategoryName":
-                        if (_catalogSettings.ExportImportCategoriesUsingCategoryName && !isParentCategorySet)
-                        {
-                            var categoryName = manager.GetDefaultProperty("ParentCategoryName").StringValue;
-                            if (!string.IsNullOrEmpty(categoryName))
-                            {
-                                var parentCategory = allCategories.TryGetValue(categoryName, out var value)
-                                    //try find category by full name with all parent category names
-                                    ? await value
-                                    //try find category by name
-                                    : await await allCategories.Values.FirstOrDefaultAwaitAsync(async c => (await c).Name.Equals(categoryName, StringComparison.InvariantCulture));
-
-                                if (parentCategory != null)
-                                {
-                                    category.ParentCategoryId = parentCategory.Id;
-                                    isParentCategorySet = true;
-                                }
-                                else
-                                {
-                                    isParentCategoryExists = false;
-                                }
-                            }
-                        }
-
-                        break;
-                    case "Picture":
-                        var picture = await LoadPictureAsync(manager.GetDefaultProperty("Picture").StringValue, category.Name, isNew ? null : (int?)category.PictureId);
-                        if (picture != null)
-                            category.PictureId = picture.Id;
-                        break;
-                    case "PageSize":
-                        category.PageSize = property.IntValue;
-                        break;
-                    case "AllowCustomersToSelectPageSize":
-                        category.AllowCustomersToSelectPageSize = property.BooleanValue;
-                        break;
-                    case "PageSizeOptions":
-                        category.PageSizeOptions = property.StringValue;
-                        break;
-                    case "ShowOnHomepage":
-                        category.ShowOnHomepage = property.BooleanValue;
-                        break;
-                    case "PriceRangeFiltering":
-                        category.PriceRangeFiltering = property.BooleanValue;
-                        break;
-                    case "PriceFrom":
-                        category.PriceFrom = property.DecimalValue;
-                        break;
-                    case "PriceTo":
-                        category.PriceTo = property.DecimalValue;
-                        break;
-                    case "AutomaticallyCalculatePriceRange":
-                        category.ManuallyPriceRange = property.BooleanValue;
-                        break;
-                    case "IncludeInTopMenu":
-                        category.IncludeInTopMenu = property.BooleanValue;
-                        break;
-                    case "Published":
-                        category.Published = property.BooleanValue;
-                        break;
-                    case "DisplayOrder":
-                        category.DisplayOrder = property.IntValue;
-                        break;
-                    case "SeName":
-                        seName = property.StringValue;
-                        break;
-                }
-            }
-
-            category.UpdatedOnUtc = DateTime.UtcNow;
-            return (seName, isParentCategoryExists);
-        }
-
-        /// <returns>A task that represents the asynchronous operation</returns>
-        protected virtual async Task<(Category category, bool isNew, string curentCategoryBreadCrumb)> GetCategoryFromXlsxAsync(PropertyManager<Category, Language> manager, IXLWorksheet worksheet, int iRow, Dictionary<string, ValueTask<Category>> allCategories)
-        {
-            manager.ReadDefaultFromXlsx(worksheet, iRow);
-
-            //try get category from database by ID
-            var category = await await allCategories.Values.FirstOrDefaultAwaitAsync(async c => (await c).Id == manager.GetDefaultProperty("Id")?.IntValue);
-
-            if (_catalogSettings.ExportImportCategoriesUsingCategoryName && category == null)
-            {
-                var categoryName = manager.GetDefaultProperty("Name").StringValue;
-                if (!string.IsNullOrEmpty(categoryName))
-                {
-                    category = allCategories.TryGetValue(categoryName, out var value)
-                        //try find category by full name with all parent category names
-                        ? await value
-                        //try find category by name
-                        : await await allCategories.Values.FirstOrDefaultAwaitAsync(async c => (await c).Name.Equals(categoryName, StringComparison.InvariantCulture));
-                }
-            }
-
-            var isNew = category == null;
-
-            category ??= new Category();
-
-            var curentCategoryBreadCrumb = string.Empty;
-
-            if (isNew)
-            {
-                category.CreatedOnUtc = DateTime.UtcNow;
-                //default values
-                category.PageSize = _catalogSettings.DefaultCategoryPageSize;
-                category.PageSizeOptions = _catalogSettings.DefaultCategoryPageSizeOptions;
-                category.Published = true;
-                category.IncludeInTopMenu = true;
-                category.AllowCustomersToSelectPageSize = true;
-            }
-            else
-                curentCategoryBreadCrumb = await _categoryService.GetFormattedBreadCrumbAsync(category);
-
-            return (category, isNew, curentCategoryBreadCrumb);
-        }
-
-        /// <returns>A task that represents the asynchronous operation</returns>
-        protected virtual async Task SaveCategoryAsync(bool isNew, Category category, Dictionary<string, ValueTask<Category>> allCategories, string curentCategoryBreadCrumb, bool setSeName, string seName)
-        {
-            if (isNew)
-                await _categoryService.InsertCategoryAsync(category);
-            else
-                await _categoryService.UpdateCategoryAsync(category);
-
-            var categoryBreadCrumb = await _categoryService.GetFormattedBreadCrumbAsync(category);
-            if (!allCategories.ContainsKey(categoryBreadCrumb))
-                allCategories.Add(categoryBreadCrumb, new ValueTask<Category>(category));
-            if (!string.IsNullOrEmpty(curentCategoryBreadCrumb) && allCategories.ContainsKey(curentCategoryBreadCrumb) &&
-                categoryBreadCrumb != curentCategoryBreadCrumb)
-                allCategories.Remove(curentCategoryBreadCrumb);
-
-            //search engine name
-            if (setSeName)
-                await _urlRecordService.SaveSlugAsync(category, await _urlRecordService.ValidateSeNameAsync(category, seName, category.Name, true), 0);
-        }
-
-        /// <returns>A task that represents the asynchronous operation</returns>
-        protected virtual async Task ImportCategoryLocalizedAsync(Category category, WorkbookMetadata<Category> metadata, PropertyManager<Category, Language> manager, int iRow, IList<Language> languages)
-        {
-            if (!metadata.LocalizedWorksheets.Any())
-                return;
-
-            var setSeName = metadata.LocalizedProperties.Any(p => p.PropertyName == "SeName");
-            foreach (var language in languages)
-            {
-                var lWorksheet = metadata.LocalizedWorksheets.FirstOrDefault(ws => ws.Name.Equals(language.UniqueSeoCode, StringComparison.InvariantCultureIgnoreCase));
-                if (lWorksheet == null)
-                    continue;
-
-                manager.CurrentLanguage = language;
-                manager.ReadLocalizedFromXlsx(lWorksheet, iRow);
-
-                foreach (var property in manager.GetLocalizedProperties)
-                {
-                    string localizedName = null;
-
-                    switch (property.PropertyName)
-                    {
-                        case "Name":
-                            localizedName = property.StringValue;
-                            await _localizedEntityService.SaveLocalizedValueAsync(category, c => c.Name, localizedName, language.Id);
-                            break;
-                        case "Description":
-                            await _localizedEntityService.SaveLocalizedValueAsync(category, c => c.Description, property.StringValue, language.Id);
-                            break;
-                        case "MetaKeywords":
-                            await _localizedEntityService.SaveLocalizedValueAsync(category, c => c.MetaKeywords, property.StringValue, language.Id);
-                            break;
-                        case "MetaDescription":
-                            await _localizedEntityService.SaveLocalizedValueAsync(category, c => c.MetaDescription, property.StringValue, language.Id);
-                            break;
-                        case "MetaTitle":
-                            await _localizedEntityService.SaveLocalizedValueAsync(category, m => m.MetaTitle, property.StringValue, language.Id);
-                            break;
-                        case "SeName":
-                            //search engine name
-                            if (setSeName)
-                            {
-                                var lSeName = await _urlRecordService.ValidateSeNameAsync(category, property.StringValue, localizedName, false);
-                                await _urlRecordService.SaveSlugAsync(category, lSeName, language.Id);
-                            }
-                            break;
-                    }
-                }
-            }
-        }
-
-        /// <returns>A task that represents the asynchronous operation</returns>
-        protected virtual async Task ImportManufaturerLocalizedAsync(Manufacturer manufacturer, WorkbookMetadata<Manufacturer> metadata, PropertyManager<Manufacturer, Language> manager, int iRow, IList<Language> languages)
-        {
-            if (!metadata.LocalizedWorksheets.Any())
-                return;
-
-            var setSeName = metadata.LocalizedProperties.Any(p => p.PropertyName == "SeName");
-            foreach (var language in languages)
-            {
-                var lWorksheet = metadata.LocalizedWorksheets.FirstOrDefault(ws => ws.Name.Equals(language.UniqueSeoCode, StringComparison.InvariantCultureIgnoreCase));
-                if (lWorksheet == null)
-                    continue;
-
-                manager.CurrentLanguage = language;
-                manager.ReadLocalizedFromXlsx(lWorksheet, iRow);
-
-                foreach (var property in manager.GetLocalizedProperties)
-                {
-                    string localizedName = null;
-
-                    switch (property.PropertyName)
-                    {
-                        case "Name":
-                            localizedName = property.StringValue;
-                            await _localizedEntityService.SaveLocalizedValueAsync(manufacturer, m => m.Name, localizedName, language.Id);
-                            break;
-                        case "Description":
-                            await _localizedEntityService.SaveLocalizedValueAsync(manufacturer, m => m.Description, property.StringValue, language.Id);
-                            break;
-                        case "MetaKeywords":
-                            await _localizedEntityService.SaveLocalizedValueAsync(manufacturer, m => m.MetaKeywords, property.StringValue, language.Id);
-                            break;
-                        case "MetaDescription":
-                            await _localizedEntityService.SaveLocalizedValueAsync(manufacturer, m => m.MetaDescription, property.StringValue, language.Id);
-                            break;
-                        case "MetaTitle":
-                            await _localizedEntityService.SaveLocalizedValueAsync(manufacturer, m => m.MetaTitle, property.StringValue, language.Id);
-                            break;
-                        case "SeName":
-                            //search engine name
-                            if (setSeName)
-                            {
-                                var localizedSeName = await _urlRecordService.ValidateSeNameAsync(manufacturer, property.StringValue, localizedName, false);
-                                await _urlRecordService.SaveSlugAsync(manufacturer, localizedSeName, language.Id);
-                            }
-                            break;
-                    }
-                }
-            }
-        }
-
-        /// <returns>A task that represents the asynchronous operation</returns>
-        protected virtual async Task SetOutLineForProductAttributeRowAsync(object cellValue, IXLWorksheet worksheet, int endRow)
-        {
-            try
-            {
-                var aid = Convert.ToInt32(cellValue ?? -1);
-
-                var productAttribute = await _productAttributeService.GetProductAttributeByIdAsync(aid);
-
-                if (productAttribute != null)
-                    worksheet.Row(endRow).OutlineLevel = 1;
-            }
-            catch (FormatException)
-            {
-                if ((cellValue ?? string.Empty).ToString() == "AttributeId")
-                    worksheet.Row(endRow).OutlineLevel = 1;
-            }
-        }
-
-        /// <returns>A task that represents the asynchronous operation</returns>
-        protected virtual async Task ImportProductAttributeAsync(ImportProductMetadata metadata, Product lastLoadedProduct, IList<Language> languages, int iRow)
-        {
-            var productAttributeManager = metadata.ProductAttributeManager;
-            if (!_catalogSettings.ExportImportProductAttributes || lastLoadedProduct == null || productAttributeManager.IsCaption)
-                return;
-
-<<<<<<< HEAD
-            var productAttributeId = productAttributeManager.GetDefaultProperty("AttributeId").IntValue;
-            var attributeControlTypeId = productAttributeManager.GetDefaultProperty("AttributeControlType").IntValue;
-
-            var productAttributeValueId = productAttributeManager.GetDefaultProperty("ProductAttributeValueId").IntValue;
-            var associatedProductId = productAttributeManager.GetDefaultProperty("AssociatedProductId").IntValue;
-            var valueName = productAttributeManager.GetDefaultProperty("ValueName").StringValue;
-            var attributeValueTypeId = productAttributeManager.GetDefaultProperty("AttributeValueType").IntValue;
-            var colorSquaresRgb = productAttributeManager.GetDefaultProperty("ColorSquaresRgb").StringValue;
-            var imageSquaresPictureId = productAttributeManager.GetDefaultProperty("ImageSquaresPictureId").IntValue;
-            var priceAdjustment = productAttributeManager.GetDefaultProperty("PriceAdjustment").DecimalValue;
-            var priceAdjustmentUsePercentage = productAttributeManager.GetDefaultProperty("PriceAdjustmentUsePercentage").BooleanValue;
-            var weightAdjustment = productAttributeManager.GetDefaultProperty("WeightAdjustment").DecimalValue;
-            var cost = productAttributeManager.GetDefaultProperty("Cost").DecimalValue;
-            var customerEntersQty = productAttributeManager.GetDefaultProperty("CustomerEntersQty").BooleanValue;
-            var quantity = productAttributeManager.GetDefaultProperty("Quantity").IntValue;
-            var isPreSelected = productAttributeManager.GetDefaultProperty("IsPreSelected").BooleanValue;
-            var displayOrder = productAttributeManager.GetDefaultProperty("DisplayOrder").IntValue;
-            var pictureId = productAttributeManager.GetDefaultProperty("PictureId").IntValue;
-            var textPrompt = productAttributeManager.GetDefaultProperty("AttributeTextPrompt").StringValue;
-            var isRequired = productAttributeManager.GetDefaultProperty("AttributeIsRequired").BooleanValue;
-            var attributeDisplayOrder = productAttributeManager.GetDefaultProperty("AttributeDisplayOrder").IntValue;
-=======
-            var productAttributeId = productAttributeManager.GetProperty("AttributeId").IntValue;
-            var attributeControlTypeId = productAttributeManager.GetProperty("AttributeControlType").IntValue;
-
-            var productAttributeValueId = productAttributeManager.GetProperty("ProductAttributeValueId").IntValue;
-            var associatedProductId = productAttributeManager.GetProperty("AssociatedProductId").IntValue;
-            var valueName = productAttributeManager.GetProperty("ValueName").StringValue;
-            var attributeValueTypeId = productAttributeManager.GetProperty("AttributeValueType").IntValue;
-            var colorSquaresRgb = productAttributeManager.GetProperty("ColorSquaresRgb").StringValue;
-            var imageSquaresPictureId = productAttributeManager.GetProperty("ImageSquaresPictureId").IntValue;
-            var priceAdjustment = productAttributeManager.GetProperty("PriceAdjustment").DecimalValue;
-            var priceAdjustmentUsePercentage = productAttributeManager.GetProperty("PriceAdjustmentUsePercentage").BooleanValue;
-            var weightAdjustment = productAttributeManager.GetProperty("WeightAdjustment").DecimalValue;
-            var cost = productAttributeManager.GetProperty("Cost").DecimalValue;
-            var customerEntersQty = productAttributeManager.GetProperty("CustomerEntersQty").BooleanValue;
-            var quantity = productAttributeManager.GetProperty("Quantity").IntValue;
-            var isPreSelected = productAttributeManager.GetProperty("IsPreSelected").BooleanValue;
-            var displayOrder = productAttributeManager.GetProperty("DisplayOrder").IntValue;
-            var pictureIdsStr = productAttributeManager.GetProperty("PictureIds").StringValue;
-            var textPrompt = productAttributeManager.GetProperty("AttributeTextPrompt").StringValue;
-            var isRequired = productAttributeManager.GetProperty("AttributeIsRequired").BooleanValue;
-            var attributeDisplayOrder = productAttributeManager.GetProperty("AttributeDisplayOrder").IntValue;
->>>>>>> 0a99c378
-
-            var productAttributeMapping = (await _productAttributeService.GetProductAttributeMappingsByProductIdAsync(lastLoadedProduct.Id))
-                .FirstOrDefault(pam => pam.ProductAttributeId == productAttributeId);
-            var pictureIds = new List<int>();
-            if (!string.IsNullOrWhiteSpace(pictureIdsStr))
-                pictureIds = Array.ConvertAll(pictureIdsStr.Split(new[] { ',', ' ' }, StringSplitOptions.RemoveEmptyEntries), int.Parse).ToList();
-
-            if (productAttributeMapping == null)
-            {
-                //insert mapping
-                productAttributeMapping = new ProductAttributeMapping
-                {
-                    ProductId = lastLoadedProduct.Id,
-                    ProductAttributeId = productAttributeId,
-                    TextPrompt = textPrompt,
-                    IsRequired = isRequired,
-                    AttributeControlTypeId = attributeControlTypeId,
-                    DisplayOrder = attributeDisplayOrder
-                };
-                await _productAttributeService.InsertProductAttributeMappingAsync(productAttributeMapping);
-            }
-            else
-            {
-                productAttributeMapping.AttributeControlTypeId = attributeControlTypeId;
-                productAttributeMapping.TextPrompt = textPrompt;
-                productAttributeMapping.IsRequired = isRequired;
-                productAttributeMapping.DisplayOrder = attributeDisplayOrder;
-                await _productAttributeService.UpdateProductAttributeMappingAsync(productAttributeMapping);
-            }
-
-            var pav = (await _productAttributeService.GetProductAttributeValuesAsync(productAttributeMapping.Id))
-                .FirstOrDefault(p => p.Id == productAttributeValueId);
-
-            //var pav = await _productAttributeService.GetProductAttributeValueByIdAsync(productAttributeValueId);
-
-            var attributeControlType = (AttributeControlType)attributeControlTypeId;
-
-            if (pav == null)
-            {
-                switch (attributeControlType)
-                {
-                    case AttributeControlType.Datepicker:
-                    case AttributeControlType.FileUpload:
-                    case AttributeControlType.MultilineTextbox:
-                    case AttributeControlType.TextBox:
-                        if (productAttributeMapping.ValidationRulesAllowed())
-                        {
-                            productAttributeMapping.ValidationMinLength = productAttributeManager.GetDefaultProperty("ValidationMinLength")?.IntValueNullable;
-                            productAttributeMapping.ValidationMaxLength = productAttributeManager.GetDefaultProperty("ValidationMaxLength")?.IntValueNullable;
-                            productAttributeMapping.ValidationFileMaximumSize = productAttributeManager.GetDefaultProperty("ValidationFileMaximumSize")?.IntValueNullable;
-                            productAttributeMapping.ValidationFileAllowedExtensions = productAttributeManager.GetDefaultProperty("ValidationFileAllowedExtensions")?.StringValue;
-                            productAttributeMapping.DefaultValue = productAttributeManager.GetDefaultProperty("DefaultValue")?.StringValue;
-
-                            await _productAttributeService.UpdateProductAttributeMappingAsync(productAttributeMapping);
-                        }
-
-                        return;
-                }
-
-                pav = new ProductAttributeValue
-                {
-                    ProductAttributeMappingId = productAttributeMapping.Id,
-                    AttributeValueType = (AttributeValueType)attributeValueTypeId,
-                    AssociatedProductId = associatedProductId,
-                    Name = valueName,
-                    PriceAdjustment = priceAdjustment,
-                    PriceAdjustmentUsePercentage = priceAdjustmentUsePercentage,
-                    WeightAdjustment = weightAdjustment,
-                    Cost = cost,
-                    IsPreSelected = isPreSelected,
-                    DisplayOrder = displayOrder,
-                    ColorSquaresRgb = colorSquaresRgb,
-                    ImageSquaresPictureId = imageSquaresPictureId,
-                    CustomerEntersQty = customerEntersQty,
-                    Quantity = quantity
-                };
-
-                await _productAttributeService.InsertProductAttributeValueAsync(pav);
-                await SaveAttributeValuePicturesAsync(lastLoadedProduct, pav, pictureIds);
-            }
-            else
-            {
-                pav.AttributeValueTypeId = attributeValueTypeId;
-                pav.AssociatedProductId = associatedProductId;
-                pav.Name = valueName;
-                pav.ColorSquaresRgb = colorSquaresRgb;
-                pav.ImageSquaresPictureId = imageSquaresPictureId;
-                pav.PriceAdjustment = priceAdjustment;
-                pav.PriceAdjustmentUsePercentage = priceAdjustmentUsePercentage;
-                pav.WeightAdjustment = weightAdjustment;
-                pav.Cost = cost;
-                pav.CustomerEntersQty = customerEntersQty;
-                pav.Quantity = quantity;
-                pav.IsPreSelected = isPreSelected;
-                pav.DisplayOrder = displayOrder;
-
-                await _productAttributeService.UpdateProductAttributeValueAsync(pav);
-                await SaveAttributeValuePicturesAsync(lastLoadedProduct,pav, pictureIds);
-            }
-        }
-
-        /// <returns>A task that represents the asynchronous operation</returns>
-        protected virtual async Task SaveAttributeValuePicturesAsync(Product product, ProductAttributeValue value, IList<int> pictureIds)
-        {
-            var existingValuePictures = await _productAttributeService.GetProductAttributeValuePicturesAsync(value.Id);
-            var productPictureIds = (await _pictureService.GetPicturesByProductIdAsync(product.Id)).Select(p => p.Id).ToList();
-
-            //delete manufacturers
-            foreach (var existingValuePicture in existingValuePictures)
-                if (pictureIds.Contains(existingValuePicture.PictureId) || !productPictureIds.Contains(existingValuePicture.PictureId))
-                    await _productAttributeService.DeleteProductAttributeValuePictureAsync(existingValuePicture);
-
-            //add manufacturers
-            foreach (var pictureId in pictureIds)
-            {
-                if (!productPictureIds.Contains(pictureId))
-                    continue;
-
-                if (_productAttributeService.FindProductAttributeValuePicture(existingValuePictures, value.Id, pictureId) == null)
-                {
-                    await _productAttributeService.InsertProductAttributeValuePictureAsync(new ProductAttributeValuePicture
-                    {
-                        ProductAttributeValueId = value.Id,
-                        PictureId = pictureId
-                    });
-                }
-            }
-
-            if (!metadata.LocalizedWorksheets.Any())
-                return;
-
-            foreach (var language in languages)
-            {
-                var lWorksheet = metadata.LocalizedWorksheets.FirstOrDefault(ws => ws.Name.Equals(language.UniqueSeoCode, StringComparison.InvariantCultureIgnoreCase));
-                if (lWorksheet == null)
-                    continue;
-
-                productAttributeManager.CurrentLanguage = language;
-                productAttributeManager.ReadLocalizedFromXlsx(lWorksheet, iRow, ExportProductAttribute.ProductAttributeCellOffset);
-
-                valueName = productAttributeManager.GetLocalizedProperty("ValueName").StringValue;
-                textPrompt = productAttributeManager.GetLocalizedProperty("AttributeTextPrompt").StringValue;
-
-                await _localizedEntityService.SaveLocalizedValueAsync(pav, p => p.Name, valueName, language.Id);
-                await _localizedEntityService.SaveLocalizedValueAsync(productAttributeMapping, p => p.TextPrompt, textPrompt, language.Id);
-
-                switch (attributeControlType)
-                {
-                    case AttributeControlType.Datepicker:
-                    case AttributeControlType.FileUpload:
-                    case AttributeControlType.MultilineTextbox:
-                    case AttributeControlType.TextBox:
-                        if (productAttributeMapping.ValidationRulesAllowed())
-                        {
-                            var defaultValue = productAttributeManager.GetLocalizedProperty("DefaultValue")?.StringValue;
-                            await _localizedEntityService.SaveLocalizedValueAsync(productAttributeMapping, p => p.DefaultValue, defaultValue, language.Id);
-                        }
-
-                        return;
-                }
-            }
-        }
-
-        /// <returns>A task that represents the asynchronous operation</returns>
-        protected virtual async Task ImportSpecificationAttributeAsync(ImportProductMetadata metadata, Product lastLoadedProduct, IList<Language> languages, int iRow)
-        {
-            var specificationAttributeManager = metadata.SpecificationAttributeManager;
-            if (!_catalogSettings.ExportImportProductSpecificationAttributes || lastLoadedProduct == null || specificationAttributeManager.IsCaption)
-                return;
-
-            var attributeTypeId = specificationAttributeManager.GetDefaultProperty("AttributeType").IntValue;
-            var allowFiltering = specificationAttributeManager.GetDefaultProperty("AllowFiltering").BooleanValue;
-            var specificationAttributeOptionId = specificationAttributeManager.GetDefaultProperty("SpecificationAttributeOptionId").IntValue;
-            var productId = lastLoadedProduct.Id;
-            var customValue = specificationAttributeManager.GetDefaultProperty("CustomValue").StringValue;
-            var displayOrder = specificationAttributeManager.GetDefaultProperty("DisplayOrder").IntValue;
-            var showOnProductPage = specificationAttributeManager.GetDefaultProperty("ShowOnProductPage").BooleanValue;
-
-            //if specification attribute option isn't set, try to get first of possible specification attribute option for current specification attribute
-            if (specificationAttributeOptionId == 0)
-            {
-                var specificationAttribute = specificationAttributeManager.GetDefaultProperty("SpecificationAttribute").IntValue;
-                specificationAttributeOptionId =
-                    (await _specificationAttributeService.GetSpecificationAttributeOptionsBySpecificationAttributeAsync(
-                        specificationAttribute))
-                    .FirstOrDefault()?.Id ?? specificationAttributeOptionId;
-            }
-
-            var productSpecificationAttribute = specificationAttributeOptionId == 0
-                ? null
-                : (await _specificationAttributeService.GetProductSpecificationAttributesAsync(productId, specificationAttributeOptionId)).FirstOrDefault();
-
-            var isNew = productSpecificationAttribute == null;
-
-            if (isNew)
-                productSpecificationAttribute = new ProductSpecificationAttribute();
-
-            if (attributeTypeId != (int)SpecificationAttributeType.Option)
-                //we allow filtering only for "Option" attribute type
-                allowFiltering = false;
-
-            //we don't allow CustomValue for "Option" attribute type
-            if (attributeTypeId == (int)SpecificationAttributeType.Option)
-                customValue = null;
-
-            productSpecificationAttribute.AttributeTypeId = attributeTypeId;
-            productSpecificationAttribute.SpecificationAttributeOptionId = specificationAttributeOptionId;
-            productSpecificationAttribute.ProductId = productId;
-            productSpecificationAttribute.CustomValue = customValue;
-            productSpecificationAttribute.AllowFiltering = allowFiltering;
-            productSpecificationAttribute.ShowOnProductPage = showOnProductPage;
-            productSpecificationAttribute.DisplayOrder = displayOrder;
-
-            if (isNew)
-                await _specificationAttributeService.InsertProductSpecificationAttributeAsync(productSpecificationAttribute);
-            else
-                await _specificationAttributeService.UpdateProductSpecificationAttributeAsync(productSpecificationAttribute);
-
-            if (!metadata.LocalizedWorksheets.Any())
-                return;
-
-            foreach (var language in languages)
-            {
-                var lWorksheet = metadata.LocalizedWorksheets.FirstOrDefault(ws => ws.Name.Equals(language.UniqueSeoCode, StringComparison.InvariantCultureIgnoreCase));
-                if (lWorksheet == null)
-                    continue;
-
-                specificationAttributeManager.CurrentLanguage = language;
-                specificationAttributeManager.ReadLocalizedFromXlsx(lWorksheet, iRow, ExportProductAttribute.ProductAttributeCellOffset);
-
-                customValue = specificationAttributeManager.GetLocalizedProperty("CustomValue").StringValue;
-                await _localizedEntityService.SaveLocalizedValueAsync(productSpecificationAttribute, p => p.CustomValue, customValue, language.Id);
-            }
-        }
-
-        /// <returns>A task that represents the asynchronous operation</returns>
-        protected virtual async Task<string> DownloadFileAsync(string urlString, IList<string> downloadedFiles)
-        {
-            if (string.IsNullOrEmpty(urlString))
-                return string.Empty;
-
-            if (!Uri.IsWellFormedUriString(urlString, UriKind.Absolute))
-                return urlString;
-
-            if (!_catalogSettings.ExportImportAllowDownloadImages)
-                return string.Empty;
-
-            //ensure that temp directory is created
-            var tempDirectory = _fileProvider.MapPath(ExportImportDefaults.UploadsTempPath);
-            _fileProvider.CreateDirectory(tempDirectory);
-
-            var fileName = _fileProvider.GetFileName(urlString);
-            if (string.IsNullOrEmpty(fileName))
-                return string.Empty;
-
-            var filePath = _fileProvider.Combine(tempDirectory, fileName);
-            try
-            {
-                var client = _httpClientFactory.CreateClient(NopHttpDefaults.DefaultHttpClient);
-                var fileData = await client.GetByteArrayAsync(urlString);
-                await using (var fs = new FileStream(filePath, FileMode.OpenOrCreate))
-                    fs.Write(fileData, 0, fileData.Length);
-
-                downloadedFiles?.Add(filePath);
-                return filePath;
-            }
-            catch (Exception ex)
-            {
-                await _logger.ErrorAsync("Download image failed", ex);
-            }
-
-            return string.Empty;
-        }
-
-        /// <returns>A task that represents the asynchronous operation</returns>
-        protected virtual async Task<ImportProductMetadata> PrepareImportProductDataAsync(IXLWorkbook workbook, IList<Language> languages)
-        {
-            //the columns
-            var metadata = GetWorkbookMetadata<Product>(workbook, languages);
-            var defaultWorksheet = metadata.DefaultWorksheet;
-            var defaultProperties = metadata.DefaultProperties;
-            var localizedProperties = metadata.LocalizedProperties;
-
-            var manager = new PropertyManager<Product, Language>(defaultProperties, _catalogSettings, localizedProperties, languages);
-
-            var productAttributeProperties = new[]
-            {
-                new PropertyByName<ExportProductAttribute, Language>("AttributeId"),
-                new PropertyByName<ExportProductAttribute, Language>("AttributeName"),
-                new PropertyByName<ExportProductAttribute, Language>("DefaultValue"),
-                new PropertyByName<ExportProductAttribute, Language>("ValidationMinLength"),
-                new PropertyByName<ExportProductAttribute, Language>("ValidationMaxLength"),
-                new PropertyByName<ExportProductAttribute, Language>("ValidationFileAllowedExtensions"),
-                new PropertyByName<ExportProductAttribute, Language>("ValidationFileMaximumSize"),
-                new PropertyByName<ExportProductAttribute, Language>("AttributeTextPrompt"),
-                new PropertyByName<ExportProductAttribute, Language>("AttributeIsRequired"),
-                new PropertyByName<ExportProductAttribute, Language>("AttributeControlType"),
-                new PropertyByName<ExportProductAttribute, Language>("AttributeDisplayOrder"),
-                new PropertyByName<ExportProductAttribute, Language>("ProductAttributeValueId"),
-                new PropertyByName<ExportProductAttribute, Language>("ValueName"),
-                new PropertyByName<ExportProductAttribute, Language>("AttributeValueType"),
-                new PropertyByName<ExportProductAttribute, Language>("AssociatedProductId"),
-                new PropertyByName<ExportProductAttribute, Language>("ColorSquaresRgb"),
-                new PropertyByName<ExportProductAttribute, Language>("ImageSquaresPictureId"),
-                new PropertyByName<ExportProductAttribute, Language>("PriceAdjustment"),
-                new PropertyByName<ExportProductAttribute, Language>("PriceAdjustmentUsePercentage"),
-                new PropertyByName<ExportProductAttribute, Language>("WeightAdjustment"),
-                new PropertyByName<ExportProductAttribute, Language>("Cost"),
-                new PropertyByName<ExportProductAttribute, Language>("CustomerEntersQty"),
-                new PropertyByName<ExportProductAttribute, Language>("Quantity"),
-                new PropertyByName<ExportProductAttribute, Language>("IsPreSelected"),
-                new PropertyByName<ExportProductAttribute, Language>("DisplayOrder"),
-                new PropertyByName<ExportProductAttribute, Language>("PictureId")
-            };
-
-            var productAttributeLocalizedProperties = new[]
-            {
-                new PropertyByName<ExportProductAttribute, Language>("DefaultValue"),
-                new PropertyByName<ExportProductAttribute, Language>("AttributeTextPrompt"),
-                new PropertyByName<ExportProductAttribute, Language>("ValueName")
-            };
-
-            var productAttributeManager = new PropertyManager<ExportProductAttribute, Language>(productAttributeProperties, _catalogSettings, productAttributeLocalizedProperties, languages);
-
-            var specificationAttributeProperties = new[]
-            {
-                new PropertyByName<ExportSpecificationAttribute, Language>("AttributeType", (p, l) => p.AttributeTypeId),
-                new PropertyByName<ExportSpecificationAttribute, Language>("SpecificationAttribute", (p, l) => p.SpecificationAttributeId),
-                new PropertyByName<ExportSpecificationAttribute, Language>("CustomValue", (p, l) => p.CustomValue),
-                new PropertyByName<ExportSpecificationAttribute, Language>("SpecificationAttributeOptionId", (p, l) => p.SpecificationAttributeOptionId),
-                new PropertyByName<ExportSpecificationAttribute, Language>("AllowFiltering", (p, l) => p.AllowFiltering),
-                new PropertyByName<ExportSpecificationAttribute, Language>("ShowOnProductPage", (p, l) => p.ShowOnProductPage),
-                new PropertyByName<ExportSpecificationAttribute, Language>("DisplayOrder", (p, l) => p.DisplayOrder)
-            };
-
-            var specificationAttributeLocalizedProperties = new[]
-            {
-                new PropertyByName<ExportSpecificationAttribute, Language>("CustomValue")
-            };
-
-            var specificationAttributeManager = new PropertyManager<ExportSpecificationAttribute, Language>(specificationAttributeProperties, _catalogSettings, specificationAttributeLocalizedProperties, languages);
-
-            var endRow = 2;
-            var allCategories = new List<string>();
-            var allSku = new List<string>();
-
-            var tempProperty = manager.GetDefaultProperty("Categories");
-            var categoryCellNum = tempProperty?.PropertyOrderPosition ?? -1;
-
-            tempProperty = manager.GetDefaultProperty("SKU");
-            var skuCellNum = tempProperty?.PropertyOrderPosition ?? -1;
-
-            var allManufacturers = new List<string>();
-            tempProperty = manager.GetDefaultProperty("Manufacturers");
-            var manufacturerCellNum = tempProperty?.PropertyOrderPosition ?? -1;
-
-            var allStores = new List<string>();
-            tempProperty = manager.GetDefaultProperty("LimitedToStores");
-            var limitedToStoresCellNum = tempProperty?.PropertyOrderPosition ?? -1;
-
-            if (_catalogSettings.ExportImportUseDropdownlistsForAssociatedEntities)
-            {
-                productAttributeManager.SetSelectList("AttributeControlType", await AttributeControlType.TextBox.ToSelectListAsync(useLocalization: false));
-                productAttributeManager.SetSelectList("AttributeValueType", await AttributeValueType.Simple.ToSelectListAsync(useLocalization: false));
-
-                specificationAttributeManager.SetSelectList("AttributeType", await SpecificationAttributeType.Option.ToSelectListAsync(useLocalization: false));
-                specificationAttributeManager.SetSelectList("SpecificationAttribute", (await _specificationAttributeService
-                    .GetSpecificationAttributesAsync())
-                    .Select(sa => sa as BaseEntity)
-                    .ToSelectList(p => (p as SpecificationAttribute)?.Name ?? string.Empty));
-
-                manager.SetSelectList("ProductType", await ProductType.SimpleProduct.ToSelectListAsync(useLocalization: false));
-                manager.SetSelectList("GiftCardType", await GiftCardType.Virtual.ToSelectListAsync(useLocalization: false));
-                manager.SetSelectList("DownloadActivationType",
-                    await DownloadActivationType.Manually.ToSelectListAsync(useLocalization: false));
-                manager.SetSelectList("ManageInventoryMethod",
-                    await ManageInventoryMethod.DontManageStock.ToSelectListAsync(useLocalization: false));
-                manager.SetSelectList("LowStockActivity",
-                    await LowStockActivity.Nothing.ToSelectListAsync(useLocalization: false));
-                manager.SetSelectList("BackorderMode", await BackorderMode.NoBackorders.ToSelectListAsync(useLocalization: false));
-                manager.SetSelectList("RecurringCyclePeriod",
-                    await RecurringProductCyclePeriod.Days.ToSelectListAsync(useLocalization: false));
-                manager.SetSelectList("RentalPricePeriod", await RentalPricePeriod.Days.ToSelectListAsync(useLocalization: false));
-
-                manager.SetSelectList("Vendor",
-                    (await _vendorService.GetAllVendorsAsync(showHidden: true)).Select(v => v as BaseEntity)
-                        .ToSelectList(p => (p as Vendor)?.Name ?? string.Empty));
-                manager.SetSelectList("ProductTemplate",
-                    (await _productTemplateService.GetAllProductTemplatesAsync()).Select(pt => pt as BaseEntity)
-                        .ToSelectList(p => (p as ProductTemplate)?.Name ?? string.Empty));
-                manager.SetSelectList("DeliveryDate",
-                    (await _dateRangeService.GetAllDeliveryDatesAsync()).Select(dd => dd as BaseEntity)
-                        .ToSelectList(p => (p as DeliveryDate)?.Name ?? string.Empty));
-                manager.SetSelectList("ProductAvailabilityRange",
-                    (await _dateRangeService.GetAllProductAvailabilityRangesAsync()).Select(range => range as BaseEntity)
-                        .ToSelectList(p => (p as ProductAvailabilityRange)?.Name ?? string.Empty));
-                manager.SetSelectList("TaxCategory",
-                    (await _taxCategoryService.GetAllTaxCategoriesAsync()).Select(tc => tc as BaseEntity)
-                        .ToSelectList(p => (p as TaxCategory)?.Name ?? string.Empty));
-                manager.SetSelectList("BasepriceUnit",
-                    (await _measureService.GetAllMeasureWeightsAsync()).Select(mw => mw as BaseEntity)
-                        .ToSelectList(p => (p as MeasureWeight)?.Name ?? string.Empty));
-                manager.SetSelectList("BasepriceBaseUnit",
-                    (await _measureService.GetAllMeasureWeightsAsync()).Select(mw => mw as BaseEntity)
-                        .ToSelectList(p => (p as MeasureWeight)?.Name ?? string.Empty));
-            }
-
-            var allAttributeIds = new List<int>();
-            var allSpecificationAttributeOptionIds = new List<int>();
-
-            var attributeIdCellNum = 1 + ExportProductAttribute.ProductAttributeCellOffset;
-            var specificationAttributeOptionIdCellNum =
-                specificationAttributeManager.GetIndex("SpecificationAttributeOptionId") +
-                ExportProductAttribute.ProductAttributeCellOffset;
-
-            var productsInFile = new List<int>();
-
-            //find end of data
-            var typeOfExportedAttribute = ExportedAttributeType.NotSpecified;
-            while (true)
-            {
-                var allColumnsAreEmpty = manager.GetDefaultProperties
-                    .Select(property => defaultWorksheet.Row(endRow).Cell(property.PropertyOrderPosition))
-                    .All(cell => string.IsNullOrEmpty(cell?.Value.ToString()));
-
-                if (allColumnsAreEmpty)
-                    break;
-
-                if (new[] { 1, 2 }.Select(cellNum => defaultWorksheet.Row(endRow).Cell(cellNum))
-                        .All(cell => string.IsNullOrEmpty(cell?.Value.ToString())) &&
-                    defaultWorksheet.Row(endRow).OutlineLevel == 0)
-                {
-                    var cellValue = defaultWorksheet.Row(endRow).Cell(attributeIdCellNum).Value;
-                    await SetOutLineForProductAttributeRowAsync(cellValue, defaultWorksheet, endRow);
-                    await SetOutLineForSpecificationAttributeRowAsync(cellValue, defaultWorksheet, endRow);
-                }
-
-                if (defaultWorksheet.Row(endRow).OutlineLevel != 0)
-                {
-                    var newTypeOfExportedAttribute = GetTypeOfExportedAttribute(defaultWorksheet, metadata.LocalizedWorksheets, productAttributeManager, specificationAttributeManager, endRow);
-
-                    //skip caption row
-                    if (newTypeOfExportedAttribute != ExportedAttributeType.NotSpecified && newTypeOfExportedAttribute != typeOfExportedAttribute)
-                    {
-                        typeOfExportedAttribute = newTypeOfExportedAttribute;
-                        endRow++;
-                        continue;
-                    }
-
-                    switch (typeOfExportedAttribute)
-                    {
-                        case ExportedAttributeType.ProductAttribute:
-                            productAttributeManager.ReadDefaultFromXlsx(defaultWorksheet, endRow,
-                                ExportProductAttribute.ProductAttributeCellOffset);
-                            if (int.TryParse(defaultWorksheet.Row(endRow).Cell(attributeIdCellNum).Value.ToString(), out var aid))
-                            {
-                                allAttributeIds.Add(aid);
-                            }
-
-                            break;
-                        case ExportedAttributeType.SpecificationAttribute:
-                            specificationAttributeManager.ReadDefaultFromXlsx(defaultWorksheet, endRow, ExportProductAttribute.ProductAttributeCellOffset);
-
-                            if (int.TryParse(defaultWorksheet.Row(endRow).Cell(specificationAttributeOptionIdCellNum).Value.ToString(), out var saoid))
-                            {
-                                allSpecificationAttributeOptionIds.Add(saoid);
-                            }
-
-                            break;
-                    }
-
-                    endRow++;
-                    continue;
-                }
-
-                if (categoryCellNum > 0)
-                {
-                    var categoryIds = defaultWorksheet.Row(endRow).Cell(categoryCellNum).Value.ToString() ?? string.Empty;
-
-                    if (!string.IsNullOrEmpty(categoryIds))
-                        allCategories.AddRange(categoryIds
-                            .Split(new[] { ";", ">>" }, StringSplitOptions.RemoveEmptyEntries).Select(x => x.Trim())
-                            .Distinct());
-                }
-
-                if (skuCellNum > 0)
-                {
-                    var sku = defaultWorksheet.Row(endRow).Cell(skuCellNum).Value.ToString() ?? string.Empty;
-
-                    if (!string.IsNullOrEmpty(sku))
-                        allSku.Add(sku);
-                }
-
-                if (manufacturerCellNum > 0)
-                {
-                    var manufacturerIds = defaultWorksheet.Row(endRow).Cell(manufacturerCellNum).Value.ToString() ??
-                                          string.Empty;
-                    if (!string.IsNullOrEmpty(manufacturerIds))
-                        allManufacturers.AddRange(manufacturerIds
-                            .Split(new[] { ';' }, StringSplitOptions.RemoveEmptyEntries).Select(x => x.Trim()));
-                }
-
-                if (limitedToStoresCellNum > 0)
-                {
-                    var storeIds = defaultWorksheet.Row(endRow).Cell(limitedToStoresCellNum).Value.ToString() ??
-                                          string.Empty;
-                    if (!string.IsNullOrEmpty(storeIds))
-                        allStores.AddRange(storeIds
-                            .Split(new[] { ';' }, StringSplitOptions.RemoveEmptyEntries).Select(x => x.Trim()));
-                }
-
-                //counting the number of products
-                productsInFile.Add(endRow);
-
-                endRow++;
-            }
-
-            //performance optimization, the check for the existence of the categories in one SQL request
-            var notExistingCategories = await _categoryService.GetNotExistingCategoriesAsync(allCategories.ToArray());
-            if (notExistingCategories.Any())
-            {
-                throw new ArgumentException(string.Format(await _localizationService.GetResourceAsync("Admin.Catalog.Products.Import.CategoriesDontExist"), string.Join(", ", notExistingCategories)));
-            }
-
-            //performance optimization, the check for the existence of the manufacturers in one SQL request
-            var notExistingManufacturers = await _manufacturerService.GetNotExistingManufacturersAsync(allManufacturers.ToArray());
-            if (notExistingManufacturers.Any())
-            {
-                throw new ArgumentException(string.Format(await _localizationService.GetResourceAsync("Admin.Catalog.Products.Import.ManufacturersDontExist"), string.Join(", ", notExistingManufacturers)));
-            }
-
-            //performance optimization, the check for the existence of the product attributes in one SQL request
-            var notExistingProductAttributes = await _productAttributeService.GetNotExistingAttributesAsync(allAttributeIds.ToArray());
-            if (notExistingProductAttributes.Any())
-            {
-                throw new ArgumentException(string.Format(await _localizationService.GetResourceAsync("Admin.Catalog.Products.Import.ProductAttributesDontExist"), string.Join(", ", notExistingProductAttributes)));
-            }
-
-            //performance optimization, the check for the existence of the specification attribute options in one SQL request
-            var notExistingSpecificationAttributeOptions = await _specificationAttributeService.GetNotExistingSpecificationAttributeOptionsAsync(allSpecificationAttributeOptionIds.Where(saoId => saoId != 0).ToArray());
-            if (notExistingSpecificationAttributeOptions.Any())
-            {
-                throw new ArgumentException($"The following specification attribute option ID(s) don't exist - {string.Join(", ", notExistingSpecificationAttributeOptions)}");
-            }
-
-            //performance optimization, the check for the existence of the stores in one SQL request
-            var notExistingStores = await _storeService.GetNotExistingStoresAsync(allStores.ToArray());
-            if (notExistingStores.Any())
-            {
-                throw new ArgumentException(string.Format(await _localizationService.GetResourceAsync("Admin.Catalog.Products.Import.StoresDontExist"), string.Join(", ", notExistingStores)));
-            }
-
-            return new ImportProductMetadata
-            {
-                EndRow = endRow,
-                Manager = manager,
-                Properties = defaultProperties,
-                ProductsInFile = productsInFile,
-                ProductAttributeManager = productAttributeManager,
-                DefaultWorksheet = defaultWorksheet,
-                LocalizedWorksheets = metadata.LocalizedWorksheets,
-                SpecificationAttributeManager = specificationAttributeManager,
-                SkuCellNum = skuCellNum,
-                AllSku = allSku
-            };
-        }
-
-        /// <returns>A task that represents the asynchronous operation</returns>
-        protected virtual async Task ImportProductsFromSplitedXlsxAsync(IXLWorksheet worksheet, ImportProductMetadata metadata)
-        {
-            foreach (var path in SplitProductFile(worksheet, metadata))
-            {
-                using var scope = _serviceScopeFactory.CreateScope();
-                // Resolve
-                var importManager = EngineContext.Current.Resolve<IImportManager>(scope);
-
-                using var sr = new StreamReader(path);
-                await importManager.ImportProductsFromXlsxAsync(sr.BaseStream);
-
-                try
-                {
-                    _fileProvider.DeleteFile(path);
-                }
-                catch
-                {
-                    // ignored
-                }
-            }
-        }
-
-        protected virtual IList<string> SplitProductFile(IXLWorksheet worksheet, ImportProductMetadata metadata)
-        {
-            var fileIndex = 1;
-            var fileName = Guid.NewGuid().ToString();
-            var endCell = metadata.Properties.Max(p => p.PropertyOrderPosition);
-
-            var filePaths = new List<string>();
-
-            while (true)
-            {
-                var curIndex = fileIndex * _catalogSettings.ExportImportProductsCountInOneFile;
-
-                var startRow = metadata.ProductsInFile[(fileIndex - 1) * _catalogSettings.ExportImportProductsCountInOneFile];
-
-                var endRow = metadata.CountProductsInFile > curIndex + 1
-                    ? metadata.ProductsInFile[curIndex - 1]
-                    : metadata.EndRow;
-
-                var filePath = $"{_fileProvider.MapPath(ExportImportDefaults.UploadsTempPath)}/{fileName}_part_{fileIndex}.xlsx";
-
-                CopyDataToNewFile(metadata, worksheet, filePath, startRow, endRow, endCell);
-
-                filePaths.Add(filePath);
-                fileIndex += 1;
-
-                if (endRow == metadata.EndRow)
-                    break;
-            }
-
-            return filePaths;
-        }
-
-        /// <returns>A task that represents the asynchronous operation</returns>
-        protected virtual async Task<(ImportOrderMetadata, IXLWorksheet)> PrepareImportOrderDataAsync(IXLWorkbook workbook)
-        {
-            var languages = await _languageService.GetAllLanguagesAsync(showHidden: true);
-
-            //the columns
-            var metadata = GetWorkbookMetadata<Order>(workbook, languages);
-            var worksheet = metadata.DefaultWorksheet;
-            var defaultProperties = metadata.DefaultProperties;
-
-            var manager = new PropertyManager<Order, Language>(defaultProperties, _catalogSettings);
-
-            var orderItemProperties = new[]
-            {
-                new PropertyByName<OrderItem, Language>("OrderItemGuid"),
-                new PropertyByName<OrderItem, Language>("Name"),
-                new PropertyByName<OrderItem, Language>("Sku"),
-                new PropertyByName<OrderItem, Language>("PriceExclTax"),
-                new PropertyByName<OrderItem, Language>("PriceInclTax"),
-                new PropertyByName<OrderItem, Language>("Quantity"),
-                new PropertyByName<OrderItem, Language>("DiscountExclTax"),
-                new PropertyByName<OrderItem, Language>("DiscountInclTax"),
-                new PropertyByName<OrderItem, Language>("TotalExclTax"),
-                new PropertyByName<OrderItem, Language>("TotalInclTax")
-            };
-
-            var orderItemManager = new PropertyManager<OrderItem, Language>(orderItemProperties, _catalogSettings);
-
-            var endRow = 2;
-            var allOrderGuids = new List<Guid>();
-
-            var tempProperty = manager.GetDefaultProperty("OrderGuid");
-            var orderGuidCellNum = tempProperty?.PropertyOrderPosition ?? -1;
-
-            tempProperty = manager.GetDefaultProperty("CustomerGuid");
-            var customerGuidCellNum = tempProperty?.PropertyOrderPosition ?? -1;
-
-            manager.SetSelectList("OrderStatus", await OrderStatus.Cancelled.ToSelectListAsync(useLocalization: false));
-            manager.SetSelectList("ShippingStatus", await ShippingStatus.Delivered.ToSelectListAsync(useLocalization: false));
-            manager.SetSelectList("PaymentStatus", await PaymentStatus.Authorized.ToSelectListAsync(useLocalization: false));
-
-            var allCustomerGuids = new List<Guid>();
-
-            var allOrderItemSkus = new List<string>();
-
-            var countOrdersInFile = 0;
-
-            //find end of data
-            while (true)
-            {
-                var allColumnsAreEmpty = manager.GetDefaultProperties
-                    .Select(property => worksheet.Row(endRow).Cell(property.PropertyOrderPosition))
-                    .All(cell => string.IsNullOrEmpty(cell?.Value.ToString()));
-
-                if (allColumnsAreEmpty)
-                    break;
-
-                if (worksheet.Row(endRow).OutlineLevel != 0)
-                {
-                    orderItemManager.ReadDefaultFromXlsx(worksheet, endRow, 2);
-
-                    //skip caption row
-                    if (!orderItemManager.IsCaption)
-                    {
-                        allOrderItemSkus.Add(orderItemManager.GetDefaultProperty("Sku").StringValue);
-                    }
-
-                    endRow++;
-                    continue;
-                }
-
-                if (orderGuidCellNum > 0)
-                {
-                    var orderGuidString = worksheet.Row(endRow).Cell(orderGuidCellNum).Value.ToString() ?? string.Empty;
-                    if (!string.IsNullOrEmpty(orderGuidString) && Guid.TryParse(orderGuidString, out var orderGuid))
-                        allOrderGuids.Add(orderGuid);
-                }
-
-                if (customerGuidCellNum > 0)
-                {
-                    var customerGuidString = worksheet.Row(endRow).Cell(customerGuidCellNum).Value.ToString() ?? string.Empty;
-                    if (!string.IsNullOrEmpty(customerGuidString) && Guid.TryParse(customerGuidString, out var customerGuid))
-                        allCustomerGuids.Add(customerGuid);
-                }
-
-                //counting the number of orders
-                countOrdersInFile++;
-
-                endRow++;
-            }
-
-            //performance optimization, the check for the existence of the customers in one SQL request
-            var notExistingCustomerGuids = await _customerService.GetNotExistingCustomersAsync(allCustomerGuids.ToArray());
-            if (notExistingCustomerGuids.Any())
-            {
-                throw new ArgumentException(string.Format(await _localizationService.GetResourceAsync("Admin.Orders.Import.CustomersDontExist"), string.Join(", ", notExistingCustomerGuids)));
-            }
-
-            //performance optimization, the check for the existence of the order items in one SQL request
-            var notExistingProductSkus = await _productService.GetNotExistingProductsAsync(allOrderItemSkus.ToArray());
-            if (notExistingProductSkus.Any())
-            {
-                throw new ArgumentException(string.Format(await _localizationService.GetResourceAsync("Admin.Orders.Import.ProductsDontExist"), string.Join(", ", notExistingProductSkus)));
-            }
-
-            return (new ImportOrderMetadata
-            {
-                EndRow = endRow,
-                Manager = manager,
-                Properties = defaultProperties,
-                CountOrdersInFile = countOrdersInFile,
-                OrderItemManager = orderItemManager,
-                AllOrderGuids = allOrderGuids,
-                AllCustomerGuids = allCustomerGuids
-            }, worksheet);
-        }
-
-        /// <returns>A task that represents the asynchronous operation</returns>
-        protected virtual async Task ImportOrderItemAsync(PropertyManager<OrderItem, Language> orderItemManager, Order lastLoadedOrder)
-        {
-            if (lastLoadedOrder == null || orderItemManager.IsCaption)
-                return;
-
-            var orderItemGuid = Guid.TryParse(orderItemManager.GetDefaultProperty("OrderItemGuid").StringValue, out var guidValue) ? guidValue : Guid.NewGuid();
-            var sku = orderItemManager.GetDefaultProperty("Sku").StringValue;
-            var priceExclTax = orderItemManager.GetDefaultProperty("PriceExclTax").DecimalValue;
-            var priceInclTax = orderItemManager.GetDefaultProperty("PriceInclTax").DecimalValue;
-            var quantity = orderItemManager.GetDefaultProperty("Quantity").IntValue;
-            var discountExclTax = orderItemManager.GetDefaultProperty("DiscountExclTax").DecimalValue;
-            var discountInclTax = orderItemManager.GetDefaultProperty("DiscountInclTax").DecimalValue;
-            var totalExclTax = orderItemManager.GetDefaultProperty("TotalExclTax").DecimalValue;
-            var totalInclTax = orderItemManager.GetDefaultProperty("TotalInclTax").DecimalValue;
-
-            var orderItemProduct = await _productService.GetProductBySkuAsync(sku);
-            var orderItem = (await _orderService.GetOrderItemsAsync(lastLoadedOrder.Id)).FirstOrDefault(f => f.OrderItemGuid == orderItemGuid);
-
-            if (orderItem == null)
-            {
-                //insert order item
-                orderItem = new OrderItem
-                {
-                    DiscountAmountExclTax = discountExclTax,
-                    DiscountAmountInclTax = discountInclTax,
-                    OrderId = lastLoadedOrder.Id,
-                    OrderItemGuid = orderItemGuid,
-                    PriceExclTax = totalExclTax,
-                    PriceInclTax = totalInclTax,
-                    ProductId = orderItemProduct.Id,
-                    Quantity = quantity,
-                    OriginalProductCost = orderItemProduct.ProductCost,
-                    UnitPriceExclTax = priceExclTax,
-                    UnitPriceInclTax = priceInclTax
-                };
-                await _orderService.InsertOrderItemAsync(orderItem);
-            }
-            else
-            {
-                //update order item
-                orderItem.DiscountAmountExclTax = discountExclTax;
-                orderItem.DiscountAmountInclTax = discountInclTax;
-                orderItem.OrderId = lastLoadedOrder.Id;
-                orderItem.PriceExclTax = totalExclTax;
-                orderItem.PriceInclTax = totalInclTax;
-                orderItem.Quantity = quantity;
-                orderItem.UnitPriceExclTax = priceExclTax;
-                orderItem.UnitPriceInclTax = priceInclTax;
-                await _orderService.UpdateOrderItemAsync(orderItem);
-            }
-        }
-
-        /// <returns>A task that represents the asynchronous operation</returns>
-        protected virtual async Task ImportProductLocalizedAsync(Product product, ImportProductMetadata metadata, int iRow, IList<Language> languages)
-        {
-            if (metadata.LocalizedWorksheets.Any())
-            {
-                var manager = metadata.Manager;
-                foreach (var language in languages)
-                {
-                    var lWorksheet = metadata.LocalizedWorksheets.FirstOrDefault(ws => ws.Name.Equals(language.UniqueSeoCode, StringComparison.InvariantCultureIgnoreCase));
-                    if (lWorksheet == null)
-                        continue;
-
-                    manager.CurrentLanguage = language;
-                    manager.ReadLocalizedFromXlsx(lWorksheet, iRow);
-
-                    foreach (var property in manager.GetLocalizedProperties)
-                    {
-                        string localizedName = null;
-
-                        switch (property.PropertyName)
-                        {
-                            case "Name":
-                                localizedName = property.StringValue;
-                                await _localizedEntityService.SaveLocalizedValueAsync(product, p => p.Name, localizedName, language.Id);
-                                break;
-                            case "ShortDescription":
-                                await _localizedEntityService.SaveLocalizedValueAsync(product, p => p.ShortDescription, property.StringValue, language.Id);
-                                break;
-                            case "FullDescription":
-                                await _localizedEntityService.SaveLocalizedValueAsync(product, p => p.FullDescription, property.StringValue, language.Id);
-                                break;
-                            case "MetaKeywords":
-                                await _localizedEntityService.SaveLocalizedValueAsync(product, p => p.MetaKeywords, property.StringValue, language.Id);
-                                break;
-                            case "MetaDescription":
-                                await _localizedEntityService.SaveLocalizedValueAsync(product, p => p.MetaDescription, property.StringValue, language.Id);
-                                break;
-                            case "MetaTitle":
-                                await _localizedEntityService.SaveLocalizedValueAsync(product, p => p.MetaTitle, property.StringValue, language.Id);
-                                break;
-                            case "SeName":
-                                //search engine name
-                                var localizedSeName = await _urlRecordService.ValidateSeNameAsync(product, property.StringValue, localizedName, false);
-                                await _urlRecordService.SaveSlugAsync(product, localizedSeName, language.Id);
-                                break;
-                        }
-                    }
-                }
-            }
-        }
-
-        #endregion
-
-        #region Methods
-
-        /// <summary>
-        /// Get excel workbook metadata
-        /// </summary>
-        /// <typeparam name="T">Type of object</typeparam>
-        /// <param name="workbook">Excel workbook</param>
-        /// <param name="languages">Languages</param>
-        /// <returns>Workbook metadata</returns>
-        public static WorkbookMetadata<T> GetWorkbookMetadata<T>(IXLWorkbook workbook, IList<Language> languages)
-        {
-            // get the first worksheet in the workbook
-            var worksheet = workbook.Worksheets.FirstOrDefault();
-            if (worksheet == null)
-                throw new NopException("No worksheet found");
-
-            var properties = new List<PropertyByName<T, Language>>();
-            var localizedProperties = new List<PropertyByName<T, Language>>();
-            var localizedWorksheets = new List<IXLWorksheet>();
-
-            var poz = 1;
-            while (true)
-            {
-                try
-                {
-                    var cell = worksheet.Row(1).Cell(poz);
-
-                    if (string.IsNullOrEmpty(cell?.Value.ToString()))
-                        break;
-
-                    poz += 1;
-                    properties.Add(new PropertyByName<T, Language>(cell.Value.ToString()));
-                }
-                catch
-                {
-                    break;
-                }
-            }
-
-            foreach (var ws in workbook.Worksheets.Skip(1))
-                if (languages.Any(l => l.UniqueSeoCode.Equals(ws.Name, StringComparison.InvariantCultureIgnoreCase)))
-                    localizedWorksheets.Add(ws);
-
-            if (localizedWorksheets.Any())
-            {
-                // get the first worksheet in the workbook
-                var localizedWorksheet = localizedWorksheets.First();
-
-                poz = 1;
-                while (true)
-                {
-                    try
-                    {
-                        var cell = localizedWorksheet.Row(1).Cell(poz);
-
-                        if (string.IsNullOrEmpty(cell?.Value.ToString()))
-                            break;
-
-                        poz += 1;
-                        localizedProperties.Add(new PropertyByName<T, Language>(cell.Value.ToString()));
-                    }
-                    catch
-                    {
-                        break;
-                    }
-                }
-            }
-
-            return new WorkbookMetadata<T>()
-            {
-                DefaultProperties = properties,
-                LocalizedProperties = localizedProperties,
-                DefaultWorksheet = worksheet,
-                LocalizedWorksheets = localizedWorksheets
-            };
-        }
-
-        /// <summary>
-        /// Import customers from XLSX file
-        /// </summary>
-        /// <param name="stream">Stream</param>
-        /// <returns>A task that represents the asynchronous operation</returns>
-        public virtual async Task ImportCustomersFromXlsxAsync(Stream stream)
-        {
-            using var workbook = new XLWorkbook(stream);
-
-            var languages = await _languageService.GetAllLanguagesAsync(showHidden: true);
-
-            //the columns
-            var metadata = GetWorkbookMetadata<Customer>(workbook, languages);
-            var defaultWorksheet = metadata.DefaultWorksheet;
-            var defaultProperties = metadata.DefaultProperties;
-
-            var manager = new PropertyManager<Customer, Language>(defaultProperties, _catalogSettings);
-
-            if (_catalogSettings.ExportImportUseDropdownlistsForAssociatedEntities)
-            {
-                manager.SetSelectList("VatNumberStatus",
-                    await VatNumberStatus.Unknown.ToSelectListAsync(useLocalization: false));
-            }
-
-            var iRow = 2;
-            var rolesToSave = new List<int>();
-            var allRoles = await _customerService.GetAllCustomerRolesAsync();
-            var countries = await _countryService.GetAllCountriesAsync();
-            var states = await _stateProvinceService.GetStateProvincesAsync();
-
-            while (true)
-            {
-                var allColumnsAreEmpty = manager.GetDefaultProperties
-                    .Select(property => defaultWorksheet.Row(iRow).Cell(property.PropertyOrderPosition))
-                    .All(cell => cell?.Value == null || string.IsNullOrEmpty(cell.Value.ToString()));
-
-                if (allColumnsAreEmpty)
-                    break;
-
-                manager.ReadDefaultFromXlsx(defaultWorksheet, iRow);
-
-                var customerGuid = manager.GetDefaultProperty("CustomerGuid").GuidValue;
-                var customer = await _customerService.GetCustomerByGuidAsync(customerGuid) ??
-                               await _customerService.GetCustomerByEmailAsync(manager.GetDefaultProperty("Email").StringValue);
-
-                int? avatarPictureId = null;
-                string signature = null;
-                string password = null;
-                string passwordSalt = null;
-
-                var isNew = customer == null;
-
-                if (isNew)
-                    customer = new Customer
-                    {
-                        CustomerGuid = Guid.Empty.Equals(customerGuid) ? Guid.NewGuid() : customerGuid,
-                        CreatedOnUtc = DateTime.UtcNow
-                    };
-
-                foreach (var property in manager.GetDefaultProperties)
-                {
-                    switch (property.PropertyName)
-                    {
-                        case "Email":
-                            customer.Email = property.StringValue;
-                            break;
-                        case "Username":
-                            customer.Username = property.StringValue;
-                            break;
-                        case "IsTaxExempt":
-                            customer.IsTaxExempt = property.BooleanValue;
-                            break;
-                        case "AffiliateId":
-                            customer.AffiliateId = property.IntValue;
-                            break;
-                        case "Vendor":
-                            if(!string.IsNullOrEmpty(property.StringValue))
-                                if (int.TryParse(property.StringValue, out var vendorId))
-                                    customer.VendorId = vendorId;
-                                else
-                                {
-                                    var vendors = await _vendorService.GetAllVendorsAsync(property.StringValue);
-                                    customer.VendorId = vendors.FirstOrDefault()?.Id ?? 0;
-                                }
-                            else
-                                customer.VendorId = 0;
-                            break;
-                        case "Active":
-                            customer.Active = property.BooleanValue;
-                            break;
-                        case "CustomerRoles":
-                            var roles = property.StringValue.Split(", ");
-
-                            foreach (var role in roles)
-                                if (int.TryParse(role, out var roleId))
-                                    rolesToSave.Add(roleId);
-                                else
-                                {
-                                    var currentRole = allRoles.FirstOrDefault(r =>
-                                        r.Name.Equals(role, StringComparison.InvariantCultureIgnoreCase));
-
-                                    if (currentRole != null)
-                                        rolesToSave.Add(currentRole.Id);
-                                }
-                            break;
-                        case "CreatedOnUtc":
-                            if (DateTime.TryParse(property.StringValue, out var date))
-                                customer.CreatedOnUtc = date;
-                            break;
-                        case "FirstName":
-                            customer.FirstName = property.StringValue;
-                            break;
-                        case "LastName":
-                            customer.LastName = property.StringValue;
-                            break;
-                        case "Gender":
-                            customer.Gender = property.StringValue;
-                            break;
-                        case "Company":
-                            customer.Company = property.StringValue;
-                            break;
-                        case "StreetAddress":
-                            customer.StreetAddress = property.StringValue;
-                            break;
-                        case "StreetAddress2":
-                            customer.StreetAddress2 = property.StringValue;
-                            break;
-                        case "ZipPostalCode":
-                            customer.ZipPostalCode = property.StringValue;
-                            break;
-                        case "City":
-                            customer.City = property.StringValue;
-                            break;
-                        case "County":
-                            customer.County = property.StringValue;
-                            break;
-                        case "Country":
-                            if (int.TryParse(property.StringValue, out var countryId))
-                                customer.CountryId = countryId;
-                            else
-                            {
-                                var country = countries.FirstOrDefault(c =>
-                                    c.Name.Equals(property.StringValue, StringComparison.InvariantCultureIgnoreCase));
-
-                                if (country != null)
-                                    customer.CountryId = country.Id;
-                            }
-                            break;
-                        case "StateProvince":
-                            if (int.TryParse(property.StringValue, out var stateId))
-                                customer.StateProvinceId = stateId;
-                            else
-                            {
-                                var state = states.FirstOrDefault(s =>
-                                    s.Name.Equals(property.StringValue, StringComparison.InvariantCultureIgnoreCase));
-
-                                if (state != null)
-                                    customer.StateProvinceId = state.Id;
-                            }
-                            break;
-                        case "Phone":
-                            customer.Phone = property.StringValue;
-                            break;
-                        case "Fax":
-                            customer.Fax = property.StringValue;
-                            break;
-                        case "VatNumber":
-                            customer.VatNumber = property.StringValue;
-                            break;
-                        case "VatNumberStatus":
-                            customer.VatNumberStatusId = property.IntValue;
-                            break;
-                        case "TimeZone":
-                            customer.TimeZoneId = property.StringValue;
-                            break;
-                        case "AvatarPictureId":
-                            avatarPictureId = property.IntValueNullable;
-                            break;
-                        case "Signature":
-                            signature = property.StringValue;
-                            break;
-                        case "CustomCustomerAttributesXML":
-                            customer.CustomCustomerAttributesXML = property.StringValue;
-                            break;
-                        case "Password":
-                            password = property.StringValue;
-                            break;
-                        case "PasswordSalt":
-                            passwordSalt = property.StringValue;
-                            break;
-                    }
-                }
-
-                if (isNew)
-                    await _customerService.InsertCustomerAsync(customer);
-                else
-                    await _customerService.UpdateCustomerAsync(customer);
-                
-                var customerRoles = await _customerService.GetCustomerRolesAsync(customer);
-                
-                foreach (var roleId in rolesToSave)
-                {
-                    var role = allRoles.FirstOrDefault(r => r.Id == roleId);
-
-                    if(role == null || customerRoles.Any(cr=>cr.Id == roleId))
-                        continue;
-                    
-                    await _customerService.AddCustomerRoleMappingAsync(
-                        new CustomerCustomerRoleMapping { CustomerId = customer.Id, CustomerRoleId = roleId });
-                }
-
-                if (!isNew && rolesToSave.Any())
-                    foreach (var customerRole in customerRoles.Where(cr=>!rolesToSave.Contains(cr.Id)).ToList())
-                        await _customerService.RemoveCustomerRoleMappingAsync(customer, customerRole);
-
-                if (avatarPictureId.HasValue)
-                    await _genericAttributeService.SaveAttributeAsync(customer,
-                    NopCustomerDefaults.AvatarPictureIdAttribute, avatarPictureId.Value);
-
-                if (!string.IsNullOrEmpty(signature))
-                    await _genericAttributeService.SaveAttributeAsync(customer, NopCustomerDefaults.SignatureAttribute,
-                    signature);
-
-                if (_securitySettings.AllowStoreOwnerExportImportCustomersWithHashedPassword &&
-                    !string.IsNullOrEmpty(password) && !string.IsNullOrEmpty(passwordSalt))
-                {
-                    var lastPassword = await _customerService.GetCurrentPasswordAsync(customer.Id);
-                    if (!lastPassword.Password.Equals(password) || lastPassword.PasswordSalt.Equals(passwordSalt))
-                        await _customerService.InsertCustomerPasswordAsync(new CustomerPassword
-                        {
-                            CustomerId = customer.Id,
-                            Password = password,
-                            PasswordSalt = passwordSalt,
-                            PasswordFormat = PasswordFormat.Hashed,
-                            CreatedOnUtc = DateTime.UtcNow
-                        });
-                }
-
-                iRow++;
-            }
-
-            //activity log
-            await _customerActivityService.InsertActivityAsync("ImportCustomers",
-                string.Format(await _localizationService.GetResourceAsync("ActivityLog.ImportCustomers"), iRow - 2));
-        }
-
-        /// <summary>
-        /// Import products from XLSX file
-        /// </summary>
-        /// <param name="stream">Stream</param>
-        /// <returns>A task that represents the asynchronous operation</returns>
-        public virtual async Task ImportProductsFromXlsxAsync(Stream stream)
-        {
-            var languages = await _languageService.GetAllLanguagesAsync(showHidden: true);
-
-            using var workbook = new XLWorkbook(stream);
-            var downloadedFiles = new List<string>();
-
-            var metadata = await PrepareImportProductDataAsync(workbook, languages);
-            var defaultWorksheet = metadata.DefaultWorksheet;
-
-            if (_catalogSettings.ExportImportSplitProductsFile && metadata.CountProductsInFile > _catalogSettings.ExportImportProductsCountInOneFile)
-            {
-                await ImportProductsFromSplitedXlsxAsync(defaultWorksheet, metadata);
-                return;
-            }
-
-            //performance optimization, load all products by SKU in one SQL request
-            var currentVendor = await _workContext.GetCurrentVendorAsync();
-            var allProductsBySku = await _productService.GetProductsBySkuAsync(metadata.AllSku.ToArray(), currentVendor?.Id ?? 0);
-
-            //validate maximum number of products per vendor
-            if (_vendorSettings.MaximumProductNumber > 0 &&
-                currentVendor != null)
-            {
-                var newProductsCount = metadata.CountProductsInFile - allProductsBySku.Count;
-                if (await _productService.GetNumberOfProductsByVendorIdAsync(currentVendor.Id) + newProductsCount > _vendorSettings.MaximumProductNumber)
-                    throw new ArgumentException(string.Format(await _localizationService.GetResourceAsync("Admin.Catalog.Products.ExceededMaximumNumber"), _vendorSettings.MaximumProductNumber));
-            }
-
-            //performance optimization, load all categories IDs for products in one SQL request
-            var allProductsCategoryIds = await _categoryService.GetProductCategoryIdsAsync(allProductsBySku.Select(p => p.Id).ToArray());
-
-            //performance optimization, load all categories in one SQL request
-            Dictionary<CategoryKey, Category> allCategories;
-            try
-            {
-                var allCategoryList = await _categoryService.GetAllCategoriesAsync(showHidden: true);
-
-                allCategories = await allCategoryList
-                    .ToDictionaryAwaitAsync(async c => await CategoryKey.CreateCategoryKeyAsync(c, _categoryService, allCategoryList, _storeMappingService), c => new ValueTask<Category>(c));
-            }
-            catch (ArgumentException)
-            {
-                //categories with the same name are not supported in the same category level
-                throw new ArgumentException(await _localizationService.GetResourceAsync("Admin.Catalog.Products.Import.CategoriesWithSameNameNotSupported"));
-            }
-
-            //performance optimization, load all manufacturers IDs for products in one SQL request
-            var allProductsManufacturerIds = await _manufacturerService.GetProductManufacturerIdsAsync(allProductsBySku.Select(p => p.Id).ToArray());
-
-            //performance optimization, load all manufacturers in one SQL request
-            var allManufacturers = await _manufacturerService.GetAllManufacturersAsync(showHidden: true);
-
-            //performance optimization, load all stores in one SQL request
-            var allStores = await _storeService.GetAllStoresAsync();
-
-            //product to import images
-            var productPictureMetadata = new List<ProductPictureMetadata>();
-
-            Product lastLoadedProduct = null;
-            var typeOfExportedAttribute = ExportedAttributeType.NotSpecified;
-
-            for (var iRow = 2; iRow < metadata.EndRow; iRow++)
-            {
-                if (defaultWorksheet.Row(iRow).OutlineLevel != 0)
-                {
-                    if (lastLoadedProduct == null)
-                        continue;
-
-                    var newTypeOfExportedAttribute = GetTypeOfExportedAttribute(defaultWorksheet, metadata.LocalizedWorksheets, metadata.ProductAttributeManager, metadata.SpecificationAttributeManager, iRow);
-
-                    //skip caption row
-                    if (newTypeOfExportedAttribute != ExportedAttributeType.NotSpecified &&
-                        newTypeOfExportedAttribute != typeOfExportedAttribute)
-                    {
-                        typeOfExportedAttribute = newTypeOfExportedAttribute;
-                        continue;
-                    }
-
-                    switch (typeOfExportedAttribute)
-                    {
-                        case ExportedAttributeType.ProductAttribute:
-                            await ImportProductAttributeAsync(metadata, lastLoadedProduct, languages, iRow);
-                            break;
-                        case ExportedAttributeType.SpecificationAttribute:
-                            await ImportSpecificationAttributeAsync(metadata, lastLoadedProduct, languages, iRow);
-                            break;
-                        case ExportedAttributeType.NotSpecified:
-                        default:
-                            continue;
-                    }
-
-                    continue;
-                }
-
-                metadata.Manager.ReadDefaultFromXlsx(defaultWorksheet, iRow);
-
-                var product = metadata.SkuCellNum > 0 ? allProductsBySku.FirstOrDefault(p => p.Sku == metadata.Manager.GetDefaultProperty("SKU").StringValue) : null;
-
-                var isNew = product == null;
-
-                product ??= new Product();
-
-                //some of previous values
-                var previousStockQuantity = product.StockQuantity;
-                var previousWarehouseId = product.WarehouseId;
-                var prevTotalStockQuantity = await _productService.GetTotalStockQuantityAsync(product);
-
-                if (isNew)
-                    product.CreatedOnUtc = DateTime.UtcNow;
-
-                foreach (var property in metadata.Manager.GetDefaultProperties)
-                {
-                    switch (property.PropertyName)
-                    {
-                        case "ProductType":
-                            product.ProductTypeId = property.IntValue;
-                            break;
-                        case "ParentGroupedProductId":
-                            product.ParentGroupedProductId = property.IntValue;
-                            break;
-                        case "VisibleIndividually":
-                            product.VisibleIndividually = property.BooleanValue;
-                            break;
-                        case "Name":
-                            product.Name = property.StringValue;
-                            break;
-                        case "ShortDescription":
-                            product.ShortDescription = property.StringValue;
-                            break;
-                        case "FullDescription":
-                            product.FullDescription = property.StringValue;
-                            break;
-                        case "Vendor":
-                            //vendor can't change this field
-                            if (currentVendor == null)
-                                product.VendorId = property.IntValue;
-                            break;
-                        case "ProductTemplate":
-                            product.ProductTemplateId = property.IntValue;
-                            break;
-                        case "ShowOnHomepage":
-                            //vendor can't change this field
-                            if (currentVendor == null)
-                                product.ShowOnHomepage = property.BooleanValue;
-                            break;
-                        case "DisplayOrder":
-                            //vendor can't change this field
-                            if (currentVendor == null)
-                                product.DisplayOrder = property.IntValue;
-                            break;
-                        case "MetaKeywords":
-                            product.MetaKeywords = property.StringValue;
-                            break;
-                        case "MetaDescription":
-                            product.MetaDescription = property.StringValue;
-                            break;
-                        case "MetaTitle":
-                            product.MetaTitle = property.StringValue;
-                            break;
-                        case "AllowCustomerReviews":
-                            product.AllowCustomerReviews = property.BooleanValue;
-                            break;
-                        case "Published":
-                            product.Published = property.BooleanValue;
-                            break;
-                        case "SKU":
-                            product.Sku = property.StringValue;
-                            break;
-                        case "ManufacturerPartNumber":
-                            product.ManufacturerPartNumber = property.StringValue;
-                            break;
-                        case "Gtin":
-                            product.Gtin = property.StringValue;
-                            break;
-                        case "IsGiftCard":
-                            product.IsGiftCard = property.BooleanValue;
-                            break;
-                        case "GiftCardType":
-                            product.GiftCardTypeId = property.IntValue;
-                            break;
-                        case "OverriddenGiftCardAmount":
-                            product.OverriddenGiftCardAmount = property.DecimalValue;
-                            break;
-                        case "RequireOtherProducts":
-                            product.RequireOtherProducts = property.BooleanValue;
-                            break;
-                        case "RequiredProductIds":
-                            product.RequiredProductIds = property.StringValue;
-                            break;
-                        case "AutomaticallyAddRequiredProducts":
-                            product.AutomaticallyAddRequiredProducts = property.BooleanValue;
-                            break;
-                        case "IsDownload":
-                            product.IsDownload = property.BooleanValue;
-                            break;
-                        case "DownloadId":
-                            product.DownloadId = property.IntValue;
-                            break;
-                        case "UnlimitedDownloads":
-                            product.UnlimitedDownloads = property.BooleanValue;
-                            break;
-                        case "MaxNumberOfDownloads":
-                            product.MaxNumberOfDownloads = property.IntValue;
-                            break;
-                        case "DownloadActivationType":
-                            product.DownloadActivationTypeId = property.IntValue;
-                            break;
-                        case "HasSampleDownload":
-                            product.HasSampleDownload = property.BooleanValue;
-                            break;
-                        case "SampleDownloadId":
-                            product.SampleDownloadId = property.IntValue;
-                            break;
-                        case "HasUserAgreement":
-                            product.HasUserAgreement = property.BooleanValue;
-                            break;
-                        case "UserAgreementText":
-                            product.UserAgreementText = property.StringValue;
-                            break;
-                        case "IsRecurring":
-                            product.IsRecurring = property.BooleanValue;
-                            break;
-                        case "RecurringCycleLength":
-                            product.RecurringCycleLength = property.IntValue;
-                            break;
-                        case "RecurringCyclePeriod":
-                            product.RecurringCyclePeriodId = property.IntValue;
-                            break;
-                        case "RecurringTotalCycles":
-                            product.RecurringTotalCycles = property.IntValue;
-                            break;
-                        case "IsRental":
-                            product.IsRental = property.BooleanValue;
-                            break;
-                        case "RentalPriceLength":
-                            product.RentalPriceLength = property.IntValue;
-                            break;
-                        case "RentalPricePeriod":
-                            product.RentalPricePeriodId = property.IntValue;
-                            break;
-                        case "IsShipEnabled":
-                            product.IsShipEnabled = property.BooleanValue;
-                            break;
-                        case "IsFreeShipping":
-                            product.IsFreeShipping = property.BooleanValue;
-                            break;
-                        case "ShipSeparately":
-                            product.ShipSeparately = property.BooleanValue;
-                            break;
-                        case "AdditionalShippingCharge":
-                            product.AdditionalShippingCharge = property.DecimalValue;
-                            break;
-                        case "DeliveryDate":
-                            product.DeliveryDateId = property.IntValue;
-                            break;
-                        case "IsTaxExempt":
-                            product.IsTaxExempt = property.BooleanValue;
-                            break;
-                        case "TaxCategory":
-                            product.TaxCategoryId = property.IntValue;
-                            break;
-                        case "IsTelecommunicationsOrBroadcastingOrElectronicServices":
-                            product.IsTelecommunicationsOrBroadcastingOrElectronicServices = property.BooleanValue;
-                            break;
-                        case "ManageInventoryMethod":
-                            product.ManageInventoryMethodId = property.IntValue;
-                            break;
-                        case "ProductAvailabilityRange":
-                            product.ProductAvailabilityRangeId = property.IntValue;
-                            break;
-                        case "UseMultipleWarehouses":
-                            product.UseMultipleWarehouses = property.BooleanValue;
-                            break;
-                        case "WarehouseId":
-                            product.WarehouseId = property.IntValue;
-                            break;
-                        case "StockQuantity":
-                            product.StockQuantity = property.IntValue;
-                            break;
-                        case "DisplayStockAvailability":
-                            product.DisplayStockAvailability = property.BooleanValue;
-                            break;
-                        case "DisplayStockQuantity":
-                            product.DisplayStockQuantity = property.BooleanValue;
-                            break;
-                        case "MinStockQuantity":
-                            product.MinStockQuantity = property.IntValue;
-                            break;
-                        case "LowStockActivity":
-                            product.LowStockActivityId = property.IntValue;
-                            break;
-                        case "NotifyAdminForQuantityBelow":
-                            product.NotifyAdminForQuantityBelow = property.IntValue;
-                            break;
-                        case "BackorderMode":
-                            product.BackorderModeId = property.IntValue;
-                            break;
-                        case "AllowBackInStockSubscriptions":
-                            product.AllowBackInStockSubscriptions = property.BooleanValue;
-                            break;
-                        case "OrderMinimumQuantity":
-                            product.OrderMinimumQuantity = property.IntValue;
-                            break;
-                        case "OrderMaximumQuantity":
-                            product.OrderMaximumQuantity = property.IntValue;
-                            break;
-                        case "AllowedQuantities":
-                            product.AllowedQuantities = property.StringValue;
-                            break;
-                        case "AllowAddingOnlyExistingAttributeCombinations":
-                            product.AllowAddingOnlyExistingAttributeCombinations = property.BooleanValue;
-                            break;
-                        case "NotReturnable":
-                            product.NotReturnable = property.BooleanValue;
-                            break;
-                        case "DisableBuyButton":
-                            product.DisableBuyButton = property.BooleanValue;
-                            break;
-                        case "DisableWishlistButton":
-                            product.DisableWishlistButton = property.BooleanValue;
-                            break;
-                        case "AvailableForPreOrder":
-                            product.AvailableForPreOrder = property.BooleanValue;
-                            break;
-                        case "PreOrderAvailabilityStartDateTimeUtc":
-                            product.PreOrderAvailabilityStartDateTimeUtc = property.DateTimeNullable;
-                            break;
-                        case "CallForPrice":
-                            product.CallForPrice = property.BooleanValue;
-                            break;
-                        case "Price":
-                            product.Price = property.DecimalValue;
-                            break;
-                        case "OldPrice":
-                            product.OldPrice = property.DecimalValue;
-                            break;
-                        case "ProductCost":
-                            product.ProductCost = property.DecimalValue;
-                            break;
-                        case "CustomerEntersPrice":
-                            product.CustomerEntersPrice = property.BooleanValue;
-                            break;
-                        case "MinimumCustomerEnteredPrice":
-                            product.MinimumCustomerEnteredPrice = property.DecimalValue;
-                            break;
-                        case "MaximumCustomerEnteredPrice":
-                            product.MaximumCustomerEnteredPrice = property.DecimalValue;
-                            break;
-                        case "BasepriceEnabled":
-                            product.BasepriceEnabled = property.BooleanValue;
-                            break;
-                        case "BasepriceAmount":
-                            product.BasepriceAmount = property.DecimalValue;
-                            break;
-                        case "BasepriceUnit":
-                            product.BasepriceUnitId = property.IntValue;
-                            break;
-                        case "BasepriceBaseAmount":
-                            product.BasepriceBaseAmount = property.DecimalValue;
-                            break;
-                        case "BasepriceBaseUnit":
-                            product.BasepriceBaseUnitId = property.IntValue;
-                            break;
-                        case "MarkAsNew":
-                            product.MarkAsNew = property.BooleanValue;
-                            break;
-                        case "MarkAsNewStartDateTimeUtc":
-                            product.MarkAsNewStartDateTimeUtc = property.DateTimeNullable;
-                            break;
-                        case "MarkAsNewEndDateTimeUtc":
-                            product.MarkAsNewEndDateTimeUtc = property.DateTimeNullable;
-                            break;
-                        case "Weight":
-                            product.Weight = property.DecimalValue;
-                            break;
-                        case "Length":
-                            product.Length = property.DecimalValue;
-                            break;
-                        case "Width":
-                            product.Width = property.DecimalValue;
-                            break;
-                        case "Height":
-                            product.Height = property.DecimalValue;
-                            break;
-                        case "IsLimitedToStores":
-                            product.LimitedToStores = property.BooleanValue;
-                            break;
-                    }
-                }
-
-                //set some default values if not specified
-                if (isNew && metadata.Properties.All(p => p.PropertyName != "ProductType"))
-                    product.ProductType = ProductType.SimpleProduct;
-                if (isNew && metadata.Properties.All(p => p.PropertyName != "VisibleIndividually"))
-                    product.VisibleIndividually = true;
-                if (isNew && metadata.Properties.All(p => p.PropertyName != "Published"))
-                    product.Published = true;
-
-                //sets the current vendor for the new product
-                if (isNew && currentVendor != null)
-                    product.VendorId = currentVendor.Id;
-
-                product.UpdatedOnUtc = DateTime.UtcNow;
-
-                if (isNew)
-                    await _productService.InsertProductAsync(product);
-                else
-                    await _productService.UpdateProductAsync(product);
-
-                //quantity change history
-                if (isNew || previousWarehouseId == product.WarehouseId)
-                {
-                    await _productService.AddStockQuantityHistoryEntryAsync(product, product.StockQuantity - previousStockQuantity, product.StockQuantity,
-                        product.WarehouseId, await _localizationService.GetResourceAsync("Admin.StockQuantityHistory.Messages.ImportProduct.Edit"));
-                }
-                //warehouse is changed 
-                else
-                {
-                    //compose a message
-                    var oldWarehouseMessage = string.Empty;
-                    if (previousWarehouseId > 0)
-                    {
-                        var oldWarehouse = await _shippingService.GetWarehouseByIdAsync(previousWarehouseId);
-                        if (oldWarehouse != null)
-                            oldWarehouseMessage = string.Format(await _localizationService.GetResourceAsync("Admin.StockQuantityHistory.Messages.EditWarehouse.Old"), oldWarehouse.Name);
-                    }
-
-                    var newWarehouseMessage = string.Empty;
-                    if (product.WarehouseId > 0)
-                    {
-                        var newWarehouse = await _shippingService.GetWarehouseByIdAsync(product.WarehouseId);
-                        if (newWarehouse != null)
-                            newWarehouseMessage = string.Format(await _localizationService.GetResourceAsync("Admin.StockQuantityHistory.Messages.EditWarehouse.New"), newWarehouse.Name);
-                    }
-
-                    var message = string.Format(await _localizationService.GetResourceAsync("Admin.StockQuantityHistory.Messages.ImportProduct.EditWarehouse"), oldWarehouseMessage, newWarehouseMessage);
-
-                    //record history
-                    await _productService.AddStockQuantityHistoryEntryAsync(product, -previousStockQuantity, 0, previousWarehouseId, message);
-                    await _productService.AddStockQuantityHistoryEntryAsync(product, product.StockQuantity, product.StockQuantity, product.WarehouseId, message);
-                }
-
-                if (!isNew &&
-                    product.ManageInventoryMethod == ManageInventoryMethod.ManageStock &&
-                    product.BackorderMode == BackorderMode.NoBackorders &&
-                    product.AllowBackInStockSubscriptions &&
-                    await _productService.GetTotalStockQuantityAsync(product) > 0 &&
-                    prevTotalStockQuantity <= 0 &&
-                    product.Published &&
-                    !product.Deleted)
-                {
-                    await _backInStockSubscriptionService.SendNotificationsToSubscribersAsync(product);
-                }
-
-                var tempProperty = metadata.Manager.GetDefaultProperty("SeName");
-
-                //search engine name
-                var seName = tempProperty?.StringValue ?? (isNew ? string.Empty : await _urlRecordService.GetSeNameAsync(product, 0));
-                await _urlRecordService.SaveSlugAsync(product, await _urlRecordService.ValidateSeNameAsync(product, seName, product.Name, true), 0);
-
-                //save product localized data
-                await ImportProductLocalizedAsync(product, metadata, iRow, languages);
-
-                tempProperty = metadata.Manager.GetDefaultProperty("Categories");
-
-                if (tempProperty != null)
-                {
-                    var categoryList = tempProperty.StringValue;
-
-                    //category mappings
-                    var categories = isNew || !allProductsCategoryIds.ContainsKey(product.Id) ? Array.Empty<int>() : allProductsCategoryIds[product.Id];
-
-                    var storesIds = product.LimitedToStores
-                        ? (await _storeMappingService.GetStoresIdsWithAccessAsync(product)).ToList()
-                        : new List<int>();
-
-                    var importedCategories = await categoryList.Split(new[] { ';' }, StringSplitOptions.RemoveEmptyEntries)
-                        .Select(categoryName => new CategoryKey(categoryName, storesIds))
-                        .SelectAwait(async categoryKey =>
-                        {
-                            var rez = (allCategories.TryGetValue(categoryKey, out var value) ? value.Id : allCategories.Values.FirstOrDefault(c => c.Name == categoryKey.Key)?.Id) ??
-                                      allCategories.FirstOrDefault(p =>
-                                    p.Key.Key.Equals(categoryKey.Key, StringComparison.InvariantCultureIgnoreCase))
-                                .Value?.Id;
-
-                            if (!rez.HasValue && int.TryParse(categoryKey.Key, out var id))
-                                rez = id;
-
-                            if (!rez.HasValue)
-                                //database doesn't contain the imported category
-                                //this can happen if the category was deleted during the import process
-                                await _logger.WarningAsync(string.Format(await _localizationService.GetResourceAsync("Admin.Catalog.Products.Import.DatabaseNotContainCategory"), product.Name, categoryKey.Key));
-
-                            return rez;
-                        }).Where(id => id != null).ToListAsync();
-
-                    foreach (var categoryId in importedCategories)
-                    {
-                        if (categories.Any(c => c == categoryId))
-                            continue;
-
-                        var productCategory = new ProductCategory
-                        {
-                            ProductId = product.Id,
-                            CategoryId = categoryId.Value,
-                            IsFeaturedProduct = false,
-                            DisplayOrder = 1
-                        };
-                        await _categoryService.InsertProductCategoryAsync(productCategory);
-                    }
-
-                    //delete product categories
-                    var deletedProductCategories = await categories.Where(categoryId => !importedCategories.Contains(categoryId))
-                        .SelectAwait(async categoryId => (await _categoryService.GetProductCategoriesByProductIdAsync(product.Id, true)).FirstOrDefault(pc => pc.CategoryId == categoryId)).Where(pc => pc != null).ToListAsync();
-
-                    foreach (var deletedProductCategory in deletedProductCategories)
-                        await _categoryService.DeleteProductCategoryAsync(deletedProductCategory);
-                }
-
-                tempProperty = metadata.Manager.GetDefaultProperty("Manufacturers");
-                if (tempProperty != null)
-                {
-                    var manufacturerList = tempProperty.StringValue;
-
-                    //manufacturer mappings
-                    var manufacturers = isNew || !allProductsManufacturerIds.ContainsKey(product.Id) ? Array.Empty<int>() : allProductsManufacturerIds[product.Id];
-
-                    var importedManufacturers = await manufacturerList
-                        .Split(new[] { ';' }, StringSplitOptions.RemoveEmptyEntries)
-                        .SelectAwait(async x =>
-                        {
-                            var id = allManufacturers.FirstOrDefault(m => m.Name == x.Trim())?.Id;
-
-                            if (id != null)
-                                return id;
-
-                            id = int.TryParse(x, out var parsedId) ? parsedId : null;
-
-                            if (!id.HasValue)
-                                //database doesn't contain the imported manufacturer
-                                //this can happen if the manufacturer was deleted during the import process
-                                await _logger.WarningAsync(string.Format(await _localizationService.GetResourceAsync("Admin.Catalog.Products.Import.DatabaseNotContainManufacturer"), product.Name, x));
-
-                            return id;
-                        }).Where(id => id.HasValue).ToListAsync();
-
-                    foreach (var manufacturerId in importedManufacturers)
-                    {
-                        if (manufacturers.Any(c => c == manufacturerId))
-                            continue;
-
-                        var productManufacturer = new ProductManufacturer
-                        {
-                            ProductId = product.Id,
-                            ManufacturerId = manufacturerId.Value,
-                            IsFeaturedProduct = false,
-                            DisplayOrder = 1
-                        };
-                        await _manufacturerService.InsertProductManufacturerAsync(productManufacturer);
-                    }
-
-                    //delete product manufacturers
-                    var deletedProductsManufacturers = await manufacturers.Where(manufacturerId => !importedManufacturers.Contains(manufacturerId))
-                        .SelectAwait(async manufacturerId => (await _manufacturerService.GetProductManufacturersByProductIdAsync(product.Id)).FirstOrDefault(pc => pc.ManufacturerId == manufacturerId)).ToListAsync();
-                    foreach (var deletedProductManufacturer in deletedProductsManufacturers.Where(m => m != null))
-                        await _manufacturerService.DeleteProductManufacturerAsync(deletedProductManufacturer);
-                }
-
-                tempProperty = metadata.Manager.GetDefaultProperty("ProductTags");
-                if (tempProperty != null)
-                {
-                    var productTags = tempProperty.StringValue.Split(new[] { ';' }, StringSplitOptions.RemoveEmptyEntries).Select(s => s.Trim()).ToList();
-
-                    //searching existing product tags by their id
-                    var productTagIds = productTags.Where(pt => int.TryParse(pt, out var _)).Select(int.Parse);
-
-                    var productTagsByIds = (await _productTagService.GetAllProductTagsByProductIdAsync(product.Id)).Where(pt => productTagIds.Contains(pt.Id)).ToList();
-
-                    productTags.AddRange(productTagsByIds.Select(pt => pt.Name));
-                    var filter = productTagsByIds.Select(pt => pt.Id.ToString()).ToList();
-
-                    //product tag mappings
-                    await _productTagService.UpdateProductTagsAsync(product, productTags.Where(pt => !filter.Contains(pt)).ToArray());
-                }
-
-                tempProperty = metadata.Manager.GetDefaultProperty("LimitedToStores");
-                if (tempProperty != null)
-                {
-                    var limitedToStoresList = tempProperty.StringValue;
-
-                    var importedStores = product.LimitedToStores ? limitedToStoresList.Split(new[] { ';' }, StringSplitOptions.RemoveEmptyEntries)
-                        .Select(x => allStores.FirstOrDefault(store => store.Name == x.Trim())?.Id ?? int.Parse(x.Trim())).ToList() : new List<int>();
-
-                    await _productService.UpdateProductStoreMappingsAsync(product, importedStores);
-                }
-
-                var picture1 = await DownloadFileAsync(metadata.Manager.GetDefaultProperty("Picture1")?.StringValue, downloadedFiles);
-                var picture2 = await DownloadFileAsync(metadata.Manager.GetDefaultProperty("Picture2")?.StringValue, downloadedFiles);
-                var picture3 = await DownloadFileAsync(metadata.Manager.GetDefaultProperty("Picture3")?.StringValue, downloadedFiles);
-
-                productPictureMetadata.Add(new ProductPictureMetadata
-                {
-                    ProductItem = product,
-                    Picture1Path = picture1,
-                    Picture2Path = picture2,
-                    Picture3Path = picture3,
-                    IsNew = isNew
-                });
-
-                lastLoadedProduct = product;
-
-                //update "HasTierPrices" and "HasDiscountsApplied" properties
-                //_productService.UpdateHasTierPricesProperty(product);
-                //_productService.UpdateHasDiscountsApplied(product);
-            }
-
-            if (_mediaSettings.ImportProductImagesUsingHash && await _pictureService.IsStoreInDbAsync())
-                await ImportProductImagesUsingHashAsync(productPictureMetadata, allProductsBySku);
-            else
-                await ImportProductImagesUsingServicesAsync(productPictureMetadata);
-
-            foreach (var downloadedFile in downloadedFiles)
-            {
-                if (!_fileProvider.FileExists(downloadedFile))
-                    continue;
-
-                try
-                {
-                    _fileProvider.DeleteFile(downloadedFile);
-                }
-                catch
-                {
-                    // ignored
-                }
-            }
-
-            //activity log
-            await _customerActivityService.InsertActivityAsync("ImportProducts", string.Format(await _localizationService.GetResourceAsync("ActivityLog.ImportProducts"), metadata.CountProductsInFile));
-        }
-
-        /// <summary>
-        /// Import newsletter subscribers from TXT file
-        /// </summary>
-        /// <param name="stream">Stream</param>
-        /// <returns>
-        /// A task that represents the asynchronous operation
-        /// The task result contains the number of imported subscribers
-        /// </returns>
-        public virtual async Task<int> ImportNewsletterSubscribersFromTxtAsync(Stream stream)
-        {
-            var count = 0;
-            using (var reader = new StreamReader(stream))
-                while (!reader.EndOfStream)
-                {
-                    var line = await reader.ReadLineAsync();
-                    if (string.IsNullOrWhiteSpace(line))
-                        continue;
-                    var tmp = line.Split(',');
-
-                    if (tmp.Length > 3)
-                        throw new NopException("Wrong file format");
-
-                    var isActive = true;
-
-                    var store = await _storeContext.GetCurrentStoreAsync();
-                    var storeId = store.Id;
-
-                    //"email" field specified
-                    var email = tmp[0].Trim();
-
-                    if (!CommonHelper.IsValidEmail(email))
-                        continue;
-
-                    //"active" field specified
-                    if (tmp.Length >= 2)
-                        isActive = bool.Parse(tmp[1].Trim());
-
-                    //"storeId" field specified
-                    if (tmp.Length == 3)
-                        storeId = int.Parse(tmp[2].Trim());
-
-                    //import
-                    var subscription = await _newsLetterSubscriptionService.GetNewsLetterSubscriptionByEmailAndStoreIdAsync(email, storeId);
-                    if (subscription != null)
-                    {
-                        subscription.Email = email;
-                        subscription.Active = isActive;
-                        await _newsLetterSubscriptionService.UpdateNewsLetterSubscriptionAsync(subscription);
-                    }
-                    else
-                    {
-                        subscription = new NewsLetterSubscription
-                        {
-                            Active = isActive,
-                            CreatedOnUtc = DateTime.UtcNow,
-                            Email = email,
-                            StoreId = storeId,
-                            NewsLetterSubscriptionGuid = Guid.NewGuid()
-                        };
-                        await _newsLetterSubscriptionService.InsertNewsLetterSubscriptionAsync(subscription);
-                    }
-
-                    count++;
-                }
-
-            await _customerActivityService.InsertActivityAsync("ImportNewsLetterSubscriptions",
-                string.Format(await _localizationService.GetResourceAsync("ActivityLog.ImportNewsLetterSubscriptions"), count));
-
-            return count;
-        }
-
-        /// <summary>
-        /// Import states from TXT file
-        /// </summary>
-        /// <param name="stream">Stream</param>
-        /// <param name="writeLog">Indicates whether to add logging</param>
-        /// <returns>
-        /// A task that represents the asynchronous operation
-        /// The task result contains the number of imported states
-        /// </returns>
-        public virtual async Task<int> ImportStatesFromTxtAsync(Stream stream, bool writeLog = true)
-        {
-            var count = 0;
-            using (var reader = new StreamReader(stream))
-            {
-                while (!reader.EndOfStream)
-                {
-                    var line = await reader.ReadLineAsync();
-                    if (string.IsNullOrWhiteSpace(line))
-                        continue;
-                    var tmp = line.Split(',');
-
-                    if (tmp.Length != 5)
-                        throw new NopException("Wrong file format");
-
-                    //parse
-                    var countryTwoLetterIsoCode = tmp[0].Trim();
-                    var name = tmp[1].Trim();
-                    var abbreviation = tmp[2].Trim();
-                    var published = bool.Parse(tmp[3].Trim());
-                    var displayOrder = int.Parse(tmp[4].Trim());
-
-                    var country = await _countryService.GetCountryByTwoLetterIsoCodeAsync(countryTwoLetterIsoCode);
-                    if (country == null)
-                    {
-                        //country cannot be loaded. skip
-                        continue;
-                    }
-
-                    //import
-                    var states = await _stateProvinceService.GetStateProvincesByCountryIdAsync(country.Id, showHidden: true);
-                    var state = states.FirstOrDefault(x => x.Name.Equals(name, StringComparison.InvariantCultureIgnoreCase));
-
-                    if (state != null)
-                    {
-                        state.Abbreviation = abbreviation;
-                        state.Published = published;
-                        state.DisplayOrder = displayOrder;
-                        await _stateProvinceService.UpdateStateProvinceAsync(state);
-                    }
-                    else
-                    {
-                        state = new StateProvince
-                        {
-                            CountryId = country.Id,
-                            Name = name,
-                            Abbreviation = abbreviation,
-                            Published = published,
-                            DisplayOrder = displayOrder
-                        };
-                        await _stateProvinceService.InsertStateProvinceAsync(state);
-                    }
-
-                    count++;
-                }
-            }
-
-            //activity log
-            if (writeLog)
-            {
-                await _customerActivityService.InsertActivityAsync("ImportStates",
-                    string.Format(await _localizationService.GetResourceAsync("ActivityLog.ImportStates"), count));
-            }
-
-            return count;
-        }
-
-        /// <summary>
-        /// Import manufacturers from XLSX file
-        /// </summary>
-        /// <param name="stream">Stream</param>
-        /// <returns>A task that represents the asynchronous operation</returns>
-        public virtual async Task ImportManufacturersFromXlsxAsync(Stream stream)
-        {
-            using var workbook = new XLWorkbook(stream);
-
-            var languages = await _languageService.GetAllLanguagesAsync(showHidden: true);
-
-            //the columns
-            var metadata = GetWorkbookMetadata<Manufacturer>(workbook, languages);
-            var defaultWorksheet = metadata.DefaultWorksheet;
-            var defaultProperties = metadata.DefaultProperties;
-            var localizedProperties = metadata.LocalizedProperties;
-
-            var manager = new PropertyManager<Manufacturer, Language>(defaultProperties, _catalogSettings, localizedProperties, languages);
-
-            var iRow = 2;
-            var setSeName = defaultProperties.Any(p => p.PropertyName == "SeName");
-
-            while (true)
-            {
-                var allColumnsAreEmpty = manager.GetDefaultProperties
-                    .Select(property => defaultWorksheet.Row(iRow).Cell(property.PropertyOrderPosition))
-                    .All(cell => cell?.Value == null || string.IsNullOrEmpty(cell.Value.ToString()));
-
-                if (allColumnsAreEmpty)
-                    break;
-
-                manager.ReadDefaultFromXlsx(defaultWorksheet, iRow);
-
-                var manufacturer = await _manufacturerService.GetManufacturerByIdAsync(manager.GetDefaultProperty("Id").IntValue);
-
-                var isNew = manufacturer == null;
-
-                manufacturer ??= new Manufacturer();
-
-                if (isNew)
-                {
-                    manufacturer.CreatedOnUtc = DateTime.UtcNow;
-
-                    //default values
-                    manufacturer.PageSize = _catalogSettings.DefaultManufacturerPageSize;
-                    manufacturer.PageSizeOptions = _catalogSettings.DefaultManufacturerPageSizeOptions;
-                    manufacturer.Published = true;
-                    manufacturer.AllowCustomersToSelectPageSize = true;
-                }
-
-                var seName = string.Empty;
-
-                foreach (var property in manager.GetDefaultProperties)
-                {
-                    switch (property.PropertyName)
-                    {
-                        case "Name":
-                            manufacturer.Name = property.StringValue;
-                            break;
-                        case "Description":
-                            manufacturer.Description = property.StringValue;
-                            break;
-                        case "ManufacturerTemplateId":
-                            manufacturer.ManufacturerTemplateId = property.IntValue;
-                            break;
-                        case "MetaKeywords":
-                            manufacturer.MetaKeywords = property.StringValue;
-                            break;
-                        case "MetaDescription":
-                            manufacturer.MetaDescription = property.StringValue;
-                            break;
-                        case "MetaTitle":
-                            manufacturer.MetaTitle = property.StringValue;
-                            break;
-                        case "Picture":
-                            var picture = await LoadPictureAsync(manager.GetDefaultProperty("Picture").StringValue, manufacturer.Name, isNew ? null : (int?)manufacturer.PictureId);
-
-                            if (picture != null)
-                                manufacturer.PictureId = picture.Id;
-
-                            break;
-                        case "PageSize":
-                            manufacturer.PageSize = property.IntValue;
-                            break;
-                        case "AllowCustomersToSelectPageSize":
-                            manufacturer.AllowCustomersToSelectPageSize = property.BooleanValue;
-                            break;
-                        case "PageSizeOptions":
-                            manufacturer.PageSizeOptions = property.StringValue;
-                            break;
-                        case "PriceRangeFiltering":
-                            manufacturer.PriceRangeFiltering = property.BooleanValue;
-                            break;
-                        case "PriceFrom":
-                            manufacturer.PriceFrom = property.DecimalValue;
-                            break;
-                        case "PriceTo":
-                            manufacturer.PriceTo = property.DecimalValue;
-                            break;
-                        case "AutomaticallyCalculatePriceRange":
-                            manufacturer.ManuallyPriceRange = property.BooleanValue;
-                            break;
-                        case "Published":
-                            manufacturer.Published = property.BooleanValue;
-                            break;
-                        case "DisplayOrder":
-                            manufacturer.DisplayOrder = property.IntValue;
-                            break;
-                        case "SeName":
-                            seName = property.StringValue;
-                            break;
-                    }
-                }
-
-                manufacturer.UpdatedOnUtc = DateTime.UtcNow;
-
-                if (isNew)
-                    await _manufacturerService.InsertManufacturerAsync(manufacturer);
-                else
-                    await _manufacturerService.UpdateManufacturerAsync(manufacturer);
-
-                //search engine name
-                if (setSeName)
-                    await _urlRecordService.SaveSlugAsync(manufacturer, await _urlRecordService.ValidateSeNameAsync(manufacturer, seName, manufacturer.Name, true), 0);
-
-                //save manufacturer localized data
-                await ImportManufaturerLocalizedAsync(manufacturer, metadata, manager, iRow, languages);
-
-                iRow++;
-            }
-
-            //activity log
-            await _customerActivityService.InsertActivityAsync("ImportManufacturers",
-                string.Format(await _localizationService.GetResourceAsync("ActivityLog.ImportManufacturers"), iRow - 2));
-        }
-
-        /// <summary>
-        /// Import categories from XLSX file
-        /// </summary>
-        /// <param name="stream">Stream</param>
-        /// <returns>A task that represents the asynchronous operation</returns>
-        public virtual async Task ImportCategoriesFromXlsxAsync(Stream stream)
-        {
-            using var workbook = new XLWorkbook(stream);
-
-            var languages = await _languageService.GetAllLanguagesAsync(showHidden: true);
-
-            //the columns
-            var metadata = GetWorkbookMetadata<Category>(workbook, languages);
-            var defaultWorksheet = metadata.DefaultWorksheet;
-            var defaultProperties = metadata.DefaultProperties;
-            var localizedProperties = metadata.LocalizedProperties;
-
-            var manager = new PropertyManager<Category, Language>(defaultProperties, _catalogSettings, localizedProperties, languages);
-
-            var iRow = 2;
-            var setSeName = defaultProperties.Any(p => p.PropertyName == "SeName");
-
-            //performance optimization, load all categories in one SQL request
-            var allCategories = await (await _categoryService
-                .GetAllCategoriesAsync(showHidden: true))
-                .GroupByAwait(async c => await _categoryService.GetFormattedBreadCrumbAsync(c))
-                .ToDictionaryAsync(c => c.Key, c => c.FirstAsync());
-
-            var saveNextTime = new List<int>();
-
-            while (true)
-            {
-                var allColumnsAreEmpty = manager.GetDefaultProperties
-                    .Select(property => defaultWorksheet.Row(iRow).Cell(property.PropertyOrderPosition))
-                    .All(cell => string.IsNullOrEmpty(cell?.Value.ToString()));
-
-                if (allColumnsAreEmpty)
-                    break;
-
-                //get category by data in xlsx file if it possible, or create new category
-                var (category, isNew, currentCategoryBreadCrumb) = await GetCategoryFromXlsxAsync(manager, defaultWorksheet, iRow, allCategories);
-
-                //update category by data in xlsx file
-                var (seName, isParentCategoryExists) = await UpdateCategoryByXlsxAsync(category, manager, allCategories, isNew);
-
-                if (isParentCategoryExists)
-                {
-                    //if parent category exists in database then save category into database
-                    await SaveCategoryAsync(isNew, category, allCategories, currentCategoryBreadCrumb, setSeName, seName);
-
-                    //save category localized data
-                    await ImportCategoryLocalizedAsync(category, metadata, manager, iRow, languages);
-                }
-                else
-                {
-                    //if parent category doesn't exists in database then try save category into database next time
-                    saveNextTime.Add(iRow);
-                }
-
-                iRow++;
-            }
-
-            var needSave = saveNextTime.Any();
-
-            while (needSave)
-            {
-                var remove = new List<int>();
-
-                //try to save unsaved categories
-                foreach (var rowId in saveNextTime)
-                {
-                    //get category by data in xlsx file if it possible, or create new category
-                    var (category, isNew, currentCategoryBreadCrumb) = await GetCategoryFromXlsxAsync(manager, defaultWorksheet, rowId, allCategories);
-                    //update category by data in xlsx file
-                    var (seName, isParentCategoryExists) = await UpdateCategoryByXlsxAsync(category, manager, allCategories, isNew);
-
-                    if (!isParentCategoryExists)
-                        continue;
-
-                    //if parent category exists in database then save category into database
-                    await SaveCategoryAsync(isNew, category, allCategories, currentCategoryBreadCrumb, setSeName, seName);
-
-                    //save category localized data
-                    await ImportCategoryLocalizedAsync(category, metadata, manager, rowId, languages);
-
-                    remove.Add(rowId);
-                }
-
-                saveNextTime.RemoveAll(item => remove.Contains(item));
-
-                needSave = remove.Any() && saveNextTime.Any();
-            }
-
-            //activity log
-            await _customerActivityService.InsertActivityAsync("ImportCategories",
-                string.Format(await _localizationService.GetResourceAsync("ActivityLog.ImportCategories"), iRow - 2 - saveNextTime.Count));
-
-            if (!saveNextTime.Any())
-                return;
-
-            var categoriesName = new List<string>();
-
-            foreach (var rowId in saveNextTime)
-            {
-                manager.ReadDefaultFromXlsx(defaultWorksheet, rowId);
-                categoriesName.Add(manager.GetDefaultProperty("Name").StringValue);
-            }
-
-            throw new ArgumentException(string.Format(await _localizationService.GetResourceAsync("Admin.Catalog.Categories.Import.CategoriesArentImported"), string.Join(", ", categoriesName)));
-        }
-
-        /// <summary>
-        /// Import orders from XLSX file
-        /// </summary>
-        /// <param name="stream">Stream</param>
-        /// <returns>A task that represents the asynchronous operation</returns>
-        public virtual async Task ImportOrdersFromXlsxAsync(Stream stream)
-        {
-            using var workbook = new XLWorkbook(stream);
-            var downloadedFiles = new List<string>();
-
-            (var metadata, var worksheet) = await PrepareImportOrderDataAsync(workbook);
-
-            //performance optimization, load all orders by guid in one SQL request
-            var allOrdersByGuids = await _orderService.GetOrdersByGuidsAsync(metadata.AllOrderGuids.ToArray());
-
-            //performance optimization, load all customers by guid in one SQL request
-            var allCustomersByGuids = await _customerService.GetCustomersByGuidsAsync(metadata.AllCustomerGuids.ToArray());
-
-            Order lastLoadedOrder = null;
-
-            for (var iRow = 2; iRow < metadata.EndRow; iRow++)
-            {
-                //imports product attributes
-                if (worksheet.Row(iRow).OutlineLevel != 0)
-                {
-                    if (lastLoadedOrder == null)
-                        continue;
-
-                    metadata.OrderItemManager.ReadDefaultFromXlsx(worksheet, iRow, 2);
-
-                    //skip caption row
-                    if (!metadata.OrderItemManager.IsCaption)
-                    {
-                        await ImportOrderItemAsync(metadata.OrderItemManager, lastLoadedOrder);
-                    }
-                    continue;
-                }
-
-                metadata.Manager.ReadDefaultFromXlsx(worksheet, iRow);
-
-                var order = allOrdersByGuids.FirstOrDefault(p => p.OrderGuid == metadata.Manager.GetDefaultProperty("OrderGuid").GuidValue);
-
-                var isNew = order == null;
-
-                order ??= new Order();
-
-                Address orderBillingAddress = null;
-                Address orderAddress = null;
-
-                if (isNew)
-                    order.CreatedOnUtc = DateTime.UtcNow;
-                else
-                {
-                    orderBillingAddress = await _addressService.GetAddressByIdAsync(order.BillingAddressId);
-                    orderAddress = await _addressService.GetAddressByIdAsync((order.PickupInStore ? order.PickupAddressId : order.ShippingAddressId) ?? 0);
-                }
-
-                orderBillingAddress ??= new Address();
-                orderAddress ??= new Address();
-
-                var customer = allCustomersByGuids.FirstOrDefault(p => p.CustomerGuid.ToString() == metadata.Manager.GetDefaultProperty("CustomerGuid").StringValue);
-
-                foreach (var property in metadata.Manager.GetDefaultProperties)
-                {
-                    switch (property.PropertyName)
-                    {
-                        case "StoreId":
-                            if (await _storeService.GetStoreByIdAsync(property.IntValue) is Store orderStore)
-                                order.StoreId = property.IntValue;
-                            else
-                                order.StoreId = (await _storeContext.GetCurrentStoreAsync())?.Id ?? 0;
-                            break;
-                        case "OrderGuid":
-                            order.OrderGuid = property.GuidValue;
-                            break;
-                        case "CustomerId":
-                            order.CustomerId = customer?.Id ?? 0;
-                            break;
-                        case "OrderStatus":
-                            order.OrderStatus = (OrderStatus)property.PropertyValue;
-                            break;
-                        case "PaymentStatus":
-                            order.PaymentStatus = (PaymentStatus)property.PropertyValue;
-                            break;
-                        case "ShippingStatus":
-                            order.ShippingStatus = (ShippingStatus)property.PropertyValue;
-                            break;
-                        case "OrderSubtotalInclTax":
-                            order.OrderSubtotalInclTax = property.DecimalValue;
-                            break;
-                        case "OrderSubtotalExclTax":
-                            order.OrderSubtotalExclTax = property.DecimalValue;
-                            break;
-                        case "OrderSubTotalDiscountInclTax":
-                            order.OrderSubTotalDiscountInclTax = property.DecimalValue;
-                            break;
-                        case "OrderSubTotalDiscountExclTax":
-                            order.OrderSubTotalDiscountExclTax = property.DecimalValue;
-                            break;
-                        case "OrderShippingInclTax":
-                            order.OrderShippingInclTax = property.DecimalValue;
-                            break;
-                        case "OrderShippingExclTax":
-                            order.OrderShippingExclTax = property.DecimalValue;
-                            break;
-                        case "PaymentMethodAdditionalFeeInclTax":
-                            order.PaymentMethodAdditionalFeeInclTax = property.DecimalValue;
-                            break;
-                        case "PaymentMethodAdditionalFeeExclTax":
-                            order.PaymentMethodAdditionalFeeExclTax = property.DecimalValue;
-                            break;
-                        case "TaxRates":
-                            order.TaxRates = property.StringValue;
-                            break;
-                        case "OrderTax":
-                            order.OrderTax = property.DecimalValue;
-                            break;
-                        case "OrderTotal":
-                            order.OrderTotal = property.DecimalValue;
-                            break;
-                        case "RefundedAmount":
-                            order.RefundedAmount = property.DecimalValue;
-                            break;
-                        case "OrderDiscount":
-                            order.OrderDiscount = property.DecimalValue;
-                            break;
-                        case "CurrencyRate":
-                            order.CurrencyRate = property.DecimalValue;
-                            break;
-                        case "CustomerCurrencyCode":
-                            order.CustomerCurrencyCode = property.StringValue;
-                            break;
-                        case "AffiliateId":
-                            order.AffiliateId = property.IntValue;
-                            break;
-                        case "PaymentMethodSystemName":
-                            order.PaymentMethodSystemName = property.StringValue;
-                            break;
-                        case "ShippingPickupInStore":
-                            order.PickupInStore = property.BooleanValue;
-                            break;
-                        case "ShippingMethod":
-                            order.ShippingMethod = property.StringValue;
-                            break;
-                        case "ShippingRateComputationMethodSystemName":
-                            order.ShippingRateComputationMethodSystemName = property.StringValue;
-                            break;
-                        case "CustomValuesXml":
-                            order.CustomValuesXml = property.StringValue;
-                            break;
-                        case "VatNumber":
-                            order.VatNumber = property.StringValue;
-                            break;
-                        case "CreatedOnUtc":
-                            order.CreatedOnUtc = DateTime.TryParse(property.StringValue, out var createdOnUtc) ? createdOnUtc : DateTime.UtcNow;
-                            break;
-                        case "BillingFirstName":
-                            orderBillingAddress.FirstName = property.StringValue;
-                            break;
-                        case "BillingLastName":
-                            orderBillingAddress.LastName = property.StringValue;
-                            break;
-                        case "BillingPhoneNumber":
-                            orderBillingAddress.PhoneNumber = property.StringValue;
-                            break;
-                        case "BillingEmail":
-                            orderBillingAddress.Email = property.StringValue;
-                            break;
-                        case "BillingFaxNumber":
-                            orderBillingAddress.FaxNumber = property.StringValue;
-                            break;
-                        case "BillingCompany":
-                            orderBillingAddress.Company = property.StringValue;
-                            break;
-                        case "BillingAddress1":
-                            orderBillingAddress.Address1 = property.StringValue;
-                            break;
-                        case "BillingAddress2":
-                            orderBillingAddress.Address2 = property.StringValue;
-                            break;
-                        case "BillingCity":
-                            orderBillingAddress.City = property.StringValue;
-                            break;
-                        case "BillingCounty":
-                            orderBillingAddress.County = property.StringValue;
-                            break;
-                        case "BillingStateProvinceAbbreviation":
-                            if (await _stateProvinceService.GetStateProvinceByAbbreviationAsync(property.StringValue) is StateProvince billingState)
-                                orderBillingAddress.StateProvinceId = billingState.Id;
-                            break;
-                        case "BillingZipPostalCode":
-                            orderBillingAddress.ZipPostalCode = property.StringValue;
-                            break;
-                        case "BillingCountryCode":
-                            if (await _countryService.GetCountryByTwoLetterIsoCodeAsync(property.StringValue) is Country billingCountry)
-                                orderBillingAddress.CountryId = billingCountry.Id;
-                            break;
-                        case "ShippingFirstName":
-                            orderAddress.FirstName = property.StringValue;
-                            break;
-                        case "ShippingLastName":
-                            orderAddress.LastName = property.StringValue;
-                            break;
-                        case "ShippingPhoneNumber":
-                            orderAddress.PhoneNumber = property.StringValue;
-                            break;
-                        case "ShippingEmail":
-                            orderAddress.Email = property.StringValue;
-                            break;
-                        case "ShippingFaxNumber":
-                            orderAddress.FaxNumber = property.StringValue;
-                            break;
-                        case "ShippingCompany":
-                            orderAddress.Company = property.StringValue;
-                            break;
-                        case "ShippingAddress1":
-                            orderAddress.Address1 = property.StringValue;
-                            break;
-                        case "ShippingAddress2":
-                            orderAddress.Address2 = property.StringValue;
-                            break;
-                        case "ShippingCity":
-                            orderAddress.City = property.StringValue;
-                            break;
-                        case "ShippingCounty":
-                            orderAddress.County = property.StringValue;
-                            break;
-                        case "ShippingStateProvinceAbbreviation":
-                            if (await _stateProvinceService.GetStateProvinceByAbbreviationAsync(property.StringValue) is StateProvince shippingState)
-                                orderAddress.StateProvinceId = shippingState.Id;
-                            break;
-                        case "ShippingZipPostalCode":
-                            orderAddress.ZipPostalCode = property.StringValue;
-                            break;
-                        case "ShippingCountryCode":
-                            if (await _countryService.GetCountryByTwoLetterIsoCodeAsync(property.StringValue) is Country shippingCountry)
-                                orderAddress.CountryId = shippingCountry.Id;
-                            break;
-                    }
-                }
-
-                //check order address field values from excel
-                if (string.IsNullOrWhiteSpace(orderAddress.FirstName) && string.IsNullOrWhiteSpace(orderAddress.LastName) && string.IsNullOrWhiteSpace(orderAddress.Email))
-                    orderAddress = null;
-
-                //insert or update billing address
-                if (orderBillingAddress.Id == 0)
-                {
-                    await _addressService.InsertAddressAsync(orderBillingAddress);
-                    order.BillingAddressId = orderBillingAddress.Id;
-                }
-                else
-                    await _addressService.UpdateAddressAsync(orderBillingAddress);
-
-                //insert or update shipping/pickup address
-                if (orderAddress != null)
-                {
-                    if (orderAddress.Id == 0)
-                    {
-                        await _addressService.InsertAddressAsync(orderAddress);
-
-                        if (order.PickupInStore)
-                            order.PickupAddressId = orderAddress.Id;
-                        else
-                            order.ShippingAddressId = orderAddress.Id;
-                    }
-                    else
-                        await _addressService.UpdateAddressAsync(orderAddress);
-                }
-                else
-                    order.ShippingAddressId = null;
-
-                //set some default values if not specified
-                if (isNew)
-                {
-                    //customer language
-                    var customerLanguage = await _languageService.GetLanguageByIdAsync(customer?.LanguageId ?? 0);
-                    if (customerLanguage == null || !customerLanguage.Published)
-                        customerLanguage = await _workContext.GetWorkingLanguageAsync();
-                    order.CustomerLanguageId = customerLanguage.Id;
-
-                    //tax display type
-                    order.CustomerTaxDisplayType = _taxSettings.TaxDisplayType;
-
-                    //set other default values
-                    order.AllowStoringCreditCardNumber = false;
-                    order.AuthorizationTransactionCode = string.Empty;
-                    order.AuthorizationTransactionId = string.Empty;
-                    order.AuthorizationTransactionResult = string.Empty;
-                    order.CaptureTransactionId = string.Empty;
-                    order.CaptureTransactionResult = string.Empty;
-                    order.CardCvv2 = string.Empty;
-                    order.CardExpirationMonth = string.Empty;
-                    order.CardExpirationYear = string.Empty;
-                    order.CardName = string.Empty;
-                    order.CardNumber = string.Empty;
-                    order.CardType = string.Empty;
-                    order.CustomerIp = string.Empty;
-                    order.CustomOrderNumber = string.Empty;
-                    order.MaskedCreditCardNumber = string.Empty;
-                    order.RefundedAmount = decimal.Zero;
-                    order.SubscriptionTransactionId = string.Empty;
-
-                    await _orderService.InsertOrderAsync(order);
-
-                    //generate and set custom order number
-                    order.CustomOrderNumber = _customNumberFormatter.GenerateOrderCustomNumber(order);
-                    await _orderService.UpdateOrderAsync(order);
-                }
-                else
-                    await _orderService.UpdateOrderAsync(order);
-
-                lastLoadedOrder = order;
-            }
-
-            //activity log
-            await _customerActivityService.InsertActivityAsync("ImportOrders", string.Format(await _localizationService.GetResourceAsync("ActivityLog.ImportOrders"), metadata.CountOrdersInFile));
-        }
-
-        #endregion
-
-        #region Nested classes
-
-        protected partial class ProductPictureMetadata
-        {
-            public Product ProductItem { get; set; }
-
-            public string Picture1Path { get; set; }
-
-            public string Picture2Path { get; set; }
-
-            public string Picture3Path { get; set; }
-
-            public bool IsNew { get; set; }
-        }
-
-        public partial class CategoryKey
-        {
-            /// <returns>A task that represents the asynchronous operation</returns>
-            public static async Task<CategoryKey> CreateCategoryKeyAsync(Category category, ICategoryService categoryService, IList<Category> allCategories, IStoreMappingService storeMappingService)
-            {
-                return new CategoryKey(await categoryService.GetFormattedBreadCrumbAsync(category, allCategories), category.LimitedToStores ? (await storeMappingService.GetStoresIdsWithAccessAsync(category)).ToList() : new List<int>())
-                {
-                    Category = category
-                };
-            }
-
-            public CategoryKey(string key, List<int> storesIds = null)
-            {
-                Key = key.Trim();
-                StoresIds = storesIds ?? new List<int>();
-            }
-
-            public List<int> StoresIds { get; }
-
-            public Category Category { get; protected set; }
-
-            public string Key { get; }
-
-            public bool Equals(CategoryKey y)
-            {
-                if (y == null)
-                    return false;
-
-                if (Category != null && y.Category != null)
-                    return Category.Id == y.Category.Id;
-
-                if ((StoresIds.Any() || y.StoresIds.Any())
-                    && (StoresIds.All(id => !y.StoresIds.Contains(id)) || y.StoresIds.All(id => !StoresIds.Contains(id))))
-                    return false;
-
-                return Key.Equals(y.Key);
-            }
-
-            public override int GetHashCode()
-            {
-                if (!StoresIds.Any())
-                    return Key.GetHashCode();
-
-                var storesIds = StoresIds.Select(id => id.ToString())
-                    .Aggregate(string.Empty, (all, current) => all + current);
-
-                return $"{storesIds}_{Key}".GetHashCode();
-            }
-
-            public override bool Equals(object obj)
-            {
-                var other = obj as CategoryKey;
-                return other?.Equals(other) ?? false;
-            }
-        }
-
-        #endregion
-    }
+﻿using ClosedXML.Excel;
+using Microsoft.AspNetCore.StaticFiles;
+using Microsoft.Extensions.DependencyInjection;
+using Nop.Core;
+using Nop.Core.Domain.Catalog;
+using Nop.Core.Domain.Common;
+using Nop.Core.Domain.Customers;
+using Nop.Core.Domain.Directory;
+using Nop.Core.Domain.Localization;
+using Nop.Core.Domain.Media;
+using Nop.Core.Domain.Messages;
+using Nop.Core.Domain.Orders;
+using Nop.Core.Domain.Payments;
+using Nop.Core.Domain.Security;
+using Nop.Core.Domain.Shipping;
+using Nop.Core.Domain.Stores;
+using Nop.Core.Domain.Tax;
+using Nop.Core.Domain.Vendors;
+using Nop.Core.Http;
+using Nop.Core.Infrastructure;
+using Nop.Data;
+using Nop.Services.Catalog;
+using Nop.Services.Common;
+using Nop.Services.Customers;
+using Nop.Services.Directory;
+using Nop.Services.ExportImport.Help;
+using Nop.Services.Localization;
+using Nop.Services.Logging;
+using Nop.Services.Media;
+using Nop.Services.Messages;
+using Nop.Services.Orders;
+using Nop.Services.Seo;
+using Nop.Services.Shipping;
+using Nop.Services.Shipping.Date;
+using Nop.Services.Stores;
+using Nop.Services.Tax;
+using Nop.Services.Vendors;
+
+namespace Nop.Services.ExportImport
+{
+    /// <summary>
+    /// Import manager
+    /// </summary>
+    public partial class ImportManager : IImportManager
+    {
+        #region Fields
+
+        protected readonly CatalogSettings _catalogSettings;
+        protected readonly IAddressService _addressService;
+        protected readonly IBackInStockSubscriptionService _backInStockSubscriptionService;
+        protected readonly ICategoryService _categoryService;
+        protected readonly ICountryService _countryService;
+        protected readonly ICustomerActivityService _customerActivityService;
+        protected readonly ICustomerService _customerService;
+        protected readonly ICustomNumberFormatter _customNumberFormatter;
+        protected readonly INopDataProvider _dataProvider;
+        protected readonly IDateRangeService _dateRangeService;
+        protected readonly IGenericAttributeService _genericAttributeService;
+        protected readonly IHttpClientFactory _httpClientFactory;
+        protected readonly ILanguageService _languageService;
+        protected readonly ILocalizationService _localizationService;
+        protected readonly ILocalizedEntityService _localizedEntityService;
+        protected readonly ILogger _logger;
+        protected readonly IManufacturerService _manufacturerService;
+        protected readonly IMeasureService _measureService;
+        protected readonly INewsLetterSubscriptionService _newsLetterSubscriptionService;
+        protected readonly INopFileProvider _fileProvider;
+        protected readonly IOrderService _orderService;
+        protected readonly IPictureService _pictureService;
+        protected readonly IProductAttributeService _productAttributeService;
+        protected readonly IProductService _productService;
+        protected readonly IProductTagService _productTagService;
+        protected readonly IProductTemplateService _productTemplateService;
+        protected readonly IServiceScopeFactory _serviceScopeFactory;
+        protected readonly IShippingService _shippingService;
+        protected readonly ISpecificationAttributeService _specificationAttributeService;
+        protected readonly IStateProvinceService _stateProvinceService;
+        protected readonly IStoreContext _storeContext;
+        protected readonly IStoreMappingService _storeMappingService;
+        protected readonly IStoreService _storeService;
+        protected readonly ITaxCategoryService _taxCategoryService;
+        protected readonly IUrlRecordService _urlRecordService;
+        protected readonly IVendorService _vendorService;
+        protected readonly IWorkContext _workContext;
+        protected readonly MediaSettings _mediaSettings;
+        protected readonly SecuritySettings _securitySettings;
+        protected readonly TaxSettings _taxSettings;
+        protected readonly VendorSettings _vendorSettings;
+
+        #endregion
+
+        #region Ctor
+
+        public ImportManager(CatalogSettings catalogSettings,
+            IAddressService addressService,
+            IBackInStockSubscriptionService backInStockSubscriptionService,
+            ICategoryService categoryService,
+            ICountryService countryService,
+            ICustomerActivityService customerActivityService,
+            ICustomerService customerService,
+            ICustomNumberFormatter customNumberFormatter,
+            INopDataProvider dataProvider,
+            IDateRangeService dateRangeService,
+            IGenericAttributeService genericAttributeService,
+            IHttpClientFactory httpClientFactory,
+            ILanguageService languageService,
+            ILocalizationService localizationService,
+            ILocalizedEntityService localizedEntityService,
+            ILogger logger,
+            IManufacturerService manufacturerService,
+            IMeasureService measureService,
+            INewsLetterSubscriptionService newsLetterSubscriptionService,
+            INopFileProvider fileProvider,
+            IOrderService orderService,
+            IPictureService pictureService,
+            IProductAttributeService productAttributeService,
+            IProductService productService,
+            IProductTagService productTagService,
+            IProductTemplateService productTemplateService,
+            IServiceScopeFactory serviceScopeFactory,
+            IShippingService shippingService,
+            ISpecificationAttributeService specificationAttributeService,
+            IStateProvinceService stateProvinceService,
+            IStoreContext storeContext,
+            IStoreMappingService storeMappingService,
+            IStoreService storeService,
+            ITaxCategoryService taxCategoryService,
+            IUrlRecordService urlRecordService,
+            IVendorService vendorService,
+            IWorkContext workContext,
+            MediaSettings mediaSettings,
+            SecuritySettings securitySettings,
+            TaxSettings taxSettings,
+            VendorSettings vendorSettings)
+        {
+            _addressService = addressService;
+            _backInStockSubscriptionService = backInStockSubscriptionService;
+            _catalogSettings = catalogSettings;
+            _categoryService = categoryService;
+            _countryService = countryService;
+            _customerActivityService = customerActivityService;
+            _customerService = customerService;
+            _customNumberFormatter = customNumberFormatter;
+            _dataProvider = dataProvider;
+            _dateRangeService = dateRangeService;
+            _genericAttributeService = genericAttributeService;
+            _httpClientFactory = httpClientFactory;
+            _fileProvider = fileProvider;
+            _languageService = languageService;
+            _localizationService = localizationService;
+            _localizedEntityService = localizedEntityService;
+            _logger = logger;
+            _manufacturerService = manufacturerService;
+            _measureService = measureService;
+            _newsLetterSubscriptionService = newsLetterSubscriptionService;
+            _orderService = orderService;
+            _pictureService = pictureService;
+            _productAttributeService = productAttributeService;
+            _productService = productService;
+            _productTagService = productTagService;
+            _productTemplateService = productTemplateService;
+            _serviceScopeFactory = serviceScopeFactory;
+            _shippingService = shippingService;
+            _specificationAttributeService = specificationAttributeService;
+            _stateProvinceService = stateProvinceService;
+            _storeContext = storeContext;
+            _storeMappingService = storeMappingService;
+            _storeService = storeService;
+            _taxCategoryService = taxCategoryService;
+            _urlRecordService = urlRecordService;
+            _vendorService = vendorService;
+            _workContext = workContext;
+            _mediaSettings = mediaSettings;
+            _securitySettings = securitySettings;
+            _taxSettings = taxSettings;
+            _vendorSettings = vendorSettings;
+        }
+
+        #endregion
+
+        #region Utilities
+
+        protected virtual ExportedAttributeType GetTypeOfExportedAttribute(IXLWorksheet defaultWorksheet, List<IXLWorksheet> localizedWorksheets, PropertyManager<ExportProductAttribute, Language> productAttributeManager, PropertyManager<ExportSpecificationAttribute, Language> specificationAttributeManager, int iRow)
+        {
+            productAttributeManager.ReadDefaultFromXlsx(defaultWorksheet, iRow, ExportProductAttribute.ProductAttributeCellOffset);
+
+            if (productAttributeManager.IsCaption)
+            {
+                foreach (var worksheet in localizedWorksheets)
+                    productAttributeManager.ReadLocalizedFromXlsx(worksheet, iRow, ExportProductAttribute.ProductAttributeCellOffset);
+
+                return ExportedAttributeType.ProductAttribute;
+            }
+
+            specificationAttributeManager.ReadDefaultFromXlsx(defaultWorksheet, iRow, ExportProductAttribute.ProductAttributeCellOffset);
+
+            if (specificationAttributeManager.IsCaption)
+            {
+                foreach (var worksheet in localizedWorksheets)
+                    specificationAttributeManager.ReadLocalizedFromXlsx(worksheet, iRow, ExportProductAttribute.ProductAttributeCellOffset);
+
+                return ExportedAttributeType.SpecificationAttribute;
+            }
+
+            return ExportedAttributeType.NotSpecified;
+        }
+
+        /// <returns>A task that represents the asynchronous operation</returns>
+        protected virtual async Task SetOutLineForSpecificationAttributeRowAsync(object cellValue, IXLWorksheet worksheet, int endRow)
+        {
+            var attributeType = (cellValue ?? string.Empty).ToString();
+
+            if (attributeType.Equals("AttributeType", StringComparison.InvariantCultureIgnoreCase))
+            {
+                worksheet.Row(endRow).OutlineLevel = 1;
+            }
+            else
+            {
+                if ((await SpecificationAttributeType.Option.ToSelectListAsync(useLocalization: false))
+                    .Any(p => p.Text.Equals(attributeType, StringComparison.InvariantCultureIgnoreCase)))
+                    worksheet.Row(endRow).OutlineLevel = 1;
+                else if (int.TryParse(attributeType, out var attributeTypeId) && Enum.IsDefined(typeof(SpecificationAttributeType), attributeTypeId))
+                    worksheet.Row(endRow).OutlineLevel = 1;
+            }
+        }
+
+        protected virtual void CopyDataToNewFile(ImportProductMetadata metadata, IXLWorksheet worksheet, string filePath, int startRow, int endRow, int endCell)
+        {
+            using var stream = new FileStream(filePath, FileMode.OpenOrCreate);
+            // ok, we can run the real code of the sample now
+            using var workbook = new XLWorkbook(stream);
+            // uncomment this line if you want the XML written out to the outputDir
+            //xlPackage.DebugMode = true; 
+
+            // get handles to the worksheets
+            var outWorksheet = workbook.Worksheets.Add(typeof(Product).Name);
+            metadata.Manager.WriteDefaultCaption(outWorksheet);
+            var outRow = 2;
+            for (var row = startRow; row <= endRow; row++)
+            {
+                outWorksheet.Row(outRow).OutlineLevel = worksheet.Row(row).OutlineLevel;
+                for (var cell = 1; cell <= endCell; cell++)
+                {
+                    outWorksheet.Row(outRow).Cell(cell).Value = worksheet.Row(row).Cell(cell).Value;
+                }
+
+                outRow += 1;
+            }
+
+            workbook.Save();
+        }
+
+        protected virtual int GetColumnIndex(string[] properties, string columnName)
+        {
+            if (properties == null)
+                throw new ArgumentNullException(nameof(properties));
+
+            if (columnName == null)
+                throw new ArgumentNullException(nameof(columnName));
+
+            for (var i = 0; i < properties.Length; i++)
+                if (properties[i].Equals(columnName, StringComparison.InvariantCultureIgnoreCase))
+                    return i + 1; //excel indexes start from 1
+            return 0;
+        }
+
+        protected virtual string GetMimeTypeFromFilePath(string filePath)
+        {
+            new FileExtensionContentTypeProvider().TryGetContentType(filePath, out var mimeType);
+
+            //set to jpeg in case mime type cannot be found
+            return mimeType ?? _pictureService.GetPictureContentTypeByFileExtension(_fileProvider.GetFileExtension(filePath));
+        }
+
+        /// <summary>
+        /// Creates or loads the image
+        /// </summary>
+        /// <param name="picturePath">The path to the image file</param>
+        /// <param name="name">The name of the object</param>
+        /// <param name="picId">Image identifier, may be null</param>
+        /// <returns>
+        /// A task that represents the asynchronous operation
+        /// The task result contains the image or null if the image has not changed
+        /// </returns>
+        protected virtual async Task<Picture> LoadPictureAsync(string picturePath, string name, int? picId = null)
+        {
+            if (string.IsNullOrEmpty(picturePath) || !_fileProvider.FileExists(picturePath))
+                return null;
+
+            var mimeType = GetMimeTypeFromFilePath(picturePath);
+            if (string.IsNullOrEmpty(mimeType))
+                return null;
+
+            var newPictureBinary = await _fileProvider.ReadAllBytesAsync(picturePath);
+            var pictureAlreadyExists = false;
+            if (picId != null)
+            {
+                //compare with existing product pictures
+                var existingPicture = await _pictureService.GetPictureByIdAsync(picId.Value);
+                if (existingPicture != null)
+                {
+                    var existingBinary = await _pictureService.LoadPictureBinaryAsync(existingPicture);
+                    //picture binary after validation (like in database)
+                    var validatedPictureBinary = await _pictureService.ValidatePictureAsync(newPictureBinary, mimeType, name);
+                    if (existingBinary.SequenceEqual(validatedPictureBinary) ||
+                        existingBinary.SequenceEqual(newPictureBinary))
+                    {
+                        pictureAlreadyExists = true;
+                    }
+                }
+            }
+
+            if (pictureAlreadyExists)
+                return null;
+
+            var newPicture = await _pictureService.InsertPictureAsync(newPictureBinary, mimeType, await _pictureService.GetPictureSeNameAsync(name));
+            return newPicture;
+        }
+
+        /// <returns>A task that represents the asynchronous operation</returns>
+        protected virtual async Task LogPictureInsertErrorAsync(string picturePath, Exception ex)
+        {
+            var extension = _fileProvider.GetFileExtension(picturePath);
+            var name = _fileProvider.GetFileNameWithoutExtension(picturePath);
+
+            var point = string.IsNullOrEmpty(extension) ? string.Empty : ".";
+            var fileName = _fileProvider.FileExists(picturePath) ? $"{name}{point}{extension}" : string.Empty;
+
+            await _logger.ErrorAsync($"Insert picture failed (file name: {fileName})", ex);
+        }
+
+        /// <returns>A task that represents the asynchronous operation</returns>
+        protected virtual async Task ImportProductImagesUsingServicesAsync(IList<ProductPictureMetadata> productPictureMetadata)
+        {
+            foreach (var product in productPictureMetadata)
+            {
+                foreach (var picturePath in new[] { product.Picture1Path, product.Picture2Path, product.Picture3Path })
+                {
+                    if (string.IsNullOrEmpty(picturePath))
+                        continue;
+
+                    var mimeType = GetMimeTypeFromFilePath(picturePath);
+                    if (string.IsNullOrEmpty(mimeType))
+                        continue;
+
+                    var newPictureBinary = await _fileProvider.ReadAllBytesAsync(picturePath);
+                    var pictureAlreadyExists = false;
+                    if (!product.IsNew)
+                    {
+                        //compare with existing product pictures
+                        var existingPictures = await _pictureService.GetPicturesByProductIdAsync(product.ProductItem.Id);
+                        foreach (var existingPicture in existingPictures)
+                        {
+                            var existingBinary = await _pictureService.LoadPictureBinaryAsync(existingPicture);
+                            //picture binary after validation (like in database)
+                            var validatedPictureBinary = await _pictureService.ValidatePictureAsync(newPictureBinary, mimeType, picturePath);
+                            if (!existingBinary.SequenceEqual(validatedPictureBinary) &&
+                                !existingBinary.SequenceEqual(newPictureBinary))
+                                continue;
+                            //the same picture content
+                            pictureAlreadyExists = true;
+                            break;
+                        }
+                    }
+
+                    if (pictureAlreadyExists)
+                        continue;
+
+                    try
+                    {
+                        var newPicture = await _pictureService.InsertPictureAsync(newPictureBinary, mimeType, await _pictureService.GetPictureSeNameAsync(product.ProductItem.Name));
+                        await _productService.InsertProductPictureAsync(new ProductPicture
+                        {
+                            //EF has some weird issue if we set "Picture = newPicture" instead of "PictureId = newPicture.Id"
+                            //pictures are duplicated
+                            //maybe because entity size is too large
+                            PictureId = newPicture.Id,
+                            DisplayOrder = 1,
+                            ProductId = product.ProductItem.Id
+                        });
+                        await _productService.UpdateProductAsync(product.ProductItem);
+                    }
+                    catch (Exception ex)
+                    {
+                        await LogPictureInsertErrorAsync(picturePath, ex);
+                    }
+                }
+            }
+        }
+
+        /// <returns>A task that represents the asynchronous operation</returns>
+        protected virtual async Task ImportProductImagesUsingHashAsync(IList<ProductPictureMetadata> productPictureMetadata, IList<Product> allProductsBySku)
+        {
+            //performance optimization, load all pictures hashes
+            //it will only be used if the images are stored in the SQL Server database (not compact)
+            var trimByteCount = _dataProvider.SupportedLengthOfBinaryHash - 1;
+            var productsImagesIds = await _productService.GetProductsImagesIdsAsync(allProductsBySku.Select(p => p.Id).ToArray());
+
+            var allProductPictureIds = productsImagesIds.SelectMany(p => p.Value);
+
+            var allPicturesHashes = allProductPictureIds.Any() ? await _dataProvider.GetFieldHashesAsync<PictureBinary>(p => allProductPictureIds.Contains(p.PictureId),
+                p => p.PictureId, p => p.BinaryData) : new Dictionary<int, string>();
+
+            foreach (var product in productPictureMetadata)
+            {
+                foreach (var picturePath in new[] { product.Picture1Path, product.Picture2Path, product.Picture3Path })
+                {
+                    if (string.IsNullOrEmpty(picturePath))
+                        continue;
+                    try
+                    {
+                        var mimeType = GetMimeTypeFromFilePath(picturePath);
+                        if (string.IsNullOrEmpty(mimeType))
+                            continue;
+
+                        var newPictureBinary = await _fileProvider.ReadAllBytesAsync(picturePath);
+                        var pictureAlreadyExists = false;
+                        var seoFileName = await _pictureService.GetPictureSeNameAsync(product.ProductItem.Name);
+
+                        if (!product.IsNew)
+                        {
+                            var newImageHash = HashHelper.CreateHash(
+                                newPictureBinary,
+                                ExportImportDefaults.ImageHashAlgorithm,
+                                trimByteCount);
+
+                            var newValidatedImageHash = HashHelper.CreateHash(
+                                await _pictureService.ValidatePictureAsync(newPictureBinary, mimeType, seoFileName),
+                                ExportImportDefaults.ImageHashAlgorithm,
+                                trimByteCount);
+
+                            var imagesIds = productsImagesIds.TryGetValue(product.ProductItem.Id, out var value) ? value : Array.Empty<int>();
+
+                            pictureAlreadyExists = allPicturesHashes.Where(p => imagesIds.Contains(p.Key))
+                                .Select(p => p.Value)
+                                .Any(p =>
+                                    p.Equals(newImageHash, StringComparison.OrdinalIgnoreCase) ||
+                                    p.Equals(newValidatedImageHash, StringComparison.OrdinalIgnoreCase));
+                        }
+
+                        if (pictureAlreadyExists)
+                            continue;
+
+                        var newPicture = await _pictureService.InsertPictureAsync(newPictureBinary, mimeType, seoFileName);
+
+                        await _productService.InsertProductPictureAsync(new ProductPicture
+                        {
+                            //EF has some weird issue if we set "Picture = newPicture" instead of "PictureId = newPicture.Id"
+                            //pictures are duplicated
+                            //maybe because entity size is too large
+                            PictureId = newPicture.Id,
+                            DisplayOrder = 1,
+                            ProductId = product.ProductItem.Id
+                        });
+
+                        await _productService.UpdateProductAsync(product.ProductItem);
+                    }
+                    catch (Exception ex)
+                    {
+                        await LogPictureInsertErrorAsync(picturePath, ex);
+                    }
+                }
+            }
+        }
+
+        /// <returns>A task that represents the asynchronous operation</returns>
+        protected virtual async Task<(string seName, bool isParentCategoryExists)> UpdateCategoryByXlsxAsync(Category category, PropertyManager<Category, Language> manager, Dictionary<string, ValueTask<Category>> allCategories, bool isNew)
+        {
+            var seName = string.Empty;
+            var isParentCategoryExists = true;
+            var isParentCategorySet = false;
+
+            foreach (var property in manager.GetDefaultProperties)
+            {
+                switch (property.PropertyName)
+                {
+                    case "Name":
+                        category.Name = property.StringValue.Split(new[] { ">>" }, StringSplitOptions.RemoveEmptyEntries).Last().Trim();
+                        break;
+                    case "Description":
+                        category.Description = property.StringValue;
+                        break;
+                    case "CategoryTemplateId":
+                        category.CategoryTemplateId = property.IntValue;
+                        break;
+                    case "MetaKeywords":
+                        category.MetaKeywords = property.StringValue;
+                        break;
+                    case "MetaDescription":
+                        category.MetaDescription = property.StringValue;
+                        break;
+                    case "MetaTitle":
+                        category.MetaTitle = property.StringValue;
+                        break;
+                    case "ParentCategoryId":
+                        if (!isParentCategorySet)
+                        {
+                            var parentCategory = await await allCategories.Values.FirstOrDefaultAwaitAsync(async c => (await c).Id == property.IntValue);
+                            isParentCategorySet = parentCategory != null;
+
+                            isParentCategoryExists = isParentCategorySet || property.IntValue == 0;
+
+                            category.ParentCategoryId = parentCategory?.Id ?? property.IntValue;
+                        }
+
+                        break;
+                    case "ParentCategoryName":
+                        if (_catalogSettings.ExportImportCategoriesUsingCategoryName && !isParentCategorySet)
+                        {
+                            var categoryName = manager.GetDefaultProperty("ParentCategoryName").StringValue;
+                            if (!string.IsNullOrEmpty(categoryName))
+                            {
+                                var parentCategory = allCategories.TryGetValue(categoryName, out var value)
+                                    //try find category by full name with all parent category names
+                                    ? await value
+                                    //try find category by name
+                                    : await await allCategories.Values.FirstOrDefaultAwaitAsync(async c => (await c).Name.Equals(categoryName, StringComparison.InvariantCulture));
+
+                                if (parentCategory != null)
+                                {
+                                    category.ParentCategoryId = parentCategory.Id;
+                                    isParentCategorySet = true;
+                                }
+                                else
+                                {
+                                    isParentCategoryExists = false;
+                                }
+                            }
+                        }
+
+                        break;
+                    case "Picture":
+                        var picture = await LoadPictureAsync(manager.GetDefaultProperty("Picture").StringValue, category.Name, isNew ? null : (int?)category.PictureId);
+                        if (picture != null)
+                            category.PictureId = picture.Id;
+                        break;
+                    case "PageSize":
+                        category.PageSize = property.IntValue;
+                        break;
+                    case "AllowCustomersToSelectPageSize":
+                        category.AllowCustomersToSelectPageSize = property.BooleanValue;
+                        break;
+                    case "PageSizeOptions":
+                        category.PageSizeOptions = property.StringValue;
+                        break;
+                    case "ShowOnHomepage":
+                        category.ShowOnHomepage = property.BooleanValue;
+                        break;
+                    case "PriceRangeFiltering":
+                        category.PriceRangeFiltering = property.BooleanValue;
+                        break;
+                    case "PriceFrom":
+                        category.PriceFrom = property.DecimalValue;
+                        break;
+                    case "PriceTo":
+                        category.PriceTo = property.DecimalValue;
+                        break;
+                    case "AutomaticallyCalculatePriceRange":
+                        category.ManuallyPriceRange = property.BooleanValue;
+                        break;
+                    case "IncludeInTopMenu":
+                        category.IncludeInTopMenu = property.BooleanValue;
+                        break;
+                    case "Published":
+                        category.Published = property.BooleanValue;
+                        break;
+                    case "DisplayOrder":
+                        category.DisplayOrder = property.IntValue;
+                        break;
+                    case "SeName":
+                        seName = property.StringValue;
+                        break;
+                }
+            }
+
+            category.UpdatedOnUtc = DateTime.UtcNow;
+            return (seName, isParentCategoryExists);
+        }
+
+        /// <returns>A task that represents the asynchronous operation</returns>
+        protected virtual async Task<(Category category, bool isNew, string curentCategoryBreadCrumb)> GetCategoryFromXlsxAsync(PropertyManager<Category, Language> manager, IXLWorksheet worksheet, int iRow, Dictionary<string, ValueTask<Category>> allCategories)
+        {
+            manager.ReadDefaultFromXlsx(worksheet, iRow);
+
+            //try get category from database by ID
+            var category = await await allCategories.Values.FirstOrDefaultAwaitAsync(async c => (await c).Id == manager.GetDefaultProperty("Id")?.IntValue);
+
+            if (_catalogSettings.ExportImportCategoriesUsingCategoryName && category == null)
+            {
+                var categoryName = manager.GetDefaultProperty("Name").StringValue;
+                if (!string.IsNullOrEmpty(categoryName))
+                {
+                    category = allCategories.TryGetValue(categoryName, out var value)
+                        //try find category by full name with all parent category names
+                        ? await value
+                        //try find category by name
+                        : await await allCategories.Values.FirstOrDefaultAwaitAsync(async c => (await c).Name.Equals(categoryName, StringComparison.InvariantCulture));
+                }
+            }
+
+            var isNew = category == null;
+
+            category ??= new Category();
+
+            var curentCategoryBreadCrumb = string.Empty;
+
+            if (isNew)
+            {
+                category.CreatedOnUtc = DateTime.UtcNow;
+                //default values
+                category.PageSize = _catalogSettings.DefaultCategoryPageSize;
+                category.PageSizeOptions = _catalogSettings.DefaultCategoryPageSizeOptions;
+                category.Published = true;
+                category.IncludeInTopMenu = true;
+                category.AllowCustomersToSelectPageSize = true;
+            }
+            else
+                curentCategoryBreadCrumb = await _categoryService.GetFormattedBreadCrumbAsync(category);
+
+            return (category, isNew, curentCategoryBreadCrumb);
+        }
+
+        /// <returns>A task that represents the asynchronous operation</returns>
+        protected virtual async Task SaveCategoryAsync(bool isNew, Category category, Dictionary<string, ValueTask<Category>> allCategories, string curentCategoryBreadCrumb, bool setSeName, string seName)
+        {
+            if (isNew)
+                await _categoryService.InsertCategoryAsync(category);
+            else
+                await _categoryService.UpdateCategoryAsync(category);
+
+            var categoryBreadCrumb = await _categoryService.GetFormattedBreadCrumbAsync(category);
+            if (!allCategories.ContainsKey(categoryBreadCrumb))
+                allCategories.Add(categoryBreadCrumb, new ValueTask<Category>(category));
+            if (!string.IsNullOrEmpty(curentCategoryBreadCrumb) && allCategories.ContainsKey(curentCategoryBreadCrumb) &&
+                categoryBreadCrumb != curentCategoryBreadCrumb)
+                allCategories.Remove(curentCategoryBreadCrumb);
+
+            //search engine name
+            if (setSeName)
+                await _urlRecordService.SaveSlugAsync(category, await _urlRecordService.ValidateSeNameAsync(category, seName, category.Name, true), 0);
+        }
+
+        /// <returns>A task that represents the asynchronous operation</returns>
+        protected virtual async Task ImportCategoryLocalizedAsync(Category category, WorkbookMetadata<Category> metadata, PropertyManager<Category, Language> manager, int iRow, IList<Language> languages)
+        {
+            if (!metadata.LocalizedWorksheets.Any())
+                return;
+
+            var setSeName = metadata.LocalizedProperties.Any(p => p.PropertyName == "SeName");
+            foreach (var language in languages)
+            {
+                var lWorksheet = metadata.LocalizedWorksheets.FirstOrDefault(ws => ws.Name.Equals(language.UniqueSeoCode, StringComparison.InvariantCultureIgnoreCase));
+                if (lWorksheet == null)
+                    continue;
+
+                manager.CurrentLanguage = language;
+                manager.ReadLocalizedFromXlsx(lWorksheet, iRow);
+
+                foreach (var property in manager.GetLocalizedProperties)
+                {
+                    string localizedName = null;
+
+                    switch (property.PropertyName)
+                    {
+                        case "Name":
+                            localizedName = property.StringValue;
+                            await _localizedEntityService.SaveLocalizedValueAsync(category, c => c.Name, localizedName, language.Id);
+                            break;
+                        case "Description":
+                            await _localizedEntityService.SaveLocalizedValueAsync(category, c => c.Description, property.StringValue, language.Id);
+                            break;
+                        case "MetaKeywords":
+                            await _localizedEntityService.SaveLocalizedValueAsync(category, c => c.MetaKeywords, property.StringValue, language.Id);
+                            break;
+                        case "MetaDescription":
+                            await _localizedEntityService.SaveLocalizedValueAsync(category, c => c.MetaDescription, property.StringValue, language.Id);
+                            break;
+                        case "MetaTitle":
+                            await _localizedEntityService.SaveLocalizedValueAsync(category, m => m.MetaTitle, property.StringValue, language.Id);
+                            break;
+                        case "SeName":
+                            //search engine name
+                            if (setSeName)
+                            {
+                                var lSeName = await _urlRecordService.ValidateSeNameAsync(category, property.StringValue, localizedName, false);
+                                await _urlRecordService.SaveSlugAsync(category, lSeName, language.Id);
+                            }
+                            break;
+                    }
+                }
+            }
+        }
+
+        /// <returns>A task that represents the asynchronous operation</returns>
+        protected virtual async Task ImportManufaturerLocalizedAsync(Manufacturer manufacturer, WorkbookMetadata<Manufacturer> metadata, PropertyManager<Manufacturer, Language> manager, int iRow, IList<Language> languages)
+        {
+            if (!metadata.LocalizedWorksheets.Any())
+                return;
+
+            var setSeName = metadata.LocalizedProperties.Any(p => p.PropertyName == "SeName");
+            foreach (var language in languages)
+            {
+                var lWorksheet = metadata.LocalizedWorksheets.FirstOrDefault(ws => ws.Name.Equals(language.UniqueSeoCode, StringComparison.InvariantCultureIgnoreCase));
+                if (lWorksheet == null)
+                    continue;
+
+                manager.CurrentLanguage = language;
+                manager.ReadLocalizedFromXlsx(lWorksheet, iRow);
+
+                foreach (var property in manager.GetLocalizedProperties)
+                {
+                    string localizedName = null;
+
+                    switch (property.PropertyName)
+                    {
+                        case "Name":
+                            localizedName = property.StringValue;
+                            await _localizedEntityService.SaveLocalizedValueAsync(manufacturer, m => m.Name, localizedName, language.Id);
+                            break;
+                        case "Description":
+                            await _localizedEntityService.SaveLocalizedValueAsync(manufacturer, m => m.Description, property.StringValue, language.Id);
+                            break;
+                        case "MetaKeywords":
+                            await _localizedEntityService.SaveLocalizedValueAsync(manufacturer, m => m.MetaKeywords, property.StringValue, language.Id);
+                            break;
+                        case "MetaDescription":
+                            await _localizedEntityService.SaveLocalizedValueAsync(manufacturer, m => m.MetaDescription, property.StringValue, language.Id);
+                            break;
+                        case "MetaTitle":
+                            await _localizedEntityService.SaveLocalizedValueAsync(manufacturer, m => m.MetaTitle, property.StringValue, language.Id);
+                            break;
+                        case "SeName":
+                            //search engine name
+                            if (setSeName)
+                            {
+                                var localizedSeName = await _urlRecordService.ValidateSeNameAsync(manufacturer, property.StringValue, localizedName, false);
+                                await _urlRecordService.SaveSlugAsync(manufacturer, localizedSeName, language.Id);
+                            }
+                            break;
+                    }
+                }
+            }
+        }
+
+        /// <returns>A task that represents the asynchronous operation</returns>
+        protected virtual async Task SetOutLineForProductAttributeRowAsync(object cellValue, IXLWorksheet worksheet, int endRow)
+        {
+            try
+            {
+                var aid = Convert.ToInt32(cellValue ?? -1);
+
+                var productAttribute = await _productAttributeService.GetProductAttributeByIdAsync(aid);
+
+                if (productAttribute != null)
+                    worksheet.Row(endRow).OutlineLevel = 1;
+            }
+            catch (FormatException)
+            {
+                if ((cellValue ?? string.Empty).ToString() == "AttributeId")
+                    worksheet.Row(endRow).OutlineLevel = 1;
+            }
+        }
+
+        /// <returns>A task that represents the asynchronous operation</returns>
+        protected virtual async Task ImportProductAttributeAsync(ImportProductMetadata metadata, Product lastLoadedProduct, IList<Language> languages, int iRow)
+        {
+            var productAttributeManager = metadata.ProductAttributeManager;
+            if (!_catalogSettings.ExportImportProductAttributes || lastLoadedProduct == null || productAttributeManager.IsCaption)
+                return;
+
+            var productAttributeId = productAttributeManager.GetDefaultProperty("AttributeId").IntValue;
+            var attributeControlTypeId = productAttributeManager.GetDefaultProperty("AttributeControlType").IntValue;
+
+            var productAttributeValueId = productAttributeManager.GetDefaultProperty("ProductAttributeValueId").IntValue;
+            var associatedProductId = productAttributeManager.GetDefaultProperty("AssociatedProductId").IntValue;
+            var valueName = productAttributeManager.GetDefaultProperty("ValueName").StringValue;
+            var attributeValueTypeId = productAttributeManager.GetDefaultProperty("AttributeValueType").IntValue;
+            var colorSquaresRgb = productAttributeManager.GetDefaultProperty("ColorSquaresRgb").StringValue;
+            var imageSquaresPictureId = productAttributeManager.GetDefaultProperty("ImageSquaresPictureId").IntValue;
+            var priceAdjustment = productAttributeManager.GetDefaultProperty("PriceAdjustment").DecimalValue;
+            var priceAdjustmentUsePercentage = productAttributeManager.GetDefaultProperty("PriceAdjustmentUsePercentage").BooleanValue;
+            var weightAdjustment = productAttributeManager.GetDefaultProperty("WeightAdjustment").DecimalValue;
+            var cost = productAttributeManager.GetDefaultProperty("Cost").DecimalValue;
+            var customerEntersQty = productAttributeManager.GetDefaultProperty("CustomerEntersQty").BooleanValue;
+            var quantity = productAttributeManager.GetDefaultProperty("Quantity").IntValue;
+            var isPreSelected = productAttributeManager.GetDefaultProperty("IsPreSelected").BooleanValue;
+            var displayOrder = productAttributeManager.GetDefaultProperty("DisplayOrder").IntValue;
+            var pictureIdsStr = productAttributeManager.GetDefaultProperty("PictureIds").StringValue;
+            var textPrompt = productAttributeManager.GetDefaultProperty("AttributeTextPrompt").StringValue;
+            var isRequired = productAttributeManager.GetDefaultProperty("AttributeIsRequired").BooleanValue;
+            var attributeDisplayOrder = productAttributeManager.GetDefaultProperty("AttributeDisplayOrder").IntValue;
+
+            var productAttributeMapping = (await _productAttributeService.GetProductAttributeMappingsByProductIdAsync(lastLoadedProduct.Id))
+                .FirstOrDefault(pam => pam.ProductAttributeId == productAttributeId);
+            var pictureIds = new List<int>();
+            if (!string.IsNullOrWhiteSpace(pictureIdsStr))
+                pictureIds = Array.ConvertAll(pictureIdsStr.Split(new[] { ';', ' ' }, StringSplitOptions.RemoveEmptyEntries), int.Parse).ToList();
+
+            if (productAttributeMapping == null)
+            {
+                //insert mapping
+                productAttributeMapping = new ProductAttributeMapping
+                {
+                    ProductId = lastLoadedProduct.Id,
+                    ProductAttributeId = productAttributeId,
+                    TextPrompt = textPrompt,
+                    IsRequired = isRequired,
+                    AttributeControlTypeId = attributeControlTypeId,
+                    DisplayOrder = attributeDisplayOrder
+                };
+                await _productAttributeService.InsertProductAttributeMappingAsync(productAttributeMapping);
+            }
+            else
+            {
+                productAttributeMapping.AttributeControlTypeId = attributeControlTypeId;
+                productAttributeMapping.TextPrompt = textPrompt;
+                productAttributeMapping.IsRequired = isRequired;
+                productAttributeMapping.DisplayOrder = attributeDisplayOrder;
+                await _productAttributeService.UpdateProductAttributeMappingAsync(productAttributeMapping);
+            }
+
+            var pav = (await _productAttributeService.GetProductAttributeValuesAsync(productAttributeMapping.Id))
+                .FirstOrDefault(p => p.Id == productAttributeValueId);
+
+            //var pav = await _productAttributeService.GetProductAttributeValueByIdAsync(productAttributeValueId);
+
+            var attributeControlType = (AttributeControlType)attributeControlTypeId;
+
+            async Task SaveAttributeValuePicturesAsync(Product product, ProductAttributeValue value)
+            {
+                var existingValuePictures =
+                    await _productAttributeService.GetProductAttributeValuePicturesAsync(value.Id);
+                var productPictureIds = (await _pictureService.GetPicturesByProductIdAsync(product.Id))
+                    .Select(p => p.Id).ToList();
+
+                //delete manufacturers
+                foreach (var existingValuePicture in existingValuePictures)
+                    if (pictureIds.Contains(existingValuePicture.PictureId) ||
+                        !productPictureIds.Contains(existingValuePicture.PictureId))
+                        await _productAttributeService.DeleteProductAttributeValuePictureAsync(existingValuePicture);
+
+                //add manufacturers
+                foreach (var pictureId in pictureIds)
+                {
+                    if (!productPictureIds.Contains(pictureId))
+                        continue;
+
+                    if (_productAttributeService.FindProductAttributeValuePicture(existingValuePictures, value.Id,
+                            pictureId) == null)
+                    {
+                        await _productAttributeService.InsertProductAttributeValuePictureAsync(
+                            new ProductAttributeValuePicture
+                            {
+                                ProductAttributeValueId = value.Id, PictureId = pictureId
+                            });
+                    }
+                }
+
+                if (!metadata.LocalizedWorksheets.Any())
+                    return;
+
+                foreach (var language in languages)
+                {
+                    var lWorksheet = metadata.LocalizedWorksheets.FirstOrDefault(ws =>
+                        ws.Name.Equals(language.UniqueSeoCode, StringComparison.InvariantCultureIgnoreCase));
+                    if (lWorksheet == null)
+                        continue;
+
+                    productAttributeManager.CurrentLanguage = language;
+                    productAttributeManager.ReadLocalizedFromXlsx(lWorksheet, iRow,
+                        ExportProductAttribute.ProductAttributeCellOffset);
+
+                    valueName = productAttributeManager.GetLocalizedProperty("ValueName").StringValue;
+                    textPrompt = productAttributeManager.GetLocalizedProperty("AttributeTextPrompt").StringValue;
+
+                    await _localizedEntityService.SaveLocalizedValueAsync(pav, p => p.Name, valueName, language.Id);
+                    await _localizedEntityService.SaveLocalizedValueAsync(productAttributeMapping, p => p.TextPrompt,
+                        textPrompt, language.Id);
+
+                    switch (attributeControlType)
+                    {
+                        case AttributeControlType.Datepicker:
+                        case AttributeControlType.FileUpload:
+                        case AttributeControlType.MultilineTextbox:
+                        case AttributeControlType.TextBox:
+                            if (productAttributeMapping.ValidationRulesAllowed())
+                            {
+                                var defaultValue = productAttributeManager.GetLocalizedProperty("DefaultValue")
+                                    ?.StringValue;
+                                await _localizedEntityService.SaveLocalizedValueAsync(productAttributeMapping,
+                                    p => p.DefaultValue, defaultValue, language.Id);
+                            }
+
+                            return;
+                    }
+                }
+            }
+
+            if (pav == null)
+            {
+                switch (attributeControlType)
+                {
+                    case AttributeControlType.Datepicker:
+                    case AttributeControlType.FileUpload:
+                    case AttributeControlType.MultilineTextbox:
+                    case AttributeControlType.TextBox:
+                        if (productAttributeMapping.ValidationRulesAllowed())
+                        {
+                            productAttributeMapping.ValidationMinLength = productAttributeManager.GetDefaultProperty("ValidationMinLength")?.IntValueNullable;
+                            productAttributeMapping.ValidationMaxLength = productAttributeManager.GetDefaultProperty("ValidationMaxLength")?.IntValueNullable;
+                            productAttributeMapping.ValidationFileMaximumSize = productAttributeManager.GetDefaultProperty("ValidationFileMaximumSize")?.IntValueNullable;
+                            productAttributeMapping.ValidationFileAllowedExtensions = productAttributeManager.GetDefaultProperty("ValidationFileAllowedExtensions")?.StringValue;
+                            productAttributeMapping.DefaultValue = productAttributeManager.GetDefaultProperty("DefaultValue")?.StringValue;
+
+                            await _productAttributeService.UpdateProductAttributeMappingAsync(productAttributeMapping);
+                        }
+
+                        return;
+                }
+
+                pav = new ProductAttributeValue
+                {
+                    ProductAttributeMappingId = productAttributeMapping.Id,
+                    AttributeValueType = (AttributeValueType)attributeValueTypeId,
+                    AssociatedProductId = associatedProductId,
+                    Name = valueName,
+                    PriceAdjustment = priceAdjustment,
+                    PriceAdjustmentUsePercentage = priceAdjustmentUsePercentage,
+                    WeightAdjustment = weightAdjustment,
+                    Cost = cost,
+                    IsPreSelected = isPreSelected,
+                    DisplayOrder = displayOrder,
+                    ColorSquaresRgb = colorSquaresRgb,
+                    ImageSquaresPictureId = imageSquaresPictureId,
+                    CustomerEntersQty = customerEntersQty,
+                    Quantity = quantity
+                };
+
+                await _productAttributeService.InsertProductAttributeValueAsync(pav);
+                await SaveAttributeValuePicturesAsync(lastLoadedProduct, pav);
+            }
+            else
+            {
+                pav.AttributeValueTypeId = attributeValueTypeId;
+                pav.AssociatedProductId = associatedProductId;
+                pav.Name = valueName;
+                pav.ColorSquaresRgb = colorSquaresRgb;
+                pav.ImageSquaresPictureId = imageSquaresPictureId;
+                pav.PriceAdjustment = priceAdjustment;
+                pav.PriceAdjustmentUsePercentage = priceAdjustmentUsePercentage;
+                pav.WeightAdjustment = weightAdjustment;
+                pav.Cost = cost;
+                pav.CustomerEntersQty = customerEntersQty;
+                pav.Quantity = quantity;
+                pav.IsPreSelected = isPreSelected;
+                pav.DisplayOrder = displayOrder;
+
+                await _productAttributeService.UpdateProductAttributeValueAsync(pav);
+                await SaveAttributeValuePicturesAsync(lastLoadedProduct, pav);
+            }
+        }
+
+        /// <returns>A task that represents the asynchronous operation</returns>
+        
+
+        /// <returns>A task that represents the asynchronous operation</returns>
+        protected virtual async Task ImportSpecificationAttributeAsync(ImportProductMetadata metadata, Product lastLoadedProduct, IList<Language> languages, int iRow)
+        {
+            var specificationAttributeManager = metadata.SpecificationAttributeManager;
+            if (!_catalogSettings.ExportImportProductSpecificationAttributes || lastLoadedProduct == null || specificationAttributeManager.IsCaption)
+                return;
+
+            var attributeTypeId = specificationAttributeManager.GetDefaultProperty("AttributeType").IntValue;
+            var allowFiltering = specificationAttributeManager.GetDefaultProperty("AllowFiltering").BooleanValue;
+            var specificationAttributeOptionId = specificationAttributeManager.GetDefaultProperty("SpecificationAttributeOptionId").IntValue;
+            var productId = lastLoadedProduct.Id;
+            var customValue = specificationAttributeManager.GetDefaultProperty("CustomValue").StringValue;
+            var displayOrder = specificationAttributeManager.GetDefaultProperty("DisplayOrder").IntValue;
+            var showOnProductPage = specificationAttributeManager.GetDefaultProperty("ShowOnProductPage").BooleanValue;
+
+            //if specification attribute option isn't set, try to get first of possible specification attribute option for current specification attribute
+            if (specificationAttributeOptionId == 0)
+            {
+                var specificationAttribute = specificationAttributeManager.GetDefaultProperty("SpecificationAttribute").IntValue;
+                specificationAttributeOptionId =
+                    (await _specificationAttributeService.GetSpecificationAttributeOptionsBySpecificationAttributeAsync(
+                        specificationAttribute))
+                    .FirstOrDefault()?.Id ?? specificationAttributeOptionId;
+            }
+
+            var productSpecificationAttribute = specificationAttributeOptionId == 0
+                ? null
+                : (await _specificationAttributeService.GetProductSpecificationAttributesAsync(productId, specificationAttributeOptionId)).FirstOrDefault();
+
+            var isNew = productSpecificationAttribute == null;
+
+            if (isNew)
+                productSpecificationAttribute = new ProductSpecificationAttribute();
+
+            if (attributeTypeId != (int)SpecificationAttributeType.Option)
+                //we allow filtering only for "Option" attribute type
+                allowFiltering = false;
+
+            //we don't allow CustomValue for "Option" attribute type
+            if (attributeTypeId == (int)SpecificationAttributeType.Option)
+                customValue = null;
+
+            productSpecificationAttribute.AttributeTypeId = attributeTypeId;
+            productSpecificationAttribute.SpecificationAttributeOptionId = specificationAttributeOptionId;
+            productSpecificationAttribute.ProductId = productId;
+            productSpecificationAttribute.CustomValue = customValue;
+            productSpecificationAttribute.AllowFiltering = allowFiltering;
+            productSpecificationAttribute.ShowOnProductPage = showOnProductPage;
+            productSpecificationAttribute.DisplayOrder = displayOrder;
+
+            if (isNew)
+                await _specificationAttributeService.InsertProductSpecificationAttributeAsync(productSpecificationAttribute);
+            else
+                await _specificationAttributeService.UpdateProductSpecificationAttributeAsync(productSpecificationAttribute);
+
+            if (!metadata.LocalizedWorksheets.Any())
+                return;
+
+            foreach (var language in languages)
+            {
+                var lWorksheet = metadata.LocalizedWorksheets.FirstOrDefault(ws => ws.Name.Equals(language.UniqueSeoCode, StringComparison.InvariantCultureIgnoreCase));
+                if (lWorksheet == null)
+                    continue;
+
+                specificationAttributeManager.CurrentLanguage = language;
+                specificationAttributeManager.ReadLocalizedFromXlsx(lWorksheet, iRow, ExportProductAttribute.ProductAttributeCellOffset);
+
+                customValue = specificationAttributeManager.GetLocalizedProperty("CustomValue").StringValue;
+                await _localizedEntityService.SaveLocalizedValueAsync(productSpecificationAttribute, p => p.CustomValue, customValue, language.Id);
+            }
+        }
+
+        /// <returns>A task that represents the asynchronous operation</returns>
+        protected virtual async Task<string> DownloadFileAsync(string urlString, IList<string> downloadedFiles)
+        {
+            if (string.IsNullOrEmpty(urlString))
+                return string.Empty;
+
+            if (!Uri.IsWellFormedUriString(urlString, UriKind.Absolute))
+                return urlString;
+
+            if (!_catalogSettings.ExportImportAllowDownloadImages)
+                return string.Empty;
+
+            //ensure that temp directory is created
+            var tempDirectory = _fileProvider.MapPath(ExportImportDefaults.UploadsTempPath);
+            _fileProvider.CreateDirectory(tempDirectory);
+
+            var fileName = _fileProvider.GetFileName(urlString);
+            if (string.IsNullOrEmpty(fileName))
+                return string.Empty;
+
+            var filePath = _fileProvider.Combine(tempDirectory, fileName);
+            try
+            {
+                var client = _httpClientFactory.CreateClient(NopHttpDefaults.DefaultHttpClient);
+                var fileData = await client.GetByteArrayAsync(urlString);
+                await using (var fs = new FileStream(filePath, FileMode.OpenOrCreate))
+                    fs.Write(fileData, 0, fileData.Length);
+
+                downloadedFiles?.Add(filePath);
+                return filePath;
+            }
+            catch (Exception ex)
+            {
+                await _logger.ErrorAsync("Download image failed", ex);
+            }
+
+            return string.Empty;
+        }
+
+        /// <returns>A task that represents the asynchronous operation</returns>
+        protected virtual async Task<ImportProductMetadata> PrepareImportProductDataAsync(IXLWorkbook workbook, IList<Language> languages)
+        {
+            //the columns
+            var metadata = GetWorkbookMetadata<Product>(workbook, languages);
+            var defaultWorksheet = metadata.DefaultWorksheet;
+            var defaultProperties = metadata.DefaultProperties;
+            var localizedProperties = metadata.LocalizedProperties;
+
+            var manager = new PropertyManager<Product, Language>(defaultProperties, _catalogSettings, localizedProperties, languages);
+
+            var productAttributeProperties = new[]
+            {
+                new PropertyByName<ExportProductAttribute, Language>("AttributeId"),
+                new PropertyByName<ExportProductAttribute, Language>("AttributeName"),
+                new PropertyByName<ExportProductAttribute, Language>("DefaultValue"),
+                new PropertyByName<ExportProductAttribute, Language>("ValidationMinLength"),
+                new PropertyByName<ExportProductAttribute, Language>("ValidationMaxLength"),
+                new PropertyByName<ExportProductAttribute, Language>("ValidationFileAllowedExtensions"),
+                new PropertyByName<ExportProductAttribute, Language>("ValidationFileMaximumSize"),
+                new PropertyByName<ExportProductAttribute, Language>("AttributeTextPrompt"),
+                new PropertyByName<ExportProductAttribute, Language>("AttributeIsRequired"),
+                new PropertyByName<ExportProductAttribute, Language>("AttributeControlType"),
+                new PropertyByName<ExportProductAttribute, Language>("AttributeDisplayOrder"),
+                new PropertyByName<ExportProductAttribute, Language>("ProductAttributeValueId"),
+                new PropertyByName<ExportProductAttribute, Language>("ValueName"),
+                new PropertyByName<ExportProductAttribute, Language>("AttributeValueType"),
+                new PropertyByName<ExportProductAttribute, Language>("AssociatedProductId"),
+                new PropertyByName<ExportProductAttribute, Language>("ColorSquaresRgb"),
+                new PropertyByName<ExportProductAttribute, Language>("ImageSquaresPictureId"),
+                new PropertyByName<ExportProductAttribute, Language>("PriceAdjustment"),
+                new PropertyByName<ExportProductAttribute, Language>("PriceAdjustmentUsePercentage"),
+                new PropertyByName<ExportProductAttribute, Language>("WeightAdjustment"),
+                new PropertyByName<ExportProductAttribute, Language>("Cost"),
+                new PropertyByName<ExportProductAttribute, Language>("CustomerEntersQty"),
+                new PropertyByName<ExportProductAttribute, Language>("Quantity"),
+                new PropertyByName<ExportProductAttribute, Language>("IsPreSelected"),
+                new PropertyByName<ExportProductAttribute, Language>("DisplayOrder"),
+                new PropertyByName<ExportProductAttribute, Language>("PictureId")
+            };
+
+            var productAttributeLocalizedProperties = new[]
+            {
+                new PropertyByName<ExportProductAttribute, Language>("DefaultValue"),
+                new PropertyByName<ExportProductAttribute, Language>("AttributeTextPrompt"),
+                new PropertyByName<ExportProductAttribute, Language>("ValueName")
+            };
+
+            var productAttributeManager = new PropertyManager<ExportProductAttribute, Language>(productAttributeProperties, _catalogSettings, productAttributeLocalizedProperties, languages);
+
+            var specificationAttributeProperties = new[]
+            {
+                new PropertyByName<ExportSpecificationAttribute, Language>("AttributeType", (p, l) => p.AttributeTypeId),
+                new PropertyByName<ExportSpecificationAttribute, Language>("SpecificationAttribute", (p, l) => p.SpecificationAttributeId),
+                new PropertyByName<ExportSpecificationAttribute, Language>("CustomValue", (p, l) => p.CustomValue),
+                new PropertyByName<ExportSpecificationAttribute, Language>("SpecificationAttributeOptionId", (p, l) => p.SpecificationAttributeOptionId),
+                new PropertyByName<ExportSpecificationAttribute, Language>("AllowFiltering", (p, l) => p.AllowFiltering),
+                new PropertyByName<ExportSpecificationAttribute, Language>("ShowOnProductPage", (p, l) => p.ShowOnProductPage),
+                new PropertyByName<ExportSpecificationAttribute, Language>("DisplayOrder", (p, l) => p.DisplayOrder)
+            };
+
+            var specificationAttributeLocalizedProperties = new[]
+            {
+                new PropertyByName<ExportSpecificationAttribute, Language>("CustomValue")
+            };
+
+            var specificationAttributeManager = new PropertyManager<ExportSpecificationAttribute, Language>(specificationAttributeProperties, _catalogSettings, specificationAttributeLocalizedProperties, languages);
+
+            var endRow = 2;
+            var allCategories = new List<string>();
+            var allSku = new List<string>();
+
+            var tempProperty = manager.GetDefaultProperty("Categories");
+            var categoryCellNum = tempProperty?.PropertyOrderPosition ?? -1;
+
+            tempProperty = manager.GetDefaultProperty("SKU");
+            var skuCellNum = tempProperty?.PropertyOrderPosition ?? -1;
+
+            var allManufacturers = new List<string>();
+            tempProperty = manager.GetDefaultProperty("Manufacturers");
+            var manufacturerCellNum = tempProperty?.PropertyOrderPosition ?? -1;
+
+            var allStores = new List<string>();
+            tempProperty = manager.GetDefaultProperty("LimitedToStores");
+            var limitedToStoresCellNum = tempProperty?.PropertyOrderPosition ?? -1;
+
+            if (_catalogSettings.ExportImportUseDropdownlistsForAssociatedEntities)
+            {
+                productAttributeManager.SetSelectList("AttributeControlType", await AttributeControlType.TextBox.ToSelectListAsync(useLocalization: false));
+                productAttributeManager.SetSelectList("AttributeValueType", await AttributeValueType.Simple.ToSelectListAsync(useLocalization: false));
+
+                specificationAttributeManager.SetSelectList("AttributeType", await SpecificationAttributeType.Option.ToSelectListAsync(useLocalization: false));
+                specificationAttributeManager.SetSelectList("SpecificationAttribute", (await _specificationAttributeService
+                    .GetSpecificationAttributesAsync())
+                    .Select(sa => sa as BaseEntity)
+                    .ToSelectList(p => (p as SpecificationAttribute)?.Name ?? string.Empty));
+
+                manager.SetSelectList("ProductType", await ProductType.SimpleProduct.ToSelectListAsync(useLocalization: false));
+                manager.SetSelectList("GiftCardType", await GiftCardType.Virtual.ToSelectListAsync(useLocalization: false));
+                manager.SetSelectList("DownloadActivationType",
+                    await DownloadActivationType.Manually.ToSelectListAsync(useLocalization: false));
+                manager.SetSelectList("ManageInventoryMethod",
+                    await ManageInventoryMethod.DontManageStock.ToSelectListAsync(useLocalization: false));
+                manager.SetSelectList("LowStockActivity",
+                    await LowStockActivity.Nothing.ToSelectListAsync(useLocalization: false));
+                manager.SetSelectList("BackorderMode", await BackorderMode.NoBackorders.ToSelectListAsync(useLocalization: false));
+                manager.SetSelectList("RecurringCyclePeriod",
+                    await RecurringProductCyclePeriod.Days.ToSelectListAsync(useLocalization: false));
+                manager.SetSelectList("RentalPricePeriod", await RentalPricePeriod.Days.ToSelectListAsync(useLocalization: false));
+
+                manager.SetSelectList("Vendor",
+                    (await _vendorService.GetAllVendorsAsync(showHidden: true)).Select(v => v as BaseEntity)
+                        .ToSelectList(p => (p as Vendor)?.Name ?? string.Empty));
+                manager.SetSelectList("ProductTemplate",
+                    (await _productTemplateService.GetAllProductTemplatesAsync()).Select(pt => pt as BaseEntity)
+                        .ToSelectList(p => (p as ProductTemplate)?.Name ?? string.Empty));
+                manager.SetSelectList("DeliveryDate",
+                    (await _dateRangeService.GetAllDeliveryDatesAsync()).Select(dd => dd as BaseEntity)
+                        .ToSelectList(p => (p as DeliveryDate)?.Name ?? string.Empty));
+                manager.SetSelectList("ProductAvailabilityRange",
+                    (await _dateRangeService.GetAllProductAvailabilityRangesAsync()).Select(range => range as BaseEntity)
+                        .ToSelectList(p => (p as ProductAvailabilityRange)?.Name ?? string.Empty));
+                manager.SetSelectList("TaxCategory",
+                    (await _taxCategoryService.GetAllTaxCategoriesAsync()).Select(tc => tc as BaseEntity)
+                        .ToSelectList(p => (p as TaxCategory)?.Name ?? string.Empty));
+                manager.SetSelectList("BasepriceUnit",
+                    (await _measureService.GetAllMeasureWeightsAsync()).Select(mw => mw as BaseEntity)
+                        .ToSelectList(p => (p as MeasureWeight)?.Name ?? string.Empty));
+                manager.SetSelectList("BasepriceBaseUnit",
+                    (await _measureService.GetAllMeasureWeightsAsync()).Select(mw => mw as BaseEntity)
+                        .ToSelectList(p => (p as MeasureWeight)?.Name ?? string.Empty));
+            }
+
+            var allAttributeIds = new List<int>();
+            var allSpecificationAttributeOptionIds = new List<int>();
+
+            var attributeIdCellNum = 1 + ExportProductAttribute.ProductAttributeCellOffset;
+            var specificationAttributeOptionIdCellNum =
+                specificationAttributeManager.GetIndex("SpecificationAttributeOptionId") +
+                ExportProductAttribute.ProductAttributeCellOffset;
+
+            var productsInFile = new List<int>();
+
+            //find end of data
+            var typeOfExportedAttribute = ExportedAttributeType.NotSpecified;
+            while (true)
+            {
+                var allColumnsAreEmpty = manager.GetDefaultProperties
+                    .Select(property => defaultWorksheet.Row(endRow).Cell(property.PropertyOrderPosition))
+                    .All(cell => string.IsNullOrEmpty(cell?.Value.ToString()));
+
+                if (allColumnsAreEmpty)
+                    break;
+
+                if (new[] { 1, 2 }.Select(cellNum => defaultWorksheet.Row(endRow).Cell(cellNum))
+                        .All(cell => string.IsNullOrEmpty(cell?.Value.ToString())) &&
+                    defaultWorksheet.Row(endRow).OutlineLevel == 0)
+                {
+                    var cellValue = defaultWorksheet.Row(endRow).Cell(attributeIdCellNum).Value;
+                    await SetOutLineForProductAttributeRowAsync(cellValue, defaultWorksheet, endRow);
+                    await SetOutLineForSpecificationAttributeRowAsync(cellValue, defaultWorksheet, endRow);
+                }
+
+                if (defaultWorksheet.Row(endRow).OutlineLevel != 0)
+                {
+                    var newTypeOfExportedAttribute = GetTypeOfExportedAttribute(defaultWorksheet, metadata.LocalizedWorksheets, productAttributeManager, specificationAttributeManager, endRow);
+
+                    //skip caption row
+                    if (newTypeOfExportedAttribute != ExportedAttributeType.NotSpecified && newTypeOfExportedAttribute != typeOfExportedAttribute)
+                    {
+                        typeOfExportedAttribute = newTypeOfExportedAttribute;
+                        endRow++;
+                        continue;
+                    }
+
+                    switch (typeOfExportedAttribute)
+                    {
+                        case ExportedAttributeType.ProductAttribute:
+                            productAttributeManager.ReadDefaultFromXlsx(defaultWorksheet, endRow,
+                                ExportProductAttribute.ProductAttributeCellOffset);
+                            if (int.TryParse(defaultWorksheet.Row(endRow).Cell(attributeIdCellNum).Value.ToString(), out var aid))
+                            {
+                                allAttributeIds.Add(aid);
+                            }
+
+                            break;
+                        case ExportedAttributeType.SpecificationAttribute:
+                            specificationAttributeManager.ReadDefaultFromXlsx(defaultWorksheet, endRow, ExportProductAttribute.ProductAttributeCellOffset);
+
+                            if (int.TryParse(defaultWorksheet.Row(endRow).Cell(specificationAttributeOptionIdCellNum).Value.ToString(), out var saoid))
+                            {
+                                allSpecificationAttributeOptionIds.Add(saoid);
+                            }
+
+                            break;
+                    }
+
+                    endRow++;
+                    continue;
+                }
+
+                if (categoryCellNum > 0)
+                {
+                    var categoryIds = defaultWorksheet.Row(endRow).Cell(categoryCellNum).Value.ToString() ?? string.Empty;
+
+                    if (!string.IsNullOrEmpty(categoryIds))
+                        allCategories.AddRange(categoryIds
+                            .Split(new[] { ";", ">>" }, StringSplitOptions.RemoveEmptyEntries).Select(x => x.Trim())
+                            .Distinct());
+                }
+
+                if (skuCellNum > 0)
+                {
+                    var sku = defaultWorksheet.Row(endRow).Cell(skuCellNum).Value.ToString() ?? string.Empty;
+
+                    if (!string.IsNullOrEmpty(sku))
+                        allSku.Add(sku);
+                }
+
+                if (manufacturerCellNum > 0)
+                {
+                    var manufacturerIds = defaultWorksheet.Row(endRow).Cell(manufacturerCellNum).Value.ToString() ??
+                                          string.Empty;
+                    if (!string.IsNullOrEmpty(manufacturerIds))
+                        allManufacturers.AddRange(manufacturerIds
+                            .Split(new[] { ';' }, StringSplitOptions.RemoveEmptyEntries).Select(x => x.Trim()));
+                }
+
+                if (limitedToStoresCellNum > 0)
+                {
+                    var storeIds = defaultWorksheet.Row(endRow).Cell(limitedToStoresCellNum).Value.ToString() ??
+                                          string.Empty;
+                    if (!string.IsNullOrEmpty(storeIds))
+                        allStores.AddRange(storeIds
+                            .Split(new[] { ';' }, StringSplitOptions.RemoveEmptyEntries).Select(x => x.Trim()));
+                }
+
+                //counting the number of products
+                productsInFile.Add(endRow);
+
+                endRow++;
+            }
+
+            //performance optimization, the check for the existence of the categories in one SQL request
+            var notExistingCategories = await _categoryService.GetNotExistingCategoriesAsync(allCategories.ToArray());
+            if (notExistingCategories.Any())
+            {
+                throw new ArgumentException(string.Format(await _localizationService.GetResourceAsync("Admin.Catalog.Products.Import.CategoriesDontExist"), string.Join(", ", notExistingCategories)));
+            }
+
+            //performance optimization, the check for the existence of the manufacturers in one SQL request
+            var notExistingManufacturers = await _manufacturerService.GetNotExistingManufacturersAsync(allManufacturers.ToArray());
+            if (notExistingManufacturers.Any())
+            {
+                throw new ArgumentException(string.Format(await _localizationService.GetResourceAsync("Admin.Catalog.Products.Import.ManufacturersDontExist"), string.Join(", ", notExistingManufacturers)));
+            }
+
+            //performance optimization, the check for the existence of the product attributes in one SQL request
+            var notExistingProductAttributes = await _productAttributeService.GetNotExistingAttributesAsync(allAttributeIds.ToArray());
+            if (notExistingProductAttributes.Any())
+            {
+                throw new ArgumentException(string.Format(await _localizationService.GetResourceAsync("Admin.Catalog.Products.Import.ProductAttributesDontExist"), string.Join(", ", notExistingProductAttributes)));
+            }
+
+            //performance optimization, the check for the existence of the specification attribute options in one SQL request
+            var notExistingSpecificationAttributeOptions = await _specificationAttributeService.GetNotExistingSpecificationAttributeOptionsAsync(allSpecificationAttributeOptionIds.Where(saoId => saoId != 0).ToArray());
+            if (notExistingSpecificationAttributeOptions.Any())
+            {
+                throw new ArgumentException($"The following specification attribute option ID(s) don't exist - {string.Join(", ", notExistingSpecificationAttributeOptions)}");
+            }
+
+            //performance optimization, the check for the existence of the stores in one SQL request
+            var notExistingStores = await _storeService.GetNotExistingStoresAsync(allStores.ToArray());
+            if (notExistingStores.Any())
+            {
+                throw new ArgumentException(string.Format(await _localizationService.GetResourceAsync("Admin.Catalog.Products.Import.StoresDontExist"), string.Join(", ", notExistingStores)));
+            }
+
+            return new ImportProductMetadata
+            {
+                EndRow = endRow,
+                Manager = manager,
+                Properties = defaultProperties,
+                ProductsInFile = productsInFile,
+                ProductAttributeManager = productAttributeManager,
+                DefaultWorksheet = defaultWorksheet,
+                LocalizedWorksheets = metadata.LocalizedWorksheets,
+                SpecificationAttributeManager = specificationAttributeManager,
+                SkuCellNum = skuCellNum,
+                AllSku = allSku
+            };
+        }
+
+        /// <returns>A task that represents the asynchronous operation</returns>
+        protected virtual async Task ImportProductsFromSplitedXlsxAsync(IXLWorksheet worksheet, ImportProductMetadata metadata)
+        {
+            foreach (var path in SplitProductFile(worksheet, metadata))
+            {
+                using var scope = _serviceScopeFactory.CreateScope();
+                // Resolve
+                var importManager = EngineContext.Current.Resolve<IImportManager>(scope);
+
+                using var sr = new StreamReader(path);
+                await importManager.ImportProductsFromXlsxAsync(sr.BaseStream);
+
+                try
+                {
+                    _fileProvider.DeleteFile(path);
+                }
+                catch
+                {
+                    // ignored
+                }
+            }
+        }
+
+        protected virtual IList<string> SplitProductFile(IXLWorksheet worksheet, ImportProductMetadata metadata)
+        {
+            var fileIndex = 1;
+            var fileName = Guid.NewGuid().ToString();
+            var endCell = metadata.Properties.Max(p => p.PropertyOrderPosition);
+
+            var filePaths = new List<string>();
+
+            while (true)
+            {
+                var curIndex = fileIndex * _catalogSettings.ExportImportProductsCountInOneFile;
+
+                var startRow = metadata.ProductsInFile[(fileIndex - 1) * _catalogSettings.ExportImportProductsCountInOneFile];
+
+                var endRow = metadata.CountProductsInFile > curIndex + 1
+                    ? metadata.ProductsInFile[curIndex - 1]
+                    : metadata.EndRow;
+
+                var filePath = $"{_fileProvider.MapPath(ExportImportDefaults.UploadsTempPath)}/{fileName}_part_{fileIndex}.xlsx";
+
+                CopyDataToNewFile(metadata, worksheet, filePath, startRow, endRow, endCell);
+
+                filePaths.Add(filePath);
+                fileIndex += 1;
+
+                if (endRow == metadata.EndRow)
+                    break;
+            }
+
+            return filePaths;
+        }
+
+        /// <returns>A task that represents the asynchronous operation</returns>
+        protected virtual async Task<(ImportOrderMetadata, IXLWorksheet)> PrepareImportOrderDataAsync(IXLWorkbook workbook)
+        {
+            var languages = await _languageService.GetAllLanguagesAsync(showHidden: true);
+
+            //the columns
+            var metadata = GetWorkbookMetadata<Order>(workbook, languages);
+            var worksheet = metadata.DefaultWorksheet;
+            var defaultProperties = metadata.DefaultProperties;
+
+            var manager = new PropertyManager<Order, Language>(defaultProperties, _catalogSettings);
+
+            var orderItemProperties = new[]
+            {
+                new PropertyByName<OrderItem, Language>("OrderItemGuid"),
+                new PropertyByName<OrderItem, Language>("Name"),
+                new PropertyByName<OrderItem, Language>("Sku"),
+                new PropertyByName<OrderItem, Language>("PriceExclTax"),
+                new PropertyByName<OrderItem, Language>("PriceInclTax"),
+                new PropertyByName<OrderItem, Language>("Quantity"),
+                new PropertyByName<OrderItem, Language>("DiscountExclTax"),
+                new PropertyByName<OrderItem, Language>("DiscountInclTax"),
+                new PropertyByName<OrderItem, Language>("TotalExclTax"),
+                new PropertyByName<OrderItem, Language>("TotalInclTax")
+            };
+
+            var orderItemManager = new PropertyManager<OrderItem, Language>(orderItemProperties, _catalogSettings);
+
+            var endRow = 2;
+            var allOrderGuids = new List<Guid>();
+
+            var tempProperty = manager.GetDefaultProperty("OrderGuid");
+            var orderGuidCellNum = tempProperty?.PropertyOrderPosition ?? -1;
+
+            tempProperty = manager.GetDefaultProperty("CustomerGuid");
+            var customerGuidCellNum = tempProperty?.PropertyOrderPosition ?? -1;
+
+            manager.SetSelectList("OrderStatus", await OrderStatus.Cancelled.ToSelectListAsync(useLocalization: false));
+            manager.SetSelectList("ShippingStatus", await ShippingStatus.Delivered.ToSelectListAsync(useLocalization: false));
+            manager.SetSelectList("PaymentStatus", await PaymentStatus.Authorized.ToSelectListAsync(useLocalization: false));
+
+            var allCustomerGuids = new List<Guid>();
+
+            var allOrderItemSkus = new List<string>();
+
+            var countOrdersInFile = 0;
+
+            //find end of data
+            while (true)
+            {
+                var allColumnsAreEmpty = manager.GetDefaultProperties
+                    .Select(property => worksheet.Row(endRow).Cell(property.PropertyOrderPosition))
+                    .All(cell => string.IsNullOrEmpty(cell?.Value.ToString()));
+
+                if (allColumnsAreEmpty)
+                    break;
+
+                if (worksheet.Row(endRow).OutlineLevel != 0)
+                {
+                    orderItemManager.ReadDefaultFromXlsx(worksheet, endRow, 2);
+
+                    //skip caption row
+                    if (!orderItemManager.IsCaption)
+                    {
+                        allOrderItemSkus.Add(orderItemManager.GetDefaultProperty("Sku").StringValue);
+                    }
+
+                    endRow++;
+                    continue;
+                }
+
+                if (orderGuidCellNum > 0)
+                {
+                    var orderGuidString = worksheet.Row(endRow).Cell(orderGuidCellNum).Value.ToString() ?? string.Empty;
+                    if (!string.IsNullOrEmpty(orderGuidString) && Guid.TryParse(orderGuidString, out var orderGuid))
+                        allOrderGuids.Add(orderGuid);
+                }
+
+                if (customerGuidCellNum > 0)
+                {
+                    var customerGuidString = worksheet.Row(endRow).Cell(customerGuidCellNum).Value.ToString() ?? string.Empty;
+                    if (!string.IsNullOrEmpty(customerGuidString) && Guid.TryParse(customerGuidString, out var customerGuid))
+                        allCustomerGuids.Add(customerGuid);
+                }
+
+                //counting the number of orders
+                countOrdersInFile++;
+
+                endRow++;
+            }
+
+            //performance optimization, the check for the existence of the customers in one SQL request
+            var notExistingCustomerGuids = await _customerService.GetNotExistingCustomersAsync(allCustomerGuids.ToArray());
+            if (notExistingCustomerGuids.Any())
+            {
+                throw new ArgumentException(string.Format(await _localizationService.GetResourceAsync("Admin.Orders.Import.CustomersDontExist"), string.Join(", ", notExistingCustomerGuids)));
+            }
+
+            //performance optimization, the check for the existence of the order items in one SQL request
+            var notExistingProductSkus = await _productService.GetNotExistingProductsAsync(allOrderItemSkus.ToArray());
+            if (notExistingProductSkus.Any())
+            {
+                throw new ArgumentException(string.Format(await _localizationService.GetResourceAsync("Admin.Orders.Import.ProductsDontExist"), string.Join(", ", notExistingProductSkus)));
+            }
+
+            return (new ImportOrderMetadata
+            {
+                EndRow = endRow,
+                Manager = manager,
+                Properties = defaultProperties,
+                CountOrdersInFile = countOrdersInFile,
+                OrderItemManager = orderItemManager,
+                AllOrderGuids = allOrderGuids,
+                AllCustomerGuids = allCustomerGuids
+            }, worksheet);
+        }
+
+        /// <returns>A task that represents the asynchronous operation</returns>
+        protected virtual async Task ImportOrderItemAsync(PropertyManager<OrderItem, Language> orderItemManager, Order lastLoadedOrder)
+        {
+            if (lastLoadedOrder == null || orderItemManager.IsCaption)
+                return;
+
+            var orderItemGuid = Guid.TryParse(orderItemManager.GetDefaultProperty("OrderItemGuid").StringValue, out var guidValue) ? guidValue : Guid.NewGuid();
+            var sku = orderItemManager.GetDefaultProperty("Sku").StringValue;
+            var priceExclTax = orderItemManager.GetDefaultProperty("PriceExclTax").DecimalValue;
+            var priceInclTax = orderItemManager.GetDefaultProperty("PriceInclTax").DecimalValue;
+            var quantity = orderItemManager.GetDefaultProperty("Quantity").IntValue;
+            var discountExclTax = orderItemManager.GetDefaultProperty("DiscountExclTax").DecimalValue;
+            var discountInclTax = orderItemManager.GetDefaultProperty("DiscountInclTax").DecimalValue;
+            var totalExclTax = orderItemManager.GetDefaultProperty("TotalExclTax").DecimalValue;
+            var totalInclTax = orderItemManager.GetDefaultProperty("TotalInclTax").DecimalValue;
+
+            var orderItemProduct = await _productService.GetProductBySkuAsync(sku);
+            var orderItem = (await _orderService.GetOrderItemsAsync(lastLoadedOrder.Id)).FirstOrDefault(f => f.OrderItemGuid == orderItemGuid);
+
+            if (orderItem == null)
+            {
+                //insert order item
+                orderItem = new OrderItem
+                {
+                    DiscountAmountExclTax = discountExclTax,
+                    DiscountAmountInclTax = discountInclTax,
+                    OrderId = lastLoadedOrder.Id,
+                    OrderItemGuid = orderItemGuid,
+                    PriceExclTax = totalExclTax,
+                    PriceInclTax = totalInclTax,
+                    ProductId = orderItemProduct.Id,
+                    Quantity = quantity,
+                    OriginalProductCost = orderItemProduct.ProductCost,
+                    UnitPriceExclTax = priceExclTax,
+                    UnitPriceInclTax = priceInclTax
+                };
+                await _orderService.InsertOrderItemAsync(orderItem);
+            }
+            else
+            {
+                //update order item
+                orderItem.DiscountAmountExclTax = discountExclTax;
+                orderItem.DiscountAmountInclTax = discountInclTax;
+                orderItem.OrderId = lastLoadedOrder.Id;
+                orderItem.PriceExclTax = totalExclTax;
+                orderItem.PriceInclTax = totalInclTax;
+                orderItem.Quantity = quantity;
+                orderItem.UnitPriceExclTax = priceExclTax;
+                orderItem.UnitPriceInclTax = priceInclTax;
+                await _orderService.UpdateOrderItemAsync(orderItem);
+            }
+        }
+
+        /// <returns>A task that represents the asynchronous operation</returns>
+        protected virtual async Task ImportProductLocalizedAsync(Product product, ImportProductMetadata metadata, int iRow, IList<Language> languages)
+        {
+            if (metadata.LocalizedWorksheets.Any())
+            {
+                var manager = metadata.Manager;
+                foreach (var language in languages)
+                {
+                    var lWorksheet = metadata.LocalizedWorksheets.FirstOrDefault(ws => ws.Name.Equals(language.UniqueSeoCode, StringComparison.InvariantCultureIgnoreCase));
+                    if (lWorksheet == null)
+                        continue;
+
+                    manager.CurrentLanguage = language;
+                    manager.ReadLocalizedFromXlsx(lWorksheet, iRow);
+
+                    foreach (var property in manager.GetLocalizedProperties)
+                    {
+                        string localizedName = null;
+
+                        switch (property.PropertyName)
+                        {
+                            case "Name":
+                                localizedName = property.StringValue;
+                                await _localizedEntityService.SaveLocalizedValueAsync(product, p => p.Name, localizedName, language.Id);
+                                break;
+                            case "ShortDescription":
+                                await _localizedEntityService.SaveLocalizedValueAsync(product, p => p.ShortDescription, property.StringValue, language.Id);
+                                break;
+                            case "FullDescription":
+                                await _localizedEntityService.SaveLocalizedValueAsync(product, p => p.FullDescription, property.StringValue, language.Id);
+                                break;
+                            case "MetaKeywords":
+                                await _localizedEntityService.SaveLocalizedValueAsync(product, p => p.MetaKeywords, property.StringValue, language.Id);
+                                break;
+                            case "MetaDescription":
+                                await _localizedEntityService.SaveLocalizedValueAsync(product, p => p.MetaDescription, property.StringValue, language.Id);
+                                break;
+                            case "MetaTitle":
+                                await _localizedEntityService.SaveLocalizedValueAsync(product, p => p.MetaTitle, property.StringValue, language.Id);
+                                break;
+                            case "SeName":
+                                //search engine name
+                                var localizedSeName = await _urlRecordService.ValidateSeNameAsync(product, property.StringValue, localizedName, false);
+                                await _urlRecordService.SaveSlugAsync(product, localizedSeName, language.Id);
+                                break;
+                        }
+                    }
+                }
+            }
+        }
+
+        #endregion
+
+        #region Methods
+
+        /// <summary>
+        /// Get excel workbook metadata
+        /// </summary>
+        /// <typeparam name="T">Type of object</typeparam>
+        /// <param name="workbook">Excel workbook</param>
+        /// <param name="languages">Languages</param>
+        /// <returns>Workbook metadata</returns>
+        public static WorkbookMetadata<T> GetWorkbookMetadata<T>(IXLWorkbook workbook, IList<Language> languages)
+        {
+            // get the first worksheet in the workbook
+            var worksheet = workbook.Worksheets.FirstOrDefault();
+            if (worksheet == null)
+                throw new NopException("No worksheet found");
+
+            var properties = new List<PropertyByName<T, Language>>();
+            var localizedProperties = new List<PropertyByName<T, Language>>();
+            var localizedWorksheets = new List<IXLWorksheet>();
+
+            var poz = 1;
+            while (true)
+            {
+                try
+                {
+                    var cell = worksheet.Row(1).Cell(poz);
+
+                    if (string.IsNullOrEmpty(cell?.Value.ToString()))
+                        break;
+
+                    poz += 1;
+                    properties.Add(new PropertyByName<T, Language>(cell.Value.ToString()));
+                }
+                catch
+                {
+                    break;
+                }
+            }
+
+            foreach (var ws in workbook.Worksheets.Skip(1))
+                if (languages.Any(l => l.UniqueSeoCode.Equals(ws.Name, StringComparison.InvariantCultureIgnoreCase)))
+                    localizedWorksheets.Add(ws);
+
+            if (localizedWorksheets.Any())
+            {
+                // get the first worksheet in the workbook
+                var localizedWorksheet = localizedWorksheets.First();
+
+                poz = 1;
+                while (true)
+                {
+                    try
+                    {
+                        var cell = localizedWorksheet.Row(1).Cell(poz);
+
+                        if (string.IsNullOrEmpty(cell?.Value.ToString()))
+                            break;
+
+                        poz += 1;
+                        localizedProperties.Add(new PropertyByName<T, Language>(cell.Value.ToString()));
+                    }
+                    catch
+                    {
+                        break;
+                    }
+                }
+            }
+
+            return new WorkbookMetadata<T>()
+            {
+                DefaultProperties = properties,
+                LocalizedProperties = localizedProperties,
+                DefaultWorksheet = worksheet,
+                LocalizedWorksheets = localizedWorksheets
+            };
+        }
+
+        /// <summary>
+        /// Import customers from XLSX file
+        /// </summary>
+        /// <param name="stream">Stream</param>
+        /// <returns>A task that represents the asynchronous operation</returns>
+        public virtual async Task ImportCustomersFromXlsxAsync(Stream stream)
+        {
+            using var workbook = new XLWorkbook(stream);
+
+            var languages = await _languageService.GetAllLanguagesAsync(showHidden: true);
+
+            //the columns
+            var metadata = GetWorkbookMetadata<Customer>(workbook, languages);
+            var defaultWorksheet = metadata.DefaultWorksheet;
+            var defaultProperties = metadata.DefaultProperties;
+
+            var manager = new PropertyManager<Customer, Language>(defaultProperties, _catalogSettings);
+
+            if (_catalogSettings.ExportImportUseDropdownlistsForAssociatedEntities)
+            {
+                manager.SetSelectList("VatNumberStatus",
+                    await VatNumberStatus.Unknown.ToSelectListAsync(useLocalization: false));
+            }
+
+            var iRow = 2;
+            var rolesToSave = new List<int>();
+            var allRoles = await _customerService.GetAllCustomerRolesAsync();
+            var countries = await _countryService.GetAllCountriesAsync();
+            var states = await _stateProvinceService.GetStateProvincesAsync();
+
+            while (true)
+            {
+                var allColumnsAreEmpty = manager.GetDefaultProperties
+                    .Select(property => defaultWorksheet.Row(iRow).Cell(property.PropertyOrderPosition))
+                    .All(cell => cell?.Value == null || string.IsNullOrEmpty(cell.Value.ToString()));
+
+                if (allColumnsAreEmpty)
+                    break;
+
+                manager.ReadDefaultFromXlsx(defaultWorksheet, iRow);
+
+                var customerGuid = manager.GetDefaultProperty("CustomerGuid").GuidValue;
+                var customer = await _customerService.GetCustomerByGuidAsync(customerGuid) ??
+                               await _customerService.GetCustomerByEmailAsync(manager.GetDefaultProperty("Email").StringValue);
+
+                int? avatarPictureId = null;
+                string signature = null;
+                string password = null;
+                string passwordSalt = null;
+
+                var isNew = customer == null;
+
+                if (isNew)
+                    customer = new Customer
+                    {
+                        CustomerGuid = Guid.Empty.Equals(customerGuid) ? Guid.NewGuid() : customerGuid,
+                        CreatedOnUtc = DateTime.UtcNow
+                    };
+
+                foreach (var property in manager.GetDefaultProperties)
+                {
+                    switch (property.PropertyName)
+                    {
+                        case "Email":
+                            customer.Email = property.StringValue;
+                            break;
+                        case "Username":
+                            customer.Username = property.StringValue;
+                            break;
+                        case "IsTaxExempt":
+                            customer.IsTaxExempt = property.BooleanValue;
+                            break;
+                        case "AffiliateId":
+                            customer.AffiliateId = property.IntValue;
+                            break;
+                        case "Vendor":
+                            if(!string.IsNullOrEmpty(property.StringValue))
+                                if (int.TryParse(property.StringValue, out var vendorId))
+                                    customer.VendorId = vendorId;
+                                else
+                                {
+                                    var vendors = await _vendorService.GetAllVendorsAsync(property.StringValue);
+                                    customer.VendorId = vendors.FirstOrDefault()?.Id ?? 0;
+                                }
+                            else
+                                customer.VendorId = 0;
+                            break;
+                        case "Active":
+                            customer.Active = property.BooleanValue;
+                            break;
+                        case "CustomerRoles":
+                            var roles = property.StringValue.Split(", ");
+
+                            foreach (var role in roles)
+                                if (int.TryParse(role, out var roleId))
+                                    rolesToSave.Add(roleId);
+                                else
+                                {
+                                    var currentRole = allRoles.FirstOrDefault(r =>
+                                        r.Name.Equals(role, StringComparison.InvariantCultureIgnoreCase));
+
+                                    if (currentRole != null)
+                                        rolesToSave.Add(currentRole.Id);
+                                }
+                            break;
+                        case "CreatedOnUtc":
+                            if (DateTime.TryParse(property.StringValue, out var date))
+                                customer.CreatedOnUtc = date;
+                            break;
+                        case "FirstName":
+                            customer.FirstName = property.StringValue;
+                            break;
+                        case "LastName":
+                            customer.LastName = property.StringValue;
+                            break;
+                        case "Gender":
+                            customer.Gender = property.StringValue;
+                            break;
+                        case "Company":
+                            customer.Company = property.StringValue;
+                            break;
+                        case "StreetAddress":
+                            customer.StreetAddress = property.StringValue;
+                            break;
+                        case "StreetAddress2":
+                            customer.StreetAddress2 = property.StringValue;
+                            break;
+                        case "ZipPostalCode":
+                            customer.ZipPostalCode = property.StringValue;
+                            break;
+                        case "City":
+                            customer.City = property.StringValue;
+                            break;
+                        case "County":
+                            customer.County = property.StringValue;
+                            break;
+                        case "Country":
+                            if (int.TryParse(property.StringValue, out var countryId))
+                                customer.CountryId = countryId;
+                            else
+                            {
+                                var country = countries.FirstOrDefault(c =>
+                                    c.Name.Equals(property.StringValue, StringComparison.InvariantCultureIgnoreCase));
+
+                                if (country != null)
+                                    customer.CountryId = country.Id;
+                            }
+                            break;
+                        case "StateProvince":
+                            if (int.TryParse(property.StringValue, out var stateId))
+                                customer.StateProvinceId = stateId;
+                            else
+                            {
+                                var state = states.FirstOrDefault(s =>
+                                    s.Name.Equals(property.StringValue, StringComparison.InvariantCultureIgnoreCase));
+
+                                if (state != null)
+                                    customer.StateProvinceId = state.Id;
+                            }
+                            break;
+                        case "Phone":
+                            customer.Phone = property.StringValue;
+                            break;
+                        case "Fax":
+                            customer.Fax = property.StringValue;
+                            break;
+                        case "VatNumber":
+                            customer.VatNumber = property.StringValue;
+                            break;
+                        case "VatNumberStatus":
+                            customer.VatNumberStatusId = property.IntValue;
+                            break;
+                        case "TimeZone":
+                            customer.TimeZoneId = property.StringValue;
+                            break;
+                        case "AvatarPictureId":
+                            avatarPictureId = property.IntValueNullable;
+                            break;
+                        case "Signature":
+                            signature = property.StringValue;
+                            break;
+                        case "CustomCustomerAttributesXML":
+                            customer.CustomCustomerAttributesXML = property.StringValue;
+                            break;
+                        case "Password":
+                            password = property.StringValue;
+                            break;
+                        case "PasswordSalt":
+                            passwordSalt = property.StringValue;
+                            break;
+                    }
+                }
+
+                if (isNew)
+                    await _customerService.InsertCustomerAsync(customer);
+                else
+                    await _customerService.UpdateCustomerAsync(customer);
+                
+                var customerRoles = await _customerService.GetCustomerRolesAsync(customer);
+                
+                foreach (var roleId in rolesToSave)
+                {
+                    var role = allRoles.FirstOrDefault(r => r.Id == roleId);
+
+                    if(role == null || customerRoles.Any(cr=>cr.Id == roleId))
+                        continue;
+                    
+                    await _customerService.AddCustomerRoleMappingAsync(
+                        new CustomerCustomerRoleMapping { CustomerId = customer.Id, CustomerRoleId = roleId });
+                }
+
+                if (!isNew && rolesToSave.Any())
+                    foreach (var customerRole in customerRoles.Where(cr=>!rolesToSave.Contains(cr.Id)).ToList())
+                        await _customerService.RemoveCustomerRoleMappingAsync(customer, customerRole);
+
+                if (avatarPictureId.HasValue)
+                    await _genericAttributeService.SaveAttributeAsync(customer,
+                    NopCustomerDefaults.AvatarPictureIdAttribute, avatarPictureId.Value);
+
+                if (!string.IsNullOrEmpty(signature))
+                    await _genericAttributeService.SaveAttributeAsync(customer, NopCustomerDefaults.SignatureAttribute,
+                    signature);
+
+                if (_securitySettings.AllowStoreOwnerExportImportCustomersWithHashedPassword &&
+                    !string.IsNullOrEmpty(password) && !string.IsNullOrEmpty(passwordSalt))
+                {
+                    var lastPassword = await _customerService.GetCurrentPasswordAsync(customer.Id);
+                    if (!lastPassword.Password.Equals(password) || lastPassword.PasswordSalt.Equals(passwordSalt))
+                        await _customerService.InsertCustomerPasswordAsync(new CustomerPassword
+                        {
+                            CustomerId = customer.Id,
+                            Password = password,
+                            PasswordSalt = passwordSalt,
+                            PasswordFormat = PasswordFormat.Hashed,
+                            CreatedOnUtc = DateTime.UtcNow
+                        });
+                }
+
+                iRow++;
+            }
+
+            //activity log
+            await _customerActivityService.InsertActivityAsync("ImportCustomers",
+                string.Format(await _localizationService.GetResourceAsync("ActivityLog.ImportCustomers"), iRow - 2));
+        }
+
+        /// <summary>
+        /// Import products from XLSX file
+        /// </summary>
+        /// <param name="stream">Stream</param>
+        /// <returns>A task that represents the asynchronous operation</returns>
+        public virtual async Task ImportProductsFromXlsxAsync(Stream stream)
+        {
+            var languages = await _languageService.GetAllLanguagesAsync(showHidden: true);
+
+            using var workbook = new XLWorkbook(stream);
+            var downloadedFiles = new List<string>();
+
+            var metadata = await PrepareImportProductDataAsync(workbook, languages);
+            var defaultWorksheet = metadata.DefaultWorksheet;
+
+            if (_catalogSettings.ExportImportSplitProductsFile && metadata.CountProductsInFile > _catalogSettings.ExportImportProductsCountInOneFile)
+            {
+                await ImportProductsFromSplitedXlsxAsync(defaultWorksheet, metadata);
+                return;
+            }
+
+            //performance optimization, load all products by SKU in one SQL request
+            var currentVendor = await _workContext.GetCurrentVendorAsync();
+            var allProductsBySku = await _productService.GetProductsBySkuAsync(metadata.AllSku.ToArray(), currentVendor?.Id ?? 0);
+
+            //validate maximum number of products per vendor
+            if (_vendorSettings.MaximumProductNumber > 0 &&
+                currentVendor != null)
+            {
+                var newProductsCount = metadata.CountProductsInFile - allProductsBySku.Count;
+                if (await _productService.GetNumberOfProductsByVendorIdAsync(currentVendor.Id) + newProductsCount > _vendorSettings.MaximumProductNumber)
+                    throw new ArgumentException(string.Format(await _localizationService.GetResourceAsync("Admin.Catalog.Products.ExceededMaximumNumber"), _vendorSettings.MaximumProductNumber));
+            }
+
+            //performance optimization, load all categories IDs for products in one SQL request
+            var allProductsCategoryIds = await _categoryService.GetProductCategoryIdsAsync(allProductsBySku.Select(p => p.Id).ToArray());
+
+            //performance optimization, load all categories in one SQL request
+            Dictionary<CategoryKey, Category> allCategories;
+            try
+            {
+                var allCategoryList = await _categoryService.GetAllCategoriesAsync(showHidden: true);
+
+                allCategories = await allCategoryList
+                    .ToDictionaryAwaitAsync(async c => await CategoryKey.CreateCategoryKeyAsync(c, _categoryService, allCategoryList, _storeMappingService), c => new ValueTask<Category>(c));
+            }
+            catch (ArgumentException)
+            {
+                //categories with the same name are not supported in the same category level
+                throw new ArgumentException(await _localizationService.GetResourceAsync("Admin.Catalog.Products.Import.CategoriesWithSameNameNotSupported"));
+            }
+
+            //performance optimization, load all manufacturers IDs for products in one SQL request
+            var allProductsManufacturerIds = await _manufacturerService.GetProductManufacturerIdsAsync(allProductsBySku.Select(p => p.Id).ToArray());
+
+            //performance optimization, load all manufacturers in one SQL request
+            var allManufacturers = await _manufacturerService.GetAllManufacturersAsync(showHidden: true);
+
+            //performance optimization, load all stores in one SQL request
+            var allStores = await _storeService.GetAllStoresAsync();
+
+            //product to import images
+            var productPictureMetadata = new List<ProductPictureMetadata>();
+
+            Product lastLoadedProduct = null;
+            var typeOfExportedAttribute = ExportedAttributeType.NotSpecified;
+
+            for (var iRow = 2; iRow < metadata.EndRow; iRow++)
+            {
+                if (defaultWorksheet.Row(iRow).OutlineLevel != 0)
+                {
+                    if (lastLoadedProduct == null)
+                        continue;
+
+                    var newTypeOfExportedAttribute = GetTypeOfExportedAttribute(defaultWorksheet, metadata.LocalizedWorksheets, metadata.ProductAttributeManager, metadata.SpecificationAttributeManager, iRow);
+
+                    //skip caption row
+                    if (newTypeOfExportedAttribute != ExportedAttributeType.NotSpecified &&
+                        newTypeOfExportedAttribute != typeOfExportedAttribute)
+                    {
+                        typeOfExportedAttribute = newTypeOfExportedAttribute;
+                        continue;
+                    }
+
+                    switch (typeOfExportedAttribute)
+                    {
+                        case ExportedAttributeType.ProductAttribute:
+                            await ImportProductAttributeAsync(metadata, lastLoadedProduct, languages, iRow);
+                            break;
+                        case ExportedAttributeType.SpecificationAttribute:
+                            await ImportSpecificationAttributeAsync(metadata, lastLoadedProduct, languages, iRow);
+                            break;
+                        case ExportedAttributeType.NotSpecified:
+                        default:
+                            continue;
+                    }
+
+                    continue;
+                }
+
+                metadata.Manager.ReadDefaultFromXlsx(defaultWorksheet, iRow);
+
+                var product = metadata.SkuCellNum > 0 ? allProductsBySku.FirstOrDefault(p => p.Sku == metadata.Manager.GetDefaultProperty("SKU").StringValue) : null;
+
+                var isNew = product == null;
+
+                product ??= new Product();
+
+                //some of previous values
+                var previousStockQuantity = product.StockQuantity;
+                var previousWarehouseId = product.WarehouseId;
+                var prevTotalStockQuantity = await _productService.GetTotalStockQuantityAsync(product);
+
+                if (isNew)
+                    product.CreatedOnUtc = DateTime.UtcNow;
+
+                foreach (var property in metadata.Manager.GetDefaultProperties)
+                {
+                    switch (property.PropertyName)
+                    {
+                        case "ProductType":
+                            product.ProductTypeId = property.IntValue;
+                            break;
+                        case "ParentGroupedProductId":
+                            product.ParentGroupedProductId = property.IntValue;
+                            break;
+                        case "VisibleIndividually":
+                            product.VisibleIndividually = property.BooleanValue;
+                            break;
+                        case "Name":
+                            product.Name = property.StringValue;
+                            break;
+                        case "ShortDescription":
+                            product.ShortDescription = property.StringValue;
+                            break;
+                        case "FullDescription":
+                            product.FullDescription = property.StringValue;
+                            break;
+                        case "Vendor":
+                            //vendor can't change this field
+                            if (currentVendor == null)
+                                product.VendorId = property.IntValue;
+                            break;
+                        case "ProductTemplate":
+                            product.ProductTemplateId = property.IntValue;
+                            break;
+                        case "ShowOnHomepage":
+                            //vendor can't change this field
+                            if (currentVendor == null)
+                                product.ShowOnHomepage = property.BooleanValue;
+                            break;
+                        case "DisplayOrder":
+                            //vendor can't change this field
+                            if (currentVendor == null)
+                                product.DisplayOrder = property.IntValue;
+                            break;
+                        case "MetaKeywords":
+                            product.MetaKeywords = property.StringValue;
+                            break;
+                        case "MetaDescription":
+                            product.MetaDescription = property.StringValue;
+                            break;
+                        case "MetaTitle":
+                            product.MetaTitle = property.StringValue;
+                            break;
+                        case "AllowCustomerReviews":
+                            product.AllowCustomerReviews = property.BooleanValue;
+                            break;
+                        case "Published":
+                            product.Published = property.BooleanValue;
+                            break;
+                        case "SKU":
+                            product.Sku = property.StringValue;
+                            break;
+                        case "ManufacturerPartNumber":
+                            product.ManufacturerPartNumber = property.StringValue;
+                            break;
+                        case "Gtin":
+                            product.Gtin = property.StringValue;
+                            break;
+                        case "IsGiftCard":
+                            product.IsGiftCard = property.BooleanValue;
+                            break;
+                        case "GiftCardType":
+                            product.GiftCardTypeId = property.IntValue;
+                            break;
+                        case "OverriddenGiftCardAmount":
+                            product.OverriddenGiftCardAmount = property.DecimalValue;
+                            break;
+                        case "RequireOtherProducts":
+                            product.RequireOtherProducts = property.BooleanValue;
+                            break;
+                        case "RequiredProductIds":
+                            product.RequiredProductIds = property.StringValue;
+                            break;
+                        case "AutomaticallyAddRequiredProducts":
+                            product.AutomaticallyAddRequiredProducts = property.BooleanValue;
+                            break;
+                        case "IsDownload":
+                            product.IsDownload = property.BooleanValue;
+                            break;
+                        case "DownloadId":
+                            product.DownloadId = property.IntValue;
+                            break;
+                        case "UnlimitedDownloads":
+                            product.UnlimitedDownloads = property.BooleanValue;
+                            break;
+                        case "MaxNumberOfDownloads":
+                            product.MaxNumberOfDownloads = property.IntValue;
+                            break;
+                        case "DownloadActivationType":
+                            product.DownloadActivationTypeId = property.IntValue;
+                            break;
+                        case "HasSampleDownload":
+                            product.HasSampleDownload = property.BooleanValue;
+                            break;
+                        case "SampleDownloadId":
+                            product.SampleDownloadId = property.IntValue;
+                            break;
+                        case "HasUserAgreement":
+                            product.HasUserAgreement = property.BooleanValue;
+                            break;
+                        case "UserAgreementText":
+                            product.UserAgreementText = property.StringValue;
+                            break;
+                        case "IsRecurring":
+                            product.IsRecurring = property.BooleanValue;
+                            break;
+                        case "RecurringCycleLength":
+                            product.RecurringCycleLength = property.IntValue;
+                            break;
+                        case "RecurringCyclePeriod":
+                            product.RecurringCyclePeriodId = property.IntValue;
+                            break;
+                        case "RecurringTotalCycles":
+                            product.RecurringTotalCycles = property.IntValue;
+                            break;
+                        case "IsRental":
+                            product.IsRental = property.BooleanValue;
+                            break;
+                        case "RentalPriceLength":
+                            product.RentalPriceLength = property.IntValue;
+                            break;
+                        case "RentalPricePeriod":
+                            product.RentalPricePeriodId = property.IntValue;
+                            break;
+                        case "IsShipEnabled":
+                            product.IsShipEnabled = property.BooleanValue;
+                            break;
+                        case "IsFreeShipping":
+                            product.IsFreeShipping = property.BooleanValue;
+                            break;
+                        case "ShipSeparately":
+                            product.ShipSeparately = property.BooleanValue;
+                            break;
+                        case "AdditionalShippingCharge":
+                            product.AdditionalShippingCharge = property.DecimalValue;
+                            break;
+                        case "DeliveryDate":
+                            product.DeliveryDateId = property.IntValue;
+                            break;
+                        case "IsTaxExempt":
+                            product.IsTaxExempt = property.BooleanValue;
+                            break;
+                        case "TaxCategory":
+                            product.TaxCategoryId = property.IntValue;
+                            break;
+                        case "IsTelecommunicationsOrBroadcastingOrElectronicServices":
+                            product.IsTelecommunicationsOrBroadcastingOrElectronicServices = property.BooleanValue;
+                            break;
+                        case "ManageInventoryMethod":
+                            product.ManageInventoryMethodId = property.IntValue;
+                            break;
+                        case "ProductAvailabilityRange":
+                            product.ProductAvailabilityRangeId = property.IntValue;
+                            break;
+                        case "UseMultipleWarehouses":
+                            product.UseMultipleWarehouses = property.BooleanValue;
+                            break;
+                        case "WarehouseId":
+                            product.WarehouseId = property.IntValue;
+                            break;
+                        case "StockQuantity":
+                            product.StockQuantity = property.IntValue;
+                            break;
+                        case "DisplayStockAvailability":
+                            product.DisplayStockAvailability = property.BooleanValue;
+                            break;
+                        case "DisplayStockQuantity":
+                            product.DisplayStockQuantity = property.BooleanValue;
+                            break;
+                        case "MinStockQuantity":
+                            product.MinStockQuantity = property.IntValue;
+                            break;
+                        case "LowStockActivity":
+                            product.LowStockActivityId = property.IntValue;
+                            break;
+                        case "NotifyAdminForQuantityBelow":
+                            product.NotifyAdminForQuantityBelow = property.IntValue;
+                            break;
+                        case "BackorderMode":
+                            product.BackorderModeId = property.IntValue;
+                            break;
+                        case "AllowBackInStockSubscriptions":
+                            product.AllowBackInStockSubscriptions = property.BooleanValue;
+                            break;
+                        case "OrderMinimumQuantity":
+                            product.OrderMinimumQuantity = property.IntValue;
+                            break;
+                        case "OrderMaximumQuantity":
+                            product.OrderMaximumQuantity = property.IntValue;
+                            break;
+                        case "AllowedQuantities":
+                            product.AllowedQuantities = property.StringValue;
+                            break;
+                        case "AllowAddingOnlyExistingAttributeCombinations":
+                            product.AllowAddingOnlyExistingAttributeCombinations = property.BooleanValue;
+                            break;
+                        case "NotReturnable":
+                            product.NotReturnable = property.BooleanValue;
+                            break;
+                        case "DisableBuyButton":
+                            product.DisableBuyButton = property.BooleanValue;
+                            break;
+                        case "DisableWishlistButton":
+                            product.DisableWishlistButton = property.BooleanValue;
+                            break;
+                        case "AvailableForPreOrder":
+                            product.AvailableForPreOrder = property.BooleanValue;
+                            break;
+                        case "PreOrderAvailabilityStartDateTimeUtc":
+                            product.PreOrderAvailabilityStartDateTimeUtc = property.DateTimeNullable;
+                            break;
+                        case "CallForPrice":
+                            product.CallForPrice = property.BooleanValue;
+                            break;
+                        case "Price":
+                            product.Price = property.DecimalValue;
+                            break;
+                        case "OldPrice":
+                            product.OldPrice = property.DecimalValue;
+                            break;
+                        case "ProductCost":
+                            product.ProductCost = property.DecimalValue;
+                            break;
+                        case "CustomerEntersPrice":
+                            product.CustomerEntersPrice = property.BooleanValue;
+                            break;
+                        case "MinimumCustomerEnteredPrice":
+                            product.MinimumCustomerEnteredPrice = property.DecimalValue;
+                            break;
+                        case "MaximumCustomerEnteredPrice":
+                            product.MaximumCustomerEnteredPrice = property.DecimalValue;
+                            break;
+                        case "BasepriceEnabled":
+                            product.BasepriceEnabled = property.BooleanValue;
+                            break;
+                        case "BasepriceAmount":
+                            product.BasepriceAmount = property.DecimalValue;
+                            break;
+                        case "BasepriceUnit":
+                            product.BasepriceUnitId = property.IntValue;
+                            break;
+                        case "BasepriceBaseAmount":
+                            product.BasepriceBaseAmount = property.DecimalValue;
+                            break;
+                        case "BasepriceBaseUnit":
+                            product.BasepriceBaseUnitId = property.IntValue;
+                            break;
+                        case "MarkAsNew":
+                            product.MarkAsNew = property.BooleanValue;
+                            break;
+                        case "MarkAsNewStartDateTimeUtc":
+                            product.MarkAsNewStartDateTimeUtc = property.DateTimeNullable;
+                            break;
+                        case "MarkAsNewEndDateTimeUtc":
+                            product.MarkAsNewEndDateTimeUtc = property.DateTimeNullable;
+                            break;
+                        case "Weight":
+                            product.Weight = property.DecimalValue;
+                            break;
+                        case "Length":
+                            product.Length = property.DecimalValue;
+                            break;
+                        case "Width":
+                            product.Width = property.DecimalValue;
+                            break;
+                        case "Height":
+                            product.Height = property.DecimalValue;
+                            break;
+                        case "IsLimitedToStores":
+                            product.LimitedToStores = property.BooleanValue;
+                            break;
+                        case "DisplayAttributeCombinationImagesOnly":
+                            product.DisplayAttributeCombinationImagesOnly = property.BooleanValue;
+                            break;
+                    }
+                }
+
+                //set some default values if not specified
+                if (isNew && metadata.Properties.All(p => p.PropertyName != "ProductType"))
+                    product.ProductType = ProductType.SimpleProduct;
+                if (isNew && metadata.Properties.All(p => p.PropertyName != "VisibleIndividually"))
+                    product.VisibleIndividually = true;
+                if (isNew && metadata.Properties.All(p => p.PropertyName != "Published"))
+                    product.Published = true;
+
+                //sets the current vendor for the new product
+                if (isNew && currentVendor != null)
+                    product.VendorId = currentVendor.Id;
+
+                product.UpdatedOnUtc = DateTime.UtcNow;
+
+                if (isNew)
+                    await _productService.InsertProductAsync(product);
+                else
+                    await _productService.UpdateProductAsync(product);
+
+                //quantity change history
+                if (isNew || previousWarehouseId == product.WarehouseId)
+                {
+                    await _productService.AddStockQuantityHistoryEntryAsync(product, product.StockQuantity - previousStockQuantity, product.StockQuantity,
+                        product.WarehouseId, await _localizationService.GetResourceAsync("Admin.StockQuantityHistory.Messages.ImportProduct.Edit"));
+                }
+                //warehouse is changed 
+                else
+                {
+                    //compose a message
+                    var oldWarehouseMessage = string.Empty;
+                    if (previousWarehouseId > 0)
+                    {
+                        var oldWarehouse = await _shippingService.GetWarehouseByIdAsync(previousWarehouseId);
+                        if (oldWarehouse != null)
+                            oldWarehouseMessage = string.Format(await _localizationService.GetResourceAsync("Admin.StockQuantityHistory.Messages.EditWarehouse.Old"), oldWarehouse.Name);
+                    }
+
+                    var newWarehouseMessage = string.Empty;
+                    if (product.WarehouseId > 0)
+                    {
+                        var newWarehouse = await _shippingService.GetWarehouseByIdAsync(product.WarehouseId);
+                        if (newWarehouse != null)
+                            newWarehouseMessage = string.Format(await _localizationService.GetResourceAsync("Admin.StockQuantityHistory.Messages.EditWarehouse.New"), newWarehouse.Name);
+                    }
+
+                    var message = string.Format(await _localizationService.GetResourceAsync("Admin.StockQuantityHistory.Messages.ImportProduct.EditWarehouse"), oldWarehouseMessage, newWarehouseMessage);
+
+                    //record history
+                    await _productService.AddStockQuantityHistoryEntryAsync(product, -previousStockQuantity, 0, previousWarehouseId, message);
+                    await _productService.AddStockQuantityHistoryEntryAsync(product, product.StockQuantity, product.StockQuantity, product.WarehouseId, message);
+                }
+
+                if (!isNew &&
+                    product.ManageInventoryMethod == ManageInventoryMethod.ManageStock &&
+                    product.BackorderMode == BackorderMode.NoBackorders &&
+                    product.AllowBackInStockSubscriptions &&
+                    await _productService.GetTotalStockQuantityAsync(product) > 0 &&
+                    prevTotalStockQuantity <= 0 &&
+                    product.Published &&
+                    !product.Deleted)
+                {
+                    await _backInStockSubscriptionService.SendNotificationsToSubscribersAsync(product);
+                }
+
+                var tempProperty = metadata.Manager.GetDefaultProperty("SeName");
+
+                //search engine name
+                var seName = tempProperty?.StringValue ?? (isNew ? string.Empty : await _urlRecordService.GetSeNameAsync(product, 0));
+                await _urlRecordService.SaveSlugAsync(product, await _urlRecordService.ValidateSeNameAsync(product, seName, product.Name, true), 0);
+
+                //save product localized data
+                await ImportProductLocalizedAsync(product, metadata, iRow, languages);
+
+                tempProperty = metadata.Manager.GetDefaultProperty("Categories");
+
+                if (tempProperty != null)
+                {
+                    var categoryList = tempProperty.StringValue;
+
+                    //category mappings
+                    var categories = isNew || !allProductsCategoryIds.ContainsKey(product.Id) ? Array.Empty<int>() : allProductsCategoryIds[product.Id];
+
+                    var storesIds = product.LimitedToStores
+                        ? (await _storeMappingService.GetStoresIdsWithAccessAsync(product)).ToList()
+                        : new List<int>();
+
+                    var importedCategories = await categoryList.Split(new[] { ';' }, StringSplitOptions.RemoveEmptyEntries)
+                        .Select(categoryName => new CategoryKey(categoryName, storesIds))
+                        .SelectAwait(async categoryKey =>
+                        {
+                            var rez = (allCategories.TryGetValue(categoryKey, out var value) ? value.Id : allCategories.Values.FirstOrDefault(c => c.Name == categoryKey.Key)?.Id) ??
+                                      allCategories.FirstOrDefault(p =>
+                                    p.Key.Key.Equals(categoryKey.Key, StringComparison.InvariantCultureIgnoreCase))
+                                .Value?.Id;
+
+                            if (!rez.HasValue && int.TryParse(categoryKey.Key, out var id))
+                                rez = id;
+
+                            if (!rez.HasValue)
+                                //database doesn't contain the imported category
+                                //this can happen if the category was deleted during the import process
+                                await _logger.WarningAsync(string.Format(await _localizationService.GetResourceAsync("Admin.Catalog.Products.Import.DatabaseNotContainCategory"), product.Name, categoryKey.Key));
+
+                            return rez;
+                        }).Where(id => id != null).ToListAsync();
+
+                    foreach (var categoryId in importedCategories)
+                    {
+                        if (categories.Any(c => c == categoryId))
+                            continue;
+
+                        var productCategory = new ProductCategory
+                        {
+                            ProductId = product.Id,
+                            CategoryId = categoryId.Value,
+                            IsFeaturedProduct = false,
+                            DisplayOrder = 1
+                        };
+                        await _categoryService.InsertProductCategoryAsync(productCategory);
+                    }
+
+                    //delete product categories
+                    var deletedProductCategories = await categories.Where(categoryId => !importedCategories.Contains(categoryId))
+                        .SelectAwait(async categoryId => (await _categoryService.GetProductCategoriesByProductIdAsync(product.Id, true)).FirstOrDefault(pc => pc.CategoryId == categoryId)).Where(pc => pc != null).ToListAsync();
+
+                    foreach (var deletedProductCategory in deletedProductCategories)
+                        await _categoryService.DeleteProductCategoryAsync(deletedProductCategory);
+                }
+
+                tempProperty = metadata.Manager.GetDefaultProperty("Manufacturers");
+                if (tempProperty != null)
+                {
+                    var manufacturerList = tempProperty.StringValue;
+
+                    //manufacturer mappings
+                    var manufacturers = isNew || !allProductsManufacturerIds.ContainsKey(product.Id) ? Array.Empty<int>() : allProductsManufacturerIds[product.Id];
+
+                    var importedManufacturers = await manufacturerList
+                        .Split(new[] { ';' }, StringSplitOptions.RemoveEmptyEntries)
+                        .SelectAwait(async x =>
+                        {
+                            var id = allManufacturers.FirstOrDefault(m => m.Name == x.Trim())?.Id;
+
+                            if (id != null)
+                                return id;
+
+                            id = int.TryParse(x, out var parsedId) ? parsedId : null;
+
+                            if (!id.HasValue)
+                                //database doesn't contain the imported manufacturer
+                                //this can happen if the manufacturer was deleted during the import process
+                                await _logger.WarningAsync(string.Format(await _localizationService.GetResourceAsync("Admin.Catalog.Products.Import.DatabaseNotContainManufacturer"), product.Name, x));
+
+                            return id;
+                        }).Where(id => id.HasValue).ToListAsync();
+
+                    foreach (var manufacturerId in importedManufacturers)
+                    {
+                        if (manufacturers.Any(c => c == manufacturerId))
+                            continue;
+
+                        var productManufacturer = new ProductManufacturer
+                        {
+                            ProductId = product.Id,
+                            ManufacturerId = manufacturerId.Value,
+                            IsFeaturedProduct = false,
+                            DisplayOrder = 1
+                        };
+                        await _manufacturerService.InsertProductManufacturerAsync(productManufacturer);
+                    }
+
+                    //delete product manufacturers
+                    var deletedProductsManufacturers = await manufacturers.Where(manufacturerId => !importedManufacturers.Contains(manufacturerId))
+                        .SelectAwait(async manufacturerId => (await _manufacturerService.GetProductManufacturersByProductIdAsync(product.Id)).FirstOrDefault(pc => pc.ManufacturerId == manufacturerId)).ToListAsync();
+                    foreach (var deletedProductManufacturer in deletedProductsManufacturers.Where(m => m != null))
+                        await _manufacturerService.DeleteProductManufacturerAsync(deletedProductManufacturer);
+                }
+
+                tempProperty = metadata.Manager.GetDefaultProperty("ProductTags");
+                if (tempProperty != null)
+                {
+                    var productTags = tempProperty.StringValue.Split(new[] { ';' }, StringSplitOptions.RemoveEmptyEntries).Select(s => s.Trim()).ToList();
+
+                    //searching existing product tags by their id
+                    var productTagIds = productTags.Where(pt => int.TryParse(pt, out var _)).Select(int.Parse);
+
+                    var productTagsByIds = (await _productTagService.GetAllProductTagsByProductIdAsync(product.Id)).Where(pt => productTagIds.Contains(pt.Id)).ToList();
+
+                    productTags.AddRange(productTagsByIds.Select(pt => pt.Name));
+                    var filter = productTagsByIds.Select(pt => pt.Id.ToString()).ToList();
+
+                    //product tag mappings
+                    await _productTagService.UpdateProductTagsAsync(product, productTags.Where(pt => !filter.Contains(pt)).ToArray());
+                }
+
+                tempProperty = metadata.Manager.GetDefaultProperty("LimitedToStores");
+                if (tempProperty != null)
+                {
+                    var limitedToStoresList = tempProperty.StringValue;
+
+                    var importedStores = product.LimitedToStores ? limitedToStoresList.Split(new[] { ';' }, StringSplitOptions.RemoveEmptyEntries)
+                        .Select(x => allStores.FirstOrDefault(store => store.Name == x.Trim())?.Id ?? int.Parse(x.Trim())).ToList() : new List<int>();
+
+                    await _productService.UpdateProductStoreMappingsAsync(product, importedStores);
+                }
+
+                var picture1 = await DownloadFileAsync(metadata.Manager.GetDefaultProperty("Picture1")?.StringValue, downloadedFiles);
+                var picture2 = await DownloadFileAsync(metadata.Manager.GetDefaultProperty("Picture2")?.StringValue, downloadedFiles);
+                var picture3 = await DownloadFileAsync(metadata.Manager.GetDefaultProperty("Picture3")?.StringValue, downloadedFiles);
+
+                productPictureMetadata.Add(new ProductPictureMetadata
+                {
+                    ProductItem = product,
+                    Picture1Path = picture1,
+                    Picture2Path = picture2,
+                    Picture3Path = picture3,
+                    IsNew = isNew
+                });
+
+                lastLoadedProduct = product;
+
+                //update "HasTierPrices" and "HasDiscountsApplied" properties
+                //_productService.UpdateHasTierPricesProperty(product);
+                //_productService.UpdateHasDiscountsApplied(product);
+            }
+
+            if (_mediaSettings.ImportProductImagesUsingHash && await _pictureService.IsStoreInDbAsync())
+                await ImportProductImagesUsingHashAsync(productPictureMetadata, allProductsBySku);
+            else
+                await ImportProductImagesUsingServicesAsync(productPictureMetadata);
+
+            foreach (var downloadedFile in downloadedFiles)
+            {
+                if (!_fileProvider.FileExists(downloadedFile))
+                    continue;
+
+                try
+                {
+                    _fileProvider.DeleteFile(downloadedFile);
+                }
+                catch
+                {
+                    // ignored
+                }
+            }
+
+            //activity log
+            await _customerActivityService.InsertActivityAsync("ImportProducts", string.Format(await _localizationService.GetResourceAsync("ActivityLog.ImportProducts"), metadata.CountProductsInFile));
+        }
+
+        /// <summary>
+        /// Import newsletter subscribers from TXT file
+        /// </summary>
+        /// <param name="stream">Stream</param>
+        /// <returns>
+        /// A task that represents the asynchronous operation
+        /// The task result contains the number of imported subscribers
+        /// </returns>
+        public virtual async Task<int> ImportNewsletterSubscribersFromTxtAsync(Stream stream)
+        {
+            var count = 0;
+            using (var reader = new StreamReader(stream))
+                while (!reader.EndOfStream)
+                {
+                    var line = await reader.ReadLineAsync();
+                    if (string.IsNullOrWhiteSpace(line))
+                        continue;
+                    var tmp = line.Split(',');
+
+                    if (tmp.Length > 3)
+                        throw new NopException("Wrong file format");
+
+                    var isActive = true;
+
+                    var store = await _storeContext.GetCurrentStoreAsync();
+                    var storeId = store.Id;
+
+                    //"email" field specified
+                    var email = tmp[0].Trim();
+
+                    if (!CommonHelper.IsValidEmail(email))
+                        continue;
+
+                    //"active" field specified
+                    if (tmp.Length >= 2)
+                        isActive = bool.Parse(tmp[1].Trim());
+
+                    //"storeId" field specified
+                    if (tmp.Length == 3)
+                        storeId = int.Parse(tmp[2].Trim());
+
+                    //import
+                    var subscription = await _newsLetterSubscriptionService.GetNewsLetterSubscriptionByEmailAndStoreIdAsync(email, storeId);
+                    if (subscription != null)
+                    {
+                        subscription.Email = email;
+                        subscription.Active = isActive;
+                        await _newsLetterSubscriptionService.UpdateNewsLetterSubscriptionAsync(subscription);
+                    }
+                    else
+                    {
+                        subscription = new NewsLetterSubscription
+                        {
+                            Active = isActive,
+                            CreatedOnUtc = DateTime.UtcNow,
+                            Email = email,
+                            StoreId = storeId,
+                            NewsLetterSubscriptionGuid = Guid.NewGuid()
+                        };
+                        await _newsLetterSubscriptionService.InsertNewsLetterSubscriptionAsync(subscription);
+                    }
+
+                    count++;
+                }
+
+            await _customerActivityService.InsertActivityAsync("ImportNewsLetterSubscriptions",
+                string.Format(await _localizationService.GetResourceAsync("ActivityLog.ImportNewsLetterSubscriptions"), count));
+
+            return count;
+        }
+
+        /// <summary>
+        /// Import states from TXT file
+        /// </summary>
+        /// <param name="stream">Stream</param>
+        /// <param name="writeLog">Indicates whether to add logging</param>
+        /// <returns>
+        /// A task that represents the asynchronous operation
+        /// The task result contains the number of imported states
+        /// </returns>
+        public virtual async Task<int> ImportStatesFromTxtAsync(Stream stream, bool writeLog = true)
+        {
+            var count = 0;
+            using (var reader = new StreamReader(stream))
+            {
+                while (!reader.EndOfStream)
+                {
+                    var line = await reader.ReadLineAsync();
+                    if (string.IsNullOrWhiteSpace(line))
+                        continue;
+                    var tmp = line.Split(',');
+
+                    if (tmp.Length != 5)
+                        throw new NopException("Wrong file format");
+
+                    //parse
+                    var countryTwoLetterIsoCode = tmp[0].Trim();
+                    var name = tmp[1].Trim();
+                    var abbreviation = tmp[2].Trim();
+                    var published = bool.Parse(tmp[3].Trim());
+                    var displayOrder = int.Parse(tmp[4].Trim());
+
+                    var country = await _countryService.GetCountryByTwoLetterIsoCodeAsync(countryTwoLetterIsoCode);
+                    if (country == null)
+                    {
+                        //country cannot be loaded. skip
+                        continue;
+                    }
+
+                    //import
+                    var states = await _stateProvinceService.GetStateProvincesByCountryIdAsync(country.Id, showHidden: true);
+                    var state = states.FirstOrDefault(x => x.Name.Equals(name, StringComparison.InvariantCultureIgnoreCase));
+
+                    if (state != null)
+                    {
+                        state.Abbreviation = abbreviation;
+                        state.Published = published;
+                        state.DisplayOrder = displayOrder;
+                        await _stateProvinceService.UpdateStateProvinceAsync(state);
+                    }
+                    else
+                    {
+                        state = new StateProvince
+                        {
+                            CountryId = country.Id,
+                            Name = name,
+                            Abbreviation = abbreviation,
+                            Published = published,
+                            DisplayOrder = displayOrder
+                        };
+                        await _stateProvinceService.InsertStateProvinceAsync(state);
+                    }
+
+                    count++;
+                }
+            }
+
+            //activity log
+            if (writeLog)
+            {
+                await _customerActivityService.InsertActivityAsync("ImportStates",
+                    string.Format(await _localizationService.GetResourceAsync("ActivityLog.ImportStates"), count));
+            }
+
+            return count;
+        }
+
+        /// <summary>
+        /// Import manufacturers from XLSX file
+        /// </summary>
+        /// <param name="stream">Stream</param>
+        /// <returns>A task that represents the asynchronous operation</returns>
+        public virtual async Task ImportManufacturersFromXlsxAsync(Stream stream)
+        {
+            using var workbook = new XLWorkbook(stream);
+
+            var languages = await _languageService.GetAllLanguagesAsync(showHidden: true);
+
+            //the columns
+            var metadata = GetWorkbookMetadata<Manufacturer>(workbook, languages);
+            var defaultWorksheet = metadata.DefaultWorksheet;
+            var defaultProperties = metadata.DefaultProperties;
+            var localizedProperties = metadata.LocalizedProperties;
+
+            var manager = new PropertyManager<Manufacturer, Language>(defaultProperties, _catalogSettings, localizedProperties, languages);
+
+            var iRow = 2;
+            var setSeName = defaultProperties.Any(p => p.PropertyName == "SeName");
+
+            while (true)
+            {
+                var allColumnsAreEmpty = manager.GetDefaultProperties
+                    .Select(property => defaultWorksheet.Row(iRow).Cell(property.PropertyOrderPosition))
+                    .All(cell => cell?.Value == null || string.IsNullOrEmpty(cell.Value.ToString()));
+
+                if (allColumnsAreEmpty)
+                    break;
+
+                manager.ReadDefaultFromXlsx(defaultWorksheet, iRow);
+
+                var manufacturer = await _manufacturerService.GetManufacturerByIdAsync(manager.GetDefaultProperty("Id").IntValue);
+
+                var isNew = manufacturer == null;
+
+                manufacturer ??= new Manufacturer();
+
+                if (isNew)
+                {
+                    manufacturer.CreatedOnUtc = DateTime.UtcNow;
+
+                    //default values
+                    manufacturer.PageSize = _catalogSettings.DefaultManufacturerPageSize;
+                    manufacturer.PageSizeOptions = _catalogSettings.DefaultManufacturerPageSizeOptions;
+                    manufacturer.Published = true;
+                    manufacturer.AllowCustomersToSelectPageSize = true;
+                }
+
+                var seName = string.Empty;
+
+                foreach (var property in manager.GetDefaultProperties)
+                {
+                    switch (property.PropertyName)
+                    {
+                        case "Name":
+                            manufacturer.Name = property.StringValue;
+                            break;
+                        case "Description":
+                            manufacturer.Description = property.StringValue;
+                            break;
+                        case "ManufacturerTemplateId":
+                            manufacturer.ManufacturerTemplateId = property.IntValue;
+                            break;
+                        case "MetaKeywords":
+                            manufacturer.MetaKeywords = property.StringValue;
+                            break;
+                        case "MetaDescription":
+                            manufacturer.MetaDescription = property.StringValue;
+                            break;
+                        case "MetaTitle":
+                            manufacturer.MetaTitle = property.StringValue;
+                            break;
+                        case "Picture":
+                            var picture = await LoadPictureAsync(manager.GetDefaultProperty("Picture").StringValue, manufacturer.Name, isNew ? null : (int?)manufacturer.PictureId);
+
+                            if (picture != null)
+                                manufacturer.PictureId = picture.Id;
+
+                            break;
+                        case "PageSize":
+                            manufacturer.PageSize = property.IntValue;
+                            break;
+                        case "AllowCustomersToSelectPageSize":
+                            manufacturer.AllowCustomersToSelectPageSize = property.BooleanValue;
+                            break;
+                        case "PageSizeOptions":
+                            manufacturer.PageSizeOptions = property.StringValue;
+                            break;
+                        case "PriceRangeFiltering":
+                            manufacturer.PriceRangeFiltering = property.BooleanValue;
+                            break;
+                        case "PriceFrom":
+                            manufacturer.PriceFrom = property.DecimalValue;
+                            break;
+                        case "PriceTo":
+                            manufacturer.PriceTo = property.DecimalValue;
+                            break;
+                        case "AutomaticallyCalculatePriceRange":
+                            manufacturer.ManuallyPriceRange = property.BooleanValue;
+                            break;
+                        case "Published":
+                            manufacturer.Published = property.BooleanValue;
+                            break;
+                        case "DisplayOrder":
+                            manufacturer.DisplayOrder = property.IntValue;
+                            break;
+                        case "SeName":
+                            seName = property.StringValue;
+                            break;
+                    }
+                }
+
+                manufacturer.UpdatedOnUtc = DateTime.UtcNow;
+
+                if (isNew)
+                    await _manufacturerService.InsertManufacturerAsync(manufacturer);
+                else
+                    await _manufacturerService.UpdateManufacturerAsync(manufacturer);
+
+                //search engine name
+                if (setSeName)
+                    await _urlRecordService.SaveSlugAsync(manufacturer, await _urlRecordService.ValidateSeNameAsync(manufacturer, seName, manufacturer.Name, true), 0);
+
+                //save manufacturer localized data
+                await ImportManufaturerLocalizedAsync(manufacturer, metadata, manager, iRow, languages);
+
+                iRow++;
+            }
+
+            //activity log
+            await _customerActivityService.InsertActivityAsync("ImportManufacturers",
+                string.Format(await _localizationService.GetResourceAsync("ActivityLog.ImportManufacturers"), iRow - 2));
+        }
+
+        /// <summary>
+        /// Import categories from XLSX file
+        /// </summary>
+        /// <param name="stream">Stream</param>
+        /// <returns>A task that represents the asynchronous operation</returns>
+        public virtual async Task ImportCategoriesFromXlsxAsync(Stream stream)
+        {
+            using var workbook = new XLWorkbook(stream);
+
+            var languages = await _languageService.GetAllLanguagesAsync(showHidden: true);
+
+            //the columns
+            var metadata = GetWorkbookMetadata<Category>(workbook, languages);
+            var defaultWorksheet = metadata.DefaultWorksheet;
+            var defaultProperties = metadata.DefaultProperties;
+            var localizedProperties = metadata.LocalizedProperties;
+
+            var manager = new PropertyManager<Category, Language>(defaultProperties, _catalogSettings, localizedProperties, languages);
+
+            var iRow = 2;
+            var setSeName = defaultProperties.Any(p => p.PropertyName == "SeName");
+
+            //performance optimization, load all categories in one SQL request
+            var allCategories = await (await _categoryService
+                .GetAllCategoriesAsync(showHidden: true))
+                .GroupByAwait(async c => await _categoryService.GetFormattedBreadCrumbAsync(c))
+                .ToDictionaryAsync(c => c.Key, c => c.FirstAsync());
+
+            var saveNextTime = new List<int>();
+
+            while (true)
+            {
+                var allColumnsAreEmpty = manager.GetDefaultProperties
+                    .Select(property => defaultWorksheet.Row(iRow).Cell(property.PropertyOrderPosition))
+                    .All(cell => string.IsNullOrEmpty(cell?.Value.ToString()));
+
+                if (allColumnsAreEmpty)
+                    break;
+
+                //get category by data in xlsx file if it possible, or create new category
+                var (category, isNew, currentCategoryBreadCrumb) = await GetCategoryFromXlsxAsync(manager, defaultWorksheet, iRow, allCategories);
+
+                //update category by data in xlsx file
+                var (seName, isParentCategoryExists) = await UpdateCategoryByXlsxAsync(category, manager, allCategories, isNew);
+
+                if (isParentCategoryExists)
+                {
+                    //if parent category exists in database then save category into database
+                    await SaveCategoryAsync(isNew, category, allCategories, currentCategoryBreadCrumb, setSeName, seName);
+
+                    //save category localized data
+                    await ImportCategoryLocalizedAsync(category, metadata, manager, iRow, languages);
+                }
+                else
+                {
+                    //if parent category doesn't exists in database then try save category into database next time
+                    saveNextTime.Add(iRow);
+                }
+
+                iRow++;
+            }
+
+            var needSave = saveNextTime.Any();
+
+            while (needSave)
+            {
+                var remove = new List<int>();
+
+                //try to save unsaved categories
+                foreach (var rowId in saveNextTime)
+                {
+                    //get category by data in xlsx file if it possible, or create new category
+                    var (category, isNew, currentCategoryBreadCrumb) = await GetCategoryFromXlsxAsync(manager, defaultWorksheet, rowId, allCategories);
+                    //update category by data in xlsx file
+                    var (seName, isParentCategoryExists) = await UpdateCategoryByXlsxAsync(category, manager, allCategories, isNew);
+
+                    if (!isParentCategoryExists)
+                        continue;
+
+                    //if parent category exists in database then save category into database
+                    await SaveCategoryAsync(isNew, category, allCategories, currentCategoryBreadCrumb, setSeName, seName);
+
+                    //save category localized data
+                    await ImportCategoryLocalizedAsync(category, metadata, manager, rowId, languages);
+
+                    remove.Add(rowId);
+                }
+
+                saveNextTime.RemoveAll(item => remove.Contains(item));
+
+                needSave = remove.Any() && saveNextTime.Any();
+            }
+
+            //activity log
+            await _customerActivityService.InsertActivityAsync("ImportCategories",
+                string.Format(await _localizationService.GetResourceAsync("ActivityLog.ImportCategories"), iRow - 2 - saveNextTime.Count));
+
+            if (!saveNextTime.Any())
+                return;
+
+            var categoriesName = new List<string>();
+
+            foreach (var rowId in saveNextTime)
+            {
+                manager.ReadDefaultFromXlsx(defaultWorksheet, rowId);
+                categoriesName.Add(manager.GetDefaultProperty("Name").StringValue);
+            }
+
+            throw new ArgumentException(string.Format(await _localizationService.GetResourceAsync("Admin.Catalog.Categories.Import.CategoriesArentImported"), string.Join(", ", categoriesName)));
+        }
+
+        /// <summary>
+        /// Import orders from XLSX file
+        /// </summary>
+        /// <param name="stream">Stream</param>
+        /// <returns>A task that represents the asynchronous operation</returns>
+        public virtual async Task ImportOrdersFromXlsxAsync(Stream stream)
+        {
+            using var workbook = new XLWorkbook(stream);
+            var downloadedFiles = new List<string>();
+
+            (var metadata, var worksheet) = await PrepareImportOrderDataAsync(workbook);
+
+            //performance optimization, load all orders by guid in one SQL request
+            var allOrdersByGuids = await _orderService.GetOrdersByGuidsAsync(metadata.AllOrderGuids.ToArray());
+
+            //performance optimization, load all customers by guid in one SQL request
+            var allCustomersByGuids = await _customerService.GetCustomersByGuidsAsync(metadata.AllCustomerGuids.ToArray());
+
+            Order lastLoadedOrder = null;
+
+            for (var iRow = 2; iRow < metadata.EndRow; iRow++)
+            {
+                //imports product attributes
+                if (worksheet.Row(iRow).OutlineLevel != 0)
+                {
+                    if (lastLoadedOrder == null)
+                        continue;
+
+                    metadata.OrderItemManager.ReadDefaultFromXlsx(worksheet, iRow, 2);
+
+                    //skip caption row
+                    if (!metadata.OrderItemManager.IsCaption)
+                    {
+                        await ImportOrderItemAsync(metadata.OrderItemManager, lastLoadedOrder);
+                    }
+                    continue;
+                }
+
+                metadata.Manager.ReadDefaultFromXlsx(worksheet, iRow);
+
+                var order = allOrdersByGuids.FirstOrDefault(p => p.OrderGuid == metadata.Manager.GetDefaultProperty("OrderGuid").GuidValue);
+
+                var isNew = order == null;
+
+                order ??= new Order();
+
+                Address orderBillingAddress = null;
+                Address orderAddress = null;
+
+                if (isNew)
+                    order.CreatedOnUtc = DateTime.UtcNow;
+                else
+                {
+                    orderBillingAddress = await _addressService.GetAddressByIdAsync(order.BillingAddressId);
+                    orderAddress = await _addressService.GetAddressByIdAsync((order.PickupInStore ? order.PickupAddressId : order.ShippingAddressId) ?? 0);
+                }
+
+                orderBillingAddress ??= new Address();
+                orderAddress ??= new Address();
+
+                var customer = allCustomersByGuids.FirstOrDefault(p => p.CustomerGuid.ToString() == metadata.Manager.GetDefaultProperty("CustomerGuid").StringValue);
+
+                foreach (var property in metadata.Manager.GetDefaultProperties)
+                {
+                    switch (property.PropertyName)
+                    {
+                        case "StoreId":
+                            if (await _storeService.GetStoreByIdAsync(property.IntValue) is Store orderStore)
+                                order.StoreId = property.IntValue;
+                            else
+                                order.StoreId = (await _storeContext.GetCurrentStoreAsync())?.Id ?? 0;
+                            break;
+                        case "OrderGuid":
+                            order.OrderGuid = property.GuidValue;
+                            break;
+                        case "CustomerId":
+                            order.CustomerId = customer?.Id ?? 0;
+                            break;
+                        case "OrderStatus":
+                            order.OrderStatus = (OrderStatus)property.PropertyValue;
+                            break;
+                        case "PaymentStatus":
+                            order.PaymentStatus = (PaymentStatus)property.PropertyValue;
+                            break;
+                        case "ShippingStatus":
+                            order.ShippingStatus = (ShippingStatus)property.PropertyValue;
+                            break;
+                        case "OrderSubtotalInclTax":
+                            order.OrderSubtotalInclTax = property.DecimalValue;
+                            break;
+                        case "OrderSubtotalExclTax":
+                            order.OrderSubtotalExclTax = property.DecimalValue;
+                            break;
+                        case "OrderSubTotalDiscountInclTax":
+                            order.OrderSubTotalDiscountInclTax = property.DecimalValue;
+                            break;
+                        case "OrderSubTotalDiscountExclTax":
+                            order.OrderSubTotalDiscountExclTax = property.DecimalValue;
+                            break;
+                        case "OrderShippingInclTax":
+                            order.OrderShippingInclTax = property.DecimalValue;
+                            break;
+                        case "OrderShippingExclTax":
+                            order.OrderShippingExclTax = property.DecimalValue;
+                            break;
+                        case "PaymentMethodAdditionalFeeInclTax":
+                            order.PaymentMethodAdditionalFeeInclTax = property.DecimalValue;
+                            break;
+                        case "PaymentMethodAdditionalFeeExclTax":
+                            order.PaymentMethodAdditionalFeeExclTax = property.DecimalValue;
+                            break;
+                        case "TaxRates":
+                            order.TaxRates = property.StringValue;
+                            break;
+                        case "OrderTax":
+                            order.OrderTax = property.DecimalValue;
+                            break;
+                        case "OrderTotal":
+                            order.OrderTotal = property.DecimalValue;
+                            break;
+                        case "RefundedAmount":
+                            order.RefundedAmount = property.DecimalValue;
+                            break;
+                        case "OrderDiscount":
+                            order.OrderDiscount = property.DecimalValue;
+                            break;
+                        case "CurrencyRate":
+                            order.CurrencyRate = property.DecimalValue;
+                            break;
+                        case "CustomerCurrencyCode":
+                            order.CustomerCurrencyCode = property.StringValue;
+                            break;
+                        case "AffiliateId":
+                            order.AffiliateId = property.IntValue;
+                            break;
+                        case "PaymentMethodSystemName":
+                            order.PaymentMethodSystemName = property.StringValue;
+                            break;
+                        case "ShippingPickupInStore":
+                            order.PickupInStore = property.BooleanValue;
+                            break;
+                        case "ShippingMethod":
+                            order.ShippingMethod = property.StringValue;
+                            break;
+                        case "ShippingRateComputationMethodSystemName":
+                            order.ShippingRateComputationMethodSystemName = property.StringValue;
+                            break;
+                        case "CustomValuesXml":
+                            order.CustomValuesXml = property.StringValue;
+                            break;
+                        case "VatNumber":
+                            order.VatNumber = property.StringValue;
+                            break;
+                        case "CreatedOnUtc":
+                            order.CreatedOnUtc = DateTime.TryParse(property.StringValue, out var createdOnUtc) ? createdOnUtc : DateTime.UtcNow;
+                            break;
+                        case "BillingFirstName":
+                            orderBillingAddress.FirstName = property.StringValue;
+                            break;
+                        case "BillingLastName":
+                            orderBillingAddress.LastName = property.StringValue;
+                            break;
+                        case "BillingPhoneNumber":
+                            orderBillingAddress.PhoneNumber = property.StringValue;
+                            break;
+                        case "BillingEmail":
+                            orderBillingAddress.Email = property.StringValue;
+                            break;
+                        case "BillingFaxNumber":
+                            orderBillingAddress.FaxNumber = property.StringValue;
+                            break;
+                        case "BillingCompany":
+                            orderBillingAddress.Company = property.StringValue;
+                            break;
+                        case "BillingAddress1":
+                            orderBillingAddress.Address1 = property.StringValue;
+                            break;
+                        case "BillingAddress2":
+                            orderBillingAddress.Address2 = property.StringValue;
+                            break;
+                        case "BillingCity":
+                            orderBillingAddress.City = property.StringValue;
+                            break;
+                        case "BillingCounty":
+                            orderBillingAddress.County = property.StringValue;
+                            break;
+                        case "BillingStateProvinceAbbreviation":
+                            if (await _stateProvinceService.GetStateProvinceByAbbreviationAsync(property.StringValue) is StateProvince billingState)
+                                orderBillingAddress.StateProvinceId = billingState.Id;
+                            break;
+                        case "BillingZipPostalCode":
+                            orderBillingAddress.ZipPostalCode = property.StringValue;
+                            break;
+                        case "BillingCountryCode":
+                            if (await _countryService.GetCountryByTwoLetterIsoCodeAsync(property.StringValue) is Country billingCountry)
+                                orderBillingAddress.CountryId = billingCountry.Id;
+                            break;
+                        case "ShippingFirstName":
+                            orderAddress.FirstName = property.StringValue;
+                            break;
+                        case "ShippingLastName":
+                            orderAddress.LastName = property.StringValue;
+                            break;
+                        case "ShippingPhoneNumber":
+                            orderAddress.PhoneNumber = property.StringValue;
+                            break;
+                        case "ShippingEmail":
+                            orderAddress.Email = property.StringValue;
+                            break;
+                        case "ShippingFaxNumber":
+                            orderAddress.FaxNumber = property.StringValue;
+                            break;
+                        case "ShippingCompany":
+                            orderAddress.Company = property.StringValue;
+                            break;
+                        case "ShippingAddress1":
+                            orderAddress.Address1 = property.StringValue;
+                            break;
+                        case "ShippingAddress2":
+                            orderAddress.Address2 = property.StringValue;
+                            break;
+                        case "ShippingCity":
+                            orderAddress.City = property.StringValue;
+                            break;
+                        case "ShippingCounty":
+                            orderAddress.County = property.StringValue;
+                            break;
+                        case "ShippingStateProvinceAbbreviation":
+                            if (await _stateProvinceService.GetStateProvinceByAbbreviationAsync(property.StringValue) is StateProvince shippingState)
+                                orderAddress.StateProvinceId = shippingState.Id;
+                            break;
+                        case "ShippingZipPostalCode":
+                            orderAddress.ZipPostalCode = property.StringValue;
+                            break;
+                        case "ShippingCountryCode":
+                            if (await _countryService.GetCountryByTwoLetterIsoCodeAsync(property.StringValue) is Country shippingCountry)
+                                orderAddress.CountryId = shippingCountry.Id;
+                            break;
+                    }
+                }
+
+                //check order address field values from excel
+                if (string.IsNullOrWhiteSpace(orderAddress.FirstName) && string.IsNullOrWhiteSpace(orderAddress.LastName) && string.IsNullOrWhiteSpace(orderAddress.Email))
+                    orderAddress = null;
+
+                //insert or update billing address
+                if (orderBillingAddress.Id == 0)
+                {
+                    await _addressService.InsertAddressAsync(orderBillingAddress);
+                    order.BillingAddressId = orderBillingAddress.Id;
+                }
+                else
+                    await _addressService.UpdateAddressAsync(orderBillingAddress);
+
+                //insert or update shipping/pickup address
+                if (orderAddress != null)
+                {
+                    if (orderAddress.Id == 0)
+                    {
+                        await _addressService.InsertAddressAsync(orderAddress);
+
+                        if (order.PickupInStore)
+                            order.PickupAddressId = orderAddress.Id;
+                        else
+                            order.ShippingAddressId = orderAddress.Id;
+                    }
+                    else
+                        await _addressService.UpdateAddressAsync(orderAddress);
+                }
+                else
+                    order.ShippingAddressId = null;
+
+                //set some default values if not specified
+                if (isNew)
+                {
+                    //customer language
+                    var customerLanguage = await _languageService.GetLanguageByIdAsync(customer?.LanguageId ?? 0);
+                    if (customerLanguage == null || !customerLanguage.Published)
+                        customerLanguage = await _workContext.GetWorkingLanguageAsync();
+                    order.CustomerLanguageId = customerLanguage.Id;
+
+                    //tax display type
+                    order.CustomerTaxDisplayType = _taxSettings.TaxDisplayType;
+
+                    //set other default values
+                    order.AllowStoringCreditCardNumber = false;
+                    order.AuthorizationTransactionCode = string.Empty;
+                    order.AuthorizationTransactionId = string.Empty;
+                    order.AuthorizationTransactionResult = string.Empty;
+                    order.CaptureTransactionId = string.Empty;
+                    order.CaptureTransactionResult = string.Empty;
+                    order.CardCvv2 = string.Empty;
+                    order.CardExpirationMonth = string.Empty;
+                    order.CardExpirationYear = string.Empty;
+                    order.CardName = string.Empty;
+                    order.CardNumber = string.Empty;
+                    order.CardType = string.Empty;
+                    order.CustomerIp = string.Empty;
+                    order.CustomOrderNumber = string.Empty;
+                    order.MaskedCreditCardNumber = string.Empty;
+                    order.RefundedAmount = decimal.Zero;
+                    order.SubscriptionTransactionId = string.Empty;
+
+                    await _orderService.InsertOrderAsync(order);
+
+                    //generate and set custom order number
+                    order.CustomOrderNumber = _customNumberFormatter.GenerateOrderCustomNumber(order);
+                    await _orderService.UpdateOrderAsync(order);
+                }
+                else
+                    await _orderService.UpdateOrderAsync(order);
+
+                lastLoadedOrder = order;
+            }
+
+            //activity log
+            await _customerActivityService.InsertActivityAsync("ImportOrders", string.Format(await _localizationService.GetResourceAsync("ActivityLog.ImportOrders"), metadata.CountOrdersInFile));
+        }
+
+        #endregion
+
+        #region Nested classes
+
+        protected partial class ProductPictureMetadata
+        {
+            public Product ProductItem { get; set; }
+
+            public string Picture1Path { get; set; }
+
+            public string Picture2Path { get; set; }
+
+            public string Picture3Path { get; set; }
+
+            public bool IsNew { get; set; }
+        }
+
+        public partial class CategoryKey
+        {
+            /// <returns>A task that represents the asynchronous operation</returns>
+            public static async Task<CategoryKey> CreateCategoryKeyAsync(Category category, ICategoryService categoryService, IList<Category> allCategories, IStoreMappingService storeMappingService)
+            {
+                return new CategoryKey(await categoryService.GetFormattedBreadCrumbAsync(category, allCategories), category.LimitedToStores ? (await storeMappingService.GetStoresIdsWithAccessAsync(category)).ToList() : new List<int>())
+                {
+                    Category = category
+                };
+            }
+
+            public CategoryKey(string key, List<int> storesIds = null)
+            {
+                Key = key.Trim();
+                StoresIds = storesIds ?? new List<int>();
+            }
+
+            public List<int> StoresIds { get; }
+
+            public Category Category { get; protected set; }
+
+            public string Key { get; }
+
+            public bool Equals(CategoryKey y)
+            {
+                if (y == null)
+                    return false;
+
+                if (Category != null && y.Category != null)
+                    return Category.Id == y.Category.Id;
+
+                if ((StoresIds.Any() || y.StoresIds.Any())
+                    && (StoresIds.All(id => !y.StoresIds.Contains(id)) || y.StoresIds.All(id => !StoresIds.Contains(id))))
+                    return false;
+
+                return Key.Equals(y.Key);
+            }
+
+            public override int GetHashCode()
+            {
+                if (!StoresIds.Any())
+                    return Key.GetHashCode();
+
+                var storesIds = StoresIds.Select(id => id.ToString())
+                    .Aggregate(string.Empty, (all, current) => all + current);
+
+                return $"{storesIds}_{Key}".GetHashCode();
+            }
+
+            public override bool Equals(object obj)
+            {
+                var other = obj as CategoryKey;
+                return other?.Equals(other) ?? false;
+            }
+        }
+
+        #endregion
+    }
 }