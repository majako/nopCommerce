﻿using System.IO;
using System.Threading.Tasks;

namespace Nop.Services.ExportImport
{
    /// <summary>
    /// Import manager interface
    /// </summary>
    public partial interface IImportManager
    {
        /// <summary>
        /// Import products from XLSX file
        /// </summary>
        /// <param name="stream">Stream</param>
        Task ImportProductsFromXlsxAsync(Stream stream);

        /// <summary>
        /// Import newsletter subscribers from TXT file
        /// </summary>
        /// <param name="stream">Stream</param>
        /// <returns>Number of imported subscribers</returns>
        Task<int> ImportNewsletterSubscribersFromTxtAsync(Stream stream);

        /// <summary>
        /// Import states from TXT file
        /// </summary>
        /// <param name="stream">Stream</param>
        /// <param name="writeLog">Indicates whether to add logging</param>
        /// <returns>Number of imported states</returns>
<<<<<<< HEAD
        Task<int> ImportStatesFromTxtAsync(Stream stream);
=======
        int ImportStatesFromTxt(Stream stream, bool writeLog = true);
>>>>>>> d523c7f8

        /// <summary>
        /// Import manufacturers from XLSX file
        /// </summary>
        /// <param name="stream">Stream</param>
        Task ImportManufacturersFromXlsxAsync(Stream stream);

        /// <summary>
        /// Import categories from XLSX file
        /// </summary>
        /// <param name="stream">Stream</param>
        Task ImportCategoriesFromXlsxAsync(Stream stream);
    }
}
<|MERGE_RESOLUTION|>--- conflicted
+++ resolved
@@ -1,48 +1,44 @@
-﻿using System.IO;
-using System.Threading.Tasks;
-
-namespace Nop.Services.ExportImport
-{
-    /// <summary>
-    /// Import manager interface
-    /// </summary>
-    public partial interface IImportManager
-    {
-        /// <summary>
-        /// Import products from XLSX file
-        /// </summary>
-        /// <param name="stream">Stream</param>
-        Task ImportProductsFromXlsxAsync(Stream stream);
-
-        /// <summary>
-        /// Import newsletter subscribers from TXT file
-        /// </summary>
-        /// <param name="stream">Stream</param>
-        /// <returns>Number of imported subscribers</returns>
-        Task<int> ImportNewsletterSubscribersFromTxtAsync(Stream stream);
-
-        /// <summary>
-        /// Import states from TXT file
-        /// </summary>
-        /// <param name="stream">Stream</param>
-        /// <param name="writeLog">Indicates whether to add logging</param>
-        /// <returns>Number of imported states</returns>
-<<<<<<< HEAD
-        Task<int> ImportStatesFromTxtAsync(Stream stream);
-=======
-        int ImportStatesFromTxt(Stream stream, bool writeLog = true);
->>>>>>> d523c7f8
-
-        /// <summary>
-        /// Import manufacturers from XLSX file
-        /// </summary>
-        /// <param name="stream">Stream</param>
-        Task ImportManufacturersFromXlsxAsync(Stream stream);
-
-        /// <summary>
-        /// Import categories from XLSX file
-        /// </summary>
-        /// <param name="stream">Stream</param>
-        Task ImportCategoriesFromXlsxAsync(Stream stream);
-    }
-}
+﻿using System.IO;
+using System.Threading.Tasks;
+
+namespace Nop.Services.ExportImport
+{
+    /// <summary>
+    /// Import manager interface
+    /// </summary>
+    public partial interface IImportManager
+    {
+        /// <summary>
+        /// Import products from XLSX file
+        /// </summary>
+        /// <param name="stream">Stream</param>
+        Task ImportProductsFromXlsxAsync(Stream stream);
+
+        /// <summary>
+        /// Import newsletter subscribers from TXT file
+        /// </summary>
+        /// <param name="stream">Stream</param>
+        /// <returns>Number of imported subscribers</returns>
+        Task<int> ImportNewsletterSubscribersFromTxtAsync(Stream stream);
+
+        /// <summary>
+        /// Import states from TXT file
+        /// </summary>
+        /// <param name="stream">Stream</param>
+        /// <param name="writeLog">Indicates whether to add logging</param>
+        /// <returns>Number of imported states</returns>
+        Task<int> ImportStatesFromTxtAsync(Stream stream, bool writeLog = true);
+
+        /// <summary>
+        /// Import manufacturers from XLSX file
+        /// </summary>
+        /// <param name="stream">Stream</param>
+        Task ImportManufacturersFromXlsxAsync(Stream stream);
+
+        /// <summary>
+        /// Import categories from XLSX file
+        /// </summary>
+        /// <param name="stream">Stream</param>
+        Task ImportCategoriesFromXlsxAsync(Stream stream);
+    }
+}