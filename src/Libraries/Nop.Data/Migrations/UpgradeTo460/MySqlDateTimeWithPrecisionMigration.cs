--- conflicted
+++ resolved
@@ -19,13 +19,8 @@
 
 namespace Nop.Data.Migrations.UpgradeTo460
 {
-<<<<<<< HEAD
-    [NopSchemaMigration("2022-07-13 00:00:00", "Update datetime type precision")]
+    [NopSchemaMigration("2023-07-28 08:00:00", "Update datetime type precision")]
     public class MySqlDateTimeWithPrecisionMigration : ForwardOnlyMigration
-=======
-    [NopMigration("2023-07-28 08:00:00", "Update datetime type precision", MigrationProcessType.Update)]
-    public class MySqlDateTimeWithPrecisionMigration : Migration
->>>>>>> 747ecf2a
     {
         public override void Up()
         {
