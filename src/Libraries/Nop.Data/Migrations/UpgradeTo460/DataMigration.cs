﻿using System;
using System.Collections.Generic;
using System.Globalization;
using System.Linq;
using FluentMigrator;
using Nop.Core;
using Nop.Core.Domain.Common;
using Nop.Core.Domain.Configuration;
using Nop.Core.Domain.Customers;
using Nop.Core.Domain.Directory;
using Nop.Core.Domain.Localization;
using Nop.Core.Domain.Logging;
using Nop.Core.Domain.Messages;
using Nop.Core.Domain.ScheduleTasks;
using Nop.Core.Domain.Security;
using Nop.Core.Domain.Shipping;

namespace Nop.Data.Migrations.UpgradeTo460
{
<<<<<<< HEAD
    [NopUpdateMigration("2022-07-20 00:00:01", "4.60.0", UpdateMigrationType.Data)]
    public class DataMigration : Migration
=======
    [NopMigration("2022-07-20 00:00:10", "4.60.0", UpdateMigrationType.Data, MigrationProcessType.Update)]
    public class DataMigration : Migration 
>>>>>>> 63f95b82
    {
        private readonly INopDataProvider _dataProvider;

        public DataMigration(INopDataProvider dataProvider)
        {
            _dataProvider = dataProvider;
        }

        /// <summary>
        /// Collect the UP migration expressions
        /// </summary>
        public override void Up()
        {
            //#4601 customer attribute values to customer table column values
            var attributeKeys = new[] { nameof(Customer.FirstName), nameof(Customer.LastName), nameof(Customer.Gender),
                nameof(Customer.Company), nameof(Customer.StreetAddress), nameof(Customer.StreetAddress2), nameof(Customer.ZipPostalCode),
                nameof(Customer.City), nameof(Customer.County), nameof(Customer.Phone), nameof(Customer.Fax), nameof(Customer.VatNumber),
                nameof(Customer.TimeZoneId), nameof(Customer.CustomCustomerAttributesXML), nameof(Customer.CountryId),
                nameof(Customer.StateProvinceId), nameof(Customer.VatNumberStatusId), nameof(Customer.CurrencyId), nameof(Customer.LanguageId),
                nameof(Customer.TaxDisplayTypeId), nameof(Customer.DateOfBirth)};

            var languages = _dataProvider.GetTable<Language>().ToList();
            var currencies = _dataProvider.GetTable<Currency>().ToList();
            var customerRole = _dataProvider.GetTable<CustomerRole>().FirstOrDefault(cr => cr.SystemName == NopCustomerDefaults.RegisteredRoleName);
            var customerRoleId = customerRole?.Id ?? 0;

            var query =
                from c in _dataProvider.GetTable<Customer>()
                join crm in _dataProvider.GetTable<CustomerCustomerRoleMapping>() on c.Id equals crm.CustomerId
                where !c.Deleted && (customerRoleId == 0 || crm.CustomerRoleId == customerRoleId)
                select c;

            var pageIndex = 0;
            var pageSize = 500;

            int castToInt(string value)
            {
                return int.TryParse(value, out var result) ? result : default;
            }

            string castToString(string value)
            {
                return value;
            }

            DateTime? castToDateTime(string value)
            {
                return DateTime.TryParseExact(value, "yyyy-MM-dd", CultureInfo.InvariantCulture,
                    DateTimeStyles.None, out var dateOfBirth)
                    ? dateOfBirth
                    : default;
            }

            T getAttributeValue<T>(IList<GenericAttribute> attributes, string key, Func<string, T> castTo, int maxLength = 1000)
            {
                var str = CommonHelper.EnsureMaximumLength(attributes.FirstOrDefault(ga => ga.Key == key)?.Value, maxLength);

                return castTo(str);
            }

            while (true)
            {
                var customers = query.ToPagedListAsync(pageIndex++, pageSize).Result;

                if (!customers.Any())
                    break;

                var customerIds = customers.Select(c => c.Id).ToList();
                var genericAttributes = _dataProvider.GetTable<GenericAttribute>()
                    .Where(ga => ga.KeyGroup == nameof(Customer) && customerIds.Contains(ga.EntityId) && attributeKeys.Contains(ga.Key)).ToList();

                if (!genericAttributes.Any())
                    continue;

                foreach (var customer in customers)
                {
                    var customerAttributes = genericAttributes.Where(ga => ga.EntityId == customer.Id).ToList();
                    if (!customerAttributes.Any())
                        continue;

                    customer.FirstName = getAttributeValue(customerAttributes, nameof(Customer.FirstName), castToString);
                    customer.LastName = getAttributeValue(customerAttributes, nameof(Customer.LastName), castToString);
                    customer.Gender = getAttributeValue(customerAttributes, nameof(Customer.Gender), castToString);
                    customer.Company = getAttributeValue(customerAttributes, nameof(Customer.Company), castToString);
                    customer.StreetAddress = getAttributeValue(customerAttributes, nameof(Customer.StreetAddress), castToString);
                    customer.StreetAddress2 = getAttributeValue(customerAttributes, nameof(Customer.StreetAddress2), castToString);
                    customer.ZipPostalCode = getAttributeValue(customerAttributes, nameof(Customer.ZipPostalCode), castToString);
                    customer.City = getAttributeValue(customerAttributes, nameof(Customer.City), castToString);
                    customer.County = getAttributeValue(customerAttributes, nameof(Customer.County), castToString);
                    customer.Phone = getAttributeValue(customerAttributes, nameof(Customer.Phone), castToString);
                    customer.Fax = getAttributeValue(customerAttributes, nameof(Customer.Fax), castToString);
                    customer.VatNumber = getAttributeValue(customerAttributes, nameof(Customer.VatNumber), castToString);
                    customer.TimeZoneId = getAttributeValue(customerAttributes, nameof(Customer.TimeZoneId), castToString);
                    customer.CustomCustomerAttributesXML = getAttributeValue(customerAttributes, nameof(Customer.CustomCustomerAttributesXML), castToString, int.MaxValue);
                    customer.CountryId = getAttributeValue(customerAttributes, nameof(Customer.CountryId), castToInt);
                    customer.StateProvinceId = getAttributeValue(customerAttributes, nameof(Customer.StateProvinceId), castToInt);
                    customer.VatNumberStatusId = getAttributeValue(customerAttributes, nameof(Customer.VatNumberStatusId), castToInt);
                    customer.CurrencyId = currencies.FirstOrDefault(c => c.Id == getAttributeValue(customerAttributes, nameof(Customer.CurrencyId), castToInt))?.Id;
                    customer.LanguageId = languages.FirstOrDefault(l => l.Id == getAttributeValue(customerAttributes, nameof(Customer.LanguageId), castToInt))?.Id;
                    customer.TaxDisplayTypeId = getAttributeValue(customerAttributes, nameof(Customer.TaxDisplayTypeId), castToInt);
                    customer.DateOfBirth = getAttributeValue(customerAttributes, nameof(Customer.DateOfBirth), castToDateTime);
                }

                _dataProvider.UpdateEntities(customers);
                _dataProvider.BulkDeleteEntities(genericAttributes);
            }

            //#3777 new activity log types
            var activityLogTypeTable = _dataProvider.GetTable<ActivityLogType>();

            if (!activityLogTypeTable.Any(alt => string.Compare(alt.SystemKeyword, "ImportNewsLetterSubscriptions", StringComparison.InvariantCultureIgnoreCase) == 0))
                _dataProvider.InsertEntity(
                    new ActivityLogType
                    {
                        SystemKeyword = "ImportNewsLetterSubscriptions",
                        Enabled = true,
                        Name = "Newsletter subscriptions were imported"
                    }
                );

            if (!activityLogTypeTable.Any(alt => string.Compare(alt.SystemKeyword, "ExportCustomers", StringComparison.InvariantCultureIgnoreCase) == 0))
                _dataProvider.InsertEntity(
                    new ActivityLogType
                    {
                        SystemKeyword = "ExportCustomers",
                        Enabled = true,
                        Name = "Customers were exported"
                    }
                );

            if (!activityLogTypeTable.Any(alt => string.Compare(alt.SystemKeyword, "ExportCategories", StringComparison.InvariantCultureIgnoreCase) == 0))
                _dataProvider.InsertEntity(
                    new ActivityLogType
                    {
                        SystemKeyword = "ExportCategories",
                        Enabled = true,
                        Name = "Categories were exported"
                    }
                );

            if (!activityLogTypeTable.Any(alt => string.Compare(alt.SystemKeyword, "ExportManufacturers", StringComparison.InvariantCultureIgnoreCase) == 0))
                _dataProvider.InsertEntity(
                    new ActivityLogType
                    {
                        SystemKeyword = "ExportManufacturers",
                        Enabled = true,
                        Name = "Manufacturers were exported"
                    }
                );

            if (!activityLogTypeTable.Any(alt => string.Compare(alt.SystemKeyword, "ExportProducts", StringComparison.InvariantCultureIgnoreCase) == 0))
                _dataProvider.InsertEntity(
                    new ActivityLogType
                    {
                        SystemKeyword = "ExportProducts",
                        Enabled = true,
                        Name = "Products were exported"
                    }
                );

            if (!activityLogTypeTable.Any(alt => string.Compare(alt.SystemKeyword, "ExportOrders", StringComparison.InvariantCultureIgnoreCase) == 0))
                _dataProvider.InsertEntity(
                    new ActivityLogType
                    {
                        SystemKeyword = "ExportOrders",
                        Enabled = true,
                        Name = "Orders were exported"
                    }
                );

            if (!activityLogTypeTable.Any(alt => string.Compare(alt.SystemKeyword, "ExportStates", StringComparison.InvariantCultureIgnoreCase) == 0))
                _dataProvider.InsertEntity(
                    new ActivityLogType
                    {
                        SystemKeyword = "ExportStates",
                        Enabled = true,
                        Name = "States were exported"
                    }
                );

            if (!activityLogTypeTable.Any(alt => string.Compare(alt.SystemKeyword, "ExportNewsLetterSubscriptions", StringComparison.InvariantCultureIgnoreCase) == 0))
                _dataProvider.InsertEntity(
                    new ActivityLogType
                    {
                        SystemKeyword = "ExportNewsLetterSubscriptions",
                        Enabled = true,
                        Name = "Newsletter subscriptions were exported"
                    }
                );

            //#5809
            if (!_dataProvider.GetTable<ScheduleTask>().Any(st => string.Compare(st.Type, "Nop.Services.Gdpr.DeleteInactiveCustomersTask, Nop.Services", StringComparison.InvariantCultureIgnoreCase) == 0))
            {
                var _ = _dataProvider.InsertEntity(
                    new ScheduleTask
                    {
                        Name = "Delete inactive customers (GDPR)",
                        //24 hours
                        Seconds = 86400,
                        Type = "Nop.Services.Gdpr.DeleteInactiveCustomersTask, Nop.Services",
                        Enabled = false,
                        StopOnError = false
                    }
                );
            }

            //#5607
            if (!_dataProvider.GetTable<PermissionRecord>().Any(pr => string.Compare(pr.SystemName, "EnableMultiFactorAuthentication", StringComparison.InvariantCultureIgnoreCase) == 0))
            {
                var multifactorAuthenticationPermissionRecord = _dataProvider.InsertEntity(
                    new PermissionRecord
                    {
                        SystemName = "EnableMultiFactorAuthentication",
                        Name = "Security. Enable Multi-factor authentication",
                        Category = "Security"
                    }
                );

                var forceMultifactorAuthentication = _dataProvider.GetTable<Setting>()
                    .FirstOrDefault(s =>
                        string.Compare(s.Name, "MultiFactorAuthenticationSettings.ForceMultifactorAuthentication", StringComparison.InvariantCultureIgnoreCase) == 0 &&
                        string.Compare(s.Value, "True", StringComparison.InvariantCultureIgnoreCase) == 0)
                    is not null;

                var customerRoles = _dataProvider.GetTable<CustomerRole>();
                if (!forceMultifactorAuthentication)
                    customerRoles = customerRoles.Where(cr => cr.SystemName == NopCustomerDefaults.AdministratorsRoleName || cr.SystemName == NopCustomerDefaults.RegisteredRoleName);

                foreach (var role in customerRoles.ToList())
                {
                    _dataProvider.InsertEntity(
                        new PermissionRecordCustomerRoleMapping
                        {
                            CustomerRoleId = role.Id,
                            PermissionRecordId = multifactorAuthenticationPermissionRecord.Id
                        }
                    );
                }
            }

            var lastEnabledUtc = DateTime.UtcNow;
            if (!_dataProvider.GetTable<ScheduleTask>().Any(st => string.Compare(st.Type, "Nop.Services.Common.ResetLicenseCheckTask, Nop.Services", StringComparison.InvariantCultureIgnoreCase) == 0))
            {
                _dataProvider.InsertEntity(new ScheduleTask
                {
                    Name = "ResetLicenseCheckTask",
                    Seconds = 2073600,
                    Type = "Nop.Services.Common.ResetLicenseCheckTask, Nop.Services",
                    Enabled = true,
                    LastEnabledUtc = lastEnabledUtc,
                    StopOnError = false
                });
            }

            //#3651
            if (!_dataProvider.GetTable<MessageTemplate>().Any(mt => string.Compare(mt.Name, MessageTemplateSystemNames.OrderProcessingCustomerNotification, StringComparison.InvariantCultureIgnoreCase) == 0))
            {
                var _ = _dataProvider.InsertEntity(
                    new MessageTemplate
                    {
                        Name = MessageTemplateSystemNames.OrderProcessingCustomerNotification,
                        Subject = "%Store.Name%. Your order is processing",
                        Body = $"<p>{Environment.NewLine}<a href=\"%Store.URL%\">%Store.Name%</a>{Environment.NewLine}<br />{Environment.NewLine}<br />{Environment.NewLine}Hello %Order.CustomerFullName%,{Environment.NewLine}<br />{Environment.NewLine}Your order is processing. Below is the summary of the order.{Environment.NewLine}<br />{Environment.NewLine}<br />{Environment.NewLine}Order Number: %Order.OrderNumber%{Environment.NewLine}<br />{Environment.NewLine}Order Details: <a target=\"_blank\" href=\"%Order.OrderURLForCustomer%\">%Order.OrderURLForCustomer%</a>{Environment.NewLine}<br />{Environment.NewLine}Date Ordered: %Order.CreatedOn%{Environment.NewLine}<br />{Environment.NewLine}<br />{Environment.NewLine}<br />{Environment.NewLine}<br />{Environment.NewLine}Billing Address{Environment.NewLine}<br />{Environment.NewLine}%Order.BillingFirstName% %Order.BillingLastName%{Environment.NewLine}<br />{Environment.NewLine}%Order.BillingAddress1%{Environment.NewLine}<br />{Environment.NewLine}%Order.BillingAddress2%{Environment.NewLine}<br />{Environment.NewLine}%Order.BillingCity% %Order.BillingZipPostalCode%{Environment.NewLine}<br />{Environment.NewLine}%Order.BillingStateProvince% %Order.BillingCountry%{Environment.NewLine}<br />{Environment.NewLine}<br />{Environment.NewLine}<br />{Environment.NewLine}<br />{Environment.NewLine}%if (%Order.Shippable%) Shipping Address{Environment.NewLine}<br />{Environment.NewLine}%Order.ShippingFirstName% %Order.ShippingLastName%{Environment.NewLine}<br />{Environment.NewLine}%Order.ShippingAddress1%{Environment.NewLine}<br />{Environment.NewLine}%Order.ShippingAddress2%{Environment.NewLine}<br />{Environment.NewLine}%Order.ShippingCity% %Order.ShippingZipPostalCode%{Environment.NewLine}<br />{Environment.NewLine}%Order.ShippingStateProvince% %Order.ShippingCountry%{Environment.NewLine}<br />{Environment.NewLine}<br />{Environment.NewLine}Shipping Method: %Order.ShippingMethod%{Environment.NewLine}<br />{Environment.NewLine}<br />{Environment.NewLine} endif% %Order.Product(s)%{Environment.NewLine}</p>{Environment.NewLine}",
                        IsActive = false,
                        EmailAccountId = _dataProvider.GetTable<EmailAccount>().FirstOrDefault()?.Id ?? 0
                    }
                );
            }

            //#6395
            var paRange = _dataProvider.GetTable<ProductAvailabilityRange>().FirstOrDefault(par => string.Compare(par.Name, "2 week", StringComparison.InvariantCultureIgnoreCase) == 0);
            if (paRange is not null)
            {
                paRange.Name = "2 weeks";
                _dataProvider.UpdateEntity(paRange);
            }
        }

        public override void Down()
        {
            //add the downgrade logic if necessary 
        }
    }
}<|MERGE_RESOLUTION|>--- conflicted
+++ resolved
@@ -17,13 +17,8 @@
 
 namespace Nop.Data.Migrations.UpgradeTo460
 {
-<<<<<<< HEAD
-    [NopUpdateMigration("2022-07-20 00:00:01", "4.60.0", UpdateMigrationType.Data)]
+    [NopUpdateMigration("2022-07-20 00:00:10", "4.60.0", UpdateMigrationType.Data)]
     public class DataMigration : Migration
-=======
-    [NopMigration("2022-07-20 00:00:10", "4.60.0", UpdateMigrationType.Data, MigrationProcessType.Update)]
-    public class DataMigration : Migration 
->>>>>>> 63f95b82
     {
         private readonly INopDataProvider _dataProvider;
 
