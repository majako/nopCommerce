--- conflicted
+++ resolved
@@ -16,17 +16,10 @@
   <ItemGroup>
     <PackageReference Include="FluentMigrator" Version="3.3.2" />
     <PackageReference Include="FluentMigrator.Runner" Version="3.3.2" />
-<<<<<<< HEAD
-    <PackageReference Include="linq2db" Version="4.1.1" />
+    <PackageReference Include="linq2db" Version="4.3.0" />
     <PackageReference Include="Microsoft.Data.SqlClient" Version="5.0.1" />
     <PackageReference Include="MySqlConnector" Version="2.2.1" />
     <PackageReference Include="Npgsql" Version="7.0.0" />
-=======
-    <PackageReference Include="linq2db" Version="4.3.0" />
-    <PackageReference Include="Microsoft.Data.SqlClient" Version="4.1.0" />
-    <PackageReference Include="MySqlConnector" Version="2.1.13" />
-    <PackageReference Include="Npgsql" Version="6.0.7" />
->>>>>>> fabc470d
     <PackageReference Include="System.Configuration.ConfigurationManager" Version="7.0.0" />
     <PackageReference Include="System.Net.NameResolution" Version="4.3.0" />
   </ItemGroup>
