﻿using System;
using System.Collections.Generic;
using System.Data.SqlClient;
using System.Linq;
using System.Reflection;
using FluentMigrator;
using FluentMigrator.Runner;
using FluentMigrator.Runner.Exceptions;
using LinqToDB;
using LinqToDB.Data;
using LinqToDB.Mapping;
using Nop.Core;
using Nop.Core.Infrastructure;
using Nop.Data.Migrations;

namespace Nop.Data
{
    /// <summary>
    /// Represents a base data provider
    /// </summary>
    public abstract partial class BaseDataProvider
    {
        #region Fields

        protected DataConnection _dataConnection;

        #endregion

        #region Ctor

        protected BaseDataProvider()
        {
            if (!DataSettingsManager.DatabaseIsInstalled)
                return;

            _dataConnection = new NopDataConnection();
        }

        #endregion

        #region Utilities

        #endregion

        #region Methods

        public virtual void CreateDatabaseSchemaIfNotExists(Assembly assembly = null)
        {
            DataConnection.DefaultSettings = Singleton<DataSettings>.Instance;

            _dataConnection = new NopDataConnection();

            ConfigureDataContext(_dataConnection);

            //find database mapping configuration by other assemblies
            var typeFinder = new AppDomainTypeFinder();

            var typeConfigurations = assembly != null
                ? typeFinder.FindClassesOfType<IMappingConfiguration>(new List<Assembly> { assembly }).ToList()
                : typeFinder.FindClassesOfType<IMappingConfiguration>().ToList();

            foreach (var typeConfiguration in typeConfigurations)
            {
                var mappingConfiguration = (IMappingConfiguration)Activator.CreateInstance(typeConfiguration);
                mappingConfiguration.CreateTableIfNotExists(_dataConnection);
            }
        }

        public virtual void DeleteDatabaseSchemaIfNotExists(Assembly assembly = null)
        {
            //find database mapping configuration by other assemblies
            var typeFinder = new AppDomainTypeFinder();

            var typeConfigurations = assembly != null
                ? typeFinder.FindClassesOfType<IMappingConfiguration>(new List<Assembly> { assembly }).ToList()
                : typeFinder.FindClassesOfType<IMappingConfiguration>().ToList();

            //delete tables
            foreach (var mappingConfiguration in typeConfigurations)
            {
                (EngineContext.Current.ResolveUnregistered(mappingConfiguration) as IMappingConfiguration)
                    ?.DeleteTableIfExists();
            }
        }

        public virtual void ApplyUpMigrations(Assembly assembly = null)
        {
            var runner = EngineContext.Current.Resolve<IMigrationRunner>();

            //find database mapping configuration by other assemblies
            var typeFinder = new AppDomainTypeFinder();
            var migrations = (assembly == null ? typeFinder.FindClassesOfType<AutoReversingMigration>() : typeFinder.FindClassesOfType<AutoReversingMigration>(new List<Assembly> { assembly }))
                .Select(migration => migration
                    .GetCustomAttributes(typeof(MigrationAttribute), false)
                    .OfType<MigrationAttribute>()
                    .FirstOrDefault()).Where(migration => migration != null && runner.HasMigrationsToApplyUp(migration.Version)).OrderBy(migration => migration.Version)
                .ToList();

            foreach (var migration in migrations)
            {
                try
                {
                    runner.MigrateUp(migration.Version);
                }
                catch (MissingMigrationsException)
                {
                    // ignore
                }
                catch (Exception ex)
                {
                    if (!(ex.InnerException is SqlException))
                        throw;
                }
            }
        }

<<<<<<< HEAD
        public virtual void ApplyDownMigrations(Assembly assembly = null)
=======
        #endregion

        #region Methods

        public abstract void ConfigureDataContext(IDataContext dataContext);

        //TODO: 239 need to move some other place
        public virtual void DeletePluginData(Type pluginType)
>>>>>>> 74b5ccaa
        {
            //do not inject services via constructor because it'll cause installation fails
            var migrationRunner = EngineContext.Current.Resolve<IMigrationRunner>();
            var migrationVersionInfoRepository = EngineContext.Current.Resolve<IRepository<MigrationVersionInfo>>();
            var typeFinder = new AppDomainTypeFinder();

            //executes a Down migrations
            foreach (var migration in assembly == null ? typeFinder.FindClassesOfType<Migration>() : typeFinder.FindClassesOfType<Migration>(new[] { assembly }))
            {
                try
                {
                    var migrationAttribute = migration
                        .GetCustomAttributes(typeof(MigrationAttribute), false)
                        .OfType<MigrationAttribute>()
                        .FirstOrDefault();

                    foreach (var migrationVersionInfo in migrationVersionInfoRepository.Table.Where(p => p.Version == migrationAttribute.Version).ToList())
                    {
                        migrationVersionInfoRepository.Delete(migrationVersionInfo);
                    }

                    var downMigration = EngineContext.Current.ResolveUnregistered(migration) as IMigration;
                    migrationRunner.Down(downMigration);
                }
                catch
                {
                    // ignored
                }
            }

        }

        public virtual EntityDescriptor GetEntityDescriptor<TEntity>() where TEntity : BaseEntity 
        {
            return _dataConnection.MappingSchema.GetEntityDescriptor(typeof(TEntity));
        }

        /// <summary>
        /// Loads the original copy of the entity
        /// </summary>
        /// <typeparam name="TEntity">Entity type</typeparam>
        /// <param name="entity">Entity</param>
        /// <returns>Copy of the passed entity</returns>
        public virtual TEntity LoadOriginalCopy<TEntity>(TEntity entity) where TEntity : BaseEntity
        {
            var entities = _dataConnection.GetTable<TEntity>();
            return entities.FirstOrDefault(e => e.Id == Convert.ToInt32(entity.Id));
        }

        /// <summary>
        /// Insert a new entity
        /// </summary>
        /// <typeparam name="TEntity">Entity type</typeparam>
        /// <param name="entity">Entity</param>
        /// <returns>Entity</returns>
        public virtual TEntity InsertEntity<TEntity>(TEntity entity) where TEntity : BaseEntity
        {
            if (_dataConnection == null && !DataSettingsManager.DatabaseIsInstalled)
                _dataConnection = new NopDataConnection();

            entity.Id = _dataConnection.InsertWithInt32Identity(entity);

            return entity;
        }

        public virtual IEnumerable<T> QueryProc<T>(string procedureName, params DataParameter[] parameters)
        {
            if (_dataConnection == null && !DataSettingsManager.DatabaseIsInstalled)
                _dataConnection = new NopDataConnection();

            return _dataConnection.QueryProc<T>(procedureName, parameters);
        }

        public virtual IEnumerable<T> Query<T>(string sql, params DataParameter[] parameters)
        {
            if (_dataConnection == null && !DataSettingsManager.DatabaseIsInstalled)
                _dataConnection = new NopDataConnection();

            return _dataConnection.Query<T>(sql, parameters);
        }

        #endregion
    }
}<|MERGE_RESOLUTION|>--- conflicted
+++ resolved
@@ -40,6 +40,8 @@
 
         #region Utilities
 
+        protected abstract void ConfigureDataContext(IDataContext dataContext);
+
         #endregion
 
         #region Methods
@@ -113,19 +115,8 @@
                 }
             }
         }
-
-<<<<<<< HEAD
+        
         public virtual void ApplyDownMigrations(Assembly assembly = null)
-=======
-        #endregion
-
-        #region Methods
-
-        public abstract void ConfigureDataContext(IDataContext dataContext);
-
-        //TODO: 239 need to move some other place
-        public virtual void DeletePluginData(Type pluginType)
->>>>>>> 74b5ccaa
         {
             //do not inject services via constructor because it'll cause installation fails
             var migrationRunner = EngineContext.Current.Resolve<IMigrationRunner>();
