--- conflicted
+++ resolved
@@ -426,12 +426,8 @@
                 var localizationSettings = EngineContext.Current.Resolve<LocalizationSettings>();
 
                 //prepare supported cultures
-<<<<<<< HEAD
-                var cultures = EngineContext.Current.Resolve<ILanguageService>().GetAllLanguages()
-=======
                 var cultures = languageService
                     .GetAllLanguages()
->>>>>>> 16a1b541
                     .OrderBy(language => language.DisplayOrder)
                     .Select(language => new CultureInfo(language.LanguageCulture))
                     .ToList();
