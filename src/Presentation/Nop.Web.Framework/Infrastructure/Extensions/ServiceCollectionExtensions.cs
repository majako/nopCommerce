﻿using System;
using System.Linq;
using System.Net;
using Azure.Identity;
using Azure.Storage.Blobs;
using FluentValidation.AspNetCore;
using Microsoft.AspNetCore.DataProtection;
using Microsoft.AspNetCore.Hosting;
using Microsoft.AspNetCore.Http;
using Microsoft.AspNetCore.Mvc;
using Microsoft.AspNetCore.Mvc.ApplicationParts;
using Microsoft.AspNetCore.Mvc.Infrastructure;
using Microsoft.AspNetCore.Mvc.Razor;
using Microsoft.Extensions.Configuration;
using Microsoft.Extensions.DependencyInjection;
using Newtonsoft.Json.Serialization;
using Nop.Core;
using Nop.Core.Configuration;
using Nop.Core.Domain.Common;
using Nop.Core.Http;
using Nop.Core.Infrastructure;
using Nop.Core.Security;
using Nop.Data;
using Nop.Services.Authentication;
using Nop.Services.Authentication.External;
using Nop.Services.Common;
using Nop.Services.Configuration;
using Nop.Services.Security;
using Nop.Web.Framework.Mvc.ModelBinding;
using Nop.Web.Framework.Mvc.Routing;
using Nop.Web.Framework.Security.Captcha;
using Nop.Web.Framework.Themes;
using StackExchange.Profiling.Storage;
using WebMarkupMin.AspNetCore5;
using WebMarkupMin.NUglify;

namespace Nop.Web.Framework.Infrastructure.Extensions
{
    /// <summary>
    /// Represents extensions of IServiceCollection
    /// </summary>
    public static class ServiceCollectionExtensions
    {
        /// <summary>
        /// Add services to the application and configure service provider
        /// </summary>
        /// <param name="services">Collection of service descriptors</param>
        /// <param name="configuration">Configuration of the application</param>
        /// <param name="webHostEnvironment">Hosting environment</param>
        /// <returns>Configured engine and app settings</returns>
        public static (IEngine, AppSettings) ConfigureApplicationServices(this IServiceCollection services,
            IConfiguration configuration, IWebHostEnvironment webHostEnvironment)
        {
            //let the operating system decide what TLS protocol version to use
            //see https://docs.microsoft.com/dotnet/framework/network-programming/tls
            ServicePointManager.SecurityProtocol = SecurityProtocolType.SystemDefault;

            //create default file provider
            CommonHelper.DefaultFileProvider = new NopFileProvider(webHostEnvironment);

            //add accessor to HttpContext
            services.AddHttpContextAccessor();

            //add configuration parameters
            var appSettings = new AppSettings();
            configuration.Bind(appSettings);
            services.AddSingleton(appSettings);
            AppSettingsHelper.SaveAppSettings(appSettings);

            //initialize plugins
            var mvcCoreBuilder = services.AddMvcCore();
            mvcCoreBuilder.PartManager.InitializePlugins(appSettings);

            //create engine and configure service provider
            var engine = EngineContext.Create();

            engine.ConfigureServices(services, configuration);

            return (engine, appSettings);
        }

        /// <summary>
        /// Create, bind and register as service the specified configuration parameters 
        /// </summary>
        /// <typeparam name="TConfig">Configuration parameters</typeparam>
        /// <param name="services">Collection of service descriptors</param>
        /// <param name="configuration">Set of key/value application configuration properties</param>
        /// <returns>Instance of configuration parameters</returns>
        public static TConfig AddConfig<TConfig>(this IServiceCollection services, IConfiguration configuration)
            where TConfig : class, IConfig, new()
        {
            //create instance of config
            var config = new TConfig();

            //bind it to the appropriate section of configuration
            configuration.Bind(config.Name, config);

            //and register it as a service
            services.AddSingleton(config);

            return config;
        }

        /// <summary>
        /// Register HttpContextAccessor
        /// </summary>
        /// <param name="services">Collection of service descriptors</param>
        public static void AddHttpContextAccessor(this IServiceCollection services)
        {
            services.AddSingleton<IHttpContextAccessor, HttpContextAccessor>();
        }

        /// <summary>
        /// Adds services required for anti-forgery support
        /// </summary>
        /// <param name="services">Collection of service descriptors</param>
        public static void AddAntiForgery(this IServiceCollection services)
        {
            //override cookie name
            services.AddAntiforgery(options =>
            {
                options.Cookie.Name = $"{NopCookieDefaults.Prefix}{NopCookieDefaults.AntiforgeryCookie}";

                //whether to allow the use of anti-forgery cookies from SSL protected page on the other store pages which are not
                options.Cookie.SecurePolicy = DataSettingsManager.IsDatabaseInstalled() && EngineContext.Current.Resolve<IStoreContext>().GetCurrentStoreAsync().Result.SslEnabled
                    ? CookieSecurePolicy.SameAsRequest : CookieSecurePolicy.None;
            });
        }

        /// <summary>
        /// Adds services required for application session state
        /// </summary>
        /// <param name="services">Collection of service descriptors</param>
        public static void AddHttpSession(this IServiceCollection services)
        {
            services.AddSession(options =>
            {
                options.Cookie.Name = $"{NopCookieDefaults.Prefix}{NopCookieDefaults.SessionCookie}";
                options.Cookie.HttpOnly = true;

                //whether to allow the use of session values from SSL protected page on the other store pages which are not
                options.Cookie.SecurePolicy = DataSettingsManager.IsDatabaseInstalled() && EngineContext.Current.Resolve<IStoreContext>().GetCurrentStoreAsync().Result.SslEnabled
                    ? CookieSecurePolicy.SameAsRequest : CookieSecurePolicy.None;
            });
        }

        /// <summary>
        /// Adds services required for themes support
        /// </summary>
        /// <param name="services">Collection of service descriptors</param>
        public static void AddThemes(this IServiceCollection services)
        {
            if (!DataSettingsManager.IsDatabaseInstalled())
                return;

            //themes support
            services.Configure<RazorViewEngineOptions>(options =>
            {
                options.ViewLocationExpanders.Add(new ThemeableViewLocationExpander());
            });
        }

        /// <summary>
        /// Adds services required for distributed cache
        /// </summary>
        /// <param name="services">Collection of service descriptors</param>
        public static void AddDistributedCache(this IServiceCollection services)
        {
            var distributedCacheConfig = services.BuildServiceProvider().GetRequiredService<AppSettings>().DistributedCacheConfig;

            if (!distributedCacheConfig.Enabled)
                return;

            switch (distributedCacheConfig.DistributedCacheType)
            {
                case DistributedCacheType.Memory:
                    services.AddDistributedMemoryCache();
                    break;
                case DistributedCacheType.SqlServer:
                    services.AddDistributedSqlServerCache(options =>
                    {
                        options.ConnectionString = distributedCacheConfig.ConnectionString;
                        options.SchemaName = distributedCacheConfig.SchemaName;
                        options.TableName = distributedCacheConfig.TableName;
                    });
                    break;
                case DistributedCacheType.Redis:
                    services.AddStackExchangeRedisCache(options =>
                    {
                        options.Configuration = distributedCacheConfig.ConnectionString;
                    });
                    break;
            }
        }

        /// <summary>
        /// Adds data protection services
        /// </summary>
        /// <param name="services">Collection of service descriptors</param>
        public static void AddNopDataProtection(this IServiceCollection services)
        {
<<<<<<< HEAD
            var appSettings = services.BuildServiceProvider().GetRequiredService<AppSettings>();
            
            if (appSettings.AzureBlobConfig.Enabled && appSettings.AzureBlobConfig.StoreDataProtectionKeys)
=======
            //check whether to persist data protection in Redis
            var appSettings = Singleton<AppSettings>.Instance;
            if (appSettings.RedisConfig.Enabled && appSettings.RedisConfig.StoreDataProtectionKeys)
            {
                //store keys in Redis
                services.AddDataProtection().PersistKeysToStackExchangeRedis(() =>
                {
                    //For some reason, data protection services are registered earlier. This configuration is called even before the request queue starts. 
                    //Service provider has not yet been built and we cannot get the required service. 
                    //So we create a new instance of RedisConnectionWrapper() bypassing the DI.
                    var redisConnectionWrapper = new RedisConnectionWrapper(appSettings);
                    return redisConnectionWrapper.GetDatabaseAsync(appSettings.RedisConfig.DatabaseId ?? (int)RedisDatabaseNumber.DataProtectionKeys).Result;

                }, NopDataProtectionDefaults.RedisDataProtectionKey);
            }
            else if (appSettings.AzureBlobConfig.Enabled && appSettings.AzureBlobConfig.StoreDataProtectionKeys)
>>>>>>> a462d6d8
            {
                var blobServiceClient = new BlobServiceClient(appSettings.AzureBlobConfig.ConnectionString);
                var blobContainerClient = blobServiceClient.GetBlobContainerClient(appSettings.AzureBlobConfig.DataProtectionKeysContainerName);
                var blobClient = blobContainerClient.GetBlobClient(NopDataProtectionDefaults.AzureDataProtectionKeyFile);

                var dataProtectionBuilder = services.AddDataProtection().PersistKeysToAzureBlobStorage(blobClient);

                if (!appSettings.AzureBlobConfig.DataProtectionKeysEncryptWithVault)
                    return;

                var keyIdentifier = appSettings.AzureBlobConfig.DataProtectionKeysVaultId;
                var credentialOptions = new DefaultAzureCredentialOptions();
                var tokenCredential = new DefaultAzureCredential(credentialOptions);

                dataProtectionBuilder.ProtectKeysWithAzureKeyVault(new Uri(keyIdentifier), tokenCredential);
            }
            else
            {
                var dataProtectionKeysPath = CommonHelper.DefaultFileProvider.MapPath(NopDataProtectionDefaults.DataProtectionKeysPath);
                var dataProtectionKeysFolder = new System.IO.DirectoryInfo(dataProtectionKeysPath);

                //configure the data protection system to persist keys to the specified directory
                services.AddDataProtection().PersistKeysToFileSystem(dataProtectionKeysFolder);
            }
        }

        /// <summary>
        /// Adds authentication service
        /// </summary>
        /// <param name="services">Collection of service descriptors</param>
        public static void AddNopAuthentication(this IServiceCollection services)
        {
            //set default authentication schemes
            var authenticationBuilder = services.AddAuthentication(options =>
            {
                options.DefaultChallengeScheme = NopAuthenticationDefaults.AuthenticationScheme;
                options.DefaultScheme = NopAuthenticationDefaults.AuthenticationScheme;
                options.DefaultSignInScheme = NopAuthenticationDefaults.ExternalAuthenticationScheme;
            });

            //add main cookie authentication
            authenticationBuilder.AddCookie(NopAuthenticationDefaults.AuthenticationScheme, options =>
            {
                options.Cookie.Name = $"{NopCookieDefaults.Prefix}{NopCookieDefaults.AuthenticationCookie}";
                options.Cookie.HttpOnly = true;
                options.LoginPath = NopAuthenticationDefaults.LoginPath;
                options.AccessDeniedPath = NopAuthenticationDefaults.AccessDeniedPath;

                //whether to allow the use of authentication cookies from SSL protected page on the other store pages which are not
                options.Cookie.SecurePolicy = DataSettingsManager.IsDatabaseInstalled() && EngineContext.Current.Resolve<IStoreContext>().GetCurrentStoreAsync().Result.SslEnabled
                    ? CookieSecurePolicy.SameAsRequest : CookieSecurePolicy.None;
            });

            //add external authentication
            authenticationBuilder.AddCookie(NopAuthenticationDefaults.ExternalAuthenticationScheme, options =>
            {
                options.Cookie.Name = $"{NopCookieDefaults.Prefix}{NopCookieDefaults.ExternalAuthenticationCookie}";
                options.Cookie.HttpOnly = true;
                options.LoginPath = NopAuthenticationDefaults.LoginPath;
                options.AccessDeniedPath = NopAuthenticationDefaults.AccessDeniedPath;

                //whether to allow the use of authentication cookies from SSL protected page on the other store pages which are not
                options.Cookie.SecurePolicy = DataSettingsManager.IsDatabaseInstalled() && EngineContext.Current.Resolve<IStoreContext>().GetCurrentStoreAsync().Result.SslEnabled
                    ? CookieSecurePolicy.SameAsRequest : CookieSecurePolicy.None;
            });

            //register and configure external authentication plugins now
            var typeFinder = new WebAppTypeFinder();
            var externalAuthConfigurations = typeFinder.FindClassesOfType<IExternalAuthenticationRegistrar>();
            var externalAuthInstances = externalAuthConfigurations
                .Select(x => (IExternalAuthenticationRegistrar)Activator.CreateInstance(x));

            foreach (var instance in externalAuthInstances)
                instance.Configure(authenticationBuilder);
        }

        /// <summary>
        /// Add and configure MVC for the application
        /// </summary>
        /// <param name="services">Collection of service descriptors</param>
        /// <returns>A builder for configuring MVC services</returns>
        public static IMvcBuilder AddNopMvc(this IServiceCollection services)
        {
            //add basic MVC feature
            var mvcBuilder = services.AddControllersWithViews();

            mvcBuilder.AddRazorRuntimeCompilation();

            var appSettings = Singleton<AppSettings>.Instance;
            if (appSettings.CommonConfig.UseSessionStateTempDataProvider)
            {
                //use session-based temp data provider
                mvcBuilder.AddSessionStateTempDataProvider();
            }
            else
            {
                //use cookie-based temp data provider
                mvcBuilder.AddCookieTempDataProvider(options =>
                {
                    options.Cookie.Name = $"{NopCookieDefaults.Prefix}{NopCookieDefaults.TempDataCookie}";

                    //whether to allow the use of cookies from SSL protected page on the other store pages which are not
                    options.Cookie.SecurePolicy = DataSettingsManager.IsDatabaseInstalled() && EngineContext.Current.Resolve<IStoreContext>().GetCurrentStoreAsync().Result.SslEnabled
                        ? CookieSecurePolicy.SameAsRequest : CookieSecurePolicy.None;
                });
            }

            services.AddRazorPages();

            //MVC now serializes JSON with camel case names by default, use this code to avoid it
            mvcBuilder.AddNewtonsoftJson(options => options.SerializerSettings.ContractResolver = new DefaultContractResolver());

            //add custom display metadata provider
            mvcBuilder.AddMvcOptions(options => options.ModelMetadataDetailsProviders.Add(new NopMetadataProvider()));

            //add fluent validation
            mvcBuilder.AddFluentValidation(configuration =>
            {
                //register all available validators from Nop assemblies
                var assemblies = mvcBuilder.PartManager.ApplicationParts
                    .OfType<AssemblyPart>()
                    .Where(part => part.Name.StartsWith("Nop", StringComparison.InvariantCultureIgnoreCase))
                    .Select(part => part.Assembly);
                configuration.RegisterValidatorsFromAssemblies(assemblies);

                //implicit/automatic validation of child properties
                configuration.ImplicitlyValidateChildProperties = true;
            });

            //register controllers as services, it'll allow to override them
            mvcBuilder.AddControllersAsServices();

            return mvcBuilder;
        }

        /// <summary>
        /// Register custom RedirectResultExecutor
        /// </summary>
        /// <param name="services">Collection of service descriptors</param>
        public static void AddNopRedirectResultExecutor(this IServiceCollection services)
        {
            //we use custom redirect executor as a workaround to allow using non-ASCII characters in redirect URLs
            services.AddScoped<IActionResultExecutor<RedirectResult>, NopRedirectResultExecutor>();
        }

        /// <summary>
        /// Add and configure MiniProfiler service
        /// </summary>
        /// <param name="services">Collection of service descriptors</param>
        public static void AddNopMiniProfiler(this IServiceCollection services)
        {
            //whether database is already installed
            if (!DataSettingsManager.IsDatabaseInstalled())
                return;

            var appSettings = Singleton<AppSettings>.Instance;
            if (appSettings.CommonConfig.MiniProfilerEnabled)
            {
                services.AddMiniProfiler(miniProfilerOptions =>
                {
                    //use memory cache provider for storing each result
                    ((MemoryCacheStorage)miniProfilerOptions.Storage).CacheDuration = TimeSpan.FromMinutes(appSettings.CacheConfig.DefaultCacheTime);

                    //determine who can access the MiniProfiler results
                    miniProfilerOptions.ResultsAuthorize = request => EngineContext.Current.Resolve<IPermissionService>().AuthorizeAsync(StandardPermissionProvider.AccessProfiling).Result;
                });
            }
        }

        /// <summary>
        /// Add and configure WebMarkupMin service
        /// </summary>
        /// <param name="services">Collection of service descriptors</param>
        public static void AddNopWebMarkupMin(this IServiceCollection services)
        {
            //check whether database is installed
            if (!DataSettingsManager.IsDatabaseInstalled())
                return;

            services
                .AddWebMarkupMin(options =>
                {
                    options.AllowMinificationInDevelopmentEnvironment = true;
                    options.AllowCompressionInDevelopmentEnvironment = true;
                    options.DisableMinification = !EngineContext.Current.Resolve<CommonSettings>().EnableHtmlMinification;
                    options.DisableCompression = true;
                    options.DisablePoweredByHttpHeaders = true;
                })
                .AddHtmlMinification(options =>
                {
                    options.CssMinifierFactory = new NUglifyCssMinifierFactory();
                    options.JsMinifierFactory = new NUglifyJsMinifierFactory();
                })
                .AddXmlMinification(options =>
                {
                    var settings = options.MinificationSettings;
                    settings.RenderEmptyTagsWithSpace = true;
                    settings.CollapseTagsWithoutContent = true;
                });
        }

        /// <summary>
        /// Add and configure default HTTP clients
        /// </summary>
        /// <param name="services">Collection of service descriptors</param>
        public static void AddNopHttpClients(this IServiceCollection services)
        {
            //default client
            services.AddHttpClient(NopHttpDefaults.DefaultHttpClient).WithProxy();

            //client to request current store
            services.AddHttpClient<StoreHttpClient>();

            //client to request nopCommerce official site
            services.AddHttpClient<NopHttpClient>().WithProxy();

            //client to request reCAPTCHA service
            services.AddHttpClient<CaptchaHttpClient>().WithProxy();
        }
    }
}<|MERGE_RESOLUTION|>--- conflicted
+++ resolved
@@ -199,28 +199,9 @@
         /// <param name="services">Collection of service descriptors</param>
         public static void AddNopDataProtection(this IServiceCollection services)
         {
-<<<<<<< HEAD
             var appSettings = services.BuildServiceProvider().GetRequiredService<AppSettings>();
             
             if (appSettings.AzureBlobConfig.Enabled && appSettings.AzureBlobConfig.StoreDataProtectionKeys)
-=======
-            //check whether to persist data protection in Redis
-            var appSettings = Singleton<AppSettings>.Instance;
-            if (appSettings.RedisConfig.Enabled && appSettings.RedisConfig.StoreDataProtectionKeys)
-            {
-                //store keys in Redis
-                services.AddDataProtection().PersistKeysToStackExchangeRedis(() =>
-                {
-                    //For some reason, data protection services are registered earlier. This configuration is called even before the request queue starts. 
-                    //Service provider has not yet been built and we cannot get the required service. 
-                    //So we create a new instance of RedisConnectionWrapper() bypassing the DI.
-                    var redisConnectionWrapper = new RedisConnectionWrapper(appSettings);
-                    return redisConnectionWrapper.GetDatabaseAsync(appSettings.RedisConfig.DatabaseId ?? (int)RedisDatabaseNumber.DataProtectionKeys).Result;
-
-                }, NopDataProtectionDefaults.RedisDataProtectionKey);
-            }
-            else if (appSettings.AzureBlobConfig.Enabled && appSettings.AzureBlobConfig.StoreDataProtectionKeys)
->>>>>>> a462d6d8
             {
                 var blobServiceClient = new BlobServiceClient(appSettings.AzureBlobConfig.ConnectionString);
                 var blobContainerClient = blobServiceClient.GetBlobContainerClient(appSettings.AzureBlobConfig.DataProtectionKeysContainerName);
