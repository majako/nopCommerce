﻿using System;
using System.Linq;
using Microsoft.AspNetCore.Mvc.Infrastructure;
using Microsoft.Extensions.DependencyInjection;
using Nop.Core;
using Nop.Core.Caching;
using Nop.Core.Configuration;
using Nop.Core.Events;
using Nop.Core.Infrastructure;
using Nop.Core.Infrastructure.DependencyManagement;
using Nop.Data;
using Nop.Services.Affiliates;
using Nop.Services.Authentication;
using Nop.Services.Authentication.External;
using Nop.Services.Authentication.MultiFactor;
using Nop.Services.Blogs;
using Nop.Services.Catalog;
using Nop.Services.Cms;
using Nop.Services.Common;
using Nop.Services.Configuration;
using Nop.Services.Customers;
using Nop.Services.Directory;
using Nop.Services.Discounts;
using Nop.Services.Events;
using Nop.Services.ExportImport;
using Nop.Services.Forums;
using Nop.Services.Gdpr;
using Nop.Services.Helpers;
using Nop.Services.Installation;
using Nop.Services.Localization;
using Nop.Services.Logging;
using Nop.Services.Media;
using Nop.Services.Media.RoxyFileman;
using Nop.Services.Messages;
using Nop.Services.News;
using Nop.Services.Orders;
using Nop.Services.Payments;
using Nop.Services.Plugins;
using Nop.Services.Plugins.Marketplace;
using Nop.Services.Polls;
using Nop.Services.Security;
using Nop.Services.Seo;
using Nop.Services.Shipping;
using Nop.Services.Shipping.Date;
using Nop.Services.Shipping.Pickup;
using Nop.Services.Stores;
using Nop.Services.Tasks;
using Nop.Services.Tax;
using Nop.Services.Themes;
using Nop.Services.Topics;
using Nop.Services.Vendors;
using Nop.Web.Framework.Mvc.Routing;
using Nop.Web.Framework.Themes;
using Nop.Web.Framework.UI;

namespace Nop.Web.Framework.Infrastructure
{
    /// <summary>
    /// Dependency registrar
    /// </summary>
    public class DependencyRegistrar : IDependencyRegistrar
    {
        /// <summary>
        /// Register services and interfaces
        /// </summary>
        /// <param name="services">Collection of service descriptors</param>
        /// <param name="typeFinder">Type finder</param>
        /// <param name="appSettings">App settings</param>
        public virtual void Register(IServiceCollection services, ITypeFinder typeFinder, AppSettings appSettings)
        {
            //file provider
            services.AddScoped<INopFileProvider, NopFileProvider>();

            //web helper
            services.AddScoped<IWebHelper, WebHelper>();

            //user agent helper
            services.AddScoped<IUserAgentHelper, UserAgentHelper>();

            //data layer
            services.AddTransient<IDataProviderManager, DataProviderManager>();
            services.AddTransient(serviceProvider => serviceProvider.GetRequiredService<IDataProviderManager>().DataProvider);

            //repositories
            services.AddScoped(typeof(IRepository<>), typeof(EntityRepository<>));

            //plugins
            services.AddScoped<IPluginService, PluginService>();
            services.AddScoped<OfficialFeedManager>();

<<<<<<< HEAD
            //static cache manager
            if (appSettings.DistributedCacheConfig.Enabled)
                builder.RegisterType<DistributedCacheManager>()
                    .As<ILocker>()
                    .As<IStaticCacheManager>()
                    .InstancePerLifetimeScope();
            else
                builder.RegisterType<MemoryCacheManager>()
                    .As<ILocker>()
                    .As<IStaticCacheManager>()
                    .SingleInstance();
=======
            //redis connection wrapper
            if (appSettings.RedisConfig.Enabled)
            {
                services.AddSingleton<ILocker, RedisConnectionWrapper>();
                services.AddSingleton<IRedisConnectionWrapper, RedisConnectionWrapper>();
            }

            //static cache manager
            if (appSettings.RedisConfig.Enabled && appSettings.RedisConfig.UseCaching)
            {
                services.AddScoped<IStaticCacheManager, RedisCacheManager>();
            }
            else
            {
                services.AddSingleton<ILocker, MemoryCacheManager>();
                services.AddSingleton<IStaticCacheManager, MemoryCacheManager>();
            }
>>>>>>> a462d6d8

            //work context
            services.AddScoped<IWorkContext, WebWorkContext>();

            //store context
            services.AddScoped<IStoreContext, WebStoreContext>();

            //services
            services.AddScoped<IBackInStockSubscriptionService, BackInStockSubscriptionService>();
            services.AddScoped<ICategoryService, CategoryService>();
            services.AddScoped<ICompareProductsService, CompareProductsService>();
            services.AddScoped<IRecentlyViewedProductsService, RecentlyViewedProductsService>();
            services.AddScoped<IManufacturerService, ManufacturerService>();
            services.AddScoped<IPriceFormatter, PriceFormatter>();
            services.AddScoped<IProductAttributeFormatter, ProductAttributeFormatter>();
            services.AddScoped<IProductAttributeParser, ProductAttributeParser>();
            services.AddScoped<IProductAttributeService, ProductAttributeService>();
            services.AddScoped<IProductService, ProductService>();
            services.AddScoped<ICopyProductService, CopyProductService>();
            services.AddScoped<ISpecificationAttributeService, SpecificationAttributeService>();
            services.AddScoped<IProductTemplateService, ProductTemplateService>();
            services.AddScoped<ICategoryTemplateService, CategoryTemplateService>();
            services.AddScoped<IManufacturerTemplateService, ManufacturerTemplateService>();
            services.AddScoped<ITopicTemplateService, TopicTemplateService>();
            services.AddScoped<IProductTagService, ProductTagService>();
            services.AddScoped<IAddressAttributeFormatter, AddressAttributeFormatter>();
            services.AddScoped<IAddressAttributeParser, AddressAttributeParser>();
            services.AddScoped<IAddressAttributeService, AddressAttributeService>();
            services.AddScoped<IAddressService, AddressService>();
            services.AddScoped<IAffiliateService, AffiliateService>();
            services.AddScoped<IVendorService, VendorService>();
            services.AddScoped<IVendorAttributeFormatter, VendorAttributeFormatter>();
            services.AddScoped<IVendorAttributeParser, VendorAttributeParser>();
            services.AddScoped<IVendorAttributeService, VendorAttributeService>();
            services.AddScoped<ISearchTermService, SearchTermService>();
            services.AddScoped<IGenericAttributeService, GenericAttributeService>();
            services.AddScoped<IMaintenanceService, MaintenanceService>();
            services.AddScoped<ICustomerAttributeFormatter, CustomerAttributeFormatter>();
            services.AddScoped<ICustomerAttributeParser, CustomerAttributeParser>();
            services.AddScoped<ICustomerAttributeService, CustomerAttributeService>();
            services.AddScoped<ICustomerService, CustomerService>();
            services.AddScoped<ICustomerRegistrationService, CustomerRegistrationService>();
            services.AddScoped<ICustomerReportService, CustomerReportService>();
            services.AddScoped<IPermissionService, PermissionService>();
            services.AddScoped<IAclService, AclService>();
            services.AddScoped<IPriceCalculationService, PriceCalculationService>();
            services.AddScoped<IGeoLookupService, GeoLookupService>();
            services.AddScoped<ICountryService, CountryService>();
            services.AddScoped<ICurrencyService, CurrencyService>();
            services.AddScoped<IMeasureService, MeasureService>();
            services.AddScoped<IStateProvinceService, StateProvinceService>();
            services.AddScoped<IStoreService, StoreService>();
            services.AddScoped<IStoreMappingService, StoreMappingService>();
            services.AddScoped<IDiscountService, DiscountService>();
            services.AddScoped<ILocalizationService, LocalizationService>();
            services.AddScoped<ILocalizedEntityService, LocalizedEntityService>();
            services.AddScoped<ILanguageService, LanguageService>();
            services.AddScoped<IDownloadService, DownloadService>();
            services.AddScoped<IMessageTemplateService, MessageTemplateService>();
            services.AddScoped<IQueuedEmailService, QueuedEmailService>();
            services.AddScoped<INewsLetterSubscriptionService, NewsLetterSubscriptionService>();
            services.AddScoped<INotificationService, NotificationService>();
            services.AddScoped<ICampaignService, CampaignService>();
            services.AddScoped<IEmailAccountService, EmailAccountService>();
            services.AddScoped<IWorkflowMessageService, WorkflowMessageService>();
            services.AddScoped<IMessageTokenProvider, MessageTokenProvider>();
            services.AddScoped<ITokenizer, Tokenizer>();
            services.AddScoped<ISmtpBuilder, SmtpBuilder>();
            services.AddScoped<IEmailSender, EmailSender>();
            services.AddScoped<ICheckoutAttributeFormatter, CheckoutAttributeFormatter>();
            services.AddScoped<ICheckoutAttributeParser, CheckoutAttributeParser>();
            services.AddScoped<ICheckoutAttributeService, CheckoutAttributeService>();
            services.AddScoped<IGiftCardService, GiftCardService>();
            services.AddScoped<IOrderService, OrderService>();
            services.AddScoped<IOrderReportService, OrderReportService>();
            services.AddScoped<IOrderProcessingService, OrderProcessingService>();
            services.AddScoped<IOrderTotalCalculationService, OrderTotalCalculationService>();
            services.AddScoped<IReturnRequestService, ReturnRequestService>();
            services.AddScoped<IRewardPointService, RewardPointService>();
            services.AddScoped<IShoppingCartService, ShoppingCartService>();
            services.AddScoped<ICustomNumberFormatter, CustomNumberFormatter>();
            services.AddScoped<IPaymentService, PaymentService>();
            services.AddScoped<IEncryptionService, EncryptionService>();
            services.AddScoped<IAuthenticationService, CookieAuthenticationService>();
            services.AddScoped<IUrlRecordService, UrlRecordService>();
            services.AddScoped<IShipmentService, ShipmentService>();
            services.AddScoped<IShippingService, ShippingService>();
            services.AddScoped<IDateRangeService, DateRangeService>();
            services.AddScoped<ITaxCategoryService, TaxCategoryService>();
            services.AddScoped<ITaxService, TaxService>();
            services.AddScoped<ILogger, DefaultLogger>();
            services.AddScoped<ICustomerActivityService, CustomerActivityService>();
            services.AddScoped<IForumService, ForumService>();
            services.AddScoped<IGdprService, GdprService>();
            services.AddScoped<IPollService, PollService>();
            services.AddScoped<IBlogService, BlogService>();
            services.AddScoped<ITopicService, TopicService>();
            services.AddScoped<INewsService, NewsService>();
            services.AddScoped<IDateTimeHelper, DateTimeHelper>();
            services.AddScoped<ISitemapGenerator, SitemapGenerator>();
            services.AddScoped<IPageHeadBuilder, PageHeadBuilder>();
            services.AddScoped<IScheduleTaskService, ScheduleTaskService>();
            services.AddScoped<IExportManager, ExportManager>();
            services.AddScoped<IImportManager, ImportManager>();
            services.AddScoped<IPdfService, PdfService>();
            services.AddScoped<IUploadService, UploadService>();
            services.AddScoped<IThemeProvider, ThemeProvider>();
            services.AddScoped<IThemeContext, ThemeContext>();
            services.AddScoped<IExternalAuthenticationService, ExternalAuthenticationService>();
            services.AddSingleton<IRoutePublisher, RoutePublisher>();
            services.AddScoped<IReviewTypeService, ReviewTypeService>();
            services.AddSingleton<IEventPublisher, EventPublisher>();
            services.AddScoped<ISettingService, SettingService>();

            //plugin managers
            services.AddScoped(typeof(IPluginManager<>), typeof(PluginManager<>));
            services.AddScoped<IAuthenticationPluginManager, AuthenticationPluginManager>();
            services.AddScoped<IMultiFactorAuthenticationPluginManager, MultiFactorAuthenticationPluginManager>();
            services.AddScoped<IWidgetPluginManager, WidgetPluginManager>();
            services.AddScoped<IExchangeRatePluginManager, ExchangeRatePluginManager>();
            services.AddScoped<IDiscountPluginManager, DiscountPluginManager>();
            services.AddScoped<IPaymentPluginManager, PaymentPluginManager>();
            services.AddScoped<IPickupPluginManager, PickupPluginManager>();
            services.AddScoped<IShippingPluginManager, ShippingPluginManager>();
            services.AddScoped<ITaxPluginManager, TaxPluginManager>();

            services.AddSingleton<IActionContextAccessor, ActionContextAccessor>();

            //register all settings
            var settings = typeFinder.FindClassesOfType(typeof(ISettings), false).ToList();
            foreach (var setting in settings)
            {
                services.AddScoped(setting, serviceProvider =>
                {
                    var storeId = DataSettingsManager.IsDatabaseInstalled()
                        ? serviceProvider.GetRequiredService<IStoreContext>().GetCurrentStoreAsync().Result?.Id ?? 0
                        : 0;

                    return serviceProvider.GetRequiredService<ISettingService>().LoadSettingAsync(setting, storeId).Result;
                });
            }

            //picture service
            if (appSettings.AzureBlobConfig.Enabled)
                services.AddScoped<IPictureService, AzurePictureService>();
            else
                services.AddScoped<IPictureService, PictureService>();

            //roxy file manager service
            services.AddTransient<DatabaseRoxyFilemanService>();
            services.AddTransient<FileRoxyFilemanService>();

            services.AddScoped<IRoxyFilemanService>(serviceProvider =>
            {
                return serviceProvider.GetRequiredService<IPictureService>().IsStoreInDbAsync().Result
                    ? serviceProvider.GetRequiredService<DatabaseRoxyFilemanService>()
                    : serviceProvider.GetRequiredService<FileRoxyFilemanService>();
            });

            //installation service
            if (!DataSettingsManager.IsDatabaseInstalled())
                services.AddScoped<IInstallationService, CodeFirstInstallationService>();

            //slug route transformer
            if (DataSettingsManager.IsDatabaseInstalled())
                services.AddScoped<SlugRouteTransformer>();

            //event consumers
            var consumers = typeFinder.FindClassesOfType(typeof(IConsumer<>)).ToList();
            foreach (var consumer in consumers)
                foreach (var findInterface in consumer.FindInterfaces((type, criteria) =>
                {
                    var isMatch = type.IsGenericType && ((Type)criteria).IsAssignableFrom(type.GetGenericTypeDefinition());
                    return isMatch;
                }, typeof(IConsumer<>)))
                    services.AddScoped(findInterface, consumer);
        }

        /// <summary>
        /// Gets order of this dependency registrar implementation
        /// </summary>
        public int Order => 0;
    }
<<<<<<< HEAD


    /// <summary>
    /// Setting source
    /// </summary>
    public class SettingsSource : IRegistrationSource
    {
        private static readonly MethodInfo _buildMethod =
            typeof(SettingsSource).GetMethod("BuildRegistration", BindingFlags.Static | BindingFlags.NonPublic);

        /// <summary>
        /// Registrations for
        /// </summary>
        /// <param name="service">Service</param>
        /// <param name="registrations">Registrations</param>
        /// <returns>Registrations</returns>
        public IEnumerable<IComponentRegistration> RegistrationsFor(Service service,
            Func<Service, IEnumerable<ServiceRegistration>> registrations)
        {
            var ts = service as TypedService;
            if (ts != null && typeof(ISettings).IsAssignableFrom(ts.ServiceType))
            {
                var buildMethod = _buildMethod.MakeGenericMethod(ts.ServiceType);
                yield return (IComponentRegistration)buildMethod.Invoke(null, null);
            }
        }

        private static IComponentRegistration BuildRegistration<TSettings>() where TSettings : ISettings, new()
        {
            return RegistrationBuilder
                .ForDelegate((c, p) =>
                {
                    Store store;

                    try
                    {
                        store = c.Resolve<IStoreContext>().GetCurrentStore();
                    }
                    catch
                    {
                        if (!DataSettingsManager.IsDatabaseInstalled())
                            store = null;
                        else
                            throw;
                    }

                    var currentStoreId = store?.Id ?? 0;

                    //uncomment the code below if you want load settings per store only when you have two stores installed.
                    //var currentStoreId = c.Resolve<IStoreService>().GetAllStores().Count > 1
                    //    c.Resolve<IStoreContext>().CurrentStore.Id : 0;

                    //although it's better to connect to your database and execute the following SQL:
                    //DELETE FROM [Setting] WHERE [StoreId] > 0
                    try
                    {
                        return c.Resolve<ISettingService>().LoadSettingAsync<TSettings>(currentStoreId).Result;
                    }
                    catch
                    {
                        if (DataSettingsManager.IsDatabaseInstalled())
                            throw;
                    }

                    return default;
                })
                .InstancePerLifetimeScope()
                .CreateRegistration();
        }

        /// <summary>
        /// Is adapter for individual components
        /// </summary>
        public bool IsAdapterForIndividualComponents => false;
    }

=======
>>>>>>> a462d6d8
}<|MERGE_RESOLUTION|>--- conflicted
+++ resolved
@@ -79,7 +79,8 @@
 
             //data layer
             services.AddTransient<IDataProviderManager, DataProviderManager>();
-            services.AddTransient(serviceProvider => serviceProvider.GetRequiredService<IDataProviderManager>().DataProvider);
+            services.AddTransient(serviceProvider =>
+                serviceProvider.GetRequiredService<IDataProviderManager>().DataProvider);
 
             //repositories
             services.AddScoped(typeof(IRepository<>), typeof(EntityRepository<>));
@@ -88,37 +89,17 @@
             services.AddScoped<IPluginService, PluginService>();
             services.AddScoped<OfficialFeedManager>();
 
-<<<<<<< HEAD
             //static cache manager
             if (appSettings.DistributedCacheConfig.Enabled)
-                builder.RegisterType<DistributedCacheManager>()
-                    .As<ILocker>()
-                    .As<IStaticCacheManager>()
-                    .InstancePerLifetimeScope();
-            else
-                builder.RegisterType<MemoryCacheManager>()
-                    .As<ILocker>()
-                    .As<IStaticCacheManager>()
-                    .SingleInstance();
-=======
-            //redis connection wrapper
-            if (appSettings.RedisConfig.Enabled)
-            {
-                services.AddSingleton<ILocker, RedisConnectionWrapper>();
-                services.AddSingleton<IRedisConnectionWrapper, RedisConnectionWrapper>();
-            }
-
-            //static cache manager
-            if (appSettings.RedisConfig.Enabled && appSettings.RedisConfig.UseCaching)
-            {
-                services.AddScoped<IStaticCacheManager, RedisCacheManager>();
+            {
+                services.AddScoped<ILocker, DistributedCacheManager>();
+                services.AddScoped<IStaticCacheManager, DistributedCacheManager>();
             }
             else
             {
                 services.AddSingleton<ILocker, MemoryCacheManager>();
                 services.AddSingleton<IStaticCacheManager, MemoryCacheManager>();
             }
->>>>>>> a462d6d8
 
             //work context
             services.AddScoped<IWorkContext, WebWorkContext>();
@@ -254,7 +235,7 @@
                 services.AddScoped(setting, serviceProvider =>
                 {
                     var storeId = DataSettingsManager.IsDatabaseInstalled()
-                        ? serviceProvider.GetRequiredService<IStoreContext>().GetCurrentStoreAsync().Result?.Id ?? 0
+                        ? serviceProvider.GetRequiredService<IStoreContext>().GetCurrentStore()?.Id ?? 0
                         : 0;
 
                     return serviceProvider.GetRequiredService<ISettingService>().LoadSettingAsync(setting, storeId).Result;
@@ -302,83 +283,4 @@
         /// </summary>
         public int Order => 0;
     }
-<<<<<<< HEAD
-
-
-    /// <summary>
-    /// Setting source
-    /// </summary>
-    public class SettingsSource : IRegistrationSource
-    {
-        private static readonly MethodInfo _buildMethod =
-            typeof(SettingsSource).GetMethod("BuildRegistration", BindingFlags.Static | BindingFlags.NonPublic);
-
-        /// <summary>
-        /// Registrations for
-        /// </summary>
-        /// <param name="service">Service</param>
-        /// <param name="registrations">Registrations</param>
-        /// <returns>Registrations</returns>
-        public IEnumerable<IComponentRegistration> RegistrationsFor(Service service,
-            Func<Service, IEnumerable<ServiceRegistration>> registrations)
-        {
-            var ts = service as TypedService;
-            if (ts != null && typeof(ISettings).IsAssignableFrom(ts.ServiceType))
-            {
-                var buildMethod = _buildMethod.MakeGenericMethod(ts.ServiceType);
-                yield return (IComponentRegistration)buildMethod.Invoke(null, null);
-            }
-        }
-
-        private static IComponentRegistration BuildRegistration<TSettings>() where TSettings : ISettings, new()
-        {
-            return RegistrationBuilder
-                .ForDelegate((c, p) =>
-                {
-                    Store store;
-
-                    try
-                    {
-                        store = c.Resolve<IStoreContext>().GetCurrentStore();
-                    }
-                    catch
-                    {
-                        if (!DataSettingsManager.IsDatabaseInstalled())
-                            store = null;
-                        else
-                            throw;
-                    }
-
-                    var currentStoreId = store?.Id ?? 0;
-
-                    //uncomment the code below if you want load settings per store only when you have two stores installed.
-                    //var currentStoreId = c.Resolve<IStoreService>().GetAllStores().Count > 1
-                    //    c.Resolve<IStoreContext>().CurrentStore.Id : 0;
-
-                    //although it's better to connect to your database and execute the following SQL:
-                    //DELETE FROM [Setting] WHERE [StoreId] > 0
-                    try
-                    {
-                        return c.Resolve<ISettingService>().LoadSettingAsync<TSettings>(currentStoreId).Result;
-                    }
-                    catch
-                    {
-                        if (DataSettingsManager.IsDatabaseInstalled())
-                            throw;
-                    }
-
-                    return default;
-                })
-                .InstancePerLifetimeScope()
-                .CreateRegistration();
-        }
-
-        /// <summary>
-        /// Is adapter for individual components
-        /// </summary>
-        public bool IsAdapterForIndividualComponents => false;
-    }
-
-=======
->>>>>>> a462d6d8
 }