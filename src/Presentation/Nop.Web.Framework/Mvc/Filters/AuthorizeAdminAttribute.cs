--- conflicted
+++ resolved
@@ -90,13 +90,8 @@
                 if (context.Filters.Any(filter => filter is AuthorizeAdminFilter))
                 {
                     //authorize permission of access to the admin area
-<<<<<<< HEAD
-                    if (!_permissionService.AuthorizeAsync(StandardPermissionProvider.AccessAdminPanel).Result)
-                        filterContext.Result = new ChallengeResult();
-=======
-                    if (!await _permissionService.Authorize(StandardPermissionProvider.AccessAdminPanel))
+                    if (!await _permissionService.AuthorizeAsync(StandardPermissionProvider.AccessAdminPanel))
                         context.Result = new ChallengeResult();
->>>>>>> 1a8a2fcd
                 }
             }
 
