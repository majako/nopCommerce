﻿using System;
using System.Net;
using System.Threading.Tasks;
using Microsoft.AspNetCore.Mvc;
using Microsoft.AspNetCore.Mvc.Filters;
using Nop.Core;
using Nop.Core.Domain.Localization;
using Nop.Data;
using Nop.Services.Localization;

namespace Nop.Web.Framework.Mvc.Filters
{
    /// <summary>
    /// Represents filter attribute that checks SEO friendly URLs for multiple languages and properly redirect if necessary
    /// </summary>
    public sealed class CheckLanguageSeoCodeAttribute : TypeFilterAttribute
    {
        #region Ctor

        /// <summary>
        /// Create instance of the filter attribute
        /// </summary>
        public CheckLanguageSeoCodeAttribute() : base(typeof(CheckLanguageSeoCodeFilter))
        {
        }

        #endregion

        #region Nested filter

        /// <summary>
        /// Represents a filter that checks SEO friendly URLs for multiple languages and properly redirect if necessary
        /// </summary>
        private class CheckLanguageSeoCodeFilter : IAsyncActionFilter
        {
            #region Fields

            private readonly IWebHelper _webHelper;
            private readonly IWorkContext _workContext;
            private readonly LocalizationSettings _localizationSettings;

            #endregion

            #region Ctor

            public CheckLanguageSeoCodeFilter(IWebHelper webHelper,
                IWorkContext workContext,
                LocalizationSettings localizationSettings)
            {
                _webHelper = webHelper;
                _workContext = workContext;
                _localizationSettings = localizationSettings;
            }

            #endregion

            #region Utilities

            /// <summary>
            /// Called asynchronously before the action, after model binding is complete.
            /// </summary>
            /// <param name="context">A context for action filters</param>
            /// <returns>A task that on completion indicates the necessary filter actions have been executed</returns>
            private async Task CheckLanguageSeoCodeAsync(ActionExecutingContext context)
            {
                if (context == null)
                    throw new ArgumentNullException(nameof(context));

                if (context.HttpContext.Request == null)
                    return;

                //only in GET requests
                if (!context.HttpContext.Request.Method.Equals(WebRequestMethods.Http.Get, StringComparison.InvariantCultureIgnoreCase))
                    return;

                if (!DataSettingsManager.DatabaseIsInstalled)
                    return;

                //whether SEO friendly URLs are enabled
                if (!_localizationSettings.SeoFriendlyUrlsForLanguagesEnabled)
                    return;

                //ensure that this route is registered and localizable (LocalizedRoute in RouteProvider)
                if (context.RouteData.Values["language"] == null)
                    return;

                //check whether current page URL is already localized URL
<<<<<<< HEAD
                var pageUrl = _webHelper.GetRawUrlAsync(context.HttpContext.Request).Result;
                if (pageUrl.IsLocalizedUrlAsync(context.HttpContext.Request.PathBase, true).Result.Item1)
                    return;

                //not localized yet, so redirect to the page with working language SEO code
                pageUrl = pageUrl.AddLanguageSeoCodeToUrl(context.HttpContext.Request.PathBase, true, _workContext.GetWorkingLanguageAsync().Result);
=======
                var pageUrl = await _webHelper.GetRawUrl(context.HttpContext.Request);
                var result = await pageUrl.IsLocalizedUrl(context.HttpContext.Request.PathBase, true);
                if (result.IsLocalized)
                    return;

                //not localized yet, so redirect to the page with working language SEO code
                var language = await _workContext.GetWorkingLanguage();
                pageUrl = pageUrl.AddLanguageSeoCodeToUrl(context.HttpContext.Request.PathBase, true, language);
>>>>>>> 1a8a2fcd
                context.Result = new LocalRedirectResult(pageUrl, false);
            }

            #endregion

            #region Methods

            /// <summary>
            /// Called asynchronously before the action, after model binding is complete.
            /// </summary>
            /// <param name="context">A context for action filters</param>
            /// <param name="next">A delegate invoked to execute the next action filter or the action itself</param>
            /// <returns>A task that on completion indicates the filter has executed</returns>
            public async Task OnActionExecutionAsync(ActionExecutingContext context, ActionExecutionDelegate next)
            {
                await CheckLanguageSeoCodeAsync(context);
                if (context.Result == null)
                    await next();
            }

            #endregion
        }

        #endregion
    }
}<|MERGE_RESOLUTION|>--- conflicted
+++ resolved
@@ -85,23 +85,15 @@
                     return;
 
                 //check whether current page URL is already localized URL
-<<<<<<< HEAD
-                var pageUrl = _webHelper.GetRawUrlAsync(context.HttpContext.Request).Result;
-                if (pageUrl.IsLocalizedUrlAsync(context.HttpContext.Request.PathBase, true).Result.Item1)
-                    return;
-
-                //not localized yet, so redirect to the page with working language SEO code
-                pageUrl = pageUrl.AddLanguageSeoCodeToUrl(context.HttpContext.Request.PathBase, true, _workContext.GetWorkingLanguageAsync().Result);
-=======
-                var pageUrl = await _webHelper.GetRawUrl(context.HttpContext.Request);
-                var result = await pageUrl.IsLocalizedUrl(context.HttpContext.Request.PathBase, true);
+                var pageUrl = await _webHelper.GetRawUrlAsync(context.HttpContext.Request);
+                var result = await pageUrl.IsLocalizedUrlAsync(context.HttpContext.Request.PathBase, true);
                 if (result.IsLocalized)
                     return;
 
                 //not localized yet, so redirect to the page with working language SEO code
-                var language = await _workContext.GetWorkingLanguage();
+                var language = await _workContext.GetWorkingLanguageAsync();
                 pageUrl = pageUrl.AddLanguageSeoCodeToUrl(context.HttpContext.Request.PathBase, true, language);
->>>>>>> 1a8a2fcd
+
                 context.Result = new LocalRedirectResult(pageUrl, false);
             }
 
