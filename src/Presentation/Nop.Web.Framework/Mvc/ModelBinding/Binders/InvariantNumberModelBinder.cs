--- conflicted
+++ resolved
@@ -1,8 +1,4 @@
-<<<<<<< HEAD
-=======
-﻿using System;
->>>>>>> 522dba81
-using System.Globalization;
+﻿using System.Globalization;
 using System.Numerics;
 using Microsoft.AspNetCore.Mvc.ModelBinding;
 
@@ -13,7 +9,6 @@
     /// </summary>
     public partial class InvariantNumberModelBinder : IModelBinder
     {
-
         #region Fields
 
         protected delegate bool TryParseNumber<T>(string value, NumberStyles styles, IFormatProvider provider, out T result) where T : struct;
