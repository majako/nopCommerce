--- conflicted
+++ resolved
@@ -141,8 +141,6 @@
         }
 
         #endregion
-<<<<<<< HEAD
-=======
 
         #region Properties
 
@@ -167,179 +165,4 @@
 
         #endregion
     }
-
-    /// <summary>
-    /// "nop-tab" tag helper
-    /// </summary>
-    [HtmlTargetElement("nop-tab", ParentTag = "nop-tabs", Attributes = NAME_ATTRIBUTE_NAME)]
-    public partial class NopTabTagHelper : TagHelper
-    {
-        #region Constants
-
-        protected const string NAME_ATTRIBUTE_NAME = "asp-name";
-        protected const string TITLE_ATTRIBUTE_NAME = "asp-title";
-        protected const string DEFAULT_ATTRIBUTE_NAME = "asp-default";
-
-        #endregion
-        
-        #region Fields
-
-        protected readonly IHtmlHelper _htmlHelper;
-
-        #endregion
-
-        #region Ctor
-
-        public NopTabTagHelper(IHtmlHelper htmlHelper)
-        {
-            _htmlHelper = htmlHelper;
-        }
-
-        #endregion
-
-        #region Methods
-
-        /// <summary>
-        /// Asynchronously executes the tag helper with the given context and output
-        /// </summary>
-        /// <param name="context">Contains information associated with the current HTML tag</param>
-        /// <param name="output">A stateful HTML element used to generate an HTML tag</param>
-        /// <returns>A task that represents the asynchronous operation</returns>
-        public override async Task ProcessAsync(TagHelperContext context, TagHelperOutput output)
-        {
-            if (context == null)
-                throw new ArgumentNullException(nameof(context));
-
-            if (output == null)
-                throw new ArgumentNullException(nameof(output));
-
-            //contextualize IHtmlHelper
-            var viewContextAware = _htmlHelper as IViewContextAware;
-            viewContextAware?.Contextualize(ViewContext);
-
-            _ = bool.TryParse(IsDefault, out var isDefaultTab);
-
-            //get name of the tab should be selected
-            var tabNameToSelect = context.Items.ContainsKey("tabNameToSelect")
-                ? context.Items["tabNameToSelect"].ToString()
-                : string.Empty;
-
-            if (string.IsNullOrEmpty(tabNameToSelect))
-                tabNameToSelect = _htmlHelper.GetSelectedTabName();
-
-            if (string.IsNullOrEmpty(tabNameToSelect) && isDefaultTab)
-                tabNameToSelect = Name;
-
-            //tab title
-            var tabTitle = new TagBuilder("li");
-            tabTitle.AddCssClass("nav-item");
-            var linkTag = new TagBuilder("a")
-            {
-                Attributes =
-                {
-                    new KeyValuePair<string, string>("data-tab-name", Name),
-                    new KeyValuePair<string, string>("href", $"#{Name}"),
-                    new KeyValuePair<string, string>("data-toggle", "pill"),
-                    new KeyValuePair<string, string>("role", "tab"),
-                    new KeyValuePair<string, string>("aria-selected", "false"),
-                }
-            };
-            //active class
-            if (tabNameToSelect == Name)
-                linkTag.AddCssClass("nav-link active");
-            else
-                linkTag.AddCssClass("nav-link");
-
-            linkTag.InnerHtml.AppendHtml(Title);
-
-            //merge classes
-            if (context.AllAttributes.ContainsName("class"))
-                tabTitle.AddCssClass(context.AllAttributes["class"].Value.ToString());
-
-            tabTitle.InnerHtml.AppendHtml(await linkTag.RenderHtmlContentAsync());
-
-            //tab content
-            var tabContenttop = new TagBuilder("div");
-            tabContenttop.AddCssClass("card-body");
-
-            var tabContent = new TagBuilder("div");
-            tabContent.AddCssClass("tab-pane fade{0}");
-            tabContent.Attributes.Add("id", Name);
-            tabContent.Attributes.Add("role", "tabpanel");
-
-            var childContent = await output.GetChildContentAsync();
-            tabContent.InnerHtml.AppendHtml(childContent.GetContent());
-
-            tabContenttop.InnerHtml.AppendHtml(await tabContent.RenderHtmlContentAsync());
-
-            //active class
-            if (tabNameToSelect == Name)
-                tabContent.AddCssClass("active");
-
-            //add to context
-            var tabContext = (List<NopTabContextItem>)context.Items[typeof(NopTabsTagHelper)];
-            tabContext.Add(new NopTabContextItem
-            {
-                Title = await tabTitle.RenderHtmlContentAsync(),
-                Content = await tabContent.RenderHtmlContentAsync(),
-                IsDefault = isDefaultTab
-            });
-
-            //generate nothing
-            output.SuppressOutput();
-        }
-
-        #endregion
-
-        #region Properties
-
-        /// <summary>
-        /// Title of the tab
-        /// </summary>
-        [HtmlAttributeName(TITLE_ATTRIBUTE_NAME)]
-        public string Title { set; get; }
-
-        /// <summary>
-        /// Indicates whether the tab is default
-        /// </summary>
-        [HtmlAttributeName(DEFAULT_ATTRIBUTE_NAME)]
-        public string IsDefault { set; get; }
-
-        /// <summary>
-        /// Name of the tab
-        /// </summary>
-        [HtmlAttributeName(NAME_ATTRIBUTE_NAME)]
-        public string Name { set; get; }
-
-        /// <summary>
-        /// ViewContext
-        /// </summary>
-        [HtmlAttributeNotBound]
-        [ViewContext]
-        public ViewContext ViewContext { get; set; }
-
-        #endregion
-    }
-
-    /// <summary>
-    /// Tab context item
-    /// </summary>
-    public partial class NopTabContextItem
-    {
-        /// <summary>
-        /// Title
-        /// </summary>
-        public string Title { set; get; }
-
-        /// <summary>
-        /// Content
-        /// </summary>
-        public string Content { set; get; }
-
-        /// <summary>
-        /// Is default tab
-        /// </summary>
-        public bool IsDefault { set; get; }
->>>>>>> 522dba81
-    }
 }