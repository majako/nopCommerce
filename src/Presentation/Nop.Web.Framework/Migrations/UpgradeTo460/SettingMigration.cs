--- conflicted
+++ resolved
@@ -300,7 +300,21 @@
                 settingService.SaveSettingAsync(taxSettings, settings => settings.EuVatEnabledForGuests).Wait();
             }
 
-<<<<<<< HEAD
+            //#5570
+            var sitemapXmlSettings = settingService.LoadSettingAsync<SitemapXmlSettings>().Result;
+
+            if (!settingService.SettingExistsAsync(sitemapXmlSettings, settings => settings.RebuildSitemapXmlAfterHours).Result)
+            {
+                sitemapXmlSettings.RebuildSitemapXmlAfterHours = 2 * 24;
+                settingService.SaveSettingAsync(sitemapXmlSettings, settings => settings.RebuildSitemapXmlAfterHours).Wait();
+            }
+
+            if (!settingService.SettingExistsAsync(sitemapXmlSettings, settings => settings.SitemapBuildOperationDelay).Result)
+            {
+                sitemapXmlSettings.SitemapBuildOperationDelay = 60;
+                settingService.SaveSettingAsync(sitemapXmlSettings, settings => settings.SitemapBuildOperationDelay).Wait();
+            }
+
             var productEditorSettings = settingService.LoadSettingAsync<ProductEditorSettings>().Result;
 
             //#1934
@@ -308,21 +322,6 @@
             {
                 productEditorSettings.DisplayAttributeCombinationImagesOnly = false;
                 settingService.SaveSettingAsync(productEditorSettings, settings => settings.DisplayAttributeCombinationImagesOnly).Wait();
-=======
-            //#5570
-            var sitemapXmlSettings = settingService.LoadSettingAsync<SitemapXmlSettings>().Result;
-
-            if (!settingService.SettingExistsAsync(sitemapXmlSettings, settings => settings.RebuildSitemapXmlAfterHours).Result)
-            {
-                sitemapXmlSettings.RebuildSitemapXmlAfterHours = 2 * 24;
-                settingService.SaveSettingAsync(sitemapXmlSettings, settings => settings.RebuildSitemapXmlAfterHours).Wait();
-            }
-
-            if (!settingService.SettingExistsAsync(sitemapXmlSettings, settings => settings.SitemapBuildOperationDelay).Result)
-            {
-                sitemapXmlSettings.SitemapBuildOperationDelay = 60;
-                settingService.SaveSettingAsync(sitemapXmlSettings, settings => settings.SitemapBuildOperationDelay).Wait();
->>>>>>> 408423a7
             }
         }
 
