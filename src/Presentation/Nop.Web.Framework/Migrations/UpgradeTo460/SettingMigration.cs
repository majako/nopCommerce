﻿using FluentMigrator;
using Nop.Core.Domain;
using Nop.Core.Domain.Catalog;
using Nop.Core.Domain.Common;
using Nop.Core.Domain.Configuration;
using Nop.Core.Domain.Gdpr;
using Nop.Core.Domain.Media;
using Nop.Core.Domain.Messages;
using Nop.Core.Domain.Orders;
using Nop.Core.Domain.Security;
using Nop.Core.Domain.Seo;
using Nop.Core.Domain.Stores;
using Nop.Core.Domain.Tax;
using Nop.Core.Infrastructure;
using Nop.Data;
using Nop.Data.Migrations;
using Nop.Services.Configuration;
using Nop.Services.Stores;

namespace Nop.Web.Framework.Migrations.UpgradeTo460
{
    [NopMigration("2022-12-01 14:00:03", "4.60.0", UpdateMigrationType.Settings, MigrationProcessType.Update)]
    public class SettingMigration : MigrationBase
    {
        /// <summary>Collect the UP migration expressions</summary>
        public override void Up()
        {
            if (!DataSettingsManager.IsDatabaseInstalled())
                return;

            //do not use DI, because it produces exception on the installation process
            var settingService = EngineContext.Current.Resolve<ISettingService>();

            var catalogSettings = settingService.LoadSetting<CatalogSettings>();

            //#3075
            if (!settingService.SettingExists(catalogSettings, settings => settings.AllowCustomersToSearchWithManufacturerName))
            {
                catalogSettings.AllowCustomersToSearchWithManufacturerName = true;
                settingService.SaveSetting(catalogSettings, settings => settings.AllowCustomersToSearchWithManufacturerName);
            }

            if (!settingService.SettingExists(catalogSettings, settings => settings.AllowCustomersToSearchWithCategoryName))
            {
                catalogSettings.AllowCustomersToSearchWithCategoryName = true;
                settingService.SaveSetting(catalogSettings, settings => settings.AllowCustomersToSearchWithCategoryName);
            }

            //#1933
            if (!settingService.SettingExists(catalogSettings, settings => settings.DisplayAllPicturesOnCatalogPages))
            {
                catalogSettings.DisplayAllPicturesOnCatalogPages = false;
                settingService.SaveSetting(catalogSettings, settings => settings.DisplayAllPicturesOnCatalogPages);
            }
            
            //#3511
            var newProductsNumber = settingService.GetSetting("catalogsettings.newproductsnumber");
            if (newProductsNumber is not null && int.TryParse(newProductsNumber.Value, out var newProductsPageSize))
            {
                catalogSettings.NewProductsPageSize = newProductsPageSize;
                settingService.SaveSetting(catalogSettings, settings => settings.NewProductsPageSize);
                settingService.DeleteSetting(newProductsNumber);
            }
            else if (!settingService.SettingExists(catalogSettings, settings => settings.NewProductsPageSize))
            {
                catalogSettings.NewProductsPageSize = 6;
                settingService.SaveSetting(catalogSettings, settings => settings.NewProductsPageSize);
            }

            if (!settingService.SettingExists(catalogSettings, settings => settings.NewProductsAllowCustomersToSelectPageSize))
            {
                catalogSettings.NewProductsAllowCustomersToSelectPageSize = false;
                settingService.SaveSetting(catalogSettings, settings => settings.NewProductsAllowCustomersToSelectPageSize);
            }

            if (!settingService.SettingExists(catalogSettings, settings => settings.NewProductsPageSizeOptions))
            {
                catalogSettings.NewProductsPageSizeOptions = "6, 3, 9";
                settingService.SaveSetting(catalogSettings, settings => settings.NewProductsPageSizeOptions);
            }

            //#29
            if (!settingService.SettingExists(catalogSettings, settings => settings.DisplayFromPrices))
            {
                catalogSettings.DisplayFromPrices = false;
                settingService.SaveSetting(catalogSettings, settings => settings.DisplayFromPrices);
            }

            //#6115
            if (!settingService.SettingExists(catalogSettings, settings => settings.ShowShortDescriptionOnCatalogPages))
            {
                catalogSettings.ShowShortDescriptionOnCatalogPages = false;
                settingService.SaveSetting(catalogSettings, settings => settings.ShowShortDescriptionOnCatalogPages);
            }

            var storeInformationSettings = settingService.LoadSetting<StoreInformationSettings>();

            //#3997
            if (!settingService.SettingExists(storeInformationSettings, settings => settings.InstagramLink))
            {
                storeInformationSettings.InstagramLink = "";
                settingService.SaveSetting(storeInformationSettings, settings => settings.InstagramLink);
            }

            var commonSettings = settingService.LoadSetting<CommonSettings>();

            //#5802
            if (!settingService.SettingExists(commonSettings, settings => settings.HeaderCustomHtml))
            {
                commonSettings.HeaderCustomHtml = "";
                settingService.SaveSetting(commonSettings, settings => settings.HeaderCustomHtml);
            }

            if (!settingService.SettingExists(commonSettings, settings => settings.FooterCustomHtml))
            {
                commonSettings.FooterCustomHtml = "";
                settingService.SaveSetting(commonSettings, settings => settings.FooterCustomHtml);
            }

            var orderSettings = settingService.LoadSetting<OrderSettings>();

            //#5604
            if (!settingService.SettingExists(orderSettings, settings => settings.ShowProductThumbnailInOrderDetailsPage))
            {
                orderSettings.ShowProductThumbnailInOrderDetailsPage = true;
                settingService.SaveSetting(orderSettings, settings => settings.ShowProductThumbnailInOrderDetailsPage);
            }

            var mediaSettings = settingService.LoadSetting<MediaSettings>();

            //#5604
            if (!settingService.SettingExists(mediaSettings, settings => settings.OrderThumbPictureSize))
            {
                mediaSettings.OrderThumbPictureSize = 80;
                settingService.SaveSetting(mediaSettings, settings => settings.OrderThumbPictureSize);
            }

            var gdprSettings = settingService.LoadSetting<GdprSettings>();

            //#5809
            if (!settingService.SettingExists(gdprSettings, settings => settings.DeleteInactiveCustomersAfterMonths))
            {
                gdprSettings.DeleteInactiveCustomersAfterMonths = 36;
                settingService.SaveSetting(gdprSettings, settings => settings.DeleteInactiveCustomersAfterMonths);
            }

            var captchaSettings = settingService.LoadSetting<CaptchaSettings>();

            //#6182
            if (!settingService.SettingExists(captchaSettings, settings => settings.ShowOnCheckoutPageForGuests))
            {
                captchaSettings.ShowOnCheckoutPageForGuests = false;
                settingService.SaveSetting(captchaSettings, settings => settings.ShowOnCheckoutPageForGuests);
            }
            
            //#7
            if (!settingService.SettingExists(mediaSettings, settings => settings.VideoIframeAllow))
            {
                mediaSettings.VideoIframeAllow = "fullscreen";
                settingService.SaveSetting(mediaSettings, settings => settings.VideoIframeAllow);
            }

            //#7
            if (!settingService.SettingExists(mediaSettings, settings => settings.VideoIframeWidth))
            {
                mediaSettings.VideoIframeWidth = 300;
                settingService.SaveSetting(mediaSettings, settings => settings.VideoIframeWidth);
            }

            //#7
            if (!settingService.SettingExists(mediaSettings, settings => settings.VideoIframeHeight))
            {
                mediaSettings.VideoIframeHeight = 150;
                settingService.SaveSetting(mediaSettings, settings => settings.VideoIframeHeight);
            }

            //#385
            if (!settingService.SettingExists(catalogSettings, settings => settings.ProductUrlStructureTypeId))
            {
                catalogSettings.ProductUrlStructureTypeId = (int)ProductUrlStructureType.Product;
                settingService.SaveSetting(catalogSettings, settings => settings.ProductUrlStructureTypeId);
            }

            //#5261
            var robotsTxtSettings = settingService.LoadSetting<RobotsTxtSettings>();

            if (!settingService.SettingExists(robotsTxtSettings, settings => settings.DisallowPaths))
            {
                robotsTxtSettings.DisallowPaths.AddRange(new[]
                {
                    "/admin",
                    "/bin/",
                    "/files/",
                    "/files/exportimport/",
                    "/country/getstatesbycountryid",
                    "/install",
                    "/setproductreviewhelpfulness",
                    "/*?*returnUrl="
                });

                settingService.SaveSetting(robotsTxtSettings, settings => settings.DisallowPaths);
            }

            if (!settingService.SettingExists(robotsTxtSettings, settings => settings.LocalizableDisallowPaths))
            {
                robotsTxtSettings.LocalizableDisallowPaths.AddRange(new[]
                {
                    "/addproducttocart/catalog/",
                    "/addproducttocart/details/",
                    "/backinstocksubscriptions/manage",
                    "/boards/forumsubscriptions",
                    "/boards/forumwatch",
                    "/boards/postedit",
                    "/boards/postdelete",
                    "/boards/postcreate",
                    "/boards/topicedit",
                    "/boards/topicdelete",
                    "/boards/topiccreate",
                    "/boards/topicmove",
                    "/boards/topicwatch",
                    "/cart$",
                    "/changecurrency",
                    "/changelanguage",
                    "/changetaxtype",
                    "/checkout",
                    "/checkout/billingaddress",
                    "/checkout/completed",
                    "/checkout/confirm",
                    "/checkout/shippingaddress",
                    "/checkout/shippingmethod",
                    "/checkout/paymentinfo",
                    "/checkout/paymentmethod",
                    "/clearcomparelist",
                    "/compareproducts",
                    "/compareproducts/add/*",
                    "/customer/avatar",
                    "/customer/activation",
                    "/customer/addresses",
                    "/customer/changepassword",
                    "/customer/checkusernameavailability",
                    "/customer/downloadableproducts",
                    "/customer/info",
                    "/customer/productreviews",
                    "/deletepm",
                    "/emailwishlist",
                    "/eucookielawaccept",
                    "/inboxupdate",
                    "/newsletter/subscriptionactivation",
                    "/onepagecheckout",
                    "/order/history",
                    "/orderdetails",
                    "/passwordrecovery/confirm",
                    "/poll/vote",
                    "/privatemessages",
                    "/recentlyviewedproducts",
                    "/returnrequest",
                    "/returnrequest/history",
                    "/rewardpoints/history",
                    "/search?",
                    "/sendpm",
                    "/sentupdate",
                    "/shoppingcart/*",
                    "/storeclosed",
                    "/subscribenewsletter",
                    "/topic/authenticate",
                    "/viewpm",
                    "/uploadfilecheckoutattribute",
                    "/uploadfileproductattribute",
                    "/uploadfilereturnrequest",
                    "/wishlist"
                });

                settingService.SaveSetting(robotsTxtSettings, settings => settings.LocalizableDisallowPaths);
            }

            if (!settingService.SettingExists(robotsTxtSettings, settings => settings.DisallowLanguages)) 
                settingService.SaveSetting(robotsTxtSettings, settings => settings.DisallowLanguages);
            
            if (!settingService.SettingExists(robotsTxtSettings, settings => settings.AdditionsRules))
                settingService.SaveSetting(robotsTxtSettings, settings => settings.AdditionsRules);

            if (!settingService.SettingExists(robotsTxtSettings, settings => settings.AllowSitemapXml))
                settingService.SaveSetting(robotsTxtSettings, settings => settings.AllowSitemapXml);

            //#5753
            if (!settingService.SettingExists(mediaSettings, settings => settings.ProductDefaultImageId))
            {
                mediaSettings.ProductDefaultImageId = 0;
                settingService.SaveSetting(mediaSettings, settings => settings.ProductDefaultImageId);
            }

            //#3651
            if (!settingService.SettingExists(orderSettings, settings => settings.AttachPdfInvoiceToOrderProcessingEmail))
            {
                orderSettings.AttachPdfInvoiceToOrderProcessingEmail = false;
                settingService.SaveSetting(orderSettings, settings => settings.AttachPdfInvoiceToOrderProcessingEmail);
            }

            var taxSettings = settingService.LoadSetting<TaxSettings>();

            //#1961
            if (!settingService.SettingExists(taxSettings, settings => settings.EuVatEnabledForGuests))
            {
                taxSettings.EuVatEnabledForGuests = false;
                settingService.SaveSetting(taxSettings, settings => settings.EuVatEnabledForGuests);
            }

            //#5570
            var sitemapXmlSettings = settingService.LoadSetting<SitemapXmlSettings>();

            if (!settingService.SettingExists(sitemapXmlSettings, settings => settings.RebuildSitemapXmlAfterHours))
            {
                sitemapXmlSettings.RebuildSitemapXmlAfterHours = 2 * 24;
                settingService.SaveSetting(sitemapXmlSettings, settings => settings.RebuildSitemapXmlAfterHours);
            }

            if (!settingService.SettingExists(sitemapXmlSettings, settings => settings.SitemapBuildOperationDelay))
            {
                sitemapXmlSettings.SitemapBuildOperationDelay = 60;
                settingService.SaveSetting(sitemapXmlSettings, settings => settings.SitemapBuildOperationDelay);
            }

            //#6378
            if (!settingService.SettingExists(mediaSettings, settings => settings.AllowSVGUploads))
            {
                mediaSettings.AllowSVGUploads = false;
                settingService.SaveSetting(mediaSettings, settings => settings.AllowSVGUploads);
            }

            //#5599
            var messagesSettings = settingService.LoadSetting<MessagesSettings>();

            if (!settingService.SettingExists(messagesSettings, settings => settings.UseDefaultEmailAccountForSendStoreOwnerEmails))
            {
                messagesSettings.UseDefaultEmailAccountForSendStoreOwnerEmails = false;
                settingService.SaveSetting(messagesSettings, settings => settings.UseDefaultEmailAccountForSendStoreOwnerEmails);
            }

<<<<<<< HEAD
            //#228
            if (!settingService.SettingExists(catalogSettings, settings => settings.ActiveSearchProviderSystemName))
            {
                catalogSettings.ActiveSearchProviderSystemName = string.Empty;
                settingService.SaveSetting(catalogSettings, settings => settings.ActiveSearchProviderSystemName);
            }
=======
            //#43
            var metaTitleKey = $"{nameof(SeoSettings)}.DefaultTitle".ToLower();
            var metaKeywordsKey = $"{nameof(SeoSettings)}.DefaultMetaKeywords".ToLower();
            var metaDescriptionKey = $"{nameof(SeoSettings)}.DefaultMetaDescription".ToLower();
            var homepageTitleKey = $"{nameof(SeoSettings)}.HomepageTitle".ToLower();
            var homepageDescriptionKey = $"{nameof(SeoSettings)}.HomepageDescription".ToLower();

            var settingRepository = EngineContext.Current.Resolve<IRepository<Setting>>();
            var storeService = EngineContext.Current.Resolve<IStoreService>();

            foreach (var store in storeService.GetAllStores())
            {
                var metaTitle = settingService.GetSettingByKey<string>(metaTitleKey, storeId: store.Id) ?? settingService.GetSettingByKey<string>(metaTitleKey);
                var metaKeywords = settingService.GetSettingByKey<string>(metaKeywordsKey, storeId: store.Id) ?? settingService.GetSettingByKey<string>(metaKeywordsKey);
                var metaDescription = settingService.GetSettingByKey<string>(metaDescriptionKey, storeId: store.Id) ?? settingService.GetSettingByKey<string>(metaDescriptionKey);
                var homepageTitle = settingService.GetSettingByKey<string>(homepageTitleKey, storeId: store.Id) ?? settingService.GetSettingByKey<string>(homepageTitleKey);
                var homepageDescription = settingService.GetSettingByKey<string>(homepageDescriptionKey, storeId: store.Id) ?? settingService.GetSettingByKey<string>(homepageDescriptionKey);

                if (metaTitle != null) 
                    store.DefaultTitle = metaTitle;

                if (metaKeywords != null) 
                    store.DefaultMetaKeywords = metaKeywords;

                if (metaDescription != null) 
                    store.DefaultMetaDescription = metaDescription;

                if (homepageTitle != null)
                    store.HomepageTitle = homepageTitle;

                if (homepageDescription != null)
                    store.HomepageDescription = homepageDescription;

                storeService.UpdateStore(store);
            }

            settingRepository.Delete(setting => setting.Name == metaTitleKey);
            settingRepository.Delete(setting => setting.Name == metaKeywordsKey);
            settingRepository.Delete(setting => setting.Name == metaDescriptionKey);
            settingRepository.Delete(setting => setting.Name == homepageTitleKey);
            settingRepository.Delete(setting => setting.Name == homepageDescriptionKey);
>>>>>>> ca799019
        }

        public override void Down()
        {
            //add the downgrade logic if necessary 
        }
    }
}<|MERGE_RESOLUTION|>--- conflicted
+++ resolved
@@ -336,14 +336,13 @@
                 settingService.SaveSetting(messagesSettings, settings => settings.UseDefaultEmailAccountForSendStoreOwnerEmails);
             }
 
-<<<<<<< HEAD
             //#228
             if (!settingService.SettingExists(catalogSettings, settings => settings.ActiveSearchProviderSystemName))
             {
                 catalogSettings.ActiveSearchProviderSystemName = string.Empty;
                 settingService.SaveSetting(catalogSettings, settings => settings.ActiveSearchProviderSystemName);
             }
-=======
+
             //#43
             var metaTitleKey = $"{nameof(SeoSettings)}.DefaultTitle".ToLower();
             var metaKeywordsKey = $"{nameof(SeoSettings)}.DefaultMetaKeywords".ToLower();
@@ -385,7 +384,6 @@
             settingRepository.Delete(setting => setting.Name == metaDescriptionKey);
             settingRepository.Delete(setting => setting.Name == homepageTitleKey);
             settingRepository.Delete(setting => setting.Name == homepageDescriptionKey);
->>>>>>> ca799019
         }
 
         public override void Down()
