--- conflicted
+++ resolved
@@ -161,7 +161,6 @@
                 ["Admin.Catalog.Products.Pictures.Fields.Picture.Hint"] = "You can choose multiple images to upload at once. If the picture size exceeds your stores max image size setting, it will be automatically resized.",
                 ["Common.FileUploader.Upload.Files"] = "Upload files",
 
-<<<<<<< HEAD
                 //#5809
                 ["Admin.Configuration.Settings.Gdpr.DeleteInactiveCustomersAfterMonths"] = "Delete inactive customers after months",
                 ["Admin.Configuration.Settings.Gdpr.DeleteInactiveCustomersAfterMonths.Hint"] = "Enter the number of months after which the customers and their personal data will be deleted.",
@@ -181,7 +180,7 @@
                 //#6111
                 ["Admin.ReturnRequests.Fields.ReturnedQuantity.Hint"] = "The quantity to be returned to the stock.",
 
-=======
+
                 //#7
                 ["Admin.Catalog.Products.Multimedia"] = "Multimedia",
                 ["Admin.Catalog.Products.Multimedia.Videos"] = "Videos",
@@ -196,7 +195,6 @@
                 ["Admin.Catalog.Products.Multimedia.Videos.AddButton"] = "Add product video",
                 ["Admin.Catalog.Products.Copy.CopyMultimedia"] = "Copy multimedia",
                 ["Admin.Catalog.Products.Copy.CopyMultimedia.Hint"] = "Check to copy the images and videos.",
->>>>>>> f3d6104d
             }, languageId).Wait();
 
             #endregion
