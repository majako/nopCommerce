﻿using System.Collections.Generic;
using FluentMigrator;
using Nop.Core.Infrastructure;
using Nop.Data;
using Nop.Data.Migrations;
using Nop.Services.Localization;
using Nop.Web.Framework.Extensions;

namespace Nop.Web.Framework.Migrations.UpgradeTo460
{
<<<<<<< HEAD
    [NopUpdateMigration("2022-02-07 00:00:00", "4.60.0", UpdateMigrationType.Localization)]
=======
    [NopMigration("2022-07-20 00:00:10", "4.60.0", UpdateMigrationType.Localization, MigrationProcessType.Update)]
>>>>>>> 63f95b82
    public class LocalizationMigration : MigrationBase
    {
        /// <summary>Collect the UP migration expressions</summary>
        public override void Up()
        {
            if (!DataSettingsManager.IsDatabaseInstalled())
                return;

            //do not use DI, because it produces exception on the installation process
            var localizationService = EngineContext.Current.Resolve<ILocalizationService>();

            var (languageId, languages) = this.GetLanguageData();

            #region Delete locales

            localizationService.DeleteLocaleResources(new List<string>
            {
                //#6102
                "Admin.Configuration.AppSettings.Plugin.ClearPluginShadowDirectoryOnStartup",
                "Admin.Configuration.AppSettings.Plugin.ClearPluginShadowDirectoryOnStartup.Hint",
                "Admin.Configuration.AppSettings.Plugin.CopyLockedPluginAssembilesToSubdirectoriesOnStartup",
                "Admin.Configuration.AppSettings.Plugin.CopyLockedPluginAssembilesToSubdirectoriesOnStartup.Hint",
                "Admin.Configuration.AppSettings.Plugin.UsePluginsShadowCopy",
                "Admin.Configuration.AppSettings.Plugin.UsePluginsShadowCopy.Hint",

                //#5123
                "Admin.Catalog.Products.Pictures.Alert.AddNew",

                //#7
                "Admin.Catalog.Products.Pictures.SaveBeforeEdit",
                "Admin.Catalog.Products.Pictures.AddButton",

                "Admin.Configuration.AppSettings.Common.SupportPreviousNopcommerceVersions",
                "Admin.Configuration.AppSettings.Common.SupportPreviousNopcommerceVersions.Hint",

				//4622
                "PDFInvoice.OrderDate",
                "PDFInvoice.Company",
                "PDFInvoice.Name",
                "PDFInvoice.Phone",
                "PDFInvoice.Fax",
                "PDFInvoice.Address",
                "PDFInvoice.Address2",
                "PDFInvoice.VATNumber",
                "PDFInvoice.PaymentMethod",
                "PDFInvoice.ShippingMethod",
                "PDFInvoice.BillingInformation",
                "PDFInvoice.ShippingInformation",
                "PDFInvoice.OrderNotes",
                "PDFInvoice.OrderNotes.CreatedOn",
                "PDFInvoice.OrderNotes.Note",
                "PDFPackagingSlip.Shipment",
                "PDFInvoice.Order#",
                "PDFInvoice.Discount",
                "PDFInvoice.Sub-Total",
                "PDFInvoice.Shipping",
                "PDFInvoice.OrderTotal",
                "PDFInvoice.PaymentMethodAdditionalFee",
                "PDFInvoice.Pickup",
                "PDFInvoice.Product(s)",
                "PDFInvoice.Tax",
                "PDFPackagingSlip.Address",
                "PDFPackagingSlip.Address2",
                "PDFPackagingSlip.Company",
                "PDFPackagingSlip.Name",
                "PDFPackagingSlip.Order",
                "PDFPackagingSlip.Phone",
                "PDFPackagingSlip.ProductName",
                "PDFPackagingSlip.QTY",
                "PDFPackagingSlip.ShippingMethod",
                "PDFPackagingSlip.SKU",
                "PDFProductCatalog.Price",
                "PDFProductCatalog.SKU",

            });

            #endregion

            #region Add or update locales

            localizationService.AddOrUpdateLocaleResource(new Dictionary<string, string>
            {
                //#3075
                ["Admin.Configuration.Settings.Catalog.AllowCustomersToSearchWithCategoryName"] = "Allow customers to search with category name",
                ["Admin.Configuration.Settings.Catalog.AllowCustomersToSearchWithCategoryName.Hint"] = "Check to allow customers to search with category name.",
                ["Admin.Configuration.Settings.Catalog.AllowCustomersToSearchWithManufacturerName"] = "Allow customers to search with manufacturer name",
                ["Admin.Configuration.Settings.Catalog.AllowCustomersToSearchWithManufacturerName.Hint"] = "Check to allow customers to search with manufacturer name.",

                //#3997
                ["Admin.Configuration.Settings.GeneralCommon.InstagramLink"] = "Instagram URL",
                ["Admin.Configuration.Settings.GeneralCommon.InstagramLink.Hint"] = "Specify your Instagram page URL. Leave empty if you have no such page.",

                ["Footer.FollowUs.Instagram"] = "Instagram",

                //#5802
                ["Admin.Configuration.Settings.GeneralCommon.BlockTitle.CustomHtml"] = "Custom HTML",
                ["Admin.Configuration.Settings.GeneralCommon.FooterCustomHtml"] = "Footer custom HTML",
                ["Admin.Configuration.Settings.GeneralCommon.FooterCustomHtml.Hint"] = "Enter custom HTML here for footer section.",
                ["Admin.Configuration.Settings.GeneralCommon.HeaderCustomHtml"] = "Header custom HTML",
                ["Admin.Configuration.Settings.GeneralCommon.HeaderCustomHtml.Hint"] = "Enter custom HTML here for header section.",

                //#5604
                ["Admin.Configuration.Settings.Order.ShowProductThumbnailInOrderDetailsPage"] = "Show product thumbnail in order details page",
                ["Admin.Configuration.Settings.Order.ShowProductThumbnailInOrderDetailsPage.Hint"] = "Check to show product thumbnail in order details page.",
                ["Admin.Configuration.Settings.Media.OrderThumbPictureSize"] = "Order thumbnail image size",
                ["Admin.Configuration.Settings.Media.OrderThumbPictureSize.Hint"] = "The default size (pixels) for product thumbnail images on the order details page.",
                ["Order.Product(s).Image"] = "Image",

                //#3777
                ["ActivityLog.ExportCategories"] = "{0} categories were exported",
                ["ActivityLog.ExportCustomers"] = "{0} customers were exported",
                ["ActivityLog.ExportManufacturers"] = "{0} manufacturers were exported",
                ["ActivityLog.ExportOrders"] = "{0} orders were exported",
                ["ActivityLog.ExportProducts"] = "{0} products were exported",
                ["ActivityLog.ExportStates"] = "{0} states and provinces were exported",
                ["ActivityLog.ExportNewsLetterSubscriptions"] = "{0} newsletter subscriptions were exported",
                ["ActivityLog.ImportNewsLetterSubscriptions"] = "{0} newsletter subscriptions were imported",

                //#5947
                ["Admin.Customers.Customers.List.SearchLastActivityFrom"] = "Last activity from",
                ["Admin.Customers.Customers.List.SearchLastActivityFrom.Hint"] = "The last activity from date for the search.",
                ["Admin.Customers.Customers.List.SearchLastActivityTo"] = "Last activity to",
                ["Admin.Customers.Customers.List.SearchLastActivityTo.Hint"] = "The last activity to date for the search.",
                ["Admin.Customers.Customers.List.SearchRegistrationDateFrom"] = "Registration date from",
                ["Admin.Customers.Customers.List.SearchRegistrationDateFrom.Hint"] = "The registration from date for the search.",
                ["Admin.Customers.Customers.List.SearchRegistrationDateTo"] = "Registration date to",
                ["Admin.Customers.Customers.List.SearchRegistrationDateTo.Hint"] = "The registration to date for the search.",

                //#5313
                ["ActivityLog.ImportOrders"] = "{0} orders were imported",
                ["Admin.Orders.Import.CustomersDontExist"] = "Customers with the following GUIDs don't exist: {0}",
                ["Admin.Orders.Import.ProductsDontExist"] = "Products with the following SKUs don't exist: {0}",
                ["Admin.Orders.Imported"] = "Orders have been imported successfully.",
                ["Admin.Orders.List.ImportFromExcelTip"] = "Imported orders are distinguished by order GUID. If the order GUID already exists, then its details will be updated.",

                //#1933
                ["Admin.Configuration.Settings.Catalog.DisplayAllPicturesOnCatalogPages"] = "Display all pictures on catalog pages",
                ["Admin.Configuration.Settings.Catalog.DisplayAllPicturesOnCatalogPages.Hint"] = "Check to display all pictures on catalog pages.",

                //#3511
                ["Admin.Configuration.Settings.Catalog.NewProductsAllowCustomersToSelectPageSize"] = "'New products' page. Allow customers to select page size",
                ["Admin.Configuration.Settings.Catalog.NewProductsAllowCustomersToSelectPageSize.Hint"] = "'New products' page. Check to allow customers to select the page size from a predefined list of options.",
                ["Admin.Configuration.Settings.Catalog.NewProductsPageSizeOptions"] = "'New products' page. Page size options",
                ["Admin.Configuration.Settings.Catalog.NewProductsPageSizeOptions.Hint"] = "'New products' page. Comma separated list of page size options (e.g. 10, 5, 15, 20). First option is the default page size if none are selected.",

                //#5123
                ["Admin.Catalog.Products.Pictures.Fields.Picture.Hint"] = "You can choose multiple images to upload at once. If the picture size exceeds your stores max image size setting, it will be automatically resized.",
                ["Common.FileUploader.Upload.Files"] = "Upload files",

                //#5809
                ["Admin.Configuration.Settings.Gdpr.DeleteInactiveCustomersAfterMonths"] = "Delete inactive customers after months",
                ["Admin.Configuration.Settings.Gdpr.DeleteInactiveCustomersAfterMonths.Hint"] = "Enter the number of months after which the customers and their personal data will be deleted.",

                //#29
                ["Admin.Configuration.Settings.Catalog.DisplayFromPrices"] = "Display 'From' prices",
                ["Admin.Configuration.Settings.Catalog.DisplayFromPrices.Hint"] = "Check to display 'From' prices on catalog pages. This will display the minimum possible price of a product based on price adjustments of attributes and combinations instead of the fixed base price. If enabled, it is also recommended to enable setting 'Cache product prices'. But please note that it can affect performance if you use some complex discounts, discount requirement rules, etc.",

                //#5089
                ["Products.Availability.LowStock"] = "Low stock",
                ["Products.Availability.LowStockWithQuantity"] = "{0} low stock",
                ["Admin.Catalog.Products.Fields.LowStockActivity.Hint"] = "Action to be taken when your current stock quantity falls below (reaches) the 'Minimum stock quantity'. Activation of the action will occur only after an order is placed. If the value is 'Nothing', the product detail page will display a low-stock message in public store.",

                //#6101
                ["Admin.System.Warnings.PluginNotInstalled.HelpText"] = "You may delete the plugins you don't use in order to decrease startup time",

                //#6182
                ["Admin.Configuration.Settings.GeneralCommon.CaptchaShowOnCheckoutPageForGuests"] = "Show on checkout page for guests",
                ["Admin.Configuration.Settings.GeneralCommon.CaptchaShowOnCheckoutPageForGuests.Hint"] = "Check to show CAPTCHA on checkout page for guests.",

                //#6111
                ["Admin.ReturnRequests.Fields.ReturnedQuantity.Hint"] = "The quantity to be returned to the stock.",

                //#7
                ["Admin.Catalog.Products.Multimedia"] = "Multimedia",
                ["Admin.Catalog.Products.Multimedia.Videos"] = "Videos",
                ["Admin.Catalog.Products.Multimedia.Videos.SaveBeforeEdit"] = "You need to save the product before you can upload videos for this product page.",
                ["Admin.Catalog.Products.Multimedia.Videos.AddNew"] = "Add a new video",
                ["Admin.Catalog.Products.Multimedia.Videos.Alert.VideoAdd"] = "Failed to add product video.",
                ["Admin.Catalog.Products.Multimedia.Videos.Alert.VideoUpdate"] = "Failed to update product video.",
                ["Admin.Catalog.Products.Multimedia.Videos.Fields.DisplayOrder"] = "Display order",
                ["Admin.Catalog.Products.Multimedia.Videos.Fields.DisplayOrder.Hint"] = "Display order of the video. 1 represents the top of the list.",
                ["Admin.Catalog.Products.Multimedia.Videos.Fields.Preview"] = "Preview",
                ["Admin.Catalog.Products.Multimedia.Videos.Fields.VideoUrl"] = "Embed video URL",
                ["Admin.Catalog.Products.Multimedia.Videos.Fields.VideoUrl.Hint"] = "Specify the URL path to the video.",
                ["Admin.Catalog.Products.Multimedia.Videos.AddButton"] = "Add product video",
                ["Admin.Catalog.Products.Copy.CopyMultimedia"] = "Copy multimedia",
                ["Admin.Catalog.Products.Copy.CopyMultimedia.Hint"] = "Check to copy the images and videos.",

                //#6115
                ["Admin.Configuration.Settings.Catalog.ShowShortDescriptionOnCatalogPages"] = "Show short description on catalog pages",
                ["Admin.Configuration.Settings.Catalog.ShowShortDescriptionOnCatalogPages.Hint"] = "Check to show product short description on catalog pages.",

                //#5905
                ["Admin.ContentManagement.MessageTemplates.List.IsActive"] = "Is active",
                ["Admin.ContentManagement.MessageTemplates.List.IsActive.ActiveOnly"] = "Active only",
                ["Admin.ContentManagement.MessageTemplates.List.IsActive.All"] = "All",
                ["Admin.ContentManagement.MessageTemplates.List.IsActive.Hint"] = "Search by a \"IsActive\" property.",
                ["Admin.ContentManagement.MessageTemplates.List.IsActive.InactiveOnly"] = "Inactive only",

                //#6062
                ["Account.CustomerAddresses.Added"] = "The new address has been added successfully.",
                ["Account.CustomerAddresses.Updated"] = "The address has been updated successfully.",
                ["Account.CustomerInfo.Updated"] = "The customer info has been updated successfully.",

                //#385
                ["Admin.Configuration.Settings.Catalog.ProductUrlStructureType"] = "Product URL structure type",
                ["Admin.Configuration.Settings.Catalog.ProductUrlStructureType.Hint"] = "Select the product URL structure type (e.g. '/product-seo-name' or '/category-seo-name/product-seo-name' or '/manufacturer-seo-name/product-seo-name').",
                ["Enums.Nop.Core.Domain.Catalog.ProductUrlStructureType.CategoryProduct"] = "/Category/Product",
                ["Enums.Nop.Core.Domain.Catalog.ProductUrlStructureType.ManufacturerProduct"] = "/Manufacturer/Product",
                ["Enums.Nop.Core.Domain.Catalog.ProductUrlStructureType.Product"] = "/Product",

                //#5261
                ["Admin.Configuration.Settings.GeneralCommon.BlockTitle.RobotsTxt"] = "robots.txt",
                ["Admin.Configuration.Settings.GeneralCommon.RobotsAdditionsInstruction"] = "You also may extend the robots.txt data by adding the {0} file to the wwwroot directory of your site.",
                ["Admin.Configuration.Settings.GeneralCommon.RobotsAdditionsRules"] = "Additions rules",
                ["Admin.Configuration.Settings.GeneralCommon.RobotsAdditionsRules.Hint"] = "Enter additional rules for the robots.txt file.",
                ["Admin.Configuration.Settings.GeneralCommon.RobotsAllowSitemapXml"] = "Allow sitemap.xml",
                ["Admin.Configuration.Settings.GeneralCommon.RobotsAllowSitemapXml.Hint"] = "Check to allow robots to access the sitemap.xml file.",
                ["Admin.Configuration.Settings.GeneralCommon.RobotsCustomFileExists"] = "robots.txt file data overridden by {0} file in site root.",
                ["Admin.Configuration.Settings.GeneralCommon.RobotsDisallowLanguages"] = "Disallow languages",
                ["Admin.Configuration.Settings.GeneralCommon.RobotsDisallowLanguages.Hint"] = "The list of languages to disallow.",
                ["Admin.Configuration.Settings.GeneralCommon.RobotsDisallowPaths"] = "Disallow paths",
                ["Admin.Configuration.Settings.GeneralCommon.RobotsDisallowPaths.Hint"] = "The list of paths to disallow.",
                ["Admin.Configuration.Settings.GeneralCommon.RobotsLocalizableDisallowPaths"] = "Localizable disallow paths",
                ["Admin.Configuration.Settings.GeneralCommon.RobotsLocalizableDisallowPaths.Hint"] = "The list of localizable paths to disallow.",

                //#5753
                ["Admin.Configuration.Settings.Media.ProductDefaultImage"] = "Default image",
                ["Admin.Configuration.Settings.Media.ProductDefaultImage.Hint"] = "Upload a picture to be used as the default image. If nothing is uploaded, {0} will be used.",

                ["Admin.Help.Training"] = "Training",

                //5607
                ["Admin.Configuration.Settings.CustomerUser.ForceMultifactorAuthentication.Hint"] = "Force activation of multi-factor authentication for customer roles specified in Access control list (at least one MFA provider must be active).",
                ["Permission.Authentication.EnableMultiFactorAuthentication"] = "Security. Enable Multi-factor authentication",

                //#3651
                ["Admin.ContentManagement.MessageTemplates.Description.OrderProcessing.CustomerNotification"] = "This message template is used to notify a customer that the certain order is processing. Orders can be viewed by a customer on the account page.",
                ["Admin.Configuration.Settings.Order.AttachPdfInvoiceToOrderProcessingEmail"] = "Attach PDF invoice (\"order processing\" email)",
                ["Admin.Configuration.Settings.Order.AttachPdfInvoiceToOrderProcessingEmail.Hint"] = "Check to attach PDF invoice to the \"order processing\" email sent to a customer.",

                //5705
                ["Admin.Promotions.Discounts.Fields.IsActive"] = "Is active",
                ["Admin.Promotions.Discounts.Fields.IsActive.Hint"] = "Indicating whether the discount is active.",
                ["Admin.Promotions.Discounts.List.IsActive"] = "Is Active",
                ["Admin.Promotions.Discounts.List.IsActive.ActiveOnly"] = "Active only",
                ["Admin.Promotions.Discounts.List.IsActive.All"] = "All",
                ["Admin.Promotions.Discounts.List.IsActive.Hint"] = "Search by \"IsActive\" property.",
                ["Admin.Promotions.Discounts.List.IsActive.InactiveOnly"] = "Inactive only",

                //#1961
                ["Admin.Configuration.Settings.Tax.EuVatEnabledForGuests"] = "EU VAT enabled for guests",
                ["Admin.Configuration.Settings.Tax.EuVatEnabledForGuests.Hint"] = "Check to enable EU VAT (the European Union Value Added Tax) for guest customers. They will have to enter it during the checkout at the billing address step.",
                ["Checkout.VatNumber"] = "VAT number",
                ["Checkout.VatNumber.Disabled"] = "VAT number can be entered (on the <a href=\"{0}\">customer info page</a>) and used only after registration",
                ["Checkout.VatNumber.Warning"] = "VAT number is {0}",

                //#4591
                ["Admin.Configuration.Stores.Fields.SslEnabled"] = "SSL",
                ["Admin.Configuration.Stores.Fields.SslEnabled.Hint"] = "SSL (Secure Socket Layer) is the standard security technology for establishing an encrypted connection between a web server and the browser. This ensures that all data exchanged between web server and browser arrives unchanged.",
                ["Admin.Configuration.Stores.Ssl.Enable"] = "Enable SSL",
                ["Admin.Configuration.Stores.Ssl.Disable"] = "Disable SSL",
                ["Admin.Configuration.Stores.Ssl.Updated"] = "The SSL setting has been successfully changed. Do not forget to synchronize the store URL with the current HTTP protocol.",

                ["Admin.Reports.SalesSummary.Vendor"] = "Vendor",
                ["Admin.Reports.SalesSummary.Vendor.Hint"] = "Search by a specific vendor.",

                //#6353
                ["Admin.Promotions.Discounts.Fields.CouponCode.Reserved"] = "The entered coupon code is already reserved for the discount '{0}'",

                //#6378
                ["Admin.Configuration.Settings.Media.AllowSVGUploads"] = "Allow SVG uploads in admin area",
                ["Admin.Configuration.Settings.Media.AllowSVGUploads.Hint"] = "Check to allow uploading of SVG files in admin area.",

                //#6396
                ["Admin.Catalog.Products.Fields.MinStockQuantity.Hint"] = "If you track inventory, you can perform a number of different actions when the current stock quantity falls below (reaches) your minimum stock quantity.",
                ["Admin.Catalog.Products.ProductAttributes.AttributeCombinations.Fields.MinStockQuantity.Hint"] = "If you track inventory by product attributes, you can perform a number of different actions when the current stock quantity falls below (reaches) your minimum stock quantity (e.g. Low stock report).",
                //#6213
                ["Admin.System.Maintenance.DeleteMinificationFiles"] = "Delete minification files",
                ["Admin.System.Maintenance.DeleteMinificationFiles.Text"] = "Clear the bundles directory.",
                ["Admin.System.Maintenance.DeleteMinificationFiles.TotalDeleted"] = "{0} files were deleted",

                //#6336
                ["Admin.Customers.Customers.RewardPoints.Fields.AddNegativePointsValidity"] = "Points validity is not allowed for point reduction.",

                //#6411
                ["Admin.StockQuantityHistory.Messages.ReadyForPickupByCustomer"] = "The stock quantity has been reduced when an order item of the order #{0} became a ready for pickup by customer",

                //4622
                ["Pdf.OrderDate"] = "Date",
                ["Pdf.Address.Company"] = "Company",
                ["Pdf.Address.Name"] = "Name",
                ["Pdf.Address.Phone"] = "Phone",
                ["Pdf.Address.Fax"] = "Fax",
                ["Pdf.Address"] = "Address",
                ["Pdf.Address2"] = "Address 2",
                ["Pdf.Address.VATNumber"] = "VAT number",
                ["Pdf.BillingInformation"] = "Billing Information",
                ["Pdf.ShippingInformation"] = "Shipping Information",
                ["Pdf.OrderNotes"] = "Order notes",
                ["Pdf.Address.PaymentMethod"] = "Payment method",
                ["Pdf.Address.ShippingMethod"] = "Shipping method",
                ["Pdf.Shipment"] = "Shipment",
                ["Pdf.Order"] = "Order",
                ["Pdf.Shipping"] = "Shipping",
                ["Pdf.SubTotal"] = "Sub-total",
                ["Pdf.Discount"] = "Discount",
                ["Pdf.OrderTotal"] = "Order total",
                ["Pdf.PaymentMethodAdditionalFee"] = "Payment Method Additional Fee",
                ["Pdf.PickupPoint"] = "Pickup point",
                ["Pdf.Tax"] = "Tax",

                //#43
                ["admin.configuration.stores.info"] = "Info",

                //5701
                ["Admin.Configuration.AppSettings.Common.UseAutofac"] = "Use Autofac IoC",
                ["Admin.Configuration.AppSettings.Common.UseAutofac.Hint"] = "The value indicating whether to use Autofac IoC container. If disabled, then the default .Net IoC container will be used.",
            }, languageId);

            #endregion

            #region Rename locales

            this.RenameLocales(new Dictionary<string, string>
            {
                //#6255
                ["Forum.BreadCrumb.HomeTitle"] = "Forum.Breadcrumb.HomeTitle",
                ["Forum.BreadCrumb.ForumHomeTitle"] = "Forum.Breadcrumb.ForumHomeTitle",
                ["Forum.BreadCrumb.ForumGroupTitle"] = "Forum.Breadcrumb.ForumGroupTitle",
                ["Forum.BreadCrumb.ForumTitle"] = "Forum.Breadcrumb.ForumTitle",
                ["Forum.BreadCrumb.TopicTitle"] = "Forum.Breadcrumb.TopicTitle",

                //#3511
                ["Admin.Configuration.Settings.Catalog.NewProductsNumber"] = "Admin.Configuration.Settings.Catalog.NewProductsPageSize",
                ["Admin.Configuration.Settings.Catalog.NewProductsNumber.Hint"] = "Admin.Configuration.Settings.Catalog.NewProductsPageSize.Hint",

                //#7
                ["Admin.Catalog.Products.Pictures"] = "Admin.Catalog.Products.Multimedia.Pictures",
                ["Admin.Catalog.Products.Pictures.AddNew"] = "Admin.Catalog.Products.Multimedia.Pictures.AddNew",
                ["Admin.Catalog.Products.Pictures.Alert.PictureAdd"] = "Admin.Catalog.Products.Multimedia.Pictures.Alert.PictureAdd",
                ["Admin.Catalog.Products.Pictures.Fields.DisplayOrder"] = "Admin.Catalog.Products.Multimedia.Pictures.Fields.DisplayOrder",
                ["Admin.Catalog.Products.Pictures.Fields.DisplayOrder.Hint"] = "Admin.Catalog.Products.Multimedia.Pictures.Fields.DisplayOrder.Hint",
                ["Admin.Catalog.Products.Pictures.Fields.OverrideAltAttribute"] = "Admin.Catalog.Products.Multimedia.Pictures.Fields.OverrideAltAttribute",
                ["Admin.Catalog.Products.Pictures.Fields.OverrideAltAttribute.Hint"] = "Admin.Catalog.Products.Multimedia.Pictures.Fields.OverrideAltAttribute.Hint",
                ["Admin.Catalog.Products.Pictures.Fields.OverrideTitleAttribute"] = "Admin.Catalog.Products.Multimedia.Pictures.Fields.OverrideTitleAttribute",
                ["Admin.Catalog.Products.Pictures.Fields.OverrideTitleAttribute.Hint"] = "Admin.Catalog.Products.Multimedia.Pictures.Fields.OverrideTitleAttribute.Hint",
                ["Admin.Catalog.Products.Pictures.Fields.Picture"] = "Admin.Catalog.Products.Multimedia.Pictures.Fields.Picture",
                ["Admin.Catalog.Products.Pictures.Fields.Picture.Hint"] = "Admin.Catalog.Products.Multimedia.Pictures.Fields.Picture.Hint",
                ["Admin.Catalog.Products.Copy.CopyImages"] = "Admin.Catalog.Products.Copy.CopyMultimedia",
                ["Admin.Catalog.Products.Copy.CopyImages.Hint"] = "Admin.Catalog.Products.Copy.CopyMultimedia.Hint",

                //#43
                ["Admin.Configuration.Settings.GeneralCommon.DefaultMetaDescription"] = "Admin.Configuration.Stores.Fields.DefaultMetaDescription",
                ["Admin.Configuration.Settings.GeneralCommon.DefaultMetaDescription.Hint"] = "Admin.Configuration.Stores.Fields.DefaultMetaDescription.Hint",
                ["Admin.Configuration.Settings.GeneralCommon.DefaultMetaKeywords"] = "Admin.Configuration.Stores.Fields.DefaultMetaKeywords",
                ["Admin.Configuration.Settings.GeneralCommon.DefaultMetaKeywords.Hint"] = "Admin.Configuration.Stores.Fields.DefaultMetaKeywords.Hint",
                ["Admin.Configuration.Settings.GeneralCommon.DefaultTitle"] = "Admin.Configuration.Stores.Fields.DefaultTitle",
                ["Admin.Configuration.Settings.GeneralCommon.DefaultTitle.Hint"] = "Admin.Configuration.Stores.Fields.DefaultTitle.Hint",
                ["Admin.Configuration.Settings.GeneralCommon.HomepageDescription"] = "Admin.Configuration.Stores.Fields.HomepageDescription",
                ["Admin.Configuration.Settings.GeneralCommon.HomepageDescription.Hint"] = "Admin.Configuration.Stores.Fields.HomepageDescription.Hint",
                ["Admin.Configuration.Settings.GeneralCommon.HomepageTitle"] = "Admin.Configuration.Stores.Fields.HomepageTitle",
                ["Admin.Configuration.Settings.GeneralCommon.HomepageTitle.Hint"] = "Admin.Configuration.Stores.Fields.HomepageTitle.Hint",

                //4622
                ["PDFInvoice.ProductName"] = "Pdf.Product.Name",
                ["PDFInvoice.SKU"] = "Pdf.Product.Sku",
                ["PDFInvoice.VendorName"] = "Pdf.Product.VendorName",
                ["PDFProductCatalog.Weight"] = "Pdf.Product.Weight",
                ["PDFInvoice.ProductPrice"] = "Pdf.Product.Price",
                ["PDFInvoice.ProductQuantity"] = "Pdf.Product.Quantity",
                ["PDFProductCatalog.StockQuantity"] = "Pdf.Product.StockQuantity",
                ["PDFInvoice.ProductTotal"] = "Pdf.Product.Total",
                ["PDFInvoice.RewardPoints"] = "Pdf.RewardPoints",
                ["PDFInvoice.TaxRate"] = "Pdf.TaxRate",
                ["PDFInvoice.GiftCardInfo"] = "Pdf.GiftCardInfo"
            }, languages, localizationService);

            #endregion
        }

        /// <summary>Collects the DOWN migration expressions</summary>
        public override void Down()
        {
            //add the downgrade logic if necessary 
        }
    }
}<|MERGE_RESOLUTION|>--- conflicted
+++ resolved
@@ -8,11 +8,7 @@
 
 namespace Nop.Web.Framework.Migrations.UpgradeTo460
 {
-<<<<<<< HEAD
-    [NopUpdateMigration("2022-02-07 00:00:00", "4.60.0", UpdateMigrationType.Localization)]
-=======
-    [NopMigration("2022-07-20 00:00:10", "4.60.0", UpdateMigrationType.Localization, MigrationProcessType.Update)]
->>>>>>> 63f95b82
+    [NopUpdateMigration("2022-07-20 00:00:10", "4.60.0", UpdateMigrationType.Localization)]
     public class LocalizationMigration : MigrationBase
     {
         /// <summary>Collect the UP migration expressions</summary>
