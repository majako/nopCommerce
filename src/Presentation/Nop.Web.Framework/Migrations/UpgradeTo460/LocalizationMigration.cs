--- conflicted
+++ resolved
@@ -7,11 +7,7 @@
 
 namespace Nop.Web.Framework.Migrations.UpgradeTo460
 {
-<<<<<<< HEAD
-    [NopUpdateMigration("2023-07-26 14:00:00", "4.60", UpdateMigrationType.Localization)]
-=======
-    [NopMigration("2023-07-26 14:00:10", "4.60", UpdateMigrationType.Localization, MigrationProcessType.Update)]
->>>>>>> a3d6b7d9
+    [NopUpdateMigration("2023-07-26 14:00:10", "4.60", UpdateMigrationType.Localization)]
     public class LocalizationMigration : MigrationBase
     {
         /// <summary>Collect the UP migration expressions</summary>
