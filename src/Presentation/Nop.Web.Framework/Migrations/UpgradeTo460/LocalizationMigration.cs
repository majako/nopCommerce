﻿using FluentMigrator;
using Nop.Core.Infrastructure;
using Nop.Data;
using Nop.Data.Migrations;
using Nop.Services.Localization;
using Nop.Web.Framework.Extensions;

namespace Nop.Web.Framework.Migrations.UpgradeTo460
{
<<<<<<< HEAD
    [NopUpdateMigration("2022-07-20 00:01:00", "4.60.0", UpdateMigrationType.Localization)]
=======
    [NopMigration("2022-07-20 00:02:00", "4.60.0", UpdateMigrationType.Localization, MigrationProcessType.Update)]
>>>>>>> fac168db
    public class LocalizationMigration : MigrationBase
    {
        /// <summary>Collect the UP migration expressions</summary>
        public override void Up()
        {
            if (!DataSettingsManager.IsDatabaseInstalled())
                return;

            //do not use DI, because it produces exception on the installation process
            var localizationService = EngineContext.Current.Resolve<ILocalizationService>();

            var (languageId, languages) = this.GetLanguageData();

            #region Delete locales

            localizationService.DeleteLocaleResources(new List<string>
            {
                //#6102
                "Admin.Configuration.AppSettings.Plugin.ClearPluginShadowDirectoryOnStartup",
                "Admin.Configuration.AppSettings.Plugin.ClearPluginShadowDirectoryOnStartup.Hint",
                "Admin.Configuration.AppSettings.Plugin.CopyLockedPluginAssembilesToSubdirectoriesOnStartup",
                "Admin.Configuration.AppSettings.Plugin.CopyLockedPluginAssembilesToSubdirectoriesOnStartup.Hint",
                "Admin.Configuration.AppSettings.Plugin.UsePluginsShadowCopy",
                "Admin.Configuration.AppSettings.Plugin.UsePluginsShadowCopy.Hint",

                //#5123
                "Admin.Catalog.Products.Pictures.Alert.AddNew",

                //#7
                "Admin.Catalog.Products.Pictures.SaveBeforeEdit",
                "Admin.Catalog.Products.Pictures.AddButton",

                "Admin.Configuration.AppSettings.Common.SupportPreviousNopcommerceVersions",
                "Admin.Configuration.AppSettings.Common.SupportPreviousNopcommerceVersions.Hint",

				//4622
                "PDFInvoice.OrderDate",
                "PDFInvoice.Company",
                "PDFInvoice.Name",
                "PDFInvoice.Phone",
                "PDFInvoice.Fax",
                "PDFInvoice.Address",
                "PDFInvoice.Address2",
                "PDFInvoice.VATNumber",
                "PDFInvoice.PaymentMethod",
                "PDFInvoice.ShippingMethod",
                "PDFInvoice.BillingInformation",
                "PDFInvoice.ShippingInformation",
                "PDFInvoice.OrderNotes",
                "PDFInvoice.OrderNotes.CreatedOn",
                "PDFInvoice.OrderNotes.Note",
                "PDFPackagingSlip.Shipment",
                "PDFInvoice.Order#",
                "PDFInvoice.Discount",
                "PDFInvoice.Sub-Total",
                "PDFInvoice.Shipping",
                "PDFInvoice.OrderTotal",
                "PDFInvoice.PaymentMethodAdditionalFee",
                "PDFInvoice.Pickup",
                "PDFInvoice.Product(s)",
                "PDFInvoice.Tax",
                "PDFPackagingSlip.Address",
                "PDFPackagingSlip.Address2",
                "PDFPackagingSlip.Company",
                "PDFPackagingSlip.Name",
                "PDFPackagingSlip.Order",
                "PDFPackagingSlip.Phone",
                "PDFPackagingSlip.ProductName",
                "PDFPackagingSlip.QTY",
                "PDFPackagingSlip.ShippingMethod",
                "PDFPackagingSlip.SKU",
                "PDFProductCatalog.Price",
                "PDFProductCatalog.SKU",

            });

            #endregion

            #region Add or update locales

            localizationService.AddOrUpdateLocaleResource(new Dictionary<string, string>
            {
                //#3075
                ["Admin.Configuration.Settings.Catalog.AllowCustomersToSearchWithCategoryName"] = "Allow customers to search with category name",
                ["Admin.Configuration.Settings.Catalog.AllowCustomersToSearchWithCategoryName.Hint"] = "Check to allow customers to search with category name.",
                ["Admin.Configuration.Settings.Catalog.AllowCustomersToSearchWithManufacturerName"] = "Allow customers to search with manufacturer name",
                ["Admin.Configuration.Settings.Catalog.AllowCustomersToSearchWithManufacturerName.Hint"] = "Check to allow customers to search with manufacturer name.",

                //#3997
                ["Admin.Configuration.Settings.GeneralCommon.InstagramLink"] = "Instagram URL",
                ["Admin.Configuration.Settings.GeneralCommon.InstagramLink.Hint"] = "Specify your Instagram page URL. Leave empty if you have no such page.",

                ["Footer.FollowUs.Instagram"] = "Instagram",

                //#5802
                ["Admin.Configuration.Settings.GeneralCommon.BlockTitle.CustomHtml"] = "Custom HTML",
                ["Admin.Configuration.Settings.GeneralCommon.FooterCustomHtml"] = "Footer custom HTML",
                ["Admin.Configuration.Settings.GeneralCommon.FooterCustomHtml.Hint"] = "Enter custom HTML here for footer section.",
                ["Admin.Configuration.Settings.GeneralCommon.HeaderCustomHtml"] = "Header custom HTML",
                ["Admin.Configuration.Settings.GeneralCommon.HeaderCustomHtml.Hint"] = "Enter custom HTML here for header section.",

                //#5604
                ["Admin.Configuration.Settings.Order.ShowProductThumbnailInOrderDetailsPage"] = "Show product thumbnail in order details page",
                ["Admin.Configuration.Settings.Order.ShowProductThumbnailInOrderDetailsPage.Hint"] = "Check to show product thumbnail in order details page.",
                ["Admin.Configuration.Settings.Media.OrderThumbPictureSize"] = "Order thumbnail image size",
                ["Admin.Configuration.Settings.Media.OrderThumbPictureSize.Hint"] = "The default size (pixels) for product thumbnail images on the order details page.",
                ["Order.Product(s).Image"] = "Image",

                //#3777
                ["ActivityLog.ExportCategories"] = "{0} categories were exported",
                ["ActivityLog.ExportCustomers"] = "{0} customers were exported",
                ["ActivityLog.ExportManufacturers"] = "{0} manufacturers were exported",
                ["ActivityLog.ExportOrders"] = "{0} orders were exported",
                ["ActivityLog.ExportProducts"] = "{0} products were exported",
                ["ActivityLog.ExportStates"] = "{0} states and provinces were exported",
                ["ActivityLog.ExportNewsLetterSubscriptions"] = "{0} newsletter subscriptions were exported",
                ["ActivityLog.ImportNewsLetterSubscriptions"] = "{0} newsletter subscriptions were imported",

                //#5947
                ["Admin.Customers.Customers.List.SearchLastActivityFrom"] = "Last activity from",
                ["Admin.Customers.Customers.List.SearchLastActivityFrom.Hint"] = "The last activity from date for the search.",
                ["Admin.Customers.Customers.List.SearchLastActivityTo"] = "Last activity to",
                ["Admin.Customers.Customers.List.SearchLastActivityTo.Hint"] = "The last activity to date for the search.",
                ["Admin.Customers.Customers.List.SearchRegistrationDateFrom"] = "Registration date from",
                ["Admin.Customers.Customers.List.SearchRegistrationDateFrom.Hint"] = "The registration from date for the search.",
                ["Admin.Customers.Customers.List.SearchRegistrationDateTo"] = "Registration date to",
                ["Admin.Customers.Customers.List.SearchRegistrationDateTo.Hint"] = "The registration to date for the search.",

                //#5313
                ["ActivityLog.ImportOrders"] = "{0} orders were imported",
                ["Admin.Orders.Import.CustomersDontExist"] = "Customers with the following GUIDs don't exist: {0}",
                ["Admin.Orders.Import.ProductsDontExist"] = "Products with the following SKUs don't exist: {0}",
                ["Admin.Orders.Imported"] = "Orders have been imported successfully.",
                ["Admin.Orders.List.ImportFromExcelTip"] = "Imported orders are distinguished by order GUID. If the order GUID already exists, then its details will be updated.",

                //#1933
                ["Admin.Configuration.Settings.Catalog.DisplayAllPicturesOnCatalogPages"] = "Display all pictures on catalog pages",
                ["Admin.Configuration.Settings.Catalog.DisplayAllPicturesOnCatalogPages.Hint"] = "Check to display all pictures on catalog pages.",

                //#3511
                ["Admin.Configuration.Settings.Catalog.NewProductsAllowCustomersToSelectPageSize"] = "'New products' page. Allow customers to select page size",
                ["Admin.Configuration.Settings.Catalog.NewProductsAllowCustomersToSelectPageSize.Hint"] = "'New products' page. Check to allow customers to select the page size from a predefined list of options.",
                ["Admin.Configuration.Settings.Catalog.NewProductsPageSizeOptions"] = "'New products' page. Page size options",
                ["Admin.Configuration.Settings.Catalog.NewProductsPageSizeOptions.Hint"] = "'New products' page. Comma separated list of page size options (e.g. 10, 5, 15, 20). First option is the default page size if none are selected.",

                //#5123
                ["Admin.Catalog.Products.Pictures.Fields.Picture.Hint"] = "You can choose multiple images to upload at once. If the picture size exceeds your stores max image size setting, it will be automatically resized.",
                ["Common.FileUploader.Upload.Files"] = "Upload files",

                //#5809
                ["Admin.Configuration.Settings.Gdpr.DeleteInactiveCustomersAfterMonths"] = "Delete inactive customers after months",
                ["Admin.Configuration.Settings.Gdpr.DeleteInactiveCustomersAfterMonths.Hint"] = "Enter the number of months after which the customers and their personal data will be deleted.",

                //#29
                ["Admin.Configuration.Settings.Catalog.DisplayFromPrices"] = "Display 'From' prices",
                ["Admin.Configuration.Settings.Catalog.DisplayFromPrices.Hint"] = "Check to display 'From' prices on catalog pages. This will display the minimum possible price of a product based on price adjustments of attributes and combinations instead of the fixed base price. If enabled, it is also recommended to enable setting 'Cache product prices'. But please note that it can affect performance if you use some complex discounts, discount requirement rules, etc.",

                //#5089
                ["Products.Availability.LowStock"] = "Low stock",
                ["Products.Availability.LowStockWithQuantity"] = "{0} low stock",
                ["Admin.Catalog.Products.Fields.LowStockActivity.Hint"] = "Action to be taken when your current stock quantity falls below (reaches) the 'Minimum stock quantity'. Activation of the action will occur only after an order is placed. If the value is 'Nothing', the product detail page will display a low-stock message in public store.",

                //#6101
                ["Admin.System.Warnings.PluginNotInstalled.HelpText"] = "You may delete the plugins you don't use in order to decrease startup time",

                //#6182
                ["Admin.Configuration.Settings.GeneralCommon.CaptchaShowOnCheckoutPageForGuests"] = "Show on checkout page for guests",
                ["Admin.Configuration.Settings.GeneralCommon.CaptchaShowOnCheckoutPageForGuests.Hint"] = "Check to show CAPTCHA on checkout page for guests.",

                //#6111
                ["Admin.ReturnRequests.Fields.ReturnedQuantity.Hint"] = "The quantity to be returned to the stock.",

                //#7
                ["Admin.Catalog.Products.Multimedia"] = "Multimedia",
                ["Admin.Catalog.Products.Multimedia.Videos"] = "Videos",
                ["Admin.Catalog.Products.Multimedia.Videos.SaveBeforeEdit"] = "You need to save the product before you can upload videos for this product page.",
                ["Admin.Catalog.Products.Multimedia.Videos.AddNew"] = "Add a new video",
                ["Admin.Catalog.Products.Multimedia.Videos.Alert.VideoAdd"] = "Failed to add product video.",
                ["Admin.Catalog.Products.Multimedia.Videos.Alert.VideoUpdate"] = "Failed to update product video.",
                ["Admin.Catalog.Products.Multimedia.Videos.Fields.DisplayOrder"] = "Display order",
                ["Admin.Catalog.Products.Multimedia.Videos.Fields.DisplayOrder.Hint"] = "Display order of the video. 1 represents the top of the list.",
                ["Admin.Catalog.Products.Multimedia.Videos.Fields.Preview"] = "Preview",
                ["Admin.Catalog.Products.Multimedia.Videos.Fields.VideoUrl"] = "Embed video URL",
                ["Admin.Catalog.Products.Multimedia.Videos.Fields.VideoUrl.Hint"] = "Specify the URL path to the video.",
                ["Admin.Catalog.Products.Multimedia.Videos.AddButton"] = "Add product video",
                ["Admin.Catalog.Products.Copy.CopyMultimedia"] = "Copy multimedia",
                ["Admin.Catalog.Products.Copy.CopyMultimedia.Hint"] = "Check to copy the images and videos.",

                //#6115
                ["Admin.Configuration.Settings.Catalog.ShowShortDescriptionOnCatalogPages"] = "Show short description on catalog pages",
                ["Admin.Configuration.Settings.Catalog.ShowShortDescriptionOnCatalogPages.Hint"] = "Check to show product short description on catalog pages.",

                //#5905
                ["Admin.ContentManagement.MessageTemplates.List.IsActive"] = "Is active",
                ["Admin.ContentManagement.MessageTemplates.List.IsActive.ActiveOnly"] = "Active only",
                ["Admin.ContentManagement.MessageTemplates.List.IsActive.All"] = "All",
                ["Admin.ContentManagement.MessageTemplates.List.IsActive.Hint"] = "Search by a \"IsActive\" property.",
                ["Admin.ContentManagement.MessageTemplates.List.IsActive.InactiveOnly"] = "Inactive only",

                //#6062
                ["Account.CustomerAddresses.Added"] = "The new address has been added successfully.",
                ["Account.CustomerAddresses.Updated"] = "The address has been updated successfully.",
                ["Account.CustomerInfo.Updated"] = "The customer info has been updated successfully.",

                //#385
                ["Admin.Configuration.Settings.Catalog.ProductUrlStructureType"] = "Product URL structure type",
                ["Admin.Configuration.Settings.Catalog.ProductUrlStructureType.Hint"] = "Select the product URL structure type (e.g. '/product-seo-name' or '/category-seo-name/product-seo-name' or '/manufacturer-seo-name/product-seo-name').",
                ["Enums.Nop.Core.Domain.Catalog.ProductUrlStructureType.CategoryProduct"] = "/Category/Product",
                ["Enums.Nop.Core.Domain.Catalog.ProductUrlStructureType.ManufacturerProduct"] = "/Manufacturer/Product",
                ["Enums.Nop.Core.Domain.Catalog.ProductUrlStructureType.Product"] = "/Product",

                //#5261
                ["Admin.Configuration.Settings.GeneralCommon.BlockTitle.RobotsTxt"] = "robots.txt",
                ["Admin.Configuration.Settings.GeneralCommon.RobotsAdditionsInstruction"] = "You also may extend the robots.txt data by adding the {0} file to the wwwroot directory of your site.",
                ["Admin.Configuration.Settings.GeneralCommon.RobotsAdditionsRules"] = "Additions rules",
                ["Admin.Configuration.Settings.GeneralCommon.RobotsAdditionsRules.Hint"] = "Enter additional rules for the robots.txt file.",
                ["Admin.Configuration.Settings.GeneralCommon.RobotsAllowSitemapXml"] = "Allow sitemap.xml",
                ["Admin.Configuration.Settings.GeneralCommon.RobotsAllowSitemapXml.Hint"] = "Check to allow robots to access the sitemap.xml file.",
                ["Admin.Configuration.Settings.GeneralCommon.RobotsCustomFileExists"] = "robots.txt file data overridden by {0} file in site root.",
                ["Admin.Configuration.Settings.GeneralCommon.RobotsDisallowLanguages"] = "Disallow languages",
                ["Admin.Configuration.Settings.GeneralCommon.RobotsDisallowLanguages.Hint"] = "The list of languages to disallow.",
                ["Admin.Configuration.Settings.GeneralCommon.RobotsDisallowPaths"] = "Disallow paths",
                ["Admin.Configuration.Settings.GeneralCommon.RobotsDisallowPaths.Hint"] = "The list of paths to disallow.",
                ["Admin.Configuration.Settings.GeneralCommon.RobotsLocalizableDisallowPaths"] = "Localizable disallow paths",
                ["Admin.Configuration.Settings.GeneralCommon.RobotsLocalizableDisallowPaths.Hint"] = "The list of localizable paths to disallow.",

                //#5753
                ["Admin.Configuration.Settings.Media.ProductDefaultImage"] = "Default image",
                ["Admin.Configuration.Settings.Media.ProductDefaultImage.Hint"] = "Upload a picture to be used as the default image. If nothing is uploaded, {0} will be used.",

                ["Admin.Help.Training"] = "Training",

                //5607
                ["Admin.Configuration.Settings.CustomerUser.ForceMultifactorAuthentication.Hint"] = "Force activation of multi-factor authentication for customer roles specified in Access control list (at least one MFA provider must be active).",
                ["Permission.Authentication.EnableMultiFactorAuthentication"] = "Security. Enable Multi-factor authentication",

                //#3651
                ["Admin.ContentManagement.MessageTemplates.Description.OrderProcessing.CustomerNotification"] = "This message template is used to notify a customer that the certain order is processing. Orders can be viewed by a customer on the account page.",
                ["Admin.Configuration.Settings.Order.AttachPdfInvoiceToOrderProcessingEmail"] = "Attach PDF invoice (\"order processing\" email)",
                ["Admin.Configuration.Settings.Order.AttachPdfInvoiceToOrderProcessingEmail.Hint"] = "Check to attach PDF invoice to the \"order processing\" email sent to a customer.",

                //5705
                ["Admin.Promotions.Discounts.Fields.IsActive"] = "Is active",
                ["Admin.Promotions.Discounts.Fields.IsActive.Hint"] = "Indicating whether the discount is active.",
                ["Admin.Promotions.Discounts.List.IsActive"] = "Is Active",
                ["Admin.Promotions.Discounts.List.IsActive.ActiveOnly"] = "Active only",
                ["Admin.Promotions.Discounts.List.IsActive.All"] = "All",
                ["Admin.Promotions.Discounts.List.IsActive.Hint"] = "Search by \"IsActive\" property.",
                ["Admin.Promotions.Discounts.List.IsActive.InactiveOnly"] = "Inactive only",

                //#1961
                ["Admin.Configuration.Settings.Tax.EuVatEnabledForGuests"] = "EU VAT enabled for guests",
                ["Admin.Configuration.Settings.Tax.EuVatEnabledForGuests.Hint"] = "Check to enable EU VAT (the European Union Value Added Tax) for guest customers. They will have to enter it during the checkout at the billing address step.",
                ["Checkout.VatNumber"] = "VAT number",
                ["Checkout.VatNumber.Disabled"] = "VAT number can be entered (on the <a href=\"{0}\">customer info page</a>) and used only after registration",
                ["Checkout.VatNumber.Warning"] = "VAT number is {0}",

                //#4591
                ["Admin.Configuration.Stores.Fields.SslEnabled"] = "SSL",
                ["Admin.Configuration.Stores.Fields.SslEnabled.Hint"] = "SSL (Secure Socket Layer) is the standard security technology for establishing an encrypted connection between a web server and the browser. This ensures that all data exchanged between web server and browser arrives unchanged.",
                ["Admin.Configuration.Stores.Ssl.Enable"] = "Enable SSL",
                ["Admin.Configuration.Stores.Ssl.Disable"] = "Disable SSL",
                ["Admin.Configuration.Stores.Ssl.Updated"] = "The SSL setting has been successfully changed. Do not forget to synchronize the store URL with the current HTTP protocol.",

                ["Admin.Reports.SalesSummary.Vendor"] = "Vendor",
                ["Admin.Reports.SalesSummary.Vendor.Hint"] = "Search by a specific vendor.",

                //#6353
                ["Admin.Promotions.Discounts.Fields.CouponCode.Reserved"] = "The entered coupon code is already reserved for the discount '{0}'",

                //#6378
                ["Admin.Configuration.Settings.Media.AllowSVGUploads"] = "Allow SVG uploads in admin area",
                ["Admin.Configuration.Settings.Media.AllowSVGUploads.Hint"] = "Check to allow uploading of SVG files in admin area.",

                //#6396
                ["Admin.Catalog.Products.Fields.MinStockQuantity.Hint"] = "If you track inventory, you can perform a number of different actions when the current stock quantity falls below (reaches) your minimum stock quantity.",
                ["Admin.Catalog.Products.ProductAttributes.AttributeCombinations.Fields.MinStockQuantity.Hint"] = "If you track inventory by product attributes, you can perform a number of different actions when the current stock quantity falls below (reaches) your minimum stock quantity (e.g. Low stock report).",
                //#6213
                ["Admin.System.Maintenance.DeleteMinificationFiles"] = "Delete minification files",
                ["Admin.System.Maintenance.DeleteMinificationFiles.Text"] = "Clear the bundles directory.",
                ["Admin.System.Maintenance.DeleteMinificationFiles.TotalDeleted"] = "{0} files were deleted",

                //#6336
                ["Admin.Customers.Customers.RewardPoints.Fields.AddNegativePointsValidity"] = "Points validity is not allowed for point reduction.",

                //#6411
                ["Admin.StockQuantityHistory.Messages.ReadyForPickupByCustomer"] = "The stock quantity has been reduced when an order item of the order #{0} became a ready for pickup by customer",

                //4622
                ["Pdf.OrderDate"] = "Date",
                ["Pdf.Address.Company"] = "Company",
                ["Pdf.Address.Name"] = "Name",
                ["Pdf.Address.Phone"] = "Phone",
                ["Pdf.Address.Fax"] = "Fax",
                ["Pdf.Address"] = "Address",
                ["Pdf.Address2"] = "Address 2",
                ["Pdf.Address.VATNumber"] = "VAT number",
                ["Pdf.BillingInformation"] = "Billing Information",
                ["Pdf.ShippingInformation"] = "Shipping Information",
                ["Pdf.OrderNotes"] = "Order notes",
                ["Pdf.Address.PaymentMethod"] = "Payment method",
                ["Pdf.Address.ShippingMethod"] = "Shipping method",
                ["Pdf.Shipment"] = "Shipment",
                ["Pdf.Order"] = "Order",
                ["Pdf.Shipping"] = "Shipping",
                ["Pdf.SubTotal"] = "Sub-total",
                ["Pdf.Discount"] = "Discount",
                ["Pdf.OrderTotal"] = "Order total",
                ["Pdf.PaymentMethodAdditionalFee"] = "Payment Method Additional Fee",
                ["Pdf.PickupPoint"] = "Pickup point",
                ["Pdf.Tax"] = "Tax",

                //#43
                ["admin.configuration.stores.info"] = "Info",

                //5701
                ["Admin.Configuration.AppSettings.Common.UseAutofac"] = "Use Autofac IoC",
                ["Admin.Configuration.AppSettings.Common.UseAutofac.Hint"] = "The value indicating whether to use Autofac IoC container. If disabled, then the default .Net IoC container will be used.",

                //6669
                ["Admin.Catalog.Products.SpecificationAttributes.NameFormat"] = "{0} >> {1}",

                //#6676
                ["RewardPoints.Expired"] = "Unused reward points from {0} have expired",
            }, languageId);

            #endregion

            #region Rename locales

            this.RenameLocales(new Dictionary<string, string>
            {
                //#6255
                ["Forum.BreadCrumb.HomeTitle"] = "Forum.Breadcrumb.HomeTitle",
                ["Forum.BreadCrumb.ForumHomeTitle"] = "Forum.Breadcrumb.ForumHomeTitle",
                ["Forum.BreadCrumb.ForumGroupTitle"] = "Forum.Breadcrumb.ForumGroupTitle",
                ["Forum.BreadCrumb.ForumTitle"] = "Forum.Breadcrumb.ForumTitle",
                ["Forum.BreadCrumb.TopicTitle"] = "Forum.Breadcrumb.TopicTitle",

                //#3511
                ["Admin.Configuration.Settings.Catalog.NewProductsNumber"] = "Admin.Configuration.Settings.Catalog.NewProductsPageSize",
                ["Admin.Configuration.Settings.Catalog.NewProductsNumber.Hint"] = "Admin.Configuration.Settings.Catalog.NewProductsPageSize.Hint",

                //#7
                ["Admin.Catalog.Products.Pictures"] = "Admin.Catalog.Products.Multimedia.Pictures",
                ["Admin.Catalog.Products.Pictures.AddNew"] = "Admin.Catalog.Products.Multimedia.Pictures.AddNew",
                ["Admin.Catalog.Products.Pictures.Alert.PictureAdd"] = "Admin.Catalog.Products.Multimedia.Pictures.Alert.PictureAdd",
                ["Admin.Catalog.Products.Pictures.Fields.DisplayOrder"] = "Admin.Catalog.Products.Multimedia.Pictures.Fields.DisplayOrder",
                ["Admin.Catalog.Products.Pictures.Fields.DisplayOrder.Hint"] = "Admin.Catalog.Products.Multimedia.Pictures.Fields.DisplayOrder.Hint",
                ["Admin.Catalog.Products.Pictures.Fields.OverrideAltAttribute"] = "Admin.Catalog.Products.Multimedia.Pictures.Fields.OverrideAltAttribute",
                ["Admin.Catalog.Products.Pictures.Fields.OverrideAltAttribute.Hint"] = "Admin.Catalog.Products.Multimedia.Pictures.Fields.OverrideAltAttribute.Hint",
                ["Admin.Catalog.Products.Pictures.Fields.OverrideTitleAttribute"] = "Admin.Catalog.Products.Multimedia.Pictures.Fields.OverrideTitleAttribute",
                ["Admin.Catalog.Products.Pictures.Fields.OverrideTitleAttribute.Hint"] = "Admin.Catalog.Products.Multimedia.Pictures.Fields.OverrideTitleAttribute.Hint",
                ["Admin.Catalog.Products.Pictures.Fields.Picture"] = "Admin.Catalog.Products.Multimedia.Pictures.Fields.Picture",
                ["Admin.Catalog.Products.Pictures.Fields.Picture.Hint"] = "Admin.Catalog.Products.Multimedia.Pictures.Fields.Picture.Hint",
                ["Admin.Catalog.Products.Copy.CopyImages"] = "Admin.Catalog.Products.Copy.CopyMultimedia",
                ["Admin.Catalog.Products.Copy.CopyImages.Hint"] = "Admin.Catalog.Products.Copy.CopyMultimedia.Hint",

                //#43
                ["Admin.Configuration.Settings.GeneralCommon.DefaultMetaDescription"] = "Admin.Configuration.Stores.Fields.DefaultMetaDescription",
                ["Admin.Configuration.Settings.GeneralCommon.DefaultMetaDescription.Hint"] = "Admin.Configuration.Stores.Fields.DefaultMetaDescription.Hint",
                ["Admin.Configuration.Settings.GeneralCommon.DefaultMetaKeywords"] = "Admin.Configuration.Stores.Fields.DefaultMetaKeywords",
                ["Admin.Configuration.Settings.GeneralCommon.DefaultMetaKeywords.Hint"] = "Admin.Configuration.Stores.Fields.DefaultMetaKeywords.Hint",
                ["Admin.Configuration.Settings.GeneralCommon.DefaultTitle"] = "Admin.Configuration.Stores.Fields.DefaultTitle",
                ["Admin.Configuration.Settings.GeneralCommon.DefaultTitle.Hint"] = "Admin.Configuration.Stores.Fields.DefaultTitle.Hint",
                ["Admin.Configuration.Settings.GeneralCommon.HomepageDescription"] = "Admin.Configuration.Stores.Fields.HomepageDescription",
                ["Admin.Configuration.Settings.GeneralCommon.HomepageDescription.Hint"] = "Admin.Configuration.Stores.Fields.HomepageDescription.Hint",
                ["Admin.Configuration.Settings.GeneralCommon.HomepageTitle"] = "Admin.Configuration.Stores.Fields.HomepageTitle",
                ["Admin.Configuration.Settings.GeneralCommon.HomepageTitle.Hint"] = "Admin.Configuration.Stores.Fields.HomepageTitle.Hint",

                //4622
                ["PDFInvoice.ProductName"] = "Pdf.Product.Name",
                ["PDFInvoice.SKU"] = "Pdf.Product.Sku",
                ["PDFInvoice.VendorName"] = "Pdf.Product.VendorName",
                ["PDFProductCatalog.Weight"] = "Pdf.Product.Weight",
                ["PDFInvoice.ProductPrice"] = "Pdf.Product.Price",
                ["PDFInvoice.ProductQuantity"] = "Pdf.Product.Quantity",
                ["PDFProductCatalog.StockQuantity"] = "Pdf.Product.StockQuantity",
                ["PDFInvoice.ProductTotal"] = "Pdf.Product.Total",
                ["PDFInvoice.RewardPoints"] = "Pdf.RewardPoints",
                ["PDFInvoice.TaxRate"] = "Pdf.TaxRate",
                ["PDFInvoice.GiftCardInfo"] = "Pdf.GiftCardInfo"
            }, languages, localizationService);

            #endregion
        }

        /// <summary>Collects the DOWN migration expressions</summary>
        public override void Down()
        {
            //add the downgrade logic if necessary 
        }
    }
}<|MERGE_RESOLUTION|>--- conflicted
+++ resolved
@@ -7,11 +7,7 @@
 
 namespace Nop.Web.Framework.Migrations.UpgradeTo460
 {
-<<<<<<< HEAD
-    [NopUpdateMigration("2022-07-20 00:01:00", "4.60.0", UpdateMigrationType.Localization)]
-=======
-    [NopMigration("2022-07-20 00:02:00", "4.60.0", UpdateMigrationType.Localization, MigrationProcessType.Update)]
->>>>>>> fac168db
+    [NopUpdateMigration("2022-07-20 00:02:00", "4.60.0", UpdateMigrationType.Localization)]
     public class LocalizationMigration : MigrationBase
     {
         /// <summary>Collect the UP migration expressions</summary>
