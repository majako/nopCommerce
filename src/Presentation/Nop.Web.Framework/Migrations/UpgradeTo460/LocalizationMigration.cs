using System.Collections.Generic;
using System.Globalization;
using System.Linq;
using FluentMigrator;
using Nop.Core.Infrastructure;
using Nop.Data;
using Nop.Data.Migrations;
using Nop.Services.Common;
using Nop.Services.Localization;

namespace Nop.Web.Framework.Migrations.UpgradeTo460
{
    [NopMigration("2022-02-07 00:00:00", "4.60.0", UpdateMigrationType.Localization, MigrationProcessType.Update)]
    public class LocalizationMigration : MigrationBase
    {
        /// <summary>Collect the UP migration expressions</summary>
        public override void Up()
        {
            if (!DataSettingsManager.IsDatabaseInstalled())
                return;

            //do not use DI, because it produces exception on the installation process
            var localizationService = EngineContext.Current.Resolve<ILocalizationService>();

            var languageService = EngineContext.Current.Resolve<ILanguageService>();

            var languages = languageService.GetAllLanguagesAsync(true).Result;
            var languageId = languages
                .Where(lang => lang.UniqueSeoCode == new CultureInfo(NopCommonDefaults.DefaultLanguageCulture).TwoLetterISOLanguageName)
                .Select(lang => lang.Id).FirstOrDefault();

<<<<<<< HEAD
            #region Delete locales

            localizationService.DeleteLocaleResourcesAsync(new List<string>
            {
                //#6102
                "Admin.Configuration.AppSettings.Plugin.ClearPluginShadowDirectoryOnStartup",
                "Admin.Configuration.AppSettings.Plugin.ClearPluginShadowDirectoryOnStartup.Hint",
                "Admin.Configuration.AppSettings.Plugin.CopyLockedPluginAssembilesToSubdirectoriesOnStartup",
                "Admin.Configuration.AppSettings.Plugin.CopyLockedPluginAssembilesToSubdirectoriesOnStartup.Hint",
                "Admin.Configuration.AppSettings.Plugin.UsePluginsShadowCopy",
                "Admin.Configuration.AppSettings.Plugin.UsePluginsShadowCopy.Hint"
            }).Wait();

            #endregion

            #region Rename locales

            var localesToRename = new[]
            {
                //#3511
                new { Name = "Admin.Configuration.Settings.Catalog.NewProductsNumber", NewName = "Admin.Configuration.Settings.Catalog.NewProductsPageSize" },
                new { Name = "Admin.Configuration.Settings.Catalog.NewProductsNumber.Hint", NewName = "Admin.Configuration.Settings.Catalog.NewProductsPageSize.Hint" },
            };

            foreach (var lang in languages)
            {
                foreach (var locale in localesToRename)
                {
                    var lsr = localizationService.GetLocaleStringResourceByNameAsync(locale.Name, lang.Id, false).Result;
                    if (lsr is not null)
                    {
                        lsr.ResourceName = locale.NewName;
                        localizationService.UpdateLocaleStringResourceAsync(lsr).Wait();
                    }
                }
            }

            #endregion

            #region Add locales

=======
            localizationService.DeleteLocaleResourcesAsync(new List<string>
            {
                //#5123
                "Admin.Catalog.Products.Pictures.Alert.AddNew",
            }).Wait();

            //use localizationService to add, update and delete localization resources
>>>>>>> 7c57fd05
            localizationService.AddOrUpdateLocaleResourceAsync(new Dictionary<string, string>
            {
                //#3075
                ["Admin.Configuration.Settings.Catalog.AllowCustomersToSearchWithCategoryName"] = "Allow customers to search with category name",
                ["Admin.Configuration.Settings.Catalog.AllowCustomersToSearchWithCategoryName.Hint"] = "Check to allow customer to search with category name.",
                ["Admin.Configuration.Settings.Catalog.AllowCustomersToSearchWithManufacturerName"] = "Allow customers to search with manufacturer name",
                ["Admin.Configuration.Settings.Catalog.AllowCustomersToSearchWithManufacturerName.Hint"] = "Check to allow customer to search with manufacturer name.",

                //#3997
                ["Admin.Configuration.Settings.GeneralCommon.InstagramLink"] = "Instagram URL",
                ["Admin.Configuration.Settings.GeneralCommon.InstagramLink.Hint"] = "Specify your Instagram page URL. Leave empty if you have no such page.",

                ["Footer.FollowUs.Instagram"] = "Instagram",

                //#5802
                ["Admin.Configuration.Settings.GeneralCommon.BlockTitle.CustomHtml"] = "Custom HTML",
                ["Admin.Configuration.Settings.GeneralCommon.FooterCustomHtml"] = "Footer custom HTML",
                ["Admin.Configuration.Settings.GeneralCommon.FooterCustomHtml.Hint"] = "Enter custom HTML here for footer section.",
                ["Admin.Configuration.Settings.GeneralCommon.HeaderCustomHtml"] = "Header custom HTML",
                ["Admin.Configuration.Settings.GeneralCommon.HeaderCustomHtml.Hint"] = "Enter custom HTML here for header section.",

                //#5604
                ["Admin.Configuration.Settings.Order.ShowProductThumbnailInOrderDetailsPage"] = "Show product thumbnail in order details page",
                ["Admin.Configuration.Settings.Order.ShowProductThumbnailInOrderDetailsPage.Hint"] = "Check to show product thumbnail in order details page.",
                ["Admin.Configuration.Settings.Media.OrderThumbPictureSize"] = "Order thumbnail image size",
                ["Admin.Configuration.Settings.Media.OrderThumbPictureSize.Hint"] = "The default size (pixels) for product thumbnail images on the order details page.",
                ["Order.Product(s).Image"] = "Image",

                //#3777
                ["ActivityLog.ExportCategories"] = "{0} categories were exported",
                ["ActivityLog.ExportCustomers"] = "{0} customers were exported",
                ["ActivityLog.ExportManufacturers"] = "{0} manufacturers were exported",
                ["ActivityLog.ExportOrders"] = "{0} orders were exported",
                ["ActivityLog.ExportProducts"] = "{0} products were exported",
                ["ActivityLog.ExportStates"] = "{0} states and provinces were exported",
                ["ActivityLog.ExportNewsLetterSubscriptions"] = "{0} newsletter subscriptions were exported",
                ["ActivityLog.ImportNewsLetterSubscriptions"] = "{0} newsletter subscriptions were imported",

                //#5947
                ["Admin.Customers.Customers.List.SearchLastActivityFrom"] = "Last activity from",
                ["Admin.Customers.Customers.List.SearchLastActivityFrom.Hint"] = "The last activity from date for the search.",
                ["Admin.Customers.Customers.List.SearchLastActivityTo"] = "Last activity to",
                ["Admin.Customers.Customers.List.SearchLastActivityTo.Hint"] = "The last activity to date for the search.",
                ["Admin.Customers.Customers.List.SearchRegistrationDateFrom"] = "Registration date from",
                ["Admin.Customers.Customers.List.SearchRegistrationDateFrom.Hint"] = "The registration from date for the search.",
                ["Admin.Customers.Customers.List.SearchRegistrationDateTo"] = "Registration date to",
                ["Admin.Customers.Customers.List.SearchRegistrationDateTo.Hint"] = "The registration to date for the search.",

<<<<<<< HEAD
                //#3511
                ["Admin.Configuration.Settings.Catalog.NewProductsAllowCustomersToSelectPageSize"] = "'New products' page. Allow customers to select page size",
                ["Admin.Configuration.Settings.Catalog.NewProductsAllowCustomersToSelectPageSize.Hint"] = "'New products' page. Check to allow customers to select the page size from a predefined list of options.",
                ["Admin.Configuration.Settings.Catalog.NewProductsPageSizeOptions"] = "'New products' page. Page size options",
                ["Admin.Configuration.Settings.Catalog.NewProductsPageSizeOptions.Hint"] = "'New products' page. Comma separated list of page size options (e.g. 10, 5, 15, 20). First option is the default page size if none are selected.",

=======
                //#5123
                ["Admin.Catalog.Products.Pictures.Fields.Picture.Hint"] = "You can choose multiple images to upload at once. If the picture size exceeds your stores max image size setting, it will be automatically resized.",
>>>>>>> 7c57fd05
            }, languageId).Wait();

            #endregion
        }

        /// <summary>Collects the DOWN migration expressions</summary>
        public override void Down()
        {
            //add the downgrade logic if necessary 
        }
    }
}<|MERGE_RESOLUTION|>--- conflicted
+++ resolved
@@ -29,7 +29,6 @@
                 .Where(lang => lang.UniqueSeoCode == new CultureInfo(NopCommonDefaults.DefaultLanguageCulture).TwoLetterISOLanguageName)
                 .Select(lang => lang.Id).FirstOrDefault();
 
-<<<<<<< HEAD
             #region Delete locales
 
             localizationService.DeleteLocaleResourcesAsync(new List<string>
@@ -40,7 +39,10 @@
                 "Admin.Configuration.AppSettings.Plugin.CopyLockedPluginAssembilesToSubdirectoriesOnStartup",
                 "Admin.Configuration.AppSettings.Plugin.CopyLockedPluginAssembilesToSubdirectoriesOnStartup.Hint",
                 "Admin.Configuration.AppSettings.Plugin.UsePluginsShadowCopy",
-                "Admin.Configuration.AppSettings.Plugin.UsePluginsShadowCopy.Hint"
+                "Admin.Configuration.AppSettings.Plugin.UsePluginsShadowCopy.Hint",
+
+                //#5123
+                "Admin.Catalog.Products.Pictures.Alert.AddNew",
             }).Wait();
 
             #endregion
@@ -71,15 +73,6 @@
 
             #region Add locales
 
-=======
-            localizationService.DeleteLocaleResourcesAsync(new List<string>
-            {
-                //#5123
-                "Admin.Catalog.Products.Pictures.Alert.AddNew",
-            }).Wait();
-
-            //use localizationService to add, update and delete localization resources
->>>>>>> 7c57fd05
             localizationService.AddOrUpdateLocaleResourceAsync(new Dictionary<string, string>
             {
                 //#3075
@@ -128,17 +121,14 @@
                 ["Admin.Customers.Customers.List.SearchRegistrationDateTo"] = "Registration date to",
                 ["Admin.Customers.Customers.List.SearchRegistrationDateTo.Hint"] = "The registration to date for the search.",
 
-<<<<<<< HEAD
                 //#3511
                 ["Admin.Configuration.Settings.Catalog.NewProductsAllowCustomersToSelectPageSize"] = "'New products' page. Allow customers to select page size",
                 ["Admin.Configuration.Settings.Catalog.NewProductsAllowCustomersToSelectPageSize.Hint"] = "'New products' page. Check to allow customers to select the page size from a predefined list of options.",
                 ["Admin.Configuration.Settings.Catalog.NewProductsPageSizeOptions"] = "'New products' page. Page size options",
                 ["Admin.Configuration.Settings.Catalog.NewProductsPageSizeOptions.Hint"] = "'New products' page. Comma separated list of page size options (e.g. 10, 5, 15, 20). First option is the default page size if none are selected.",
 
-=======
                 //#5123
                 ["Admin.Catalog.Products.Pictures.Fields.Picture.Hint"] = "You can choose multiple images to upload at once. If the picture size exceeds your stores max image size setting, it will be automatically resized.",
->>>>>>> 7c57fd05
             }, languageId).Wait();
 
             #endregion
