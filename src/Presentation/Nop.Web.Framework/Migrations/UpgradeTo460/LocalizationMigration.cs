﻿using System.Collections.Generic;
using FluentMigrator;
using Nop.Core.Infrastructure;
using Nop.Data;
using Nop.Data.Migrations;
using Nop.Services.Localization;
using Nop.Web.Framework.Extensions;

namespace Nop.Web.Framework.Migrations.UpgradeTo460
{
    [NopMigration("2022-02-07 00:00:00", "4.60.0", UpdateMigrationType.Localization, MigrationProcessType.Update)]
    public class LocalizationMigration : MigrationBase
    {
        /// <summary>Collect the UP migration expressions</summary>
        public override void Up()
        {
            if (!DataSettingsManager.IsDatabaseInstalled())
                return;

            //do not use DI, because it produces exception on the installation process
            var localizationService = EngineContext.Current.Resolve<ILocalizationService>();

            var (languageId, languages) = this.GetLanguageData();

            #region Delete locales

            localizationService.DeleteLocaleResources(new List<string>
            {
                //#6102
                "Admin.Configuration.AppSettings.Plugin.ClearPluginShadowDirectoryOnStartup",
                "Admin.Configuration.AppSettings.Plugin.ClearPluginShadowDirectoryOnStartup.Hint",
                "Admin.Configuration.AppSettings.Plugin.CopyLockedPluginAssembilesToSubdirectoriesOnStartup",
                "Admin.Configuration.AppSettings.Plugin.CopyLockedPluginAssembilesToSubdirectoriesOnStartup.Hint",
                "Admin.Configuration.AppSettings.Plugin.UsePluginsShadowCopy",
                "Admin.Configuration.AppSettings.Plugin.UsePluginsShadowCopy.Hint",

                //#5123
                "Admin.Catalog.Products.Pictures.Alert.AddNew",

                //#7
                "Admin.Catalog.Products.Pictures.SaveBeforeEdit",
                "Admin.Catalog.Products.Pictures.AddButton",

                "Admin.Configuration.AppSettings.Common.SupportPreviousNopcommerceVersions",
                "Admin.Configuration.AppSettings.Common.SupportPreviousNopcommerceVersions.Hint",
<<<<<<< HEAD
            });
=======

                "PDFInvoice.OrderDate",
                "PDFInvoice.Company",
                "PDFInvoice.Name",
                "PDFInvoice.Phone",
                "PDFInvoice.Fax",
                "PDFInvoice.Address",
                "PDFInvoice.Address2",
                "PDFInvoice.VATNumber",
                "PDFInvoice.PaymentMethod",
                "PDFInvoice.ShippingMethod",
                "PDFInvoice.BillingInformation",
                "PDFInvoice.ShippingInformation",
                "PDFInvoice.OrderNotes",
                "PDFInvoice.OrderNotes.CreatedOn",
                "PDFInvoice.OrderNotes.Note",
                "PDFPackagingSlip.Shipment",
                "PDFInvoice.Order#",
                "PDFInvoice.ProductName",
                "PDFInvoice.ProductPrice",
                "PDFInvoice.ProductQuantity",
                "PDFInvoice.ProductTotal",
                "PDFInvoice.Discount",
                "PDFInvoice.Sub-Total",
                "PDFInvoice.Shipping",
                "PDFInvoice.OrderTotal",
                "PDFInvoice.PaymentMethodAdditionalFee",
                "PDFInvoice.Pickup",
                "PDFInvoice.Product(s)",
                "PDFInvoice.SKU",
                "PDFInvoice.Tax",
                "PDFInvoice.TaxRate",
                "PDFInvoice.RewardPoints",
                "PDFInvoice.GiftCardInfo",

                "PDFPackagingSlip.Address",
                "PDFPackagingSlip.Address2",
                "PDFPackagingSlip.Company",
                "PDFPackagingSlip.Name",
                "PDFPackagingSlip.Order",
                "PDFPackagingSlip.Phone",
                "PDFPackagingSlip.ProductName",
                "PDFPackagingSlip.QTY",
                "PDFPackagingSlip.Shipment",
                "PDFPackagingSlip.ShippingMethod",
                "PDFPackagingSlip.SKU",
                "PDFProductCatalog.Price",
                "PDFProductCatalog.SKU",
                "PDFProductCatalog.StockQuantity",
                "PDFProductCatalog.Weight",

            }).Wait();
>>>>>>> 4cd4f8b9

            #endregion

            #region Rename locales

            var localesToRename = new[]
            {
                //#6255
                new { Name = "Forum.BreadCrumb.HomeTitle", NewName = "Forum.Breadcrumb.HomeTitle" },
                new { Name = "Forum.BreadCrumb.ForumHomeTitle", NewName = "Forum.Breadcrumb.ForumHomeTitle" },
                new { Name = "Forum.BreadCrumb.ForumGroupTitle", NewName = "Forum.Breadcrumb.ForumGroupTitle" },
                new { Name = "Forum.BreadCrumb.ForumTitle", NewName = "Forum.Breadcrumb.ForumTitle" },
                new { Name = "Forum.BreadCrumb.TopicTitle", NewName = "Forum.Breadcrumb.TopicTitle" },

                
                //#3511
                new { Name = "Admin.Configuration.Settings.Catalog.NewProductsNumber", NewName = "Admin.Configuration.Settings.Catalog.NewProductsPageSize" },
                new { Name = "Admin.Configuration.Settings.Catalog.NewProductsNumber.Hint", NewName = "Admin.Configuration.Settings.Catalog.NewProductsPageSize.Hint" },

                //#7
                new { Name = "Admin.Catalog.Products.Pictures", NewName =  "Admin.Catalog.Products.Multimedia.Pictures"},
                new { Name = "Admin.Catalog.Products.Pictures.AddNew", NewName = "Admin.Catalog.Products.Multimedia.Pictures.AddNew"},
                new { Name = "Admin.Catalog.Products.Pictures.Alert.PictureAdd", NewName = "Admin.Catalog.Products.Multimedia.Pictures.Alert.PictureAdd"},
                new { Name = "Admin.Catalog.Products.Pictures.Fields.DisplayOrder", NewName = "Admin.Catalog.Products.Multimedia.Pictures.Fields.DisplayOrder"},
                new { Name = "Admin.Catalog.Products.Pictures.Fields.DisplayOrder.Hint", NewName = "Admin.Catalog.Products.Multimedia.Pictures.Fields.DisplayOrder.Hint"},
                new { Name = "Admin.Catalog.Products.Pictures.Fields.OverrideAltAttribute", NewName = "Admin.Catalog.Products.Multimedia.Pictures.Fields.OverrideAltAttribute"},
                new { Name = "Admin.Catalog.Products.Pictures.Fields.OverrideAltAttribute.Hint", NewName = "Admin.Catalog.Products.Multimedia.Pictures.Fields.OverrideAltAttribute.Hint"},
                new { Name = "Admin.Catalog.Products.Pictures.Fields.OverrideTitleAttribute", NewName = "Admin.Catalog.Products.Multimedia.Pictures.Fields.OverrideTitleAttribute"},
                new { Name = "Admin.Catalog.Products.Pictures.Fields.OverrideTitleAttribute.Hint", NewName = "Admin.Catalog.Products.Multimedia.Pictures.Fields.OverrideTitleAttribute.Hint"},
                new { Name = "Admin.Catalog.Products.Pictures.Fields.Picture", NewName = "Admin.Catalog.Products.Multimedia.Pictures.Fields.Picture"},
                new { Name = "Admin.Catalog.Products.Pictures.Fields.Picture.Hint", NewName = "Admin.Catalog.Products.Multimedia.Pictures.Fields.Picture.Hint"},
                new { Name = "Admin.Catalog.Products.Copy.CopyImages", NewName = "Admin.Catalog.Products.Copy.CopyMultimedia"},
                new { Name = "Admin.Catalog.Products.Copy.CopyImages.Hint", NewName = "Admin.Catalog.Products.Copy.CopyMultimedia.Hint"},
            };

            foreach (var lang in languages)
            {
                foreach (var locale in localesToRename)
                {
                    var lsr = localizationService.GetLocaleStringResourceByName(locale.Name, lang.Id, false);
                    if (lsr is not null)
                    {
                        lsr.ResourceName = locale.NewName;
                        localizationService.UpdateLocaleStringResource(lsr);
                    }
                }
            }

            #endregion

            #region Add or update locales

            localizationService.AddOrUpdateLocaleResource(new Dictionary<string, string>
            {
                //#3075
                ["Admin.Configuration.Settings.Catalog.AllowCustomersToSearchWithCategoryName"] = "Allow customers to search with category name",
                ["Admin.Configuration.Settings.Catalog.AllowCustomersToSearchWithCategoryName.Hint"] = "Check to allow customer to search with category name.",
                ["Admin.Configuration.Settings.Catalog.AllowCustomersToSearchWithManufacturerName"] = "Allow customers to search with manufacturer name",
                ["Admin.Configuration.Settings.Catalog.AllowCustomersToSearchWithManufacturerName.Hint"] = "Check to allow customer to search with manufacturer name.",

                //#3997
                ["Admin.Configuration.Settings.GeneralCommon.InstagramLink"] = "Instagram URL",
                ["Admin.Configuration.Settings.GeneralCommon.InstagramLink.Hint"] = "Specify your Instagram page URL. Leave empty if you have no such page.",

                ["Footer.FollowUs.Instagram"] = "Instagram",

                //#5802
                ["Admin.Configuration.Settings.GeneralCommon.BlockTitle.CustomHtml"] = "Custom HTML",
                ["Admin.Configuration.Settings.GeneralCommon.FooterCustomHtml"] = "Footer custom HTML",
                ["Admin.Configuration.Settings.GeneralCommon.FooterCustomHtml.Hint"] = "Enter custom HTML here for footer section.",
                ["Admin.Configuration.Settings.GeneralCommon.HeaderCustomHtml"] = "Header custom HTML",
                ["Admin.Configuration.Settings.GeneralCommon.HeaderCustomHtml.Hint"] = "Enter custom HTML here for header section.",

                //#5604
                ["Admin.Configuration.Settings.Order.ShowProductThumbnailInOrderDetailsPage"] = "Show product thumbnail in order details page",
                ["Admin.Configuration.Settings.Order.ShowProductThumbnailInOrderDetailsPage.Hint"] = "Check to show product thumbnail in order details page.",
                ["Admin.Configuration.Settings.Media.OrderThumbPictureSize"] = "Order thumbnail image size",
                ["Admin.Configuration.Settings.Media.OrderThumbPictureSize.Hint"] = "The default size (pixels) for product thumbnail images on the order details page.",
                ["Order.Product(s).Image"] = "Image",

                //#3777
                ["ActivityLog.ExportCategories"] = "{0} categories were exported",
                ["ActivityLog.ExportCustomers"] = "{0} customers were exported",
                ["ActivityLog.ExportManufacturers"] = "{0} manufacturers were exported",
                ["ActivityLog.ExportOrders"] = "{0} orders were exported",
                ["ActivityLog.ExportProducts"] = "{0} products were exported",
                ["ActivityLog.ExportStates"] = "{0} states and provinces were exported",
                ["ActivityLog.ExportNewsLetterSubscriptions"] = "{0} newsletter subscriptions were exported",
                ["ActivityLog.ImportNewsLetterSubscriptions"] = "{0} newsletter subscriptions were imported",

                //#5947
                ["Admin.Customers.Customers.List.SearchLastActivityFrom"] = "Last activity from",
                ["Admin.Customers.Customers.List.SearchLastActivityFrom.Hint"] = "The last activity from date for the search.",
                ["Admin.Customers.Customers.List.SearchLastActivityTo"] = "Last activity to",
                ["Admin.Customers.Customers.List.SearchLastActivityTo.Hint"] = "The last activity to date for the search.",
                ["Admin.Customers.Customers.List.SearchRegistrationDateFrom"] = "Registration date from",
                ["Admin.Customers.Customers.List.SearchRegistrationDateFrom.Hint"] = "The registration from date for the search.",
                ["Admin.Customers.Customers.List.SearchRegistrationDateTo"] = "Registration date to",
                ["Admin.Customers.Customers.List.SearchRegistrationDateTo.Hint"] = "The registration to date for the search.",

                //#5313
                ["ActivityLog.ImportOrders"] = "{0} orders were imported",
                ["Admin.Orders.Import.CustomersDontExist"] = "Customers with the following guids don't exist: {0}",
                ["Admin.Orders.Import.ProductsDontExist"] = "Products with the following SKUs don't exist: {0}",
                ["Admin.Orders.Imported"] = "Orders have been imported successfully.",
                ["Admin.Orders.List.ImportFromExcelTip"] = "Imported orders are distinguished by order guid. If the order guid already exists, then its corresponding information will be updated.",

                //#1933
                ["Admin.Configuration.Settings.Catalog.DisplayAllPicturesOnCatalogPages"] = "Display all pictures on catalog pages",
                ["Admin.Configuration.Settings.Catalog.DisplayAllPicturesOnCatalogPages.Hint"] = "Check to display all pictures on catalog pages.",

                //#3511
                ["Admin.Configuration.Settings.Catalog.NewProductsAllowCustomersToSelectPageSize"] = "'New products' page. Allow customers to select page size",
                ["Admin.Configuration.Settings.Catalog.NewProductsAllowCustomersToSelectPageSize.Hint"] = "'New products' page. Check to allow customers to select the page size from a predefined list of options.",
                ["Admin.Configuration.Settings.Catalog.NewProductsPageSizeOptions"] = "'New products' page. Page size options",
                ["Admin.Configuration.Settings.Catalog.NewProductsPageSizeOptions.Hint"] = "'New products' page. Comma separated list of page size options (e.g. 10, 5, 15, 20). First option is the default page size if none are selected.",

                //#5123
                ["Admin.Catalog.Products.Pictures.Fields.Picture.Hint"] = "You can choose multiple images to upload at once. If the picture size exceeds your stores max image size setting, it will be automatically resized.",
                ["Common.FileUploader.Upload.Files"] = "Upload files",

                //#5809
                ["Admin.Configuration.Settings.Gdpr.DeleteInactiveCustomersAfterMonths"] = "Delete inactive customers after months",
                ["Admin.Configuration.Settings.Gdpr.DeleteInactiveCustomersAfterMonths.Hint"] = "Enter the number of months after which the customers and their personal data will be deleted.",

                //#29
                ["Admin.Configuration.Settings.Catalog.DisplayFromPrices"] = "Display 'From' prices",
                ["Admin.Configuration.Settings.Catalog.DisplayFromPrices.Hint"] = "Check to display 'From' prices on catalog pages. This will display the minimum possible price of a product based on price adjustments of attributes and combinations instead of the fixed base price. If enabled, it is also recommended to enable setting 'Cache product prices'. But please note that it can affect performance if you use some complex discounts, discount requirement rules, etc.",

                //#5089
                ["Products.Availability.LowStock"] = "Low stock",
                ["Products.Availability.LowStockWithQuantity"] = "{0} low stock",
                ["Admin.Catalog.Products.Fields.LowStockActivity.Hint"] = "Action to be taken when your current stock quantity falls below (reaches) the 'Minimum stock quantity'. Activation of the action will occur only after an order is placed. If the value is 'Nothing', the product detail page will display a low-stock message in public store.",

                //#6101
                ["Admin.System.Warnings.PluginNotInstalled.HelpText"] = "You may delete the plugins you don't use in order to decrease startup time",

                //#6182
                ["Admin.Configuration.Settings.GeneralCommon.CaptchaShowOnCheckoutPageForGuests"] = "Show on checkout page for guests",
                ["Admin.Configuration.Settings.GeneralCommon.CaptchaShowOnCheckoutPageForGuests.Hint"] = "Check to show CAPTCHA on checkout page for guests.",

                //#6111
                ["Admin.ReturnRequests.Fields.ReturnedQuantity.Hint"] = "The quantity to be returned to the stock.",

                //#7
                ["Admin.Catalog.Products.Multimedia"] = "Multimedia",
                ["Admin.Catalog.Products.Multimedia.Videos"] = "Videos",
                ["Admin.Catalog.Products.Multimedia.Videos.SaveBeforeEdit"] = "You need to save the product before you can upload videos for this product page.",
                ["Admin.Catalog.Products.Multimedia.Videos.AddNew"] = "Add a new video",
                ["Admin.Catalog.Products.Multimedia.Videos.Alert.VideoAdd"] = "Failed to add product video.",
                ["Admin.Catalog.Products.Multimedia.Videos.Fields.DisplayOrder"] = "Display order",
                ["Admin.Catalog.Products.Multimedia.Videos.Fields.DisplayOrder.Hint"] = "Display order of the video. 1 represents the top of the list.",
                ["Admin.Catalog.Products.Multimedia.Videos.Fields.Preview"] = "Preview",
                ["Admin.Catalog.Products.Multimedia.Videos.Fields.VideoUrl"] = "Embed video URL",
                ["Admin.Catalog.Products.Multimedia.Videos.Fields.VideoUrl.Hint"] = "Specify the URL path to the video.",
                ["Admin.Catalog.Products.Multimedia.Videos.AddButton"] = "Add product video",
                ["Admin.Catalog.Products.Copy.CopyMultimedia"] = "Copy multimedia",
                ["Admin.Catalog.Products.Copy.CopyMultimedia.Hint"] = "Check to copy the images and videos.",

                //#6115
                ["Admin.Configuration.Settings.Catalog.ShowShortDescriptionOnCatalogPages"] = "Show short description on catalog pages",
                ["Admin.Configuration.Settings.Catalog.ShowShortDescriptionOnCatalogPages.Hint"] = "Check to show product short description on catalog pages.",

                //#5905
                ["Admin.ContentManagement.MessageTemplates.List.IsActive"] = "Is active",
                ["Admin.ContentManagement.MessageTemplates.List.IsActive.ActiveOnly"] = "Active only",
                ["Admin.ContentManagement.MessageTemplates.List.IsActive.All"] = "All",
                ["Admin.ContentManagement.MessageTemplates.List.IsActive.Hint"] = "Search by a \"IsActive\" property.",
                ["Admin.ContentManagement.MessageTemplates.List.IsActive.InactiveOnly"] = "Inactive only",

                //#6062
                ["Account.CustomerAddresses.Added"] = "The new address has been added successfully.",
                ["Account.CustomerAddresses.Updated"] = "The address has been updated successfully.",
                ["Account.CustomerInfo.Updated"] = "The customer info has been updated successfully.",

                //#385
                ["Admin.Configuration.Settings.Catalog.ProductUrlStructureType"] = "Product URL structure type",
                ["Admin.Configuration.Settings.Catalog.ProductUrlStructureType.Hint"] = "Select the product URL structure type (e.g. '/product-seo-name' or '/category-seo-name/product-seo-name' or '/manufacturer-seo-name/product-seo-name').",
                ["Enums.Nop.Core.Domain.Catalog.ProductUrlStructureType.CategoryProduct"] = "/Category/Product",
                ["Enums.Nop.Core.Domain.Catalog.ProductUrlStructureType.ManufacturerProduct"] = "/Manufacturer/Product",
                ["Enums.Nop.Core.Domain.Catalog.ProductUrlStructureType.Product"] = "/Product",

                //#5261
                ["Admin.Configuration.Settings.GeneralCommon.BlockTitle.RobotsTxt"] = "robots.txt",
                ["Admin.Configuration.Settings.GeneralCommon.RobotsAdditionsInstruction"] = "You also may extend the robots.txt data by adding the {0} file on the wwwroot directory of your site.",
                ["Admin.Configuration.Settings.GeneralCommon.RobotsAdditionsRules"] = "Additions rules",
                ["Admin.Configuration.Settings.GeneralCommon.RobotsAdditionsRules.Hint"] = "Put here an additional rules for robots.txt file",
                ["Admin.Configuration.Settings.GeneralCommon.RobotsAllowSitemapXml"] = "Allow sitemap.xml",
                ["Admin.Configuration.Settings.GeneralCommon.RobotsAllowSitemapXml.Hint"] = "Check to allow robots use the sitemap.xml file",
                ["Admin.Configuration.Settings.GeneralCommon.RobotsCustomFileExists"] = "robots.txt file data overridden by {0} file in site root.",
                ["Admin.Configuration.Settings.GeneralCommon.RobotsDisallowLanguages"] = "Disallow languages",
                ["Admin.Configuration.Settings.GeneralCommon.RobotsDisallowLanguages.Hint"] = "The list of languages which prohibit to use by robots",
                ["Admin.Configuration.Settings.GeneralCommon.RobotsDisallowPaths"] = "Disallow paths",
                ["Admin.Configuration.Settings.GeneralCommon.RobotsDisallowPaths.Hint"] = "The list of paths which prohibit to use by robots",
                ["Admin.Configuration.Settings.GeneralCommon.RobotsLocalizableDisallowPaths"] = "Localizable disallow paths",
                ["Admin.Configuration.Settings.GeneralCommon.RobotsLocalizableDisallowPaths.Hint"] = "The list of localizable paths which prohibit to use by robots",

                //#5753
                ["Admin.Configuration.Settings.Media.ProductDefaultImage"] = "Default image",
                ["Admin.Configuration.Settings.Media.ProductDefaultImage.Hint"] = "Upload a picture to be used as the default image. If nothing is uploaded, {0} will be used.",

                ["Admin.Help.Training"] = "Training",

                //5607
                ["Admin.Configuration.Settings.CustomerUser.ForceMultifactorAuthentication.Hint"] = "Force activation of multi-factor authentication for customer roles specified in Access control list (at least one MFA provider must be active).",
                ["Permission.Authentication.EnableMultiFactorAuthentication"] = "Security. Enable Multi-factor authentication",

                //#3651
                ["Admin.ContentManagement.MessageTemplates.Description.OrderProcessing.CustomerNotification"] = "This message template is used to notify a customer that the certain order is processing. Orders can be viewed by a customer on the account page.",
                ["Admin.Configuration.Settings.Order.AttachPdfInvoiceToOrderProcessingEmail"] = "Attach PDF invoice (\"order processing\" email)",
                ["Admin.Configuration.Settings.Order.AttachPdfInvoiceToOrderProcessingEmail.Hint"] = "Check to attach PDF invoice to the \"order processing\" email sent to a customer.",

                //5705
                ["Admin.Promotions.Discounts.Fields.IsActive"] = "Is active",
                ["Admin.Promotions.Discounts.Fields.IsActive.Hint"] = "Indicating whether the discount is active.",
                ["Admin.Promotions.Discounts.List.IsActive"] = "Is Active",
                ["Admin.Promotions.Discounts.List.IsActive.ActiveOnly"] = "Active only",
                ["Admin.Promotions.Discounts.List.IsActive.All"] = "All",
                ["Admin.Promotions.Discounts.List.IsActive.Hint"] = "Search by \"IsActive\" property.",
                ["Admin.Promotions.Discounts.List.IsActive.InactiveOnly"] = "Inactive only",

                //#1961
                ["Admin.Configuration.Settings.Tax.EuVatEnabledForGuests"] = "EU VAT enabled for guests",
                ["Admin.Configuration.Settings.Tax.EuVatEnabledForGuests.Hint"] = "Check to enable EU VAT (the European Union Value Added Tax) for guest customers. They will have to enter it during the checkout at the billing address step.",
                ["Checkout.VatNumber"] = "VAT number",
                ["Checkout.VatNumber.Disabled"] = "VAT number can be entered (on the <a href=\"{0}\">customer info page</a>) and used only after registration",
                ["Checkout.VatNumber.Warning"] = "VAT number is {0}",

                //#4591
                ["Admin.Configuration.Stores.Fields.SslEnabled"] = "SSL",
                ["Admin.Configuration.Stores.Fields.SslEnabled.Hint"] = "SSL (Secure Socket Layer) is the standard security technology for establishing an encrypted connection between a web server and the browser. This ensures that all data exchanged between web server and browser arrives unchanged.",
                ["Admin.Configuration.Stores.Ssl.Enable"] = "Enable SSL",
                ["Admin.Configuration.Stores.Ssl.Disable"] = "Disable SSL",
                ["Admin.Configuration.Stores.Ssl.Updated"] = "The SSL setting has been successfully changed. Do not forget to synchronize the store URL with the current HTTP protocol.",

                ["Admin.Reports.SalesSummary.Vendor"] = "Vendor",
                ["Admin.Reports.SalesSummary.Vendor.Hint"] = "Search by a specific vendor.",

                //#6353
                ["Admin.Promotions.Discounts.Fields.CouponCode.Reserved"] = "The entered coupon code is already reserved for the discount '{0}'",

                //#6378
                ["Admin.Configuration.Settings.Media.AllowSVGUploads"] = "Allow SVG uploads in admin area",
                ["Admin.Configuration.Settings.Media.AllowSVGUploads.Hint"] = "Check to allow uploading of SVG files in admin area",

                //#6396
                ["Admin.Catalog.Products.Fields.MinStockQuantity.Hint"] = "If you track inventory, you can perform a number of different actions when the current stock quantity falls below (reaches) your minimum stock quantity.",
                ["Admin.Catalog.Products.ProductAttributes.AttributeCombinations.Fields.MinStockQuantity.Hint"] = "If you track inventory by product attributes, you can perform a number of different actions when the current stock quantity falls below (reaches) your minimum stock quantity (e.g. Low stock report).",
                //#6213
                ["Admin.System.Maintenance.DeleteMinificationFiles"] = "Delete minification files",
                ["Admin.System.Maintenance.DeleteMinificationFiles.Text"] = "Clear the bundles directory.",
                ["Admin.System.Maintenance.DeleteMinificationFiles.TotalDeleted"] = "{0} files were deleted",

                //#6336
                ["Admin.Customers.Customers.RewardPoints.Fields.AddNegativePointsValidity"] = "Points validity is not allowed for point reduction.",

                //#6411
                ["Admin.StockQuantityHistory.Messages.ReadyForPickupByCustomer"] = "The stock quantity has been reduced when an order item of the order #{0} became a ready for pickup by customer",
<<<<<<< HEAD
            }, languageId);
=======

                //4622
                ["Pdf.OrderDate"] = "Date",
                ["Pdf.Address.Company"] = "Company",
                ["Pdf.Address.Name"] = "Name",
                ["Pdf.Address.Phone"] = "Phone",
                ["Pdf.Address.Fax"] = "Fax",
                ["Pdf.Address"] = "Address",
                ["Pdf.Address2"] = "Address 2",
                ["Pdf.Address.VATNumber"] = "VAT number",
                ["Pdf.BillingInformation"] = "Billing Information",
                ["Pdf.ShippingInformation"] = "Shipping Information",
                ["Pdf.OrderNotes"] = "Order notes",
                ["Pdf.Address.PaymentMethod"] = "Payment method",
                ["Pdf.Address.ShippingMethod"] = "Shipping method",
                ["Pdf.Shipment"] = "Shipment",
                ["Pdf.Order"] = "Order",
                ["Pdf.Product.Name"] = "Name",
                ["Pdf.Product.Sku"] = "SKU",
                ["Pdf.Product.VendorName"] = "Vendor name",
                ["Pdf.Product.Price"] = "Price",
                ["Pdf.Product.Quantity"] = "Qty",
                ["Pdf.Product.Total"] = "Total",
                ["Pdf.Shipping"] = "Shipping",
                ["Pdf.SubTotal"] = "Sub-total",
                ["Pdf.Discount"] = "Discount",
                ["Pdf.OrderTotal"] = "Order total",
                ["Pdf.PaymentMethodAdditionalFee"] = "Payment Method Additional Fee",
                ["Pdf.PickupPoint"] = "Pickup point",
                ["Pdf.Tax"] = "Tax",
                ["Pdf.TaxRate"] = "Tax {0}%",
                ["Pdf.RewardPoints"] = "{0} reward points",
                ["Pdf.GiftCardInfo"] = "Gift card ({0})",
                ["Pdf.Product.StockQuantity"] = "Stock quantity",
                ["Pdf.Product.Weight"] = "Weight",

            }, languageId).Wait();
>>>>>>> 4cd4f8b9

            #endregion
        }

        /// <summary>Collects the DOWN migration expressions</summary>
        public override void Down()
        {
            //add the downgrade logic if necessary 
        }
    }
}<|MERGE_RESOLUTION|>--- conflicted
+++ resolved
@@ -43,10 +43,8 @@
 
                 "Admin.Configuration.AppSettings.Common.SupportPreviousNopcommerceVersions",
                 "Admin.Configuration.AppSettings.Common.SupportPreviousNopcommerceVersions.Hint",
-<<<<<<< HEAD
-            });
-=======
-
+
+				//4622
                 "PDFInvoice.OrderDate",
                 "PDFInvoice.Company",
                 "PDFInvoice.Name",
@@ -97,8 +95,7 @@
                 "PDFProductCatalog.StockQuantity",
                 "PDFProductCatalog.Weight",
 
-            }).Wait();
->>>>>>> 4cd4f8b9
+            });
 
             #endregion
 
@@ -357,9 +354,6 @@
 
                 //#6411
                 ["Admin.StockQuantityHistory.Messages.ReadyForPickupByCustomer"] = "The stock quantity has been reduced when an order item of the order #{0} became a ready for pickup by customer",
-<<<<<<< HEAD
-            }, languageId);
-=======
 
                 //4622
                 ["Pdf.OrderDate"] = "Date",
@@ -396,8 +390,7 @@
                 ["Pdf.Product.StockQuantity"] = "Stock quantity",
                 ["Pdf.Product.Weight"] = "Weight",
 
-            }, languageId).Wait();
->>>>>>> 4cd4f8b9
+            }, languageId);
 
             #endregion
         }
