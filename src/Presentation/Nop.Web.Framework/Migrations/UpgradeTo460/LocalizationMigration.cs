﻿using System.Collections.Generic;
using System.Globalization;
using System.Linq;
using FluentMigrator;
using Nop.Core.Infrastructure;
using Nop.Data;
using Nop.Data.Migrations;
using Nop.Services.Common;
using Nop.Services.Localization;

namespace Nop.Web.Framework.Migrations.UpgradeTo460
{
    [NopMigration("2022-02-07 00:00:00", "4.60.0", UpdateMigrationType.Localization, MigrationProcessType.Update)]
    public class LocalizationMigration : MigrationBase
    {
        /// <summary>Collect the UP migration expressions</summary>
        public override void Up()
        {
            if (!DataSettingsManager.IsDatabaseInstalled())
                return;

            //do not use DI, because it produces exception on the installation process
            var localizationService = EngineContext.Current.Resolve<ILocalizationService>();

            var languageService = EngineContext.Current.Resolve<ILanguageService>();

            var languages = languageService.GetAllLanguagesAsync(true).Result;
            var languageId = languages
                .Where(lang => lang.UniqueSeoCode == new CultureInfo(NopCommonDefaults.DefaultLanguageCulture).TwoLetterISOLanguageName)
                .Select(lang => lang.Id).FirstOrDefault();

            #region Delete locales

            localizationService.DeleteLocaleResourcesAsync(new List<string>
            {
                //#6102
                "Admin.Configuration.AppSettings.Plugin.ClearPluginShadowDirectoryOnStartup",
                "Admin.Configuration.AppSettings.Plugin.ClearPluginShadowDirectoryOnStartup.Hint",
                "Admin.Configuration.AppSettings.Plugin.CopyLockedPluginAssembilesToSubdirectoriesOnStartup",
                "Admin.Configuration.AppSettings.Plugin.CopyLockedPluginAssembilesToSubdirectoriesOnStartup.Hint",
                "Admin.Configuration.AppSettings.Plugin.UsePluginsShadowCopy",
                "Admin.Configuration.AppSettings.Plugin.UsePluginsShadowCopy.Hint",

                //#5123
                "Admin.Catalog.Products.Pictures.Alert.AddNew",

                //#7
                "Admin.Catalog.Products.Pictures.SaveBeforeEdit",
                "Admin.Catalog.Products.Pictures.AddButton",

                "Admin.Configuration.AppSettings.Common.SupportPreviousNopcommerceVersions",
                "Admin.Configuration.AppSettings.Common.SupportPreviousNopcommerceVersions.Hint",
            }).Wait();

            #endregion

            #region Rename locales

            var localesToRename = new[]
            {
                //#6255
                new { Name = "Forum.BreadCrumb.HomeTitle", NewName = "Forum.Breadcrumb.HomeTitle" },
                new { Name = "Forum.BreadCrumb.ForumHomeTitle", NewName = "Forum.Breadcrumb.ForumHomeTitle" },
                new { Name = "Forum.BreadCrumb.ForumGroupTitle", NewName = "Forum.Breadcrumb.ForumGroupTitle" },
                new { Name = "Forum.BreadCrumb.ForumTitle", NewName = "Forum.Breadcrumb.ForumTitle" },
                new { Name = "Forum.BreadCrumb.TopicTitle", NewName = "Forum.Breadcrumb.TopicTitle" },

                
                //#3511
                new { Name = "Admin.Configuration.Settings.Catalog.NewProductsNumber", NewName = "Admin.Configuration.Settings.Catalog.NewProductsPageSize" },
                new { Name = "Admin.Configuration.Settings.Catalog.NewProductsNumber.Hint", NewName = "Admin.Configuration.Settings.Catalog.NewProductsPageSize.Hint" },

                //#7
                new { Name = "Admin.Catalog.Products.Pictures", NewName =  "Admin.Catalog.Products.Multimedia.Pictures"},
                new { Name = "Admin.Catalog.Products.Pictures.AddNew", NewName = "Admin.Catalog.Products.Multimedia.Pictures.AddNew"},
                new { Name = "Admin.Catalog.Products.Pictures.Alert.PictureAdd", NewName = "Admin.Catalog.Products.Multimedia.Pictures.Alert.PictureAdd"},
                new { Name = "Admin.Catalog.Products.Pictures.Fields.DisplayOrder", NewName = "Admin.Catalog.Products.Multimedia.Pictures.Fields.DisplayOrder"},
                new { Name = "Admin.Catalog.Products.Pictures.Fields.DisplayOrder.Hint", NewName = "Admin.Catalog.Products.Multimedia.Pictures.Fields.DisplayOrder.Hint"},
                new { Name = "Admin.Catalog.Products.Pictures.Fields.OverrideAltAttribute", NewName = "Admin.Catalog.Products.Multimedia.Pictures.Fields.OverrideAltAttribute"},
                new { Name = "Admin.Catalog.Products.Pictures.Fields.OverrideAltAttribute.Hint", NewName = "Admin.Catalog.Products.Multimedia.Pictures.Fields.OverrideAltAttribute.Hint"},
                new { Name = "Admin.Catalog.Products.Pictures.Fields.OverrideTitleAttribute", NewName = "Admin.Catalog.Products.Multimedia.Pictures.Fields.OverrideTitleAttribute"},
                new { Name = "Admin.Catalog.Products.Pictures.Fields.OverrideTitleAttribute.Hint", NewName = "Admin.Catalog.Products.Multimedia.Pictures.Fields.OverrideTitleAttribute.Hint"},
                new { Name = "Admin.Catalog.Products.Pictures.Fields.Picture", NewName = "Admin.Catalog.Products.Multimedia.Pictures.Fields.Picture"},
                new { Name = "Admin.Catalog.Products.Pictures.Fields.Picture.Hint", NewName = "Admin.Catalog.Products.Multimedia.Pictures.Fields.Picture.Hint"},
                new { Name = "Admin.Catalog.Products.Copy.CopyImages", NewName = "Admin.Catalog.Products.Copy.CopyMultimedia"},
                new { Name = "Admin.Catalog.Products.Copy.CopyImages.Hint", NewName = "Admin.Catalog.Products.Copy.CopyMultimedia.Hint"},
            };

            foreach (var lang in languages)
            {
                foreach (var locale in localesToRename)
                {
                    var lsr = localizationService.GetLocaleStringResourceByNameAsync(locale.Name, lang.Id, false).Result;
                    if (lsr is not null)
                    {
                        lsr.ResourceName = locale.NewName;
                        localizationService.UpdateLocaleStringResourceAsync(lsr).Wait();
                    }
                }
            }

            #endregion

            #region Add or update locales

            localizationService.AddOrUpdateLocaleResourceAsync(new Dictionary<string, string>
            {
                //#3075
                ["Admin.Configuration.Settings.Catalog.AllowCustomersToSearchWithCategoryName"] = "Allow customers to search with category name",
                ["Admin.Configuration.Settings.Catalog.AllowCustomersToSearchWithCategoryName.Hint"] = "Check to allow customer to search with category name.",
                ["Admin.Configuration.Settings.Catalog.AllowCustomersToSearchWithManufacturerName"] = "Allow customers to search with manufacturer name",
                ["Admin.Configuration.Settings.Catalog.AllowCustomersToSearchWithManufacturerName.Hint"] = "Check to allow customer to search with manufacturer name.",

                //#3997
                ["Admin.Configuration.Settings.GeneralCommon.InstagramLink"] = "Instagram URL",
                ["Admin.Configuration.Settings.GeneralCommon.InstagramLink.Hint"] = "Specify your Instagram page URL. Leave empty if you have no such page.",

                ["Footer.FollowUs.Instagram"] = "Instagram",

                //#5802
                ["Admin.Configuration.Settings.GeneralCommon.BlockTitle.CustomHtml"] = "Custom HTML",
                ["Admin.Configuration.Settings.GeneralCommon.FooterCustomHtml"] = "Footer custom HTML",
                ["Admin.Configuration.Settings.GeneralCommon.FooterCustomHtml.Hint"] = "Enter custom HTML here for footer section.",
                ["Admin.Configuration.Settings.GeneralCommon.HeaderCustomHtml"] = "Header custom HTML",
                ["Admin.Configuration.Settings.GeneralCommon.HeaderCustomHtml.Hint"] = "Enter custom HTML here for header section.",

                //#5604
                ["Admin.Configuration.Settings.Order.ShowProductThumbnailInOrderDetailsPage"] = "Show product thumbnail in order details page",
                ["Admin.Configuration.Settings.Order.ShowProductThumbnailInOrderDetailsPage.Hint"] = "Check to show product thumbnail in order details page.",
                ["Admin.Configuration.Settings.Media.OrderThumbPictureSize"] = "Order thumbnail image size",
                ["Admin.Configuration.Settings.Media.OrderThumbPictureSize.Hint"] = "The default size (pixels) for product thumbnail images on the order details page.",
                ["Order.Product(s).Image"] = "Image",

                //#3777
                ["ActivityLog.ExportCategories"] = "{0} categories were exported",
                ["ActivityLog.ExportCustomers"] = "{0} customers were exported",
                ["ActivityLog.ExportManufacturers"] = "{0} manufacturers were exported",
                ["ActivityLog.ExportOrders"] = "{0} orders were exported",
                ["ActivityLog.ExportProducts"] = "{0} products were exported",
                ["ActivityLog.ExportStates"] = "{0} states and provinces were exported",
                ["ActivityLog.ExportNewsLetterSubscriptions"] = "{0} newsletter subscriptions were exported",
                ["ActivityLog.ImportNewsLetterSubscriptions"] = "{0} newsletter subscriptions were imported",

                //#5947
                ["Admin.Customers.Customers.List.SearchLastActivityFrom"] = "Last activity from",
                ["Admin.Customers.Customers.List.SearchLastActivityFrom.Hint"] = "The last activity from date for the search.",
                ["Admin.Customers.Customers.List.SearchLastActivityTo"] = "Last activity to",
                ["Admin.Customers.Customers.List.SearchLastActivityTo.Hint"] = "The last activity to date for the search.",
                ["Admin.Customers.Customers.List.SearchRegistrationDateFrom"] = "Registration date from",
                ["Admin.Customers.Customers.List.SearchRegistrationDateFrom.Hint"] = "The registration from date for the search.",
                ["Admin.Customers.Customers.List.SearchRegistrationDateTo"] = "Registration date to",
                ["Admin.Customers.Customers.List.SearchRegistrationDateTo.Hint"] = "The registration to date for the search.",

                //#5313
                ["ActivityLog.ImportOrders"] = "{0} orders were imported",
                ["Admin.Orders.Import.CustomersDontExist"] = "Customers with the following guids don't exist: {0}",
                ["Admin.Orders.Import.ProductsDontExist"] = "Products with the following SKUs don't exist: {0}",
                ["Admin.Orders.Imported"] = "Orders have been imported successfully.",
                ["Admin.Orders.List.ImportFromExcelTip"] = "Imported orders are distinguished by order guid. If the order guid already exists, then its corresponding information will be updated.",

                //#1933
                ["Admin.Configuration.Settings.Catalog.DisplayAllPicturesOnCatalogPages"] = "Display all pictures on catalog pages",
                ["Admin.Configuration.Settings.Catalog.DisplayAllPicturesOnCatalogPages.Hint"] = "Check to display all pictures on catalog pages.",

                //#3511
                ["Admin.Configuration.Settings.Catalog.NewProductsAllowCustomersToSelectPageSize"] = "'New products' page. Allow customers to select page size",
                ["Admin.Configuration.Settings.Catalog.NewProductsAllowCustomersToSelectPageSize.Hint"] = "'New products' page. Check to allow customers to select the page size from a predefined list of options.",
                ["Admin.Configuration.Settings.Catalog.NewProductsPageSizeOptions"] = "'New products' page. Page size options",
                ["Admin.Configuration.Settings.Catalog.NewProductsPageSizeOptions.Hint"] = "'New products' page. Comma separated list of page size options (e.g. 10, 5, 15, 20). First option is the default page size if none are selected.",

                //#5123
                ["Admin.Catalog.Products.Pictures.Fields.Picture.Hint"] = "You can choose multiple images to upload at once. If the picture size exceeds your stores max image size setting, it will be automatically resized.",
                ["Common.FileUploader.Upload.Files"] = "Upload files",

                //#5809
                ["Admin.Configuration.Settings.Gdpr.DeleteInactiveCustomersAfterMonths"] = "Delete inactive customers after months",
                ["Admin.Configuration.Settings.Gdpr.DeleteInactiveCustomersAfterMonths.Hint"] = "Enter the number of months after which the customers and their personal data will be deleted.",

                //#29
                ["Admin.Configuration.Settings.Catalog.DisplayFromPrices"] = "Display 'From' prices",
                ["Admin.Configuration.Settings.Catalog.DisplayFromPrices.Hint"] = "Check to display 'From' prices on catalog pages. This will display the minimum possible price of a product based on price adjustments of attributes and combinations instead of the fixed base price. If enabled, it is also recommended to enable setting 'Cache product prices'. But please note that it can affect performance if you use some complex discounts, discount requirement rules, etc.",

                //#5089
                ["Products.Availability.LowStock"] = "Low stock",
                ["Products.Availability.LowStockWithQuantity"] = "{0} low stock",
                ["Admin.Catalog.Products.Fields.LowStockActivity.Hint"] = "Action to be taken when your current stock quantity falls below (reaches) the 'Minimum stock quantity'. Activation of the action will occur only after an order is placed. If the value is 'Nothing', the product detail page will display a low-stock message in public store.",

                //#6101
                ["Admin.System.Warnings.PluginNotInstalled.HelpText"] = "You may delete the plugins you don't use in order to decrease startup time",

                //#6182
                ["Admin.Configuration.Settings.GeneralCommon.CaptchaShowOnCheckoutPageForGuests"] = "Show on checkout page for guests",
                ["Admin.Configuration.Settings.GeneralCommon.CaptchaShowOnCheckoutPageForGuests.Hint"] = "Check to show CAPTCHA on checkout page for guests.",

                //#6111
                ["Admin.ReturnRequests.Fields.ReturnedQuantity.Hint"] = "The quantity to be returned to the stock.",

                //#7
                ["Admin.Catalog.Products.Multimedia"] = "Multimedia",
                ["Admin.Catalog.Products.Multimedia.Videos"] = "Videos",
                ["Admin.Catalog.Products.Multimedia.Videos.SaveBeforeEdit"] = "You need to save the product before you can upload videos for this product page.",
                ["Admin.Catalog.Products.Multimedia.Videos.AddNew"] = "Add a new video",
                ["Admin.Catalog.Products.Multimedia.Videos.Alert.VideoAdd"] = "Failed to add product video.",
                ["Admin.Catalog.Products.Multimedia.Videos.Fields.DisplayOrder"] = "Display order",
                ["Admin.Catalog.Products.Multimedia.Videos.Fields.DisplayOrder.Hint"] = "Display order of the video. 1 represents the top of the list.",
                ["Admin.Catalog.Products.Multimedia.Videos.Fields.Preview"] = "Preview",
                ["Admin.Catalog.Products.Multimedia.Videos.Fields.VideoUrl"] = "Embed video URL",
                ["Admin.Catalog.Products.Multimedia.Videos.Fields.VideoUrl.Hint"] = "Specify the URL path to the video.",
                ["Admin.Catalog.Products.Multimedia.Videos.AddButton"] = "Add product video",
                ["Admin.Catalog.Products.Copy.CopyMultimedia"] = "Copy multimedia",
                ["Admin.Catalog.Products.Copy.CopyMultimedia.Hint"] = "Check to copy the images and videos.",

                //#6115
                ["Admin.Configuration.Settings.Catalog.ShowShortDescriptionOnCatalogPages"] = "Show short description on catalog pages",
                ["Admin.Configuration.Settings.Catalog.ShowShortDescriptionOnCatalogPages.Hint"] = "Check to show product short description on catalog pages.",

                //#5905
                ["Admin.ContentManagement.MessageTemplates.List.IsActive"] = "Is active",
                ["Admin.ContentManagement.MessageTemplates.List.IsActive.ActiveOnly"] = "Active only",
                ["Admin.ContentManagement.MessageTemplates.List.IsActive.All"] = "All",
                ["Admin.ContentManagement.MessageTemplates.List.IsActive.Hint"] = "Search by a \"IsActive\" property.",
                ["Admin.ContentManagement.MessageTemplates.List.IsActive.InactiveOnly"] = "Inactive only",

                //#6062
                ["Account.CustomerAddresses.Added"] = "The new address has been added successfully.",
                ["Account.CustomerAddresses.Updated"] = "The address has been updated successfully.",
                ["Account.CustomerInfo.Updated"] = "The customer info has been updated successfully.",

                //#385
                ["Admin.Configuration.Settings.Catalog.ProductUrlStructureType"] = "Product URL structure type",
                ["Admin.Configuration.Settings.Catalog.ProductUrlStructureType.Hint"] = "Select the product URL structure type (e.g. '/product-seo-name' or '/category-seo-name/product-seo-name' or '/manufacturer-seo-name/product-seo-name').",
                ["Enums.Nop.Core.Domain.Catalog.ProductUrlStructureType.CategoryProduct"] = "/Category/Product",
                ["Enums.Nop.Core.Domain.Catalog.ProductUrlStructureType.ManufacturerProduct"] = "/Manufacturer/Product",
                ["Enums.Nop.Core.Domain.Catalog.ProductUrlStructureType.Product"] = "/Product",

                //#5261
                ["Admin.Configuration.Settings.GeneralCommon.BlockTitle.RobotsTxt"] ="robots.txt",
                ["Admin.Configuration.Settings.GeneralCommon.RobotsAdditionsInstruction"] = "You also may extend the robots.txt data by adding the {0} file on the wwwroot directory of your site.",
                ["Admin.Configuration.Settings.GeneralCommon.RobotsAdditionsRules"] = "Additions rules",
                ["Admin.Configuration.Settings.GeneralCommon.RobotsAdditionsRules.Hint"] = "Put here an additional rules for robots.txt file",
                ["Admin.Configuration.Settings.GeneralCommon.RobotsAllowSitemapXml"] = "Allow sitemap.xml",
                ["Admin.Configuration.Settings.GeneralCommon.RobotsAllowSitemapXml.Hint"] = "Check to allow robots use the sitemap.xml file",
                ["Admin.Configuration.Settings.GeneralCommon.RobotsCustomFileExists"] = "robots.txt file data overridden by {0} file in site root.",
                ["Admin.Configuration.Settings.GeneralCommon.RobotsDisallowLanguages"] = "Disallow languages",
                ["Admin.Configuration.Settings.GeneralCommon.RobotsDisallowLanguages.Hint"] = "The list of languages which prohibit to use by robots",
                ["Admin.Configuration.Settings.GeneralCommon.RobotsDisallowPaths"] = "Disallow paths",
                ["Admin.Configuration.Settings.GeneralCommon.RobotsDisallowPaths.Hint"] = "The list of paths which prohibit to use by robots",
                ["Admin.Configuration.Settings.GeneralCommon.RobotsLocalizableDisallowPaths"] = "Localizable disallow paths",
                ["Admin.Configuration.Settings.GeneralCommon.RobotsLocalizableDisallowPaths.Hint"] = "The list of localizable paths which prohibit to use by robots",

                //#5753
                ["Admin.Configuration.Settings.Media.ProductDefaultImage"] = "Default image",
                ["Admin.Configuration.Settings.Media.ProductDefaultImage.Hint"] = "Upload a picture to be used as the default image. If nothing is uploaded, {0} will be used.",

                ["Admin.Help.Training"] = "Training",
                
                //5607
                ["Admin.Configuration.Settings.CustomerUser.ForceMultifactorAuthentication.Hint"] = "Force activation of multi-factor authentication for customer roles specified in Access control list (at least one MFA provider must be active).",
                ["Permission.Authentication.EnableMultiFactorAuthentication"] = "Security. Enable Multi-factor authentication",

                //#3651
                ["Admin.ContentManagement.MessageTemplates.Description.OrderProcessing.CustomerNotification"] = "This message template is used to notify a customer that the certain order is processing. Orders can be viewed by a customer on the account page.",
                ["Admin.Configuration.Settings.Order.AttachPdfInvoiceToOrderProcessingEmail"] = "Attach PDF invoice (\"order processing\" email)",
                ["Admin.Configuration.Settings.Order.AttachPdfInvoiceToOrderProcessingEmail.Hint"] = "Check to attach PDF invoice to the \"order processing\" email sent to a customer.",

                //5705
                ["Admin.Promotions.Discounts.Fields.IsActive"] = "Is active",
                ["Admin.Promotions.Discounts.Fields.IsActive.Hint"] = "Indicating whether the discount is active.",
                ["Admin.Promotions.Discounts.List.IsActive"] = "Is Active",
                ["Admin.Promotions.Discounts.List.IsActive.ActiveOnly"] = "Active only",
                ["Admin.Promotions.Discounts.List.IsActive.All"] = "All",
                ["Admin.Promotions.Discounts.List.IsActive.Hint"] = "Search by \"IsActive\" property.",
                ["Admin.Promotions.Discounts.List.IsActive.InactiveOnly"] = "Inactive only",

                //#1961
                ["Admin.Configuration.Settings.Tax.EuVatEnabledForGuests"] = "EU VAT enabled for guests",
                ["Admin.Configuration.Settings.Tax.EuVatEnabledForGuests.Hint"] = "Check to enable EU VAT (the European Union Value Added Tax) for guest customers. They will have to enter it during the checkout at the billing address step.",
                ["Checkout.VatNumber"] = "VAT number",
                ["Checkout.VatNumber.Disabled"] = "VAT number can be entered (on the <a href=\"{0}\">customer info page</a>) and used only after registration",
                ["Checkout.VatNumber.Warning"] = "VAT number is {0}",

                //#4591
                ["Admin.Configuration.Stores.Fields.SslEnabled"] = "SSL",
                ["Admin.Configuration.Stores.Fields.SslEnabled.Hint"] = "SSL (Secure Socket Layer) is the standard security technology for establishing an encrypted connection between a web server and the browser. This ensures that all data exchanged between web server and browser arrives unchanged.",
                ["Admin.Configuration.Stores.Ssl.Enable"] = "Enable SSL",
                ["Admin.Configuration.Stores.Ssl.Disable"] = "Disable SSL",
                ["Admin.Configuration.Stores.Ssl.Updated"] = "The SSL setting has been successfully changed. Do not forget to synchronize the store URL with the current HTTP protocol.",

                ["Admin.Reports.SalesSummary.Vendor"] = "Vendor",
                ["Admin.Reports.SalesSummary.Vendor.Hint"] = "Search by a specific vendor.",

                //#6353
                ["Admin.Promotions.Discounts.Fields.CouponCode.Reserved"] = "The entered coupon code is already reserved for the discount '{0}'",

                //#6378
                ["Admin.Configuration.Settings.Media.AllowSVGUploads"] = "Allow SVG uploads in admin area",
                ["Admin.Configuration.Settings.Media.AllowSVGUploads.Hint"] = "Check to allow uploading of SVG files in admin area",

<<<<<<< HEAD
                //#6396
                ["Admin.Catalog.Products.Fields.MinStockQuantity.Hint"] = "If you track inventory, you can perform a number of different actions when the current stock quantity falls below (reaches) your minimum stock quantity.",
                ["Admin.Catalog.Products.ProductAttributes.AttributeCombinations.Fields.MinStockQuantity.Hint"] = "If you track inventory by product attributes, you can perform a number of different actions when the current stock quantity falls below (reaches) your minimum stock quantity (e.g. Low stock report).",
=======
                //#6213
                ["Admin.System.Maintenance.DeleteMinificationFiles"] = "Delete minification files",
                ["Admin.System.Maintenance.DeleteMinificationFiles.Text"] = "Clear the bundles directory.",
                ["Admin.System.Maintenance.DeleteMinificationFiles.TotalDeleted"] = "{0} files were deleted",
>>>>>>> 02f3a8b5
            }, languageId).Wait();

            #endregion
        }

        /// <summary>Collects the DOWN migration expressions</summary>
        public override void Down()
        {
            //add the downgrade logic if necessary 
        }
    }
}<|MERGE_RESOLUTION|>--- conflicted
+++ resolved
@@ -296,16 +296,14 @@
                 ["Admin.Configuration.Settings.Media.AllowSVGUploads"] = "Allow SVG uploads in admin area",
                 ["Admin.Configuration.Settings.Media.AllowSVGUploads.Hint"] = "Check to allow uploading of SVG files in admin area",
 
-<<<<<<< HEAD
                 //#6396
                 ["Admin.Catalog.Products.Fields.MinStockQuantity.Hint"] = "If you track inventory, you can perform a number of different actions when the current stock quantity falls below (reaches) your minimum stock quantity.",
                 ["Admin.Catalog.Products.ProductAttributes.AttributeCombinations.Fields.MinStockQuantity.Hint"] = "If you track inventory by product attributes, you can perform a number of different actions when the current stock quantity falls below (reaches) your minimum stock quantity (e.g. Low stock report).",
-=======
+                
                 //#6213
                 ["Admin.System.Maintenance.DeleteMinificationFiles"] = "Delete minification files",
                 ["Admin.System.Maintenance.DeleteMinificationFiles.Text"] = "Clear the bundles directory.",
                 ["Admin.System.Maintenance.DeleteMinificationFiles.TotalDeleted"] = "{0} files were deleted",
->>>>>>> 02f3a8b5
             }, languageId).Wait();
 
             #endregion
