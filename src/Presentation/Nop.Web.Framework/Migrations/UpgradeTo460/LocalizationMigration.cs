--- conflicted
+++ resolved
@@ -292,7 +292,12 @@
                 ["Admin.Configuration.Stores.Ssl.Disable"] = "Disable SSL",
                 ["Admin.Configuration.Stores.Ssl.Updated"] = "The SSL setting has been successfully changed. Do not forget to synchronize the store URL with the current HTTP protocol.",
 
-<<<<<<< HEAD
+                ["Admin.Reports.SalesSummary.Vendor"] = "Vendor",
+                ["Admin.Reports.SalesSummary.Vendor.Hint"] = "Search by a specific vendor.",
+
+                //#6353
+                ["Admin.Promotions.Discounts.Fields.CouponCode.Reserved"] = "The entered coupon code is already reserved for the discount '{0}'",
+
                 //1934
                 ["Admin.Catalog.Products.ProductAttributes.AttributeCombinations.Fields.Pictures"] = "Pictures",
                 ["Admin.Catalog.Products.ProductAttributes.AttributeCombinations.Fields.Pictures.Hint"] = "Choose pictures associated to this attribute combination. These pictures will replace the main product image when this product attribute combination is selected.",
@@ -300,15 +305,7 @@
                 ["Admin.Catalog.Products.ProductAttributes.Attributes.Values.Fields.Pictures.Hint"] = "Choose pictures associated to this attribute combination. These pictures will replace the main product image when this product attribute combination is selected.",
                 ["Admin.Configuration.Settings.ProductEditor.DisplayAttributeCombinationImagesOnly"] = "Display attribute combination images only",
                 ["Admin.Catalog.Products.Fields.DisplayAttributeCombinationImagesOnly"] = "Display attribute combination images only",
-                ["Admin.Catalog.Products.Fields.DisplayAttributeCombinationImagesOnly.Hint"] = "Check to display attribute combination images only. When enabled, customers will see attribute combination images only if any.",
-=======
-                ["Admin.Reports.SalesSummary.Vendor"] = "Vendor",
-                ["Admin.Reports.SalesSummary.Vendor.Hint"] = "Search by a specific vendor.",
-
-                //#6353
-                ["Admin.Promotions.Discounts.Fields.CouponCode.Reserved"] = "The entered coupon code is already reserved for the discount '{0}'",
->>>>>>> 408423a7
-            }, languageId).Wait();
+                ["Admin.Catalog.Products.Fields.DisplayAttributeCombinationImagesOnly.Hint"] = "Check to display attribute combination images only. When enabled, customers will see attribute combination images only if any.",            }, languageId).Wait();
 
             #endregion
         }
