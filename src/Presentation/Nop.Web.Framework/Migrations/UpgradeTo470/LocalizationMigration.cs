--- conflicted
+++ resolved
@@ -1,5 +1,4 @@
 ﻿using FluentMigrator;
-using Nop.Core.Domain.Catalog;
 using Nop.Core.Infrastructure;
 using Nop.Data;
 using Nop.Data.Migrations;
@@ -132,12 +131,8 @@
                 //6645
                 ["Address.LineFormat"] = "{0}{1}{2}{3}{4}{5}{6}",
                 ["Pdf.AddressLine"] = "Address",
-<<<<<<< HEAD
-
                 //6678
                 ["Admin.Configuration.Settings.Catalog.PageShareCode.Hint"] = "A page share button code. By default, we're using ShareThis service.",
-            }, languageId);
-=======
                 //1934
                 ["Admin.Catalog.Products.ProductAttributes.AttributeCombinations.Fields.Pictures"] = "Pictures",
                 ["Admin.Catalog.Products.ProductAttributes.AttributeCombinations.Fields.Pictures.Hint"] = "Choose pictures associated to this attribute combination. These pictures will replace the main product image when this product attribute combination is selected.",
@@ -146,8 +141,7 @@
                 ["Admin.Configuration.Settings.ProductEditor.DisplayAttributeCombinationImagesOnly"] = "Display attribute combination images only",
                 ["Admin.Catalog.Products.Fields.DisplayAttributeCombinationImagesOnly"] = "Display attribute combination images only",
                 ["Admin.Catalog.Products.Fields.DisplayAttributeCombinationImagesOnly.Hint"] = "Check to display attribute combination images only. When enabled, customers will see attribute combination images only if any.",
-        }, languageId);
->>>>>>> 64cb365e
+            }, languageId);
 
             #endregion
         }
