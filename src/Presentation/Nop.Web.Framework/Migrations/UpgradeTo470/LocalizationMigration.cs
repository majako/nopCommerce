﻿using System.Collections.Generic;
using FluentMigrator;
using Nop.Core.Infrastructure;
using Nop.Data;
using Nop.Data.Migrations;
using Nop.Services.Localization;
using Nop.Web.Framework.Extensions;

namespace Nop.Web.Framework.Migrations.UpgradeTo470
{
    [NopMigration("2023-01-01 00:00:00", "4.70.0", UpdateMigrationType.Localization, MigrationProcessType.Update)]
    public class LocalizationMigration : MigrationBase
    {
        /// <summary>Collect the UP migration expressions</summary>
        public override void Up()
        {
            if (!DataSettingsManager.IsDatabaseInstalled())
                return;

            //do not use DI, because it produces exception on the installation process
            var localizationService = EngineContext.Current.Resolve<ILocalizationService>();

            var (languageId, languages) = this.GetLanguageData();

            #region Delete locales

            localizationService.DeleteLocaleResources(new List<string>
            {
                //#4834
                "Admin.System.Warnings.PluginNotLoaded",
                //#7
                "Admin.Catalog.Products.Multimedia.Videos.SaveBeforeEdit"
            });

            #endregion

            #region Rename locales

            #endregion

            #region Add or update locales

            localizationService.AddOrUpdateLocaleResource(new Dictionary<string, string>
            {
                //#4834
                ["Admin.System.Warnings.PluginMainAssemblyNotFound"] = "{0}: The main assembly isn't found. Hence this plugin can't be loaded.",
                ["Admin.System.Warnings.PluginNotCompatibleWithCurrentVersion"] = "{0}: The plugin isn't compatible with the current version. Hence this plugin can't be loaded.",
                //#6309
                ["ShoppingCart.ReorderWarning"] = "Some products are not available anymore, so they weren't added to the cart.",
                //import product refactoring
                ["Admin.Catalog.Products.Import.DatabaseNotContainCategory"] = "Import product '{0}'. Database doesn't contain the '{1}' category",
                ["Admin.Catalog.Products.Import.DatabaseNotContainManufacturer"] = "Import product '{0}'. Database doesn't contain the '{1}' manufacturer",
                //6551
                ["Admin.Configuration.Settings.Catalog.CacheProductPrices.Hint"] = "Check to cache product prices. It can significantly improve performance. But you should not enable it if you use some complex discounts, discount requirement rules, or coupon codes.",
                //6541
                ["Customer.FullNameFormat"] = "{0} {1}",
                //6521
                ["Admin.Configuration.AppSettings.Common.CrawlerOnlyAdditionalUserAgentStringsPath"] = "Crawler user agent additional strings path",
                ["Admin.Configuration.AppSettings.Common.CrawlerOnlyAdditionalUserAgentStringsPath.Hint"] = "Specify a path to the file with additional crawler only user agent strings.",
                //6557
                ["Admin.Configuration.Settings.CustomerUser.PasswordMaxLength"] = "Password maximum length",
                ["Admin.Configuration.Settings.CustomerUser.PasswordMaxLength.Hint"] = "Specify password maximum length",
                ["Validation.Password.LengthValidation"] = "<li>must have at least {0} characters and not greater than {1} characters</li>",
                //7
                ["Admin.Catalog.Products.Multimedia.SaveBeforeEdit"] = "You need to save the product before you can upload pictures or videos for this product page.",
                //6543
                ["Admin.Catalog.Products.Multimedia.Videos.Alert.VideoAdd.EmptyUrl"] = "Video URL is required.",
<<<<<<< HEAD
                //6567
                ["Admin.Configuration.Settings.Catalog.DisplayAllPicturesOnCatalogPages.Hint"] = "When enabled, customers will see a slider at the bottom of each picture block. It'll be visible only when a product has more than one picture.",
=======
                //6388 PayPal Commerce tour
                ["Admin.ConfigurationSteps.PaymentMethods.PayPal.Text"] = "If you want to process payments online, we’d recommend you to set up the PayPal Commerce payment method. PayPal Commerce gives your buyers a simplified and secure checkout experience. Learn how to set this plugin <a href=\"{0}\" target=\"_blank\">here</a>.",
                ["Admin.ConfigurationSteps.PaymentMethods.PayPal.Title"] = "PayPal Commerce",
                ["Admin.ConfigurationSteps.PaymentMethods.Configure.Text"] = "You can configure each payment method by clicking the appropriate <b>Configure</b> button. Now we’ll configure the PayPal Commerce payment method.",
                ["Admin.ConfigurationSteps.PaymentMethods.Configure.Title"] = "Configure PayPal Commerce",
                
                ["Admin.ConfigurationSteps.PaymentPayPal.SignUp.Title"] = "Create a PayPal account",
                ["Admin.ConfigurationSteps.PaymentPayPal.SignUp.Text"] = "You have two options to do this: you can either register an account on the PayPal website or you can do this from the plugin configuration page. Let’s register an account from the plugin configuration page.",
                ["Admin.ConfigurationSteps.PaymentPayPal.Register.Title"] = "Register an account",
                ["Admin.ConfigurationSteps.PaymentPayPal.Register.Text"] = "Enter your email address and let PayPal check everything out by clicking the <b>Save</b> button.",
                ["Admin.ConfigurationSteps.PaymentPayPal.Register.Text2"] = "If everything is OK, you will see the green notification and a newly added <b>Sign up for PayPal</b> button. Click this button to register an account. You need to go through a few steps to fill in all the required data. The last step will be to verify your email address in order to activate your account.",

                ["Admin.ConfigurationSteps.PaymentPayPal.ApiCredentials.Title"] = "Specify API credentials",
                ["Admin.ConfigurationSteps.PaymentPayPal.ApiCredentials.Text"] = "If you already have an app created in your PayPal account or would like to test it in the sandbox mode, follow these steps.",
                
                ["Admin.ConfigurationSteps.PaymentPayPal.Sandbox.Title"] = "Sandbox",
                ["Admin.ConfigurationSteps.PaymentPayPal.Sandbox.Text"] = "Use sandbox if you want to test the payment method first.",

                ["Admin.ConfigurationSteps.PaymentPayPal.Credentials.Title"] = "Credentials",
                ["Admin.ConfigurationSteps.PaymentPayPal.Credentials.Text"] = "After you create and set up your application in your <b>PayPal</b> account, you need to copy the <b>Client ID</b> and <b>Secret</b>, and paste them into these fields.",

                ["Admin.ConfigurationSteps.PaymentPayPal.PaymentType.Title"] = "Payment type",
                ["Admin.ConfigurationSteps.PaymentPayPal.PaymentType.Text"] = "Choose the <b>Payment type</b> to either capture payment immediately (<b>Capture</b>) or <b>Authorize</b> payment for an order after order creation.",

                ["Admin.ConfigurationSteps.PaymentPayPal.Prominently.Title"] = "Feature PayPal Prominently",
                ["Admin.ConfigurationSteps.PaymentPayPal.Prominently.Text"] = "Logos and banners are a great way to let your customers know that you choose PayPal to securely process their payments. This panel allows you to customize the display options for the PayPal buttons and logo on your store pages.",

                ["Admin.ConfigurationSteps.PaymentPayPal.Configured.Title"] = "Configured",
                ["Admin.ConfigurationSteps.PaymentPayPal.Configured.Text"] = "These settings are different from the basic ones, you have already configured the PayPal Commerce plugin!",
>>>>>>> 47b9529f
            }, languageId);

            #endregion
        }

        /// <summary>Collects the DOWN migration expressions</summary>
        public override void Down()
        {
            //add the downgrade logic if necessary 
        }
    }
}<|MERGE_RESOLUTION|>--- conflicted
+++ resolved
@@ -65,10 +65,6 @@
                 ["Admin.Catalog.Products.Multimedia.SaveBeforeEdit"] = "You need to save the product before you can upload pictures or videos for this product page.",
                 //6543
                 ["Admin.Catalog.Products.Multimedia.Videos.Alert.VideoAdd.EmptyUrl"] = "Video URL is required.",
-<<<<<<< HEAD
-                //6567
-                ["Admin.Configuration.Settings.Catalog.DisplayAllPicturesOnCatalogPages.Hint"] = "When enabled, customers will see a slider at the bottom of each picture block. It'll be visible only when a product has more than one picture.",
-=======
                 //6388 PayPal Commerce tour
                 ["Admin.ConfigurationSteps.PaymentMethods.PayPal.Text"] = "If you want to process payments online, we’d recommend you to set up the PayPal Commerce payment method. PayPal Commerce gives your buyers a simplified and secure checkout experience. Learn how to set this plugin <a href=\"{0}\" target=\"_blank\">here</a>.",
                 ["Admin.ConfigurationSteps.PaymentMethods.PayPal.Title"] = "PayPal Commerce",
@@ -98,7 +94,8 @@
 
                 ["Admin.ConfigurationSteps.PaymentPayPal.Configured.Title"] = "Configured",
                 ["Admin.ConfigurationSteps.PaymentPayPal.Configured.Text"] = "These settings are different from the basic ones, you have already configured the PayPal Commerce plugin!",
->>>>>>> 47b9529f
+                //6567
+                ["Admin.Configuration.Settings.Catalog.DisplayAllPicturesOnCatalogPages.Hint"] = "When enabled, customers will see a slider at the bottom of each picture block. It'll be visible only when a product has more than one picture.",
             }, languageId);
 
             #endregion
