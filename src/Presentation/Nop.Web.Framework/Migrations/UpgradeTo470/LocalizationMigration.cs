﻿using FluentMigrator;
using Nop.Core.Infrastructure;
using Nop.Data;
using Nop.Data.Migrations;
using Nop.Services.Localization;
using Nop.Web.Framework.Extensions;

namespace Nop.Web.Framework.Migrations.UpgradeTo470
{
    [NopUpdateMigration("2023-01-01 00:00:00", "4.70.0", UpdateMigrationType.Localization)]
    public class LocalizationMigration : MigrationBase
    {
        /// <summary>Collect the UP migration expressions</summary>
        public override void Up()
        {
            if (!DataSettingsManager.IsDatabaseInstalled())
                return;

            //do not use DI, because it produces exception on the installation process
            var localizationService = EngineContext.Current.Resolve<ILocalizationService>();

            var (languageId, languages) = this.GetLanguageData();

            #region Delete locales

            localizationService.DeleteLocaleResources(new List<string>
            {
                //#4834
                "Admin.System.Warnings.PluginNotLoaded",
                //#7
                "Admin.Catalog.Products.Multimedia.Videos.SaveBeforeEdit",
                //#6518
                "Reviews.ProductReviewsFor",
                //1934
                "Admin.Catalog.Products.ProductAttributes.AttributeCombinations.Fields.Picture.Hint",
                "Admin.Catalog.Products.ProductAttributes.AttributeCombinations.Fields.Picture.NoPicture",
                "Admin.Catalog.Products.ProductAttributes.Attributes.Values.Fields.Picture.Hint",
                "Admin.Catalog.Products.ProductAttributes.Attributes.Values.Fields.Picture.NoPicture",
            });

            #endregion

            #region Rename locales

            #endregion

            #region Add or update locales

            localizationService.AddOrUpdateLocaleResource(new Dictionary<string, string>
            {
                //#4834
                ["Admin.System.Warnings.PluginMainAssemblyNotFound"] = "{0}: The main assembly isn't found. Hence this plugin can't be loaded.",
                ["Admin.System.Warnings.PluginNotCompatibleWithCurrentVersion"] = "{0}: The plugin isn't compatible with the current version. Hence this plugin can't be loaded.",
                //#6309
                ["ShoppingCart.ReorderWarning"] = "Some products are not available anymore, so they weren't added to the cart.",
                //import product refactoring
                ["Admin.Catalog.Products.Import.DatabaseNotContainCategory"] = "Import product '{0}'. Database doesn't contain the '{1}' category",
                ["Admin.Catalog.Products.Import.DatabaseNotContainManufacturer"] = "Import product '{0}'. Database doesn't contain the '{1}' manufacturer",
                //6551
                ["Admin.Configuration.Settings.Catalog.CacheProductPrices.Hint"] = "Check to cache product prices. It can significantly improve performance. But you should not enable it if you use some complex discounts, discount requirement rules, or coupon codes.",
                //6541
                ["Customer.FullNameFormat"] = "{0} {1}",
                //6521
                ["Admin.Configuration.AppSettings.Common.CrawlerOnlyAdditionalUserAgentStringsPath"] = "Crawler user agent additional strings path",
                ["Admin.Configuration.AppSettings.Common.CrawlerOnlyAdditionalUserAgentStringsPath.Hint"] = "Specify a path to the file with additional crawler only user agent strings.",
                //6557
                ["Admin.Configuration.Settings.CustomerUser.PasswordMaxLength"] = "Password maximum length",
                ["Admin.Configuration.Settings.CustomerUser.PasswordMaxLength.Hint"] = "Specify password maximum length",
                ["Validation.Password.LengthValidation"] = "<li>must have at least {0} characters and not greater than {1} characters</li>",
                //7
                ["Admin.Catalog.Products.Multimedia.SaveBeforeEdit"] = "You need to save the product before you can upload pictures or videos for this product page.",
                //6543
                ["Admin.Catalog.Products.Multimedia.Videos.Alert.VideoAdd.EmptyUrl"] = "Video URL is required.",
                //6388 PayPal Commerce tour
                ["Admin.ConfigurationSteps.PaymentMethods.PayPal.Text"] = "If you want to process payments online, we’d recommend you to set up the PayPal Commerce payment method. PayPal Commerce gives your buyers a simplified and secure checkout experience. Learn how to set this plugin <a href=\"{0}\" target=\"_blank\">here</a>.",
                ["Admin.ConfigurationSteps.PaymentMethods.PayPal.Title"] = "PayPal Commerce",
                ["Admin.ConfigurationSteps.PaymentMethods.Configure.Text"] = "You can configure each payment method by clicking the appropriate <b>Configure</b> button. Now we’ll configure the PayPal Commerce payment method.",
                ["Admin.ConfigurationSteps.PaymentMethods.Configure.Title"] = "Configure PayPal Commerce",

                ["Admin.ConfigurationSteps.PaymentPayPal.SignUp.Title"] = "Create a PayPal account",
                ["Admin.ConfigurationSteps.PaymentPayPal.SignUp.Text"] = "You have two options to do this: you can either register an account on the PayPal website or you can do this from the plugin configuration page. Let’s register an account from the plugin configuration page.",
                ["Admin.ConfigurationSteps.PaymentPayPal.Register.Title"] = "Register an account",
                ["Admin.ConfigurationSteps.PaymentPayPal.Register.Text"] = "Enter your email address and let PayPal check everything out by clicking the <b>Save</b> button.",
                ["Admin.ConfigurationSteps.PaymentPayPal.Register.Text2"] = "If everything is OK, you will see the green notification and a newly added <b>Sign up for PayPal</b> button. Click this button to register an account. You need to go through a few steps to fill in all the required data. The last step will be to verify your email address in order to activate your account.",

                ["Admin.ConfigurationSteps.PaymentPayPal.ApiCredentials.Title"] = "Specify API credentials",
                ["Admin.ConfigurationSteps.PaymentPayPal.ApiCredentials.Text"] = "If you already have an app created in your PayPal account or would like to test it in the sandbox mode, follow these steps.",

                ["Admin.ConfigurationSteps.PaymentPayPal.Sandbox.Title"] = "Sandbox",
                ["Admin.ConfigurationSteps.PaymentPayPal.Sandbox.Text"] = "Use sandbox if you want to test the payment method first.",

                ["Admin.ConfigurationSteps.PaymentPayPal.Credentials.Title"] = "Credentials",
                ["Admin.ConfigurationSteps.PaymentPayPal.Credentials.Text"] = "After you create and set up your application in your <b>PayPal</b> account, you need to copy the <b>Client ID</b> and <b>Secret</b>, and paste them into these fields.",

                ["Admin.ConfigurationSteps.PaymentPayPal.PaymentType.Title"] = "Payment type",
                ["Admin.ConfigurationSteps.PaymentPayPal.PaymentType.Text"] = "Choose the <b>Payment type</b> to either capture payment immediately (<b>Capture</b>) or <b>Authorize</b> payment for an order after order creation.",

                ["Admin.ConfigurationSteps.PaymentPayPal.Prominently.Title"] = "Feature PayPal Prominently",
                ["Admin.ConfigurationSteps.PaymentPayPal.Prominently.Text"] = "Logos and banners are a great way to let your customers know that you choose PayPal to securely process their payments. This panel allows you to customize the display options for the PayPal buttons and logo on your store pages.",

                ["Admin.ConfigurationSteps.PaymentPayPal.Configured.Title"] = "Configured",
                ["Admin.ConfigurationSteps.PaymentPayPal.Configured.Text"] = "These settings are different from the basic ones, you have already configured the PayPal Commerce plugin!",
                //6567
                ["Admin.Configuration.Settings.Catalog.DisplayAllPicturesOnCatalogPages.Hint"] = "When enabled, customers will see a slider at the bottom of each picture block. It'll be visible only when a product has more than one picture.",

                //6555
                ["Admin.Configuration.AppSettings.Hosting.KnownNetworks"] = "Addresses of known proxy networks",
                ["Admin.Configuration.AppSettings.Hosting.KnownNetworks.Hint"] = "Specify a list of IP CIDR notations (comma separated) to accept forwarded headers. e.g. 172.64.0.0/13,162.158.0.0/15",
                //#6602
                ["Admin.Configuration.Settings.Media.PicturesStoredIntoDatabase.Note"] = "NOTE: Do not forget to backup your database before changing this option. It is not recommended to change this setting in production environment.",
                //6167
                ["Admin.ContentManagement.MessageTemplates.Fields.AllowDirectReply"] = "Allow Direct Reply",
                ["Admin.ContentManagement.MessageTemplates.Fields.AllowDirectReply.Hint"] = "When checked, the store owner can reply directly to the customer's email address from mailbox when a customer-related message is received.",
                //5023
                ["Header.SkipNavigation.Text"] = "Skip Navigation",
                //6640
                ["Admin.Configuration.Settings.CustomerUser.AddressFormFields.DefaultCountry"] = "Default Country",
                ["Admin.Configuration.Settings.CustomerUser.AddressFormFields.DefaultCountry.Hint"] = "Select the default country for address form fields. This can speed up the checkout process.",
                ["Admin.Configuration.Settings.CustomerUser.DefaultCountry"] = "Default Country",
                ["Admin.Configuration.Settings.CustomerUser.DefaultCountry.Hint"] = "Select the default country for customer form fields. This can speed up the registration process.",

                //5312
                ["Admin.Customers.Customers.Imported"] = "Customers have been imported successfully.",
                ["Admin.Customers.Customers.ImportFromExcelTip"] = "Imported customers are distinguished by customer GUID. If the customer GUID already exists, then its details will be updated. If GUID not exists we try to use email address as an identifier. You may leave customer GUID empty to new customers.",
                ["ActivityLog.ImportCustomers"] = "{0} customers were imported",
                //6660
                ["ActivityLog.DeletePlugin"] = "Deleted a plugin (FriendlyName: '{0}' version: {1})",
                ["ActivityLog.InstallNewPlugin"] = "Installed a new plugin (FriendlyName: '{0}' version: {1})",
                ["ActivityLog.UninstallPlugin"] = "Uninstalled a plugin (FriendlyName: '{0}' version: {1})",
                ["ActivityLog.UpdatePlugin"] = "Updated plugin (FriendlyName: '{0}' from version: {1} to version: {2})",
                //6645
                ["Address.LineFormat"] = "{0}{1}{2}{3}{4}{5}{6}",
                ["Pdf.AddressLine"] = "Address",
                //6678
                ["Admin.Configuration.Settings.Catalog.PageShareCode.Hint"] = "A page share button code. By default, we're using ShareThis service.",

<<<<<<< HEAD
                //6682
                ["Admin.Configuration.Settings.GeneralCommon.CaptchaShowOnNewsletterPage"] = "Show in newsletter block",
                ["Admin.Configuration.Settings.GeneralCommon.CaptchaShowOnNewsletterPage.Hint"] = "Check to show CAPTCHA in newsletter block when subscribing.",
                //1934
                ["Admin.Catalog.Products.ProductAttributes.AttributeCombinations.Fields.Pictures"] = "Pictures",
                ["Admin.Catalog.Products.ProductAttributes.AttributeCombinations.Fields.Pictures.Hint"] = "Choose pictures associated to this attribute combination. These pictures will replace the main product image when this product attribute combination is selected.",
                ["Admin.Catalog.Products.ProductAttributes.Attributes.Values.Fields.Pictures"] = "Pictures",
                ["Admin.Catalog.Products.ProductAttributes.Attributes.Values.Fields.Pictures.Hint"] = "Choose pictures associated to this attribute combination. These pictures will replace the main product image when this product attribute combination is selected.",
                ["Admin.Configuration.Settings.ProductEditor.DisplayAttributeCombinationImagesOnly"] = "Display attribute combination images only",
                ["Admin.Catalog.Products.Fields.DisplayAttributeCombinationImagesOnly"] = "Display attribute combination images only",
                ["Admin.Catalog.Products.Fields.DisplayAttributeCombinationImagesOnly.Hint"] = "Check to display attribute combination images only. When enabled, customers will see attribute combination images only if any.",
=======
                //5768
                ["Admin.Configuration.Settings.Tax.AutomaticallyDetectCountry"] = "Automatically detect country by IP address",
                ["Admin.Configuration.Settings.Tax.AutomaticallyDetectCountry.Hint"] = "When this setting is enabled, if the customer's billing/shipping address is not already set, the country of address used for tax calculation will be determined automatically by the GEO service (by IP address).",

>>>>>>> e01225f3
            }, languageId);

            #endregion
        }

        /// <summary>Collects the DOWN migration expressions</summary>
        public override void Down()
        {
            //add the downgrade logic if necessary 
        }
    }
}<|MERGE_RESOLUTION|>--- conflicted
+++ resolved
@@ -134,7 +134,6 @@
                 //6678
                 ["Admin.Configuration.Settings.Catalog.PageShareCode.Hint"] = "A page share button code. By default, we're using ShareThis service.",
 
-<<<<<<< HEAD
                 //6682
                 ["Admin.Configuration.Settings.GeneralCommon.CaptchaShowOnNewsletterPage"] = "Show in newsletter block",
                 ["Admin.Configuration.Settings.GeneralCommon.CaptchaShowOnNewsletterPage.Hint"] = "Check to show CAPTCHA in newsletter block when subscribing.",
@@ -146,12 +145,11 @@
                 ["Admin.Configuration.Settings.ProductEditor.DisplayAttributeCombinationImagesOnly"] = "Display attribute combination images only",
                 ["Admin.Catalog.Products.Fields.DisplayAttributeCombinationImagesOnly"] = "Display attribute combination images only",
                 ["Admin.Catalog.Products.Fields.DisplayAttributeCombinationImagesOnly.Hint"] = "Check to display attribute combination images only. When enabled, customers will see attribute combination images only if any.",
-=======
+
                 //5768
                 ["Admin.Configuration.Settings.Tax.AutomaticallyDetectCountry"] = "Automatically detect country by IP address",
                 ["Admin.Configuration.Settings.Tax.AutomaticallyDetectCountry.Hint"] = "When this setting is enabled, if the customer's billing/shipping address is not already set, the country of address used for tax calculation will be determined automatically by the GEO service (by IP address).",
 
->>>>>>> e01225f3
             }, languageId);
 
             #endregion
