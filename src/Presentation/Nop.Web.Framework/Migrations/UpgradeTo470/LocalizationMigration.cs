--- conflicted
+++ resolved
@@ -105,16 +105,13 @@
                 //6167
                 ["Admin.ContentManagement.MessageTemplates.Fields.AllowDirectReply"] = "Allow Direct Reply",
                 ["Admin.ContentManagement.MessageTemplates.Fields.AllowDirectReply.Hint"] = "When checked, the store owner can reply directly to the customer's email address from mailbox when a customer-related message is received.",
-<<<<<<< HEAD
                 //5023
                 ["Header.SkipNavigation.Text"] = "Skip Navigation",
-=======
                 //6640
                 ["Admin.Configuration.Settings.CustomerUser.AddressFormFields.DefaultCountry"] = "Default Country",
                 ["Admin.Configuration.Settings.CustomerUser.AddressFormFields.DefaultCountry.Hint"] = "Select the default country for address form fields. This can speed up the checkout process.",
                 ["Admin.Configuration.Settings.CustomerUser.DefaultCountry"] = "Default Country",
                 ["Admin.Configuration.Settings.CustomerUser.DefaultCountry.Hint"] = "Select the default country for customer form fields. This can speed up the registration process.",
->>>>>>> 651de2dc
             }, languageId);
 
             #endregion
