﻿using FluentMigrator;
using Nop.Core.Infrastructure;
using Nop.Data;
using Nop.Data.Migrations;
using Nop.Services.Localization;
using Nop.Web.Framework.Extensions;

namespace Nop.Web.Framework.Migrations.UpgradeTo470;

[NopUpdateMigration("2023-01-01 00:00:00", "4.70", UpdateMigrationType.Localization)]
public class LocalizationMigration : MigrationBase
{
    /// <summary>Collect the UP migration expressions</summary>
    public override void Up()
    {
        if (!DataSettingsManager.IsDatabaseInstalled())
            return;

        //do not use DI, because it produces exception on the installation process
        var localizationService = EngineContext.Current.Resolve<ILocalizationService>();

        var (languageId, languages) = this.GetLanguageData();

        #region Delete locales

        localizationService.DeleteLocaleResources(new List<string>
        {
<<<<<<< HEAD
            //#4834
            "Admin.System.Warnings.PluginNotLoaded",
            //#7
            "Admin.Catalog.Products.Multimedia.Videos.SaveBeforeEdit",
            //#6518
            "Reviews.ProductReviewsFor",
            //1934
            "Admin.Catalog.Products.ProductAttributes.AttributeCombinations.Fields.Picture.Hint",
            "Admin.Catalog.Products.ProductAttributes.AttributeCombinations.Fields.Picture.NoPicture",
            "Admin.Catalog.Products.ProductAttributes.Attributes.Values.Fields.Picture.Hint",
            "Admin.Catalog.Products.ProductAttributes.Attributes.Values.Fields.Picture.NoPicture",

            "Admin.Configuration.AppSettings.Common.MiniProfilerEnabled",
            "Admin.Configuration.AppSettings.Common.MiniProfilerEnabled.Hint",
            "Permission.AccessProfiling",

            //6890
            "Admin.Catalog.Products.Fields.IsTelecommunicationsOrBroadcastingOrElectronicServices",
            "Admin.Catalog.Products.Fields.IsTelecommunicationsOrBroadcastingOrElectronicServices.Hint",
            "Admin.Configuration.Settings.ProductEditor.TelecommunicationsBroadcastingElectronicServices",

            //6893
            "Admin.Configuration.AppSettings.Cache.ShortTermCacheTime",
            "Admin.Configuration.AppSettings.Cache.ShortTermCacheTime.Hint",

            //#6894
            "Admin.Configuration.AppSettings.Cache.BundledFilesCacheTime",
            "Admin.Configuration.AppSettings.Cache.BundledFilesCacheTime.Hint",
        });

        #endregion

        #region Rename locales

        #endregion

        #region Add or update locales

        localizationService.AddOrUpdateLocaleResource(new Dictionary<string, string>
=======
            if (!DataSettingsManager.IsDatabaseInstalled())
                return;

            //do not use DI, because it produces exception on the installation process
            var localizationService = EngineContext.Current.Resolve<ILocalizationService>();

            var (languageId, languages) = this.GetLanguageData();

            #region Delete locales

            localizationService.DeleteLocaleResources(new List<string>
            {
                //#4834
                "Admin.System.Warnings.PluginNotLoaded",
                //#7
                "Admin.Catalog.Products.Multimedia.Videos.SaveBeforeEdit",
                //#6518
                "Reviews.ProductReviewsFor",
                //1934
                "Admin.Catalog.Products.ProductAttributes.AttributeCombinations.Fields.Picture.Hint",
                "Admin.Catalog.Products.ProductAttributes.AttributeCombinations.Fields.Picture.NoPicture",
                "Admin.Catalog.Products.ProductAttributes.Attributes.Values.Fields.Picture.Hint",
                "Admin.Catalog.Products.ProductAttributes.Attributes.Values.Fields.Picture.NoPicture",

                "Admin.Configuration.AppSettings.Common.MiniProfilerEnabled",
                "Admin.Configuration.AppSettings.Common.MiniProfilerEnabled.Hint",
                "Permission.AccessProfiling",

                //6890
                "Admin.Catalog.Products.Fields.IsTelecommunicationsOrBroadcastingOrElectronicServices",
                "Admin.Catalog.Products.Fields.IsTelecommunicationsOrBroadcastingOrElectronicServices.Hint",
                "Admin.Configuration.Settings.ProductEditor.TelecommunicationsBroadcastingElectronicServices",

                //6893
                "Admin.Configuration.AppSettings.Cache.ShortTermCacheTime",

                //#6894
                "Admin.Configuration.AppSettings.Cache.BundledFilesCacheTime",
                "Admin.Configuration.AppSettings.Cache.BundledFilesCacheTime.Hint",
            });

            #endregion

            #region Rename locales

            #endregion

            #region Add or update locales

            localizationService.AddOrUpdateLocaleResource(new Dictionary<string, string>
            {
                //#4834
                ["Admin.System.Warnings.PluginMainAssemblyNotFound"] = "{0}: The main assembly isn't found. Hence this plugin can't be loaded.",
                ["Admin.System.Warnings.PluginNotCompatibleWithCurrentVersion"] = "{0}: The plugin isn't compatible with the current version. Hence this plugin can't be loaded.",
                //#6309
                ["ShoppingCart.ReorderWarning"] = "Some products are not available anymore, so they weren't added to the cart.",
                //import product refactoring
                ["Admin.Catalog.Products.Import.DatabaseNotContainCategory"] = "Import product '{0}'. Database doesn't contain the '{1}' category",
                ["Admin.Catalog.Products.Import.DatabaseNotContainManufacturer"] = "Import product '{0}'. Database doesn't contain the '{1}' manufacturer",
                //6551
                ["Admin.Configuration.Settings.Catalog.CacheProductPrices.Hint"] = "Check to cache product prices. It can significantly improve performance. But you should not enable it if you use some complex discounts, discount requirement rules, or coupon codes.",
                //6541
                ["Customer.FullNameFormat"] = "{0} {1}",
                //6521
                ["Admin.Configuration.AppSettings.Common.CrawlerOnlyAdditionalUserAgentStringsPath"] = "Crawler user agent additional strings path",
                ["Admin.Configuration.AppSettings.Common.CrawlerOnlyAdditionalUserAgentStringsPath.Hint"] = "Specify a path to the file with additional crawler only user agent strings.",
                //6557
                ["Admin.Configuration.Settings.CustomerUser.PasswordMaxLength"] = "Password maximum length",
                ["Admin.Configuration.Settings.CustomerUser.PasswordMaxLength.Hint"] = "Specify password maximum length",
                ["Validation.Password.LengthValidation"] = "<li>must have at least {0} characters and not greater than {1} characters</li>",
                //7
                ["Admin.Catalog.Products.Multimedia.SaveBeforeEdit"] = "You need to save the product before you can upload pictures or videos for this product page.",
                //6543
                ["Admin.Catalog.Products.Multimedia.Videos.Alert.VideoAdd.EmptyUrl"] = "Video URL is required.",
                //6388 PayPal Commerce tour
                ["Admin.ConfigurationSteps.PaymentMethods.PayPal.Text"] = "If you want to process payments online, we’d recommend you to set up the PayPal Commerce payment method. PayPal Commerce gives your buyers a simplified and secure checkout experience. Learn how to set this plugin <a href=\"{0}\" target=\"_blank\">here</a>.",
                ["Admin.ConfigurationSteps.PaymentMethods.PayPal.Title"] = "PayPal Commerce",
                ["Admin.ConfigurationSteps.PaymentMethods.Configure.Text"] = "You can configure each payment method by clicking the appropriate <b>Configure</b> button. Now we’ll configure the PayPal Commerce payment method.",
                ["Admin.ConfigurationSteps.PaymentMethods.Configure.Title"] = "Configure PayPal Commerce",

                ["Admin.ConfigurationSteps.PaymentPayPal.SignUp.Title"] = "Create a PayPal account",
                ["Admin.ConfigurationSteps.PaymentPayPal.SignUp.Text"] = "You have two options to do this: you can either register an account on the PayPal website or you can do this from the plugin configuration page. Let’s register an account from the plugin configuration page.",
                ["Admin.ConfigurationSteps.PaymentPayPal.Register.Title"] = "Register an account",
                ["Admin.ConfigurationSteps.PaymentPayPal.Register.Text"] = "Enter your email address and let PayPal check everything out by clicking the <b>Save</b> button.",
                ["Admin.ConfigurationSteps.PaymentPayPal.Register.Text2"] = "If everything is OK, you will see the green notification and a newly added <b>Sign up for PayPal</b> button. Click this button to register an account. You need to go through a few steps to fill in all the required data. The last step will be to verify your email address in order to activate your account.",

                ["Admin.ConfigurationSteps.PaymentPayPal.ApiCredentials.Title"] = "Specify API credentials",
                ["Admin.ConfigurationSteps.PaymentPayPal.ApiCredentials.Text"] = "If you already have an app created in your PayPal account or would like to test it in the sandbox mode, follow these steps.",

                ["Admin.ConfigurationSteps.PaymentPayPal.Sandbox.Title"] = "Sandbox",
                ["Admin.ConfigurationSteps.PaymentPayPal.Sandbox.Text"] = "Use sandbox if you want to test the payment method first.",

                ["Admin.ConfigurationSteps.PaymentPayPal.Credentials.Title"] = "Credentials",
                ["Admin.ConfigurationSteps.PaymentPayPal.Credentials.Text"] = "After you create and set up your application in your <b>PayPal</b> account, you need to copy the <b>Client ID</b> and <b>Secret</b>, and paste them into these fields.",

                ["Admin.ConfigurationSteps.PaymentPayPal.PaymentType.Title"] = "Payment type",
                ["Admin.ConfigurationSteps.PaymentPayPal.PaymentType.Text"] = "Choose the <b>Payment type</b> to either capture payment immediately (<b>Capture</b>) or <b>Authorize</b> payment for an order after order creation.",

                ["Admin.ConfigurationSteps.PaymentPayPal.Prominently.Title"] = "Feature PayPal Prominently",
                ["Admin.ConfigurationSteps.PaymentPayPal.Prominently.Text"] = "Logos and banners are a great way to let your customers know that you choose PayPal to securely process their payments. This panel allows you to customize the display options for the PayPal buttons and logo on your store pages.",

                ["Admin.ConfigurationSteps.PaymentPayPal.Configured.Title"] = "Configured",
                ["Admin.ConfigurationSteps.PaymentPayPal.Configured.Text"] = "These settings are different from the basic ones, you have already configured the PayPal Commerce plugin!",
                //6567
                ["Admin.Configuration.Settings.Catalog.DisplayAllPicturesOnCatalogPages.Hint"] = "When enabled, customers will see a slider at the bottom of each picture block. It'll be visible only when a product has more than one picture.",

                //6555
                ["Admin.Configuration.AppSettings.Hosting.KnownNetworks"] = "Addresses of known proxy networks",
                ["Admin.Configuration.AppSettings.Hosting.KnownNetworks.Hint"] = "Specify a list of IP CIDR notations (comma separated) to accept forwarded headers. e.g. 172.64.0.0/13,162.158.0.0/15",
                //#6602
                ["Admin.Configuration.Settings.Media.PicturesStoredIntoDatabase.Note"] = "NOTE: Do not forget to backup your database before changing this option. It is not recommended to change this setting in production environment.",
                //6167
                ["Admin.ContentManagement.MessageTemplates.Fields.AllowDirectReply"] = "Allow Direct Reply",
                ["Admin.ContentManagement.MessageTemplates.Fields.AllowDirectReply.Hint"] = "When checked, the store owner can reply directly to the customer's email address from mailbox when a customer-related message is received.",
                //5023
                ["Header.SkipNavigation.Text"] = "Skip Navigation",
                //6640
                ["Admin.Configuration.Settings.CustomerUser.AddressFormFields.DefaultCountry"] = "Default Country",
                ["Admin.Configuration.Settings.CustomerUser.AddressFormFields.DefaultCountry.Hint"] = "Select the default country for address form fields. This can speed up the checkout process.",
                ["Admin.Configuration.Settings.CustomerUser.DefaultCountry"] = "Default Country",
                ["Admin.Configuration.Settings.CustomerUser.DefaultCountry.Hint"] = "Select the default country for customer form fields. This can speed up the registration process.",

                //5312
                ["Admin.Customers.Customers.Imported"] = "Customers have been imported successfully.",
                ["Admin.Customers.Customers.ImportFromExcelTip"] = "Imported customers are distinguished by customer GUID. If the customer GUID already exists, then its details will be updated. If GUID not exists we try to use email address as an identifier. You may leave customer GUID empty to new customers.",
                ["ActivityLog.ImportCustomers"] = "{0} customers were imported",
                //6660
                ["ActivityLog.DeletePlugin"] = "Deleted a plugin (FriendlyName: '{0}' version: {1})",
                ["ActivityLog.InstallNewPlugin"] = "Installed a new plugin (FriendlyName: '{0}' version: {1})",
                ["ActivityLog.UninstallPlugin"] = "Uninstalled a plugin (FriendlyName: '{0}' version: {1})",
                ["ActivityLog.UpdatePlugin"] = "Updated plugin (FriendlyName: '{0}' from version: {1} to version: {2})",
                //6645
                ["Address.LineFormat"] = "{0}{1}{2}{3}{4}{5}{6}",
                ["Pdf.AddressLine"] = "Address",
                //6678
                ["Admin.Configuration.Settings.Catalog.PageShareCode.Hint"] = "A page share button code. By default, we're using ShareThis service.",

                //6682
                ["Admin.Configuration.Settings.GeneralCommon.CaptchaShowOnNewsletterPage"] = "Show in newsletter block",
                ["Admin.Configuration.Settings.GeneralCommon.CaptchaShowOnNewsletterPage.Hint"] = "Check to show CAPTCHA in newsletter block when subscribing.",
                //1934
                ["Admin.Catalog.Products.ProductAttributes.AttributeCombinations.Fields.Pictures"] = "Pictures",
                ["Admin.Catalog.Products.ProductAttributes.AttributeCombinations.Fields.Pictures.Hint"] = "Choose pictures associated to this attribute combination. These pictures will replace the main product image when this product attribute combination is selected.",
                ["Admin.Catalog.Products.ProductAttributes.Attributes.Values.Fields.Pictures"] = "Pictures",
                ["Admin.Catalog.Products.ProductAttributes.Attributes.Values.Fields.Pictures.Hint"] = "Choose pictures associated to this attribute combination. These pictures will replace the main product image when this product attribute combination is selected.",
                ["Admin.Configuration.Settings.ProductEditor.DisplayAttributeCombinationImagesOnly"] = "Display attribute combination images only",
                ["Admin.Catalog.Products.Fields.DisplayAttributeCombinationImagesOnly"] = "Display attribute combination images only",
                ["Admin.Catalog.Products.Fields.DisplayAttributeCombinationImagesOnly.Hint"] = "Check to display attribute combination images only. When enabled, customers will see attribute combination images only if any.",

                //5768
                ["Admin.Configuration.Settings.Tax.AutomaticallyDetectCountry"] = "Automatically detect country by IP address",
                ["Admin.Configuration.Settings.Tax.AutomaticallyDetectCountry.Hint"] = "When this setting is enabled, if the customer's billing/shipping address is not already set, the country of address used for tax calculation will be determined automatically by the GEO service (by IP address).",

                //433
                ["Admin.Catalog.Products.ProductAttributes.Attributes.Values.Fields.AssociatedProduct.Downloadable"] = "The associated product is downloadable, keep in mind that customers won't be able to download it.",

                //#6788
                ["Admin.Catalog.Products.Fields.IsDownload.Hint"] = "Check if the product is downloadable. When customers purchase a downloadable product, they can download it directly from your store. The link will be visible after checkout. Please note that it's recommended to use the 'Use download URL' feature for large files (instead of uploading them to the database).",

                //#6853
                ["Admin.Configuration.Settings.CustomerUser.NeutralGenderEnabled"] = "'Neutral' option enabled",
                ["Admin.Configuration.Settings.CustomerUser.NeutralGenderEnabled.Hint"] = "Set if you need three gender options available - Male, female, neutral (as per German laws).",
                ["Admin.Customers.Customers.Fields.Gender.Neutral"] = "Neutral",
                ["Account.Fields.Gender.Neutral"] = "Neutral",

                //#6930
                ["Admin.Configuration.Plugins.SearchProvider.Configure"] = "Configure",
                ["Admin.Configuration.Plugins.SearchProvider.BackToList"] = "back to plugin list",

                //#6941
                ["Permission.ManageAppSettings"] = "Admin area. Manage App Settings",

                //#6899
                ["Admin.Configuration.AppSettings.Data.WithNoLock"] = "Use NOLOCK",
                ["Admin.Configuration.AppSettings.Data.WithNoLock.Hint"] = "Check to add the NOLOCK hint to SELECT statements.",

                //#6939
                ["Admin.Configuration.AppSettings.Cache.LinqDisableQueryCache"] = "Disable query cache",
                ["Admin.Configuration.AppSettings.Cache.LinqDisableQueryCache.Hint"] = "Disable LINQ expressions caching for queries. This cache reduces time, required for query parsing but have several side-effects. For example, cached LINQ expressions could contain references to external objects as parameters, which could lead to memory leaks if those objects are not used anymore by other code. Or cache access synchronization could lead to bigger latencies than it saves.",

                //#6956
                ["Admin.ContentManagement.MessageTemplates.Description.Customer.Gdpr.DeleteRequest"] = "This message template is used when customer create a new request to delete account. The message is received by a store owner.",

                //#6958
                ["Admin.Configuration.EmailAccounts.Fields.MaxNumberOfEmails"] = "Max number of emails",
                ["Admin.Configuration.EmailAccounts.Fields.MaxNumberOfEmails.Hint"] = "The maximum number of emails sent at one time.",
                ["Admin.Configuration.EmailAccounts.Fields.MaxNumberOfEmails.ShouldBeGreaterThanZero"] = "The maximum number of emails should be greater 0.",
            }, languageId);

            #endregion
        }

        /// <summary>Collects the DOWN migration expressions</summary>
        public override void Down()
>>>>>>> 3808a569
        {
            //#4834
            ["Admin.System.Warnings.PluginMainAssemblyNotFound"] = "{0}: The main assembly isn't found. Hence this plugin can't be loaded.",
            ["Admin.System.Warnings.PluginNotCompatibleWithCurrentVersion"] = "{0}: The plugin isn't compatible with the current version. Hence this plugin can't be loaded.",
            //#6309
            ["ShoppingCart.ReorderWarning"] = "Some products are not available anymore, so they weren't added to the cart.",
            //import product refactoring
            ["Admin.Catalog.Products.Import.DatabaseNotContainCategory"] = "Import product '{0}'. Database doesn't contain the '{1}' category",
            ["Admin.Catalog.Products.Import.DatabaseNotContainManufacturer"] = "Import product '{0}'. Database doesn't contain the '{1}' manufacturer",
            //6551
            ["Admin.Configuration.Settings.Catalog.CacheProductPrices.Hint"] = "Check to cache product prices. It can significantly improve performance. But you should not enable it if you use some complex discounts, discount requirement rules, or coupon codes.",
            //6541
            ["Customer.FullNameFormat"] = "{0} {1}",
            //6521
            ["Admin.Configuration.AppSettings.Common.CrawlerOnlyAdditionalUserAgentStringsPath"] = "Crawler user agent additional strings path",
            ["Admin.Configuration.AppSettings.Common.CrawlerOnlyAdditionalUserAgentStringsPath.Hint"] = "Specify a path to the file with additional crawler only user agent strings.",
            //6557
            ["Admin.Configuration.Settings.CustomerUser.PasswordMaxLength"] = "Password maximum length",
            ["Admin.Configuration.Settings.CustomerUser.PasswordMaxLength.Hint"] = "Specify password maximum length",
            ["Validation.Password.LengthValidation"] = "<li>must have at least {0} characters and not greater than {1} characters</li>",
            //7
            ["Admin.Catalog.Products.Multimedia.SaveBeforeEdit"] = "You need to save the product before you can upload pictures or videos for this product page.",
            //6543
            ["Admin.Catalog.Products.Multimedia.Videos.Alert.VideoAdd.EmptyUrl"] = "Video URL is required.",
            //6388 PayPal Commerce tour
            ["Admin.ConfigurationSteps.PaymentMethods.PayPal.Text"] = "If you want to process payments online, we’d recommend you to set up the PayPal Commerce payment method. PayPal Commerce gives your buyers a simplified and secure checkout experience. Learn how to set this plugin <a href=\"{0}\" target=\"_blank\">here</a>.",
            ["Admin.ConfigurationSteps.PaymentMethods.PayPal.Title"] = "PayPal Commerce",
            ["Admin.ConfigurationSteps.PaymentMethods.Configure.Text"] = "You can configure each payment method by clicking the appropriate <b>Configure</b> button. Now we’ll configure the PayPal Commerce payment method.",
            ["Admin.ConfigurationSteps.PaymentMethods.Configure.Title"] = "Configure PayPal Commerce",

            ["Admin.ConfigurationSteps.PaymentPayPal.SignUp.Title"] = "Create a PayPal account",
            ["Admin.ConfigurationSteps.PaymentPayPal.SignUp.Text"] = "You have two options to do this: you can either register an account on the PayPal website or you can do this from the plugin configuration page. Let’s register an account from the plugin configuration page.",
            ["Admin.ConfigurationSteps.PaymentPayPal.Register.Title"] = "Register an account",
            ["Admin.ConfigurationSteps.PaymentPayPal.Register.Text"] = "Enter your email address and let PayPal check everything out by clicking the <b>Save</b> button.",
            ["Admin.ConfigurationSteps.PaymentPayPal.Register.Text2"] = "If everything is OK, you will see the green notification and a newly added <b>Sign up for PayPal</b> button. Click this button to register an account. You need to go through a few steps to fill in all the required data. The last step will be to verify your email address in order to activate your account.",

            ["Admin.ConfigurationSteps.PaymentPayPal.ApiCredentials.Title"] = "Specify API credentials",
            ["Admin.ConfigurationSteps.PaymentPayPal.ApiCredentials.Text"] = "If you already have an app created in your PayPal account or would like to test it in the sandbox mode, follow these steps.",

            ["Admin.ConfigurationSteps.PaymentPayPal.Sandbox.Title"] = "Sandbox",
            ["Admin.ConfigurationSteps.PaymentPayPal.Sandbox.Text"] = "Use sandbox if you want to test the payment method first.",

            ["Admin.ConfigurationSteps.PaymentPayPal.Credentials.Title"] = "Credentials",
            ["Admin.ConfigurationSteps.PaymentPayPal.Credentials.Text"] = "After you create and set up your application in your <b>PayPal</b> account, you need to copy the <b>Client ID</b> and <b>Secret</b>, and paste them into these fields.",

            ["Admin.ConfigurationSteps.PaymentPayPal.PaymentType.Title"] = "Payment type",
            ["Admin.ConfigurationSteps.PaymentPayPal.PaymentType.Text"] = "Choose the <b>Payment type</b> to either capture payment immediately (<b>Capture</b>) or <b>Authorize</b> payment for an order after order creation.",

            ["Admin.ConfigurationSteps.PaymentPayPal.Prominently.Title"] = "Feature PayPal Prominently",
            ["Admin.ConfigurationSteps.PaymentPayPal.Prominently.Text"] = "Logos and banners are a great way to let your customers know that you choose PayPal to securely process their payments. This panel allows you to customize the display options for the PayPal buttons and logo on your store pages.",

            ["Admin.ConfigurationSteps.PaymentPayPal.Configured.Title"] = "Configured",
            ["Admin.ConfigurationSteps.PaymentPayPal.Configured.Text"] = "These settings are different from the basic ones, you have already configured the PayPal Commerce plugin!",
            //6567
            ["Admin.Configuration.Settings.Catalog.DisplayAllPicturesOnCatalogPages.Hint"] = "When enabled, customers will see a slider at the bottom of each picture block. It'll be visible only when a product has more than one picture.",

            //6555
            ["Admin.Configuration.AppSettings.Hosting.KnownNetworks"] = "Addresses of known proxy networks",
            ["Admin.Configuration.AppSettings.Hosting.KnownNetworks.Hint"] = "Specify a list of IP CIDR notations (comma separated) to accept forwarded headers. e.g. 172.64.0.0/13,162.158.0.0/15",
            //#6602
            ["Admin.Configuration.Settings.Media.PicturesStoredIntoDatabase.Note"] = "NOTE: Do not forget to backup your database before changing this option. It is not recommended to change this setting in production environment.",
            //6167
            ["Admin.ContentManagement.MessageTemplates.Fields.AllowDirectReply"] = "Allow Direct Reply",
            ["Admin.ContentManagement.MessageTemplates.Fields.AllowDirectReply.Hint"] = "When checked, the store owner can reply directly to the customer's email address from mailbox when a customer-related message is received.",
            //5023
            ["Header.SkipNavigation.Text"] = "Skip Navigation",
            //6640
            ["Admin.Configuration.Settings.CustomerUser.AddressFormFields.DefaultCountry"] = "Default Country",
            ["Admin.Configuration.Settings.CustomerUser.AddressFormFields.DefaultCountry.Hint"] = "Select the default country for address form fields. This can speed up the checkout process.",
            ["Admin.Configuration.Settings.CustomerUser.DefaultCountry"] = "Default Country",
            ["Admin.Configuration.Settings.CustomerUser.DefaultCountry.Hint"] = "Select the default country for customer form fields. This can speed up the registration process.",

            //5312
            ["Admin.Customers.Customers.Imported"] = "Customers have been imported successfully.",
            ["Admin.Customers.Customers.ImportFromExcelTip"] = "Imported customers are distinguished by customer GUID. If the customer GUID already exists, then its details will be updated. If GUID not exists we try to use email address as an identifier. You may leave customer GUID empty to new customers.",
            ["ActivityLog.ImportCustomers"] = "{0} customers were imported",
            //6660
            ["ActivityLog.DeletePlugin"] = "Deleted a plugin (FriendlyName: '{0}' version: {1})",
            ["ActivityLog.InstallNewPlugin"] = "Installed a new plugin (FriendlyName: '{0}' version: {1})",
            ["ActivityLog.UninstallPlugin"] = "Uninstalled a plugin (FriendlyName: '{0}' version: {1})",
            ["ActivityLog.UpdatePlugin"] = "Updated plugin (FriendlyName: '{0}' from version: {1} to version: {2})",
            //6645
            ["Address.LineFormat"] = "{0}{1}{2}{3}{4}{5}{6}",
            ["Pdf.AddressLine"] = "Address",
            //6678
            ["Admin.Configuration.Settings.Catalog.PageShareCode.Hint"] = "A page share button code. By default, we're using ShareThis service.",

            //6682
            ["Admin.Configuration.Settings.GeneralCommon.CaptchaShowOnNewsletterPage"] = "Show in newsletter block",
            ["Admin.Configuration.Settings.GeneralCommon.CaptchaShowOnNewsletterPage.Hint"] = "Check to show CAPTCHA in newsletter block when subscribing.",
            //1934
            ["Admin.Catalog.Products.ProductAttributes.AttributeCombinations.Fields.Pictures"] = "Pictures",
            ["Admin.Catalog.Products.ProductAttributes.AttributeCombinations.Fields.Pictures.Hint"] = "Choose pictures associated to this attribute combination. These pictures will replace the main product image when this product attribute combination is selected.",
            ["Admin.Catalog.Products.ProductAttributes.Attributes.Values.Fields.Pictures"] = "Pictures",
            ["Admin.Catalog.Products.ProductAttributes.Attributes.Values.Fields.Pictures.Hint"] = "Choose pictures associated to this attribute combination. These pictures will replace the main product image when this product attribute combination is selected.",
            ["Admin.Configuration.Settings.ProductEditor.DisplayAttributeCombinationImagesOnly"] = "Display attribute combination images only",
            ["Admin.Catalog.Products.Fields.DisplayAttributeCombinationImagesOnly"] = "Display attribute combination images only",
            ["Admin.Catalog.Products.Fields.DisplayAttributeCombinationImagesOnly.Hint"] = "Check to display attribute combination images only. When enabled, customers will see attribute combination images only if any.",

            //5768
            ["Admin.Configuration.Settings.Tax.AutomaticallyDetectCountry"] = "Automatically detect country by IP address",
            ["Admin.Configuration.Settings.Tax.AutomaticallyDetectCountry.Hint"] = "When this setting is enabled, if the customer's billing/shipping address is not already set, the country of address used for tax calculation will be determined automatically by the GEO service (by IP address).",

            //433
            ["Admin.Catalog.Products.ProductAttributes.Attributes.Values.Fields.AssociatedProduct.Downloadable"] = "The associated product is downloadable, keep in mind that customers won't be able to download it.",

            //#6788
            ["Admin.Catalog.Products.Fields.IsDownload.Hint"] = "Check if the product is downloadable. When customers purchase a downloadable product, they can download it directly from your store. The link will be visible after checkout. Please note that it's recommended to use the 'Use download URL' feature for large files (instead of uploading them to the database).",

            //#6853
            ["Admin.Configuration.Settings.CustomerUser.NeutralGenderEnabled"] = "'Neutral' option enabled",
            ["Admin.Configuration.Settings.CustomerUser.NeutralGenderEnabled.Hint"] = "Set if you need three gender options available - Male, female, neutral (as per German laws).",
            ["Admin.Customers.Customers.Fields.Gender.Neutral"] = "Neutral",
            ["Account.Fields.Gender.Neutral"] = "Neutral",

            //#6930
            ["Admin.Configuration.Plugins.SearchProvider.Configure"] = "Configure",
            ["Admin.Configuration.Plugins.SearchProvider.BackToList"] = "back to plugin list",

            //#6941
            ["Permission.ManageAppSettings"] = "Admin area. Manage App Settings",

            //#6899
            ["Admin.Configuration.AppSettings.Data.WithNoLock"] = "Use NOLOCK",
            ["Admin.Configuration.AppSettings.Data.WithNoLock.Hint"] = "Check to add the NOLOCK hint to SELECT statements.",

            //#6939
            ["Admin.Configuration.AppSettings.Cache.LinqDisableQueryCache"] = "Disable query cache",
            ["Admin.Configuration.AppSettings.Cache.LinqDisableQueryCache.Hint"] = "Disable LINQ expressions caching for queries. This cache reduces time, required for query parsing but have several side-effects. For example, cached LINQ expressions could contain references to external objects as parameters, which could lead to memory leaks if those objects are not used anymore by other code. Or cache access synchronization could lead to bigger latencies than it saves.",

            //#6956
            ["Admin.ContentManagement.MessageTemplates.Description.Customer.Gdpr.DeleteRequest"] = "This message template is used when customer create a new request to delete account. The message is received by a store owner.",

            //#6937
            ["Admin.Configuration.AppSettings.Common.PermitLimit"] = "Permit limit",
            ["Admin.Configuration.AppSettings.Common.PermitLimit.Hint"] = "Maximum number of permit counters that can be allowed in a window (1 minute). Must be set to a value > 0 by the time these options are passed to the constructor of FixedWindowRateLimiter. If set to 0 than limitation is off.",
            ["Admin.Configuration.AppSettings.Common.QueueCount"] = "Queue count",
            ["Admin.Configuration.AppSettings.Common.QueueCount.Hint"] = "Maximum cumulative permit count of queued acquisition requests. Must be set to a value >= 0 by the time these options are passed to the constructor of FixedWindowRateLimiter. If set to 0 than Queue is off.",
            ["Admin.Configuration.AppSettings.Common.RejectionStatusCode"] = "Rejection status code",
            ["Admin.Configuration.AppSettings.Common.RejectionStatusCode.Hint"] = "Default status code to set on the response when a request is rejected.",
        }, languageId);

        #endregion
    }

    /// <summary>Collects the DOWN migration expressions</summary>
    public override void Down()
    {
        //add the downgrade logic if necessary 
    }
}<|MERGE_RESOLUTION|>--- conflicted
+++ resolved
@@ -25,7 +25,6 @@
 
         localizationService.DeleteLocaleResources(new List<string>
         {
-<<<<<<< HEAD
             //#4834
             "Admin.System.Warnings.PluginNotLoaded",
             //#7
@@ -65,202 +64,6 @@
         #region Add or update locales
 
         localizationService.AddOrUpdateLocaleResource(new Dictionary<string, string>
-=======
-            if (!DataSettingsManager.IsDatabaseInstalled())
-                return;
-
-            //do not use DI, because it produces exception on the installation process
-            var localizationService = EngineContext.Current.Resolve<ILocalizationService>();
-
-            var (languageId, languages) = this.GetLanguageData();
-
-            #region Delete locales
-
-            localizationService.DeleteLocaleResources(new List<string>
-            {
-                //#4834
-                "Admin.System.Warnings.PluginNotLoaded",
-                //#7
-                "Admin.Catalog.Products.Multimedia.Videos.SaveBeforeEdit",
-                //#6518
-                "Reviews.ProductReviewsFor",
-                //1934
-                "Admin.Catalog.Products.ProductAttributes.AttributeCombinations.Fields.Picture.Hint",
-                "Admin.Catalog.Products.ProductAttributes.AttributeCombinations.Fields.Picture.NoPicture",
-                "Admin.Catalog.Products.ProductAttributes.Attributes.Values.Fields.Picture.Hint",
-                "Admin.Catalog.Products.ProductAttributes.Attributes.Values.Fields.Picture.NoPicture",
-
-                "Admin.Configuration.AppSettings.Common.MiniProfilerEnabled",
-                "Admin.Configuration.AppSettings.Common.MiniProfilerEnabled.Hint",
-                "Permission.AccessProfiling",
-
-                //6890
-                "Admin.Catalog.Products.Fields.IsTelecommunicationsOrBroadcastingOrElectronicServices",
-                "Admin.Catalog.Products.Fields.IsTelecommunicationsOrBroadcastingOrElectronicServices.Hint",
-                "Admin.Configuration.Settings.ProductEditor.TelecommunicationsBroadcastingElectronicServices",
-
-                //6893
-                "Admin.Configuration.AppSettings.Cache.ShortTermCacheTime",
-
-                //#6894
-                "Admin.Configuration.AppSettings.Cache.BundledFilesCacheTime",
-                "Admin.Configuration.AppSettings.Cache.BundledFilesCacheTime.Hint",
-            });
-
-            #endregion
-
-            #region Rename locales
-
-            #endregion
-
-            #region Add or update locales
-
-            localizationService.AddOrUpdateLocaleResource(new Dictionary<string, string>
-            {
-                //#4834
-                ["Admin.System.Warnings.PluginMainAssemblyNotFound"] = "{0}: The main assembly isn't found. Hence this plugin can't be loaded.",
-                ["Admin.System.Warnings.PluginNotCompatibleWithCurrentVersion"] = "{0}: The plugin isn't compatible with the current version. Hence this plugin can't be loaded.",
-                //#6309
-                ["ShoppingCart.ReorderWarning"] = "Some products are not available anymore, so they weren't added to the cart.",
-                //import product refactoring
-                ["Admin.Catalog.Products.Import.DatabaseNotContainCategory"] = "Import product '{0}'. Database doesn't contain the '{1}' category",
-                ["Admin.Catalog.Products.Import.DatabaseNotContainManufacturer"] = "Import product '{0}'. Database doesn't contain the '{1}' manufacturer",
-                //6551
-                ["Admin.Configuration.Settings.Catalog.CacheProductPrices.Hint"] = "Check to cache product prices. It can significantly improve performance. But you should not enable it if you use some complex discounts, discount requirement rules, or coupon codes.",
-                //6541
-                ["Customer.FullNameFormat"] = "{0} {1}",
-                //6521
-                ["Admin.Configuration.AppSettings.Common.CrawlerOnlyAdditionalUserAgentStringsPath"] = "Crawler user agent additional strings path",
-                ["Admin.Configuration.AppSettings.Common.CrawlerOnlyAdditionalUserAgentStringsPath.Hint"] = "Specify a path to the file with additional crawler only user agent strings.",
-                //6557
-                ["Admin.Configuration.Settings.CustomerUser.PasswordMaxLength"] = "Password maximum length",
-                ["Admin.Configuration.Settings.CustomerUser.PasswordMaxLength.Hint"] = "Specify password maximum length",
-                ["Validation.Password.LengthValidation"] = "<li>must have at least {0} characters and not greater than {1} characters</li>",
-                //7
-                ["Admin.Catalog.Products.Multimedia.SaveBeforeEdit"] = "You need to save the product before you can upload pictures or videos for this product page.",
-                //6543
-                ["Admin.Catalog.Products.Multimedia.Videos.Alert.VideoAdd.EmptyUrl"] = "Video URL is required.",
-                //6388 PayPal Commerce tour
-                ["Admin.ConfigurationSteps.PaymentMethods.PayPal.Text"] = "If you want to process payments online, we’d recommend you to set up the PayPal Commerce payment method. PayPal Commerce gives your buyers a simplified and secure checkout experience. Learn how to set this plugin <a href=\"{0}\" target=\"_blank\">here</a>.",
-                ["Admin.ConfigurationSteps.PaymentMethods.PayPal.Title"] = "PayPal Commerce",
-                ["Admin.ConfigurationSteps.PaymentMethods.Configure.Text"] = "You can configure each payment method by clicking the appropriate <b>Configure</b> button. Now we’ll configure the PayPal Commerce payment method.",
-                ["Admin.ConfigurationSteps.PaymentMethods.Configure.Title"] = "Configure PayPal Commerce",
-
-                ["Admin.ConfigurationSteps.PaymentPayPal.SignUp.Title"] = "Create a PayPal account",
-                ["Admin.ConfigurationSteps.PaymentPayPal.SignUp.Text"] = "You have two options to do this: you can either register an account on the PayPal website or you can do this from the plugin configuration page. Let’s register an account from the plugin configuration page.",
-                ["Admin.ConfigurationSteps.PaymentPayPal.Register.Title"] = "Register an account",
-                ["Admin.ConfigurationSteps.PaymentPayPal.Register.Text"] = "Enter your email address and let PayPal check everything out by clicking the <b>Save</b> button.",
-                ["Admin.ConfigurationSteps.PaymentPayPal.Register.Text2"] = "If everything is OK, you will see the green notification and a newly added <b>Sign up for PayPal</b> button. Click this button to register an account. You need to go through a few steps to fill in all the required data. The last step will be to verify your email address in order to activate your account.",
-
-                ["Admin.ConfigurationSteps.PaymentPayPal.ApiCredentials.Title"] = "Specify API credentials",
-                ["Admin.ConfigurationSteps.PaymentPayPal.ApiCredentials.Text"] = "If you already have an app created in your PayPal account or would like to test it in the sandbox mode, follow these steps.",
-
-                ["Admin.ConfigurationSteps.PaymentPayPal.Sandbox.Title"] = "Sandbox",
-                ["Admin.ConfigurationSteps.PaymentPayPal.Sandbox.Text"] = "Use sandbox if you want to test the payment method first.",
-
-                ["Admin.ConfigurationSteps.PaymentPayPal.Credentials.Title"] = "Credentials",
-                ["Admin.ConfigurationSteps.PaymentPayPal.Credentials.Text"] = "After you create and set up your application in your <b>PayPal</b> account, you need to copy the <b>Client ID</b> and <b>Secret</b>, and paste them into these fields.",
-
-                ["Admin.ConfigurationSteps.PaymentPayPal.PaymentType.Title"] = "Payment type",
-                ["Admin.ConfigurationSteps.PaymentPayPal.PaymentType.Text"] = "Choose the <b>Payment type</b> to either capture payment immediately (<b>Capture</b>) or <b>Authorize</b> payment for an order after order creation.",
-
-                ["Admin.ConfigurationSteps.PaymentPayPal.Prominently.Title"] = "Feature PayPal Prominently",
-                ["Admin.ConfigurationSteps.PaymentPayPal.Prominently.Text"] = "Logos and banners are a great way to let your customers know that you choose PayPal to securely process their payments. This panel allows you to customize the display options for the PayPal buttons and logo on your store pages.",
-
-                ["Admin.ConfigurationSteps.PaymentPayPal.Configured.Title"] = "Configured",
-                ["Admin.ConfigurationSteps.PaymentPayPal.Configured.Text"] = "These settings are different from the basic ones, you have already configured the PayPal Commerce plugin!",
-                //6567
-                ["Admin.Configuration.Settings.Catalog.DisplayAllPicturesOnCatalogPages.Hint"] = "When enabled, customers will see a slider at the bottom of each picture block. It'll be visible only when a product has more than one picture.",
-
-                //6555
-                ["Admin.Configuration.AppSettings.Hosting.KnownNetworks"] = "Addresses of known proxy networks",
-                ["Admin.Configuration.AppSettings.Hosting.KnownNetworks.Hint"] = "Specify a list of IP CIDR notations (comma separated) to accept forwarded headers. e.g. 172.64.0.0/13,162.158.0.0/15",
-                //#6602
-                ["Admin.Configuration.Settings.Media.PicturesStoredIntoDatabase.Note"] = "NOTE: Do not forget to backup your database before changing this option. It is not recommended to change this setting in production environment.",
-                //6167
-                ["Admin.ContentManagement.MessageTemplates.Fields.AllowDirectReply"] = "Allow Direct Reply",
-                ["Admin.ContentManagement.MessageTemplates.Fields.AllowDirectReply.Hint"] = "When checked, the store owner can reply directly to the customer's email address from mailbox when a customer-related message is received.",
-                //5023
-                ["Header.SkipNavigation.Text"] = "Skip Navigation",
-                //6640
-                ["Admin.Configuration.Settings.CustomerUser.AddressFormFields.DefaultCountry"] = "Default Country",
-                ["Admin.Configuration.Settings.CustomerUser.AddressFormFields.DefaultCountry.Hint"] = "Select the default country for address form fields. This can speed up the checkout process.",
-                ["Admin.Configuration.Settings.CustomerUser.DefaultCountry"] = "Default Country",
-                ["Admin.Configuration.Settings.CustomerUser.DefaultCountry.Hint"] = "Select the default country for customer form fields. This can speed up the registration process.",
-
-                //5312
-                ["Admin.Customers.Customers.Imported"] = "Customers have been imported successfully.",
-                ["Admin.Customers.Customers.ImportFromExcelTip"] = "Imported customers are distinguished by customer GUID. If the customer GUID already exists, then its details will be updated. If GUID not exists we try to use email address as an identifier. You may leave customer GUID empty to new customers.",
-                ["ActivityLog.ImportCustomers"] = "{0} customers were imported",
-                //6660
-                ["ActivityLog.DeletePlugin"] = "Deleted a plugin (FriendlyName: '{0}' version: {1})",
-                ["ActivityLog.InstallNewPlugin"] = "Installed a new plugin (FriendlyName: '{0}' version: {1})",
-                ["ActivityLog.UninstallPlugin"] = "Uninstalled a plugin (FriendlyName: '{0}' version: {1})",
-                ["ActivityLog.UpdatePlugin"] = "Updated plugin (FriendlyName: '{0}' from version: {1} to version: {2})",
-                //6645
-                ["Address.LineFormat"] = "{0}{1}{2}{3}{4}{5}{6}",
-                ["Pdf.AddressLine"] = "Address",
-                //6678
-                ["Admin.Configuration.Settings.Catalog.PageShareCode.Hint"] = "A page share button code. By default, we're using ShareThis service.",
-
-                //6682
-                ["Admin.Configuration.Settings.GeneralCommon.CaptchaShowOnNewsletterPage"] = "Show in newsletter block",
-                ["Admin.Configuration.Settings.GeneralCommon.CaptchaShowOnNewsletterPage.Hint"] = "Check to show CAPTCHA in newsletter block when subscribing.",
-                //1934
-                ["Admin.Catalog.Products.ProductAttributes.AttributeCombinations.Fields.Pictures"] = "Pictures",
-                ["Admin.Catalog.Products.ProductAttributes.AttributeCombinations.Fields.Pictures.Hint"] = "Choose pictures associated to this attribute combination. These pictures will replace the main product image when this product attribute combination is selected.",
-                ["Admin.Catalog.Products.ProductAttributes.Attributes.Values.Fields.Pictures"] = "Pictures",
-                ["Admin.Catalog.Products.ProductAttributes.Attributes.Values.Fields.Pictures.Hint"] = "Choose pictures associated to this attribute combination. These pictures will replace the main product image when this product attribute combination is selected.",
-                ["Admin.Configuration.Settings.ProductEditor.DisplayAttributeCombinationImagesOnly"] = "Display attribute combination images only",
-                ["Admin.Catalog.Products.Fields.DisplayAttributeCombinationImagesOnly"] = "Display attribute combination images only",
-                ["Admin.Catalog.Products.Fields.DisplayAttributeCombinationImagesOnly.Hint"] = "Check to display attribute combination images only. When enabled, customers will see attribute combination images only if any.",
-
-                //5768
-                ["Admin.Configuration.Settings.Tax.AutomaticallyDetectCountry"] = "Automatically detect country by IP address",
-                ["Admin.Configuration.Settings.Tax.AutomaticallyDetectCountry.Hint"] = "When this setting is enabled, if the customer's billing/shipping address is not already set, the country of address used for tax calculation will be determined automatically by the GEO service (by IP address).",
-
-                //433
-                ["Admin.Catalog.Products.ProductAttributes.Attributes.Values.Fields.AssociatedProduct.Downloadable"] = "The associated product is downloadable, keep in mind that customers won't be able to download it.",
-
-                //#6788
-                ["Admin.Catalog.Products.Fields.IsDownload.Hint"] = "Check if the product is downloadable. When customers purchase a downloadable product, they can download it directly from your store. The link will be visible after checkout. Please note that it's recommended to use the 'Use download URL' feature for large files (instead of uploading them to the database).",
-
-                //#6853
-                ["Admin.Configuration.Settings.CustomerUser.NeutralGenderEnabled"] = "'Neutral' option enabled",
-                ["Admin.Configuration.Settings.CustomerUser.NeutralGenderEnabled.Hint"] = "Set if you need three gender options available - Male, female, neutral (as per German laws).",
-                ["Admin.Customers.Customers.Fields.Gender.Neutral"] = "Neutral",
-                ["Account.Fields.Gender.Neutral"] = "Neutral",
-
-                //#6930
-                ["Admin.Configuration.Plugins.SearchProvider.Configure"] = "Configure",
-                ["Admin.Configuration.Plugins.SearchProvider.BackToList"] = "back to plugin list",
-
-                //#6941
-                ["Permission.ManageAppSettings"] = "Admin area. Manage App Settings",
-
-                //#6899
-                ["Admin.Configuration.AppSettings.Data.WithNoLock"] = "Use NOLOCK",
-                ["Admin.Configuration.AppSettings.Data.WithNoLock.Hint"] = "Check to add the NOLOCK hint to SELECT statements.",
-
-                //#6939
-                ["Admin.Configuration.AppSettings.Cache.LinqDisableQueryCache"] = "Disable query cache",
-                ["Admin.Configuration.AppSettings.Cache.LinqDisableQueryCache.Hint"] = "Disable LINQ expressions caching for queries. This cache reduces time, required for query parsing but have several side-effects. For example, cached LINQ expressions could contain references to external objects as parameters, which could lead to memory leaks if those objects are not used anymore by other code. Or cache access synchronization could lead to bigger latencies than it saves.",
-
-                //#6956
-                ["Admin.ContentManagement.MessageTemplates.Description.Customer.Gdpr.DeleteRequest"] = "This message template is used when customer create a new request to delete account. The message is received by a store owner.",
-
-                //#6958
-                ["Admin.Configuration.EmailAccounts.Fields.MaxNumberOfEmails"] = "Max number of emails",
-                ["Admin.Configuration.EmailAccounts.Fields.MaxNumberOfEmails.Hint"] = "The maximum number of emails sent at one time.",
-                ["Admin.Configuration.EmailAccounts.Fields.MaxNumberOfEmails.ShouldBeGreaterThanZero"] = "The maximum number of emails should be greater 0.",
-            }, languageId);
-
-            #endregion
-        }
-
-        /// <summary>Collects the DOWN migration expressions</summary>
-        public override void Down()
->>>>>>> 3808a569
         {
             //#4834
             ["Admin.System.Warnings.PluginMainAssemblyNotFound"] = "{0}: The main assembly isn't found. Hence this plugin can't be loaded.",
@@ -401,6 +204,11 @@
             ["Admin.Configuration.AppSettings.Common.QueueCount.Hint"] = "Maximum cumulative permit count of queued acquisition requests. Must be set to a value >= 0 by the time these options are passed to the constructor of FixedWindowRateLimiter. If set to 0 than Queue is off.",
             ["Admin.Configuration.AppSettings.Common.RejectionStatusCode"] = "Rejection status code",
             ["Admin.Configuration.AppSettings.Common.RejectionStatusCode.Hint"] = "Default status code to set on the response when a request is rejected.",
+
+            //#6958
+            ["Admin.Configuration.EmailAccounts.Fields.MaxNumberOfEmails"] = "Max number of emails",
+            ["Admin.Configuration.EmailAccounts.Fields.MaxNumberOfEmails.Hint"] = "The maximum number of emails sent at one time.",
+            ["Admin.Configuration.EmailAccounts.Fields.MaxNumberOfEmails.ShouldBeGreaterThanZero"] = "The maximum number of emails should be greater 0.",
         }, languageId);
 
         #endregion
