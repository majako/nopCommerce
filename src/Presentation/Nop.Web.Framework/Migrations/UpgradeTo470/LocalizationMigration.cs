﻿using FluentMigrator;
using Nop.Core.Infrastructure;
using Nop.Data;
using Nop.Data.Migrations;
using Nop.Services.Localization;
using Nop.Web.Framework.Extensions;

namespace Nop.Web.Framework.Migrations.UpgradeTo470
{
    [NopUpdateMigration("2023-01-01 00:00:00", "4.70.0", UpdateMigrationType.Localization)]
    public class LocalizationMigration : MigrationBase
    {
        /// <summary>Collect the UP migration expressions</summary>
        public override void Up()
        {
            if (!DataSettingsManager.IsDatabaseInstalled())
                return;

            //do not use DI, because it produces exception on the installation process
            var localizationService = EngineContext.Current.Resolve<ILocalizationService>();

            var (languageId, languages) = this.GetLanguageData();

            #region Delete locales

            localizationService.DeleteLocaleResources(new List<string>
            {
                //#4834
                "Admin.System.Warnings.PluginNotLoaded",
                //#7
                "Admin.Catalog.Products.Multimedia.Videos.SaveBeforeEdit",
                //#6518
                "Reviews.ProductReviewsFor",
            });

            #endregion

            #region Rename locales

            #endregion

            #region Add or update locales

            localizationService.AddOrUpdateLocaleResource(new Dictionary<string, string>
            {
                //#4834
                ["Admin.System.Warnings.PluginMainAssemblyNotFound"] = "{0}: The main assembly isn't found. Hence this plugin can't be loaded.",
                ["Admin.System.Warnings.PluginNotCompatibleWithCurrentVersion"] = "{0}: The plugin isn't compatible with the current version. Hence this plugin can't be loaded.",
                //#6309
                ["ShoppingCart.ReorderWarning"] = "Some products are not available anymore, so they weren't added to the cart.",
                //import product refactoring
                ["Admin.Catalog.Products.Import.DatabaseNotContainCategory"] = "Import product '{0}'. Database doesn't contain the '{1}' category",
                ["Admin.Catalog.Products.Import.DatabaseNotContainManufacturer"] = "Import product '{0}'. Database doesn't contain the '{1}' manufacturer",
                //6551
                ["Admin.Configuration.Settings.Catalog.CacheProductPrices.Hint"] = "Check to cache product prices. It can significantly improve performance. But you should not enable it if you use some complex discounts, discount requirement rules, or coupon codes.",
                //6541
                ["Customer.FullNameFormat"] = "{0} {1}",
                //6521
                ["Admin.Configuration.AppSettings.Common.CrawlerOnlyAdditionalUserAgentStringsPath"] = "Crawler user agent additional strings path",
                ["Admin.Configuration.AppSettings.Common.CrawlerOnlyAdditionalUserAgentStringsPath.Hint"] = "Specify a path to the file with additional crawler only user agent strings.",
                //6557
                ["Admin.Configuration.Settings.CustomerUser.PasswordMaxLength"] = "Password maximum length",
                ["Admin.Configuration.Settings.CustomerUser.PasswordMaxLength.Hint"] = "Specify password maximum length",
                ["Validation.Password.LengthValidation"] = "<li>must have at least {0} characters and not greater than {1} characters</li>",
                //7
                ["Admin.Catalog.Products.Multimedia.SaveBeforeEdit"] = "You need to save the product before you can upload pictures or videos for this product page.",
                //6543
                ["Admin.Catalog.Products.Multimedia.Videos.Alert.VideoAdd.EmptyUrl"] = "Video URL is required.",
                //6388 PayPal Commerce tour
                ["Admin.ConfigurationSteps.PaymentMethods.PayPal.Text"] = "If you want to process payments online, we’d recommend you to set up the PayPal Commerce payment method. PayPal Commerce gives your buyers a simplified and secure checkout experience. Learn how to set this plugin <a href=\"{0}\" target=\"_blank\">here</a>.",
                ["Admin.ConfigurationSteps.PaymentMethods.PayPal.Title"] = "PayPal Commerce",
                ["Admin.ConfigurationSteps.PaymentMethods.Configure.Text"] = "You can configure each payment method by clicking the appropriate <b>Configure</b> button. Now we’ll configure the PayPal Commerce payment method.",
                ["Admin.ConfigurationSteps.PaymentMethods.Configure.Title"] = "Configure PayPal Commerce",

                ["Admin.ConfigurationSteps.PaymentPayPal.SignUp.Title"] = "Create a PayPal account",
                ["Admin.ConfigurationSteps.PaymentPayPal.SignUp.Text"] = "You have two options to do this: you can either register an account on the PayPal website or you can do this from the plugin configuration page. Let’s register an account from the plugin configuration page.",
                ["Admin.ConfigurationSteps.PaymentPayPal.Register.Title"] = "Register an account",
                ["Admin.ConfigurationSteps.PaymentPayPal.Register.Text"] = "Enter your email address and let PayPal check everything out by clicking the <b>Save</b> button.",
                ["Admin.ConfigurationSteps.PaymentPayPal.Register.Text2"] = "If everything is OK, you will see the green notification and a newly added <b>Sign up for PayPal</b> button. Click this button to register an account. You need to go through a few steps to fill in all the required data. The last step will be to verify your email address in order to activate your account.",

                ["Admin.ConfigurationSteps.PaymentPayPal.ApiCredentials.Title"] = "Specify API credentials",
                ["Admin.ConfigurationSteps.PaymentPayPal.ApiCredentials.Text"] = "If you already have an app created in your PayPal account or would like to test it in the sandbox mode, follow these steps.",

                ["Admin.ConfigurationSteps.PaymentPayPal.Sandbox.Title"] = "Sandbox",
                ["Admin.ConfigurationSteps.PaymentPayPal.Sandbox.Text"] = "Use sandbox if you want to test the payment method first.",

                ["Admin.ConfigurationSteps.PaymentPayPal.Credentials.Title"] = "Credentials",
                ["Admin.ConfigurationSteps.PaymentPayPal.Credentials.Text"] = "After you create and set up your application in your <b>PayPal</b> account, you need to copy the <b>Client ID</b> and <b>Secret</b>, and paste them into these fields.",

                ["Admin.ConfigurationSteps.PaymentPayPal.PaymentType.Title"] = "Payment type",
                ["Admin.ConfigurationSteps.PaymentPayPal.PaymentType.Text"] = "Choose the <b>Payment type</b> to either capture payment immediately (<b>Capture</b>) or <b>Authorize</b> payment for an order after order creation.",

                ["Admin.ConfigurationSteps.PaymentPayPal.Prominently.Title"] = "Feature PayPal Prominently",
                ["Admin.ConfigurationSteps.PaymentPayPal.Prominently.Text"] = "Logos and banners are a great way to let your customers know that you choose PayPal to securely process their payments. This panel allows you to customize the display options for the PayPal buttons and logo on your store pages.",

                ["Admin.ConfigurationSteps.PaymentPayPal.Configured.Title"] = "Configured",
                ["Admin.ConfigurationSteps.PaymentPayPal.Configured.Text"] = "These settings are different from the basic ones, you have already configured the PayPal Commerce plugin!",
                //6567
                ["Admin.Configuration.Settings.Catalog.DisplayAllPicturesOnCatalogPages.Hint"] = "When enabled, customers will see a slider at the bottom of each picture block. It'll be visible only when a product has more than one picture.",

                //6555
                ["Admin.Configuration.AppSettings.Hosting.KnownNetworks"] = "Addresses of known proxy networks",
                ["Admin.Configuration.AppSettings.Hosting.KnownNetworks.Hint"] = "Specify a list of IP CIDR notations (comma separated) to accept forwarded headers. e.g. 172.64.0.0/13,162.158.0.0/15",
                //#6602
                ["Admin.Configuration.Settings.Media.PicturesStoredIntoDatabase.Note"] = "NOTE: Do not forget to backup your database before changing this option. It is not recommended to change this setting in production environment.",
                //6167
                ["Admin.ContentManagement.MessageTemplates.Fields.AllowDirectReply"] = "Allow Direct Reply",
                ["Admin.ContentManagement.MessageTemplates.Fields.AllowDirectReply.Hint"] = "When checked, the store owner can reply directly to the customer's email address from mailbox when a customer-related message is received.",
                //5023
                ["Header.SkipNavigation.Text"] = "Skip Navigation",
                //6640
                ["Admin.Configuration.Settings.CustomerUser.AddressFormFields.DefaultCountry"] = "Default Country",
                ["Admin.Configuration.Settings.CustomerUser.AddressFormFields.DefaultCountry.Hint"] = "Select the default country for address form fields. This can speed up the checkout process.",
                ["Admin.Configuration.Settings.CustomerUser.DefaultCountry"] = "Default Country",
                ["Admin.Configuration.Settings.CustomerUser.DefaultCountry.Hint"] = "Select the default country for customer form fields. This can speed up the registration process.",
<<<<<<< HEAD

                //5312
                ["Admin.Customers.Customers.Imported"] = "Customers have been imported successfully.",
                ["Admin.Customers.Customers.ImportFromExcelTip"] = "Imported customers are distinguished by customer GUID. If the customer GUID already exists, then its details will be updated. If GUID not exists we try to use email address as an identifier. You may leave customer GUID empty to new customers.",
                ["ActivityLog.ImportCustomers"] = "{0} customers were imported",
                //6660
                ["ActivityLog.DeletePlugin"] = "Deleted a plugin (FriendlyName: '{0}' version: {1})",
                ["ActivityLog.InstallNewPlugin"] = "Installed a new plugin (FriendlyName: '{0}' version: {1})",
                ["ActivityLog.UninstallPlugin"] = "Uninstalled a plugin (FriendlyName: '{0}' version: {1})",
                ["ActivityLog.UpdatePlugin"] = "Updated plugin (FriendlyName: '{0}' from version: {1} to version: {2})",
=======
                //6645
                ["Address.LineFormat"] = "{0}{1}{2}{3}{4}{5}{6}",
                ["Pdf.AddressLine"] = "Address",
>>>>>>> 5ec9375b
            }, languageId);

            #endregion
        }

        /// <summary>Collects the DOWN migration expressions</summary>
        public override void Down()
        {
            //add the downgrade logic if necessary 
        }
    }
}<|MERGE_RESOLUTION|>--- conflicted
+++ resolved
@@ -113,7 +113,6 @@
                 ["Admin.Configuration.Settings.CustomerUser.AddressFormFields.DefaultCountry.Hint"] = "Select the default country for address form fields. This can speed up the checkout process.",
                 ["Admin.Configuration.Settings.CustomerUser.DefaultCountry"] = "Default Country",
                 ["Admin.Configuration.Settings.CustomerUser.DefaultCountry.Hint"] = "Select the default country for customer form fields. This can speed up the registration process.",
-<<<<<<< HEAD
 
                 //5312
                 ["Admin.Customers.Customers.Imported"] = "Customers have been imported successfully.",
@@ -124,11 +123,9 @@
                 ["ActivityLog.InstallNewPlugin"] = "Installed a new plugin (FriendlyName: '{0}' version: {1})",
                 ["ActivityLog.UninstallPlugin"] = "Uninstalled a plugin (FriendlyName: '{0}' version: {1})",
                 ["ActivityLog.UpdatePlugin"] = "Updated plugin (FriendlyName: '{0}' from version: {1} to version: {2})",
-=======
                 //6645
                 ["Address.LineFormat"] = "{0}{1}{2}{3}{4}{5}{6}",
                 ["Pdf.AddressLine"] = "Address",
->>>>>>> 5ec9375b
             }, languageId);
 
             #endregion
