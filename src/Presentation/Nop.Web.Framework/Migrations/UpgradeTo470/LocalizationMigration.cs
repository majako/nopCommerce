--- conflicted
+++ resolved
@@ -146,14 +146,12 @@
                 ["Admin.Catalog.Products.Fields.DisplayAttributeCombinationImagesOnly"] = "Display attribute combination images only",
                 ["Admin.Catalog.Products.Fields.DisplayAttributeCombinationImagesOnly.Hint"] = "Check to display attribute combination images only. When enabled, customers will see attribute combination images only if any.",
 
-<<<<<<< HEAD
-                //433
-                ["Admin.Catalog.Products.ProductAttributes.Attributes.Values.Fields.AssociatedProduct.Downloadable"] = "The associated product is downloadable, keep in mind that customers won't be able to download it.",
-=======
                 //5768
                 ["Admin.Configuration.Settings.Tax.AutomaticallyDetectCountry"] = "Automatically detect country by IP address",
                 ["Admin.Configuration.Settings.Tax.AutomaticallyDetectCountry.Hint"] = "When this setting is enabled, if the customer's billing/shipping address is not already set, the country of address used for tax calculation will be determined automatically by the GEO service (by IP address).",
->>>>>>> c416f509
+
+                //433
+                ["Admin.Catalog.Products.ProductAttributes.Attributes.Values.Fields.AssociatedProduct.Downloadable"] = "The associated product is downloadable, keep in mind that customers won't be able to download it.",
 
             }, languageId);
 
