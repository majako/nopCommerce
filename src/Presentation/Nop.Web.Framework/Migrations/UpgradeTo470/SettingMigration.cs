﻿using FluentMigrator;
using Nop.Core.Domain.Common;
using Nop.Core.Domain.Customers;
using Nop.Core.Domain.Security;
using Nop.Core.Domain.Tax;
using Nop.Core.Infrastructure;
using Nop.Data;
using Nop.Data.Migrations;
using Nop.Services.Configuration;

namespace Nop.Web.Framework.Migrations.UpgradeTo470
{
    [NopUpdateMigration("2023-02-01 14:00:03", "4.70.0", UpdateMigrationType.Settings)]
    public class SettingMigration : MigrationBase
    {
        /// <summary>Collect the UP migration expressions</summary>
        public override void Up()
        {
            if (!DataSettingsManager.IsDatabaseInstalled())
                return;

            //do not use DI, because it produces exception on the installation process
            var settingService = EngineContext.Current.Resolve<ISettingService>();

            var customerSettings = settingService.LoadSetting<CustomerSettings>();
            if (!settingService.SettingExists(customerSettings, settings => settings.PasswordMaxLength))
            {
                customerSettings.PasswordMaxLength = 64;
                settingService.SaveSetting(customerSettings, settings => settings.PasswordMaxLength);
            }

            if (!settingService.SettingExists(customerSettings, settings => settings.DefaultCountryId))
            {
                customerSettings.DefaultCountryId = null;
                settingService.SaveSetting(customerSettings, settings => settings.DefaultCountryId);
            }

            var securitySettings = settingService.LoadSetting<SecuritySettings>();
            if (!settingService.SettingExists(securitySettings, settings => settings.UseAesEncryptionAlgorithm))
            {
                securitySettings.UseAesEncryptionAlgorithm = false;
                settingService.SaveSetting(securitySettings, settings => settings.UseAesEncryptionAlgorithm);
            }

            if (!settingService.SettingExists(securitySettings, settings => settings.AllowStoreOwnerExportImportCustomersWithHashedPassword))
            {
                securitySettings.AllowStoreOwnerExportImportCustomersWithHashedPassword = true;
                settingService.SaveSetting(securitySettings, settings => settings.AllowStoreOwnerExportImportCustomersWithHashedPassword);
            }

            var addressSettings = settingService.LoadSetting<AddressSettings>();
            if (!settingService.SettingExists(addressSettings, settings => settings.DefaultCountryId))
            {
                addressSettings.DefaultCountryId = null;
                settingService.SaveSetting(addressSettings, settings => settings.DefaultCountryId);
            }

<<<<<<< HEAD
            var captchaSettings = settingService.LoadSetting<CaptchaSettings>();
            //#6682
            if (!settingService.SettingExists(captchaSettings, settings => settings.ShowOnNewsletterPage))
            {
                captchaSettings.ShowOnNewsletterPage = false;
                settingService.SaveSetting(captchaSettings, settings => settings.ShowOnNewsletterPage);
=======
            var taxSettings = settingService.LoadSetting<TaxSettings>();
            if (!settingService.SettingExists(taxSettings, settings => settings.AutomaticallyDetectCountry))
            {
                taxSettings.AutomaticallyDetectCountry = true;
                settingService.SaveSetting(taxSettings, settings => settings.AutomaticallyDetectCountry);
>>>>>>> e01225f3
            }
        }

        public override void Down()
        {
            //add the downgrade logic if necessary 
        }
    }
}<|MERGE_RESOLUTION|>--- conflicted
+++ resolved
@@ -55,20 +55,19 @@
                 settingService.SaveSetting(addressSettings, settings => settings.DefaultCountryId);
             }
 
-<<<<<<< HEAD
             var captchaSettings = settingService.LoadSetting<CaptchaSettings>();
             //#6682
             if (!settingService.SettingExists(captchaSettings, settings => settings.ShowOnNewsletterPage))
             {
                 captchaSettings.ShowOnNewsletterPage = false;
                 settingService.SaveSetting(captchaSettings, settings => settings.ShowOnNewsletterPage);
-=======
+            }
+
             var taxSettings = settingService.LoadSetting<TaxSettings>();
             if (!settingService.SettingExists(taxSettings, settings => settings.AutomaticallyDetectCountry))
             {
                 taxSettings.AutomaticallyDetectCountry = true;
                 settingService.SaveSetting(taxSettings, settings => settings.AutomaticallyDetectCountry);
->>>>>>> e01225f3
             }
         }
 
