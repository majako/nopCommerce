﻿using System;
using System.Collections.Generic;
using System.Globalization;
using System.Linq;
using System.Text;
using System.Text.Encodings.Web;
using Microsoft.AspNetCore.Hosting;
using Microsoft.AspNetCore.Html;
using Microsoft.AspNetCore.Http;
using Microsoft.AspNetCore.Mvc.Controllers;
using Microsoft.AspNetCore.Mvc.Infrastructure;
using Microsoft.AspNetCore.Mvc.RazorPages;
using Microsoft.AspNetCore.Mvc.Routing;
using Microsoft.AspNetCore.Routing;
using Microsoft.AspNetCore.WebUtilities;
using Microsoft.Extensions.DependencyInjection;
using Microsoft.Extensions.Hosting;
using Microsoft.Net.Http.Headers;
using Nop.Core;
using Nop.Core.Configuration;
using Nop.Core.Domain.Seo;
using Nop.Services.Localization;
using Nop.Web.Framework.Mvc.Routing;
using Nop.Web.Framework.WebOptimizer;
using Nop.Web.Framework.WebOptimizer.Processors;
using WebOptimizer;

namespace Nop.Web.Framework.UI
{
    /// <summary>
    /// Represents the HTML helper implementation
    /// </summary>
    public partial class NopHtmlHelper : INopHtmlHelper
    {
        #region Fields

        private readonly AppSettings _appSettings;
        private readonly HtmlEncoder _htmlEncoder;
        private readonly IActionContextAccessor _actionContextAccessor;
        private readonly IAssetPipeline _assetPipeline;
        private readonly IUrlHelperFactory _urlHelperFactory;
        private readonly IWebHostEnvironment _webHostEnvironment;
        private readonly SeoSettings _seoSettings;

        private readonly Dictionary<ResourceLocation, List<ScriptReferenceMeta>> _scriptParts = new();
        private readonly Dictionary<ResourceLocation, List<string>> _inlineScriptParts = new();
        private readonly List<CssReferenceMeta> _cssParts = new();

        private readonly List<string> _canonicalUrlParts = new();
        private readonly List<string> _headCustomParts = new();
        private readonly List<string> _metaDescriptionParts = new();
        private readonly List<string> _metaKeywordParts = new();
        private readonly List<string> _pageCssClassParts = new();
        private readonly List<string> _titleParts = new();

        private string _activeAdminMenuSystemName;
        private string _editPageUrl;

        #endregion

        #region Ctor

        public NopHtmlHelper(AppSettings appSettings,
            HtmlEncoder htmlEncoder,
            IActionContextAccessor actionContextAccessor,
            IAssetPipeline assetPipeline,
            IUrlHelperFactory urlHelperFactory,
            IWebHostEnvironment webHostEnvironment,
            SeoSettings seoSettings)
        {
            _appSettings = appSettings;
            _htmlEncoder = htmlEncoder;
            _actionContextAccessor = actionContextAccessor;
            _assetPipeline = assetPipeline;
            _urlHelperFactory = urlHelperFactory;
            _webHostEnvironment = webHostEnvironment;
            _seoSettings = seoSettings;
        }

        #endregion

        #region Utils

        private IAsset CreateCssAsset(string bundleKey, string[] assetFiles)
        {
            var asset = _assetPipeline.AddBundle(bundleKey, $"{MimeTypes.TextCss}; charset=UTF-8", assetFiles)
                .EnforceFileExtensions(".css")
                .AdjustRelativePaths()
                .AddResponseHeader(HeaderNames.XContentTypeOptions, "nosniff");

            //to more precisely log problem files we minify them before concatenating
            asset.Processors.Add(new NopCssMinifier());

            asset.Concatenate();

            return asset;
        }

        private IAsset CreateJavaScriptAsset(string bundleKey, string[] assetFiles)
        {
            var asset = _assetPipeline.AddBundle(bundleKey, $"{MimeTypes.TextJavascript}; charset=UTF-8", assetFiles)
                        .EnforceFileExtensions(".js", ".es5", ".es6")
                        .AddResponseHeader(HeaderNames.XContentTypeOptions, "nosniff");

            //to more precisely log problem files we minify them before concatenating
            asset.Processors.Add(new NopJsMinifier());

            asset.Concatenate();

            return asset;
        }

        private string GetAssetKey(string key, ResourceLocation location)
        {
            var keyPrefix = Enum.GetName(location) + key;

            var routeKey = GetRouteName(handleDefaultRoutes: true);

            if (string.IsNullOrEmpty(routeKey))
                return keyPrefix;

            return string.Concat(routeKey, ".", keyPrefix);
        }

        /// <summary>
        /// Get or create an asset to the optimization pipeline.
        /// </summary>
        /// <param name="bundlePath">A registered route</param>
        /// <param name="createAsset">The function which creates a bundle</param>
        /// <param name="sourceFiles">Relative file names of the sources to optimize; if not specified, will use <paramref name="bundlePath"/></param>
        /// <returns>The bundle</returns>
        private IAsset GetOrCreateBundle(string bundlePath, Func<string, string[], IAsset> createAsset, params string[] sourceFiles)
        {
            if (string.IsNullOrEmpty(bundlePath))
                throw new ArgumentNullException(nameof(bundlePath));

            if (createAsset is null)
                throw new ArgumentNullException(nameof(createAsset));

            if (sourceFiles.Length == 0)
                sourceFiles = new[] { bundlePath };

            //remove the base path from the generated URL if exists
            var pathBase = _actionContextAccessor.ActionContext?.HttpContext.Request.PathBase ?? PathString.Empty;
            sourceFiles = sourceFiles.Select(src => src.RemoveApplicationPathFromRawUrl(pathBase)).ToArray();

            if (!_assetPipeline.TryGetAssetFromRoute(bundlePath, out var bundleAsset))
            {
                bundleAsset = createAsset(bundlePath, sourceFiles);
            }
            else if (bundleAsset.SourceFiles.Count != sourceFiles.Length || !bundleAsset.SourceFiles.SequenceEqual(sourceFiles))
            {
                bundleAsset.SourceFiles.Clear();
                foreach (var source in sourceFiles)
                    bundleAsset.TryAddSourceFile(source);
            }

            return bundleAsset;
        }

        #endregion

        #region Methods

        /// <summary>
        /// Add title element to the <![CDATA[<head>]]>
        /// </summary>
        /// <param name="part">Title part</param>
        public virtual void AddTitleParts(string part)
        {
            if (string.IsNullOrEmpty(part))
                return;

            _titleParts.Add(part);
        }

        /// <summary>
        /// Append title element to the <![CDATA[<head>]]>
        /// </summary>
        /// <param name="part">Title part</param>
        public virtual void AppendTitleParts(string part)
        {
            if (string.IsNullOrEmpty(part))
                return;

            _titleParts.Insert(0, part);
        }

        /// <summary>
        /// Generate all title parts
        /// </summary>
        /// <param name="addDefaultTitle">A value indicating whether to insert a default title</param>
        /// <param name="part">Title part</param>
        /// <returns>Generated HTML string</returns>
        public virtual IHtmlContent GenerateTitle(bool addDefaultTitle = true, string part = "")
        {
            AppendTitleParts(part);

            var specificTitle = string.Join(_seoSettings.PageTitleSeparator, _titleParts.AsEnumerable().Reverse().ToArray());
            string result;
            if (!string.IsNullOrEmpty(specificTitle))
            {
                if (addDefaultTitle)
                    //store name + page title
                    switch (_seoSettings.PageTitleSeoAdjustment)
                    {
                        case PageTitleSeoAdjustment.PagenameAfterStorename:
                        {
                            result = string.Join(_seoSettings.PageTitleSeparator, _seoSettings.DefaultTitle, specificTitle);
                        }
                            break;
                        case PageTitleSeoAdjustment.StorenameAfterPagename:
                        default:
                        {
                            result = string.Join(_seoSettings.PageTitleSeparator, specificTitle, _seoSettings.DefaultTitle);
                        }
                            break;
                    }
                else
                    //page title only
                    result = specificTitle;
            }
            else
                //store name only
                result = _seoSettings.DefaultTitle;

            return new HtmlString(_htmlEncoder.Encode(result));
        }

        /// <summary>
        /// Add meta description element to the <![CDATA[<head>]]>
        /// </summary>
        /// <param name="part">Meta description part</param>
        public virtual void AddMetaDescriptionParts(string part)
        {
            if (string.IsNullOrEmpty(part))
                return;

            _metaDescriptionParts.Add(part);
        }

        /// <summary>
        /// Append meta description element to the <![CDATA[<head>]]>
        /// </summary>
        /// <param name="part">Meta description part</param>
        public virtual void AppendMetaDescriptionParts(string part)
        {
            if (string.IsNullOrEmpty(part))
                return;

            _metaDescriptionParts.Insert(0, part);
        }

        /// <summary>
        /// Generate all description parts
        /// </summary>
        /// <param name="part">Meta description part</param>
        /// <returns>Generated HTML string</returns>
        public virtual IHtmlContent GenerateMetaDescription(string part = "")
        {
            AppendMetaDescriptionParts(part);

            var metaDescription = string.Join(", ", _metaDescriptionParts.AsEnumerable().Reverse().ToArray());
            var result = !string.IsNullOrEmpty(metaDescription) ? metaDescription : _seoSettings.DefaultMetaDescription;

            return new HtmlString(_htmlEncoder.Encode(result));
        }

        /// <summary>
        /// Add meta keyword element to the <![CDATA[<head>]]>
        /// </summary>
        /// <param name="part">Meta keyword part</param>
        public virtual void AddMetaKeywordParts(string part)
        {
            if (string.IsNullOrEmpty(part))
                return;

            _metaKeywordParts.Add(part);
        }

        /// <summary>
        /// Append meta keyword element to the <![CDATA[<head>]]>
        /// </summary>
        /// <param name="part">Meta keyword part</param>
        public virtual void AppendMetaKeywordParts(string part)
        {
            if (string.IsNullOrEmpty(part))
                return;

            _metaKeywordParts.Insert(0, part);
        }

        /// <summary>
        /// Generate all keyword parts
        /// </summary>
        /// <param name="part">Meta keyword part</param>
        /// <returns>Generated HTML string</returns>
        public virtual IHtmlContent GenerateMetaKeywords(string part = "")
        {
            AppendMetaKeywordParts(part);

            var metaKeyword = string.Join(", ", _metaKeywordParts.AsEnumerable().Reverse().ToArray());
            var result = !string.IsNullOrEmpty(metaKeyword) ? metaKeyword : _seoSettings.DefaultMetaKeywords;

            return new HtmlString(_htmlEncoder.Encode(result));
        }

        /// <summary>
        /// Add script element
        /// </summary>
        /// <param name="location">A location of the script element</param>
        /// <param name="src">Script path (minified version)</param>
        /// <param name="debugSrc">Script path (full debug version). If empty, then minified version will be used</param>
        /// <param name="excludeFromBundle">A value indicating whether to exclude this script from bundling</param>
        public virtual void AddScriptParts(ResourceLocation location, string src, string debugSrc = "", bool excludeFromBundle = false)
        {
            if (!_scriptParts.ContainsKey(location))
                _scriptParts.Add(location, new List<ScriptReferenceMeta>());

            if (string.IsNullOrEmpty(src))
                return;

            if (!string.IsNullOrEmpty(debugSrc) && _webHostEnvironment.IsDevelopment())
                src = debugSrc;

            if (_actionContextAccessor.ActionContext == null)
                throw new ArgumentNullException(nameof(_actionContextAccessor.ActionContext));

            var urlHelper = _urlHelperFactory.GetUrlHelper(_actionContextAccessor.ActionContext);

            _scriptParts[location].Add(new ScriptReferenceMeta
            {
                ExcludeFromBundle = excludeFromBundle,
                IsLocal = urlHelper.IsLocalUrl(src),
                Src = urlHelper.Content(src)
            });
        }

        /// <summary>
        /// Append script element
        /// </summary>
        /// <param name="location">A location of the script element</param>
        /// <param name="src">Script path (minified version)</param>
        /// <param name="debugSrc">Script path (full debug version). If empty, then minified version will be used</param>
        /// <param name="excludeFromBundle">A value indicating whether to exclude this script from bundling</param>
        public virtual void AppendScriptParts(ResourceLocation location, string src, string debugSrc = "", bool excludeFromBundle = false)
        {
            if (!_scriptParts.ContainsKey(location))
                _scriptParts.Add(location, new List<ScriptReferenceMeta>());

            if (string.IsNullOrEmpty(src))
                return;

            if (!string.IsNullOrEmpty(debugSrc) && _webHostEnvironment.IsDevelopment())
                src = debugSrc;

            if (_actionContextAccessor.ActionContext == null)
                throw new ArgumentNullException(nameof(_actionContextAccessor.ActionContext));

            var urlHelper = _urlHelperFactory.GetUrlHelper(_actionContextAccessor.ActionContext);

            _scriptParts[location].Insert(0, new ScriptReferenceMeta
            {
                ExcludeFromBundle = excludeFromBundle,
                IsLocal = urlHelper.IsLocalUrl(src),
                Src = urlHelper.Content(src)
            });
        }

        /// <summary>
        /// Generate all script parts
        /// </summary>
        /// <param name="location">A location of the script element</param>
        /// <returns>Generated HTML string</returns>
        public virtual IHtmlContent GenerateScripts(ResourceLocation location)
        {
            if (!_scriptParts.ContainsKey(location) || _scriptParts[location] == null)
                return HtmlString.Empty;

            if (!_scriptParts.Any())
                return HtmlString.Empty;

            var result = new StringBuilder();
            var woConfig = _appSettings.Get<WebOptimizerConfig>();

            var httpContext = _actionContextAccessor.ActionContext.HttpContext;

            if (woConfig.EnableJavaScriptBundling && _scriptParts[location].Any(item => !item.ExcludeFromBundle))
            {
                var bundleKey = string.Concat("/js/", GetAssetKey(woConfig.JavaScriptBundleSuffix, location), ".js");

                var sources = _scriptParts[location]
                    .Where(item => !item.ExcludeFromBundle && item.IsLocal)
                    .Select(item => item.Src)
                    .Distinct().ToArray();

                var bundleAsset = GetOrCreateBundle(bundleKey, CreateJavaScriptAsset, sources);

                var pathBase = _actionContextAccessor.ActionContext?.HttpContext.Request.PathBase ?? PathString.Empty;
                result.AppendFormat("<script type=\"{0}\" src=\"{1}{2}?v={3}\"></script>",
                    MimeTypes.TextJavascript, pathBase, bundleAsset.Route, bundleAsset.GenerateCacheKey(httpContext));
            }

            var scripts = _scriptParts[location]
                .Where(item => !woConfig.EnableJavaScriptBundling || item.ExcludeFromBundle || !item.IsLocal)
                .Distinct();

            foreach (var item in scripts)
            {
                if (!item.IsLocal)
                {
                    result.AppendFormat("<script type=\"{0}\" src=\"{1}\"></script>", MimeTypes.TextJavascript, item.Src);
                    result.Append(Environment.NewLine);
                    continue;
                }

                var asset = GetOrCreateBundle(item.Src, CreateJavaScriptAsset);

                result.AppendFormat("<script type=\"{0}\" src=\"{1}?v={2}\"></script>",
                    MimeTypes.TextJavascript, asset.Route, asset.GenerateCacheKey(httpContext));

                result.Append(Environment.NewLine);
            }

            return new HtmlString(result.ToString());
        }

        /// <summary>
        /// Add inline script element
        /// </summary>
        /// <param name="location">A location of the script element</param>
        /// <param name="script">Script</param>
        public virtual void AddInlineScriptParts(ResourceLocation location, string script)
        {
            if (!_inlineScriptParts.ContainsKey(location))
                _inlineScriptParts.Add(location, new());

            if (string.IsNullOrEmpty(script))
                return;

            if (_inlineScriptParts[location].Contains(script))
                return;

            _inlineScriptParts[location].Add(script);
        }

        /// <summary>
        /// Append inline script element
        /// </summary>
        /// <param name="location">A location of the script element</param>
        /// <param name="script">Script</param>
        public virtual void AppendInlineScriptParts(ResourceLocation location, string script)
        {
            if (!_inlineScriptParts.ContainsKey(location))
                _inlineScriptParts.Add(location, new());

            if (string.IsNullOrEmpty(script))
                return;

            if (_inlineScriptParts[location].Contains(script))
                return;

            _inlineScriptParts[location].Insert(0, script);
        }

        /// <summary>
        /// Generate all inline script parts
        /// </summary>
        /// <param name="location">A location of the script element</param>
        /// <returns>Generated HTML string</returns>
        public virtual IHtmlContent GenerateInlineScripts(ResourceLocation location)
        {
            if (!_inlineScriptParts.ContainsKey(location) || _inlineScriptParts[location] == null)
                return HtmlString.Empty;

            if (!_inlineScriptParts.Any())
                return HtmlString.Empty;

            var result = new StringBuilder();
            foreach (var item in _inlineScriptParts[location])
            {
                result.Append(item);
                result.Append(Environment.NewLine);
            }
            return new HtmlString(result.ToString());
        }

        /// <summary>
        /// Add CSS element
        /// </summary>
        /// <param name="src">Script path (minified version)</param>
        /// <param name="debugSrc">Script path (full debug version). If empty, then minified version will be used</param>
        /// <param name="excludeFromBundle">A value indicating whether to exclude this style sheet from bundling</param>
        public virtual void AddCssFileParts(string src, string debugSrc = "", bool excludeFromBundle = false)
        {
            if (string.IsNullOrEmpty(src))
                return;

            if (!string.IsNullOrEmpty(debugSrc) && _webHostEnvironment.IsDevelopment())
                src = debugSrc;

            if (_actionContextAccessor.ActionContext == null)
                throw new ArgumentNullException(nameof(_actionContextAccessor.ActionContext));

            var urlHelper = _urlHelperFactory.GetUrlHelper(_actionContextAccessor.ActionContext);

            _cssParts.Add(new CssReferenceMeta
            {
                ExcludeFromBundle = excludeFromBundle,
                IsLocal = urlHelper.IsLocalUrl(src),
                Src = urlHelper.Content(src)
            });
        }

        /// <summary>
        /// Append CSS element
        /// </summary>
        /// <param name="src">Script path (minified version)</param>
        /// <param name="debugSrc">Script path (full debug version). If empty, then minified version will be used</param>
        /// <param name="excludeFromBundle">A value indicating whether to exclude this style sheet from bundling</param>
        public virtual void AppendCssFileParts(string src, string debugSrc = "", bool excludeFromBundle = false)
        {
            if (string.IsNullOrEmpty(src))
                return;

            if (!string.IsNullOrEmpty(debugSrc) && _webHostEnvironment.IsDevelopment())
                src = debugSrc;

            if (_actionContextAccessor.ActionContext == null)
                throw new ArgumentNullException(nameof(_actionContextAccessor.ActionContext));

            var urlHelper = _urlHelperFactory.GetUrlHelper(_actionContextAccessor.ActionContext);

            _cssParts.Insert(0, new CssReferenceMeta
            {
                ExcludeFromBundle = excludeFromBundle,
                IsLocal = urlHelper.IsLocalUrl(src),
                Src = urlHelper.Content(src)
            });
        }

        /// <summary>
        /// Generate all CSS parts
        /// </summary>
        /// <returns>Generated HTML string</returns>
        public virtual IHtmlContent GenerateCssFiles()
        {
            if (_cssParts.Count == 0)
                return HtmlString.Empty;

            var result = new StringBuilder();

            var woConfig = _appSettings.Get<WebOptimizerConfig>();
            var httpContext = _actionContextAccessor.ActionContext.HttpContext;

            if (woConfig.EnableCssBundling && _cssParts.Any(item => !item.ExcludeFromBundle))
            {
                var bundleSuffix = woConfig.CssBundleSuffix;

                if (CultureInfo.CurrentUICulture.TextInfo.IsRightToLeft)
                    bundleSuffix += ".rtl";

                var bundleKey = string.Concat("/css/", GetAssetKey(bundleSuffix, ResourceLocation.Head), ".css");

                var sources = _cssParts
                    .Where(item => !item.ExcludeFromBundle && item.IsLocal)
                    .Distinct()
                    //remove the application path from the generated URL if exists
                    .Select(item => item.Src).ToArray();

<<<<<<< HEAD
                var bundleAsset = GetOrCreateBundle(bundleKey, (route, assetFiles) => _assetPipeline.AddBundle(route, $"{MimeTypes.TextCss}; charset=UTF-8", assetFiles)
                    .EnforceFileExtensions(".css")
                    .AdjustRelativePaths()
                    .Concatenate()
                    .AddResponseHeader(HeaderNames.XContentTypeOptions, "nosniff")
                    .MinifyCss(), sources);

                var pathBase = _actionContextAccessor.ActionContext?.HttpContext.Request.PathBase ?? PathString.Empty;
=======
                var bundleAsset = GetOrCreateBundle(bundleKey, CreateCssAsset, sources);

                var pathBase = _actionContextAccessor.ActionContext?.HttpContext?.Request?.PathBase ?? PathString.Empty;
>>>>>>> 7aec4b6f
                result.AppendFormat("<link rel=\"stylesheet\" type=\"{0}\" href=\"{1}{2}?v={3}\" />",
                    MimeTypes.TextCss, pathBase, bundleAsset.Route, bundleAsset.GenerateCacheKey(httpContext));
            }

            var styles = _cssParts
                    .Where(item => !woConfig.EnableCssBundling || item.ExcludeFromBundle || !item.IsLocal)
                    .Distinct();

            if (_actionContextAccessor.ActionContext == null)
                throw new ArgumentNullException(nameof(_actionContextAccessor.ActionContext));
            
            foreach (var item in styles)
            {
                if (!item.IsLocal)
                {
                    result.AppendFormat("<link rel=\"stylesheet\" type=\"{0}\" href=\"{1}\" />", MimeTypes.TextCss, item.Src);
                    result.Append(Environment.NewLine);
                    continue;
                }

<<<<<<< HEAD
                var asset = GetOrCreateBundle(item.Src, (bundleKey, assetFiles) => _assetPipeline.AddBundle(bundleKey, $"{MimeTypes.TextCss}; charset=UTF-8", assetFiles)
                    .EnforceFileExtensions(".css")
                    .AdjustRelativePaths()
                    .Concatenate()
                    .AddResponseHeader(HeaderNames.XContentTypeOptions, "nosniff")
                    .MinifyCss());
=======
                var asset = GetOrCreateBundle(item.Src, CreateCssAsset);
>>>>>>> 7aec4b6f

                result.AppendFormat("<link rel=\"stylesheet\" type=\"{0}\" href=\"{1}?v={2}\" />",
                    MimeTypes.TextCss, asset.Route, asset.GenerateCacheKey(httpContext));
                result.AppendLine();
            }

            return new HtmlString(result.ToString());
        }

        /// <summary>
        /// Add canonical URL element to the <![CDATA[<head>]]>
        /// </summary>
        /// <param name="part">Canonical URL part</param>
        /// <param name="withQueryString">Whether to use canonical URLs with query string parameters</param>
        public virtual void AddCanonicalUrlParts(string part, bool withQueryString = false)
        {
            if (string.IsNullOrEmpty(part))
                return;

            if (withQueryString)
            {
                //add ordered query string parameters
                var queryParameters = _actionContextAccessor.ActionContext.HttpContext.Request.Query.OrderBy(parameter => parameter.Key)
                    .ToDictionary(parameter => parameter.Key, parameter => parameter.Value.ToString());
                part = QueryHelpers.AddQueryString(part, queryParameters);
            }

            _canonicalUrlParts.Add(part);
        }

        /// <summary>
        /// Append canonical URL element to the <![CDATA[<head>]]>
        /// </summary>
        /// <param name="part">Canonical URL part</param>
        public virtual void AppendCanonicalUrlParts(string part)
        {
            if (string.IsNullOrEmpty(part))
                return;

            _canonicalUrlParts.Insert(0, part);
        }

        /// <summary>
        /// Generate all canonical URL parts
        /// </summary>
        /// <returns>Generated HTML string</returns>
        public virtual IHtmlContent GenerateCanonicalUrls()
        {
            var result = new StringBuilder();
            foreach (var canonicalUrl in _canonicalUrlParts)
            {
                result.AppendFormat("<link rel=\"canonical\" href=\"{0}\" />", canonicalUrl);
                result.Append(Environment.NewLine);
            }
            return new HtmlString(result.ToString());
        }

        /// <summary>
        /// Add any custom element to the <![CDATA[<head>]]> element
        /// </summary>
        /// <param name="part">The entire element. For example, <![CDATA[<meta name="msvalidate.01" content="123121231231313123123" />]]></param>
        public virtual void AddHeadCustomParts(string part)
        {
            if (string.IsNullOrEmpty(part))
                return;

            _headCustomParts.Add(part);
        }

        /// <summary>
        /// Append any custom element to the <![CDATA[<head>]]> element
        /// </summary>
        /// <param name="part">The entire element. For example, <![CDATA[<meta name="msvalidate.01" content="123121231231313123123" />]]></param>
        public virtual void AppendHeadCustomParts(string part)
        {
            if (string.IsNullOrEmpty(part))
                return;

            _headCustomParts.Insert(0, part);
        }

        /// <summary>
        /// Generate all custom elements
        /// </summary>
        /// <returns>Generated HTML string</returns>
        public virtual IHtmlContent GenerateHeadCustom()
        {
            //use only distinct rows
            var distinctParts = _headCustomParts.Distinct().ToList();
            if (!distinctParts.Any())
                return HtmlString.Empty;

            var result = new StringBuilder();
            foreach (var path in distinctParts)
            {
                result.Append(path);
                result.Append(Environment.NewLine);
            }
            return new HtmlString(result.ToString());
        }

        /// <summary>
        /// Add CSS class to the <![CDATA[<head>]]> element
        /// </summary>
        /// <param name="part">CSS class</param>
        public virtual void AddPageCssClassParts(string part)
        {
            if (string.IsNullOrEmpty(part))
                return;

            _pageCssClassParts.Add(part);
        }

        /// <summary>
        /// Append CSS class to the <![CDATA[<head>]]> element
        /// </summary>
        /// <param name="part">CSS class</param>
        public virtual void AppendPageCssClassParts(string part)
        {
            if (string.IsNullOrEmpty(part))
                return;

            _pageCssClassParts.Insert(0, part);
        }

        /// <summary>
        /// Generate all title parts
        /// </summary>
        /// <param name="part">CSS class</param>
        /// <returns>Generated string</returns>
        public virtual string GeneratePageCssClasses(string part = "")
        {
            AppendPageCssClassParts(part);

            var result = string.Join(" ", _pageCssClassParts.AsEnumerable().Reverse().ToArray());

            if (string.IsNullOrEmpty(result))
                return string.Empty;

            return _htmlEncoder.Encode(result);
        }

        /// <summary>
        /// Specify "edit page" URL
        /// </summary>
        /// <param name="url">URL</param>
        public virtual void AddEditPageUrl(string url)
        {
            _editPageUrl = url;
        }

        /// <summary>
        /// Get "edit page" URL
        /// </summary>
        /// <returns>URL</returns>
        public virtual string GetEditPageUrl()
        {
            return _editPageUrl;
        }

        /// <summary>
        /// Specify system name of admin menu item that should be selected (expanded)
        /// </summary>
        /// <param name="systemName">System name</param>
        public virtual void SetActiveMenuItemSystemName(string systemName)
        {
            _activeAdminMenuSystemName = systemName;
        }

        /// <summary>
        /// Get system name of admin menu item that should be selected (expanded)
        /// </summary>
        /// <returns>System name</returns>
        public virtual string GetActiveMenuItemSystemName()
        {
            return _activeAdminMenuSystemName;
        }

        /// <summary>
        /// Get the route name associated with the request rendering this page
        /// </summary>
        /// <param name="handleDefaultRoutes">A value indicating whether to build the name using engine information unless otherwise specified</param>
        /// <returns>Route name</returns>
        public virtual string GetRouteName(bool handleDefaultRoutes = false)
        {
            var actionContext = _actionContextAccessor.ActionContext;

            if (actionContext is null)
                return string.Empty;

            var httpContext = actionContext.HttpContext;
            var routeName = httpContext.GetEndpoint()?.Metadata.GetMetadata<RouteNameMetadata>()?.RouteName ?? string.Empty;

            if (!string.IsNullOrEmpty(routeName) && routeName != "areaRoute")
                return routeName;

            //then try to get a generic one (actually it's an action name, not the route)
            if (httpContext.GetRouteValue(NopRoutingDefaults.RouteValue.SeName) is not null &&
                httpContext.GetRouteValue(NopRoutingDefaults.RouteValue.Action) is string actionName)
                return actionName;

            if (handleDefaultRoutes)
                return actionContext.ActionDescriptor switch
                {
                    ControllerActionDescriptor controllerAction => string.Concat(controllerAction.ControllerName, controllerAction.ActionName),
                    CompiledPageActionDescriptor compiledPage => string.Concat(compiledPage.AreaName, compiledPage.ViewEnginePath.Replace("/", "")),
                    PageActionDescriptor pageAction => string.Concat(pageAction.AreaName, pageAction.ViewEnginePath.Replace("/", "")),
                    _ => actionContext.ActionDescriptor.DisplayName?.Replace("/", "") ?? string.Empty
                };

            return routeName;
        }

        #endregion
        
        #region Nested classes

        /// <summary>
        /// JS file meta data
        /// </summary>
        private record ScriptReferenceMeta
        {
            /// <summary>
            /// A value indicating whether to exclude the script from bundling
            /// </summary>
            public bool ExcludeFromBundle { get; init; }

            /// <summary>
            /// A value indicating whether the src is local
            /// </summary>
            public bool IsLocal { get; init; }

            /// <summary>
            /// Src for production
            /// </summary>
            public string Src { get; init; }
        }

        /// <summary>
        /// CSS file meta data
        /// </summary>
        private record CssReferenceMeta
        {
            /// <summary>
            /// A value indicating whether to exclude the script from bundling
            /// </summary>
            public bool ExcludeFromBundle { get; init; }

            /// <summary>
            /// Src for production
            /// </summary>
            public string Src { get; init; }

            /// <summary>
            /// A value indicating whether the Src is local
            /// </summary>
            public bool IsLocal { get; init; }
        }

        #endregion
    }
}<|MERGE_RESOLUTION|>--- conflicted
+++ resolved
@@ -568,20 +568,9 @@
                     //remove the application path from the generated URL if exists
                     .Select(item => item.Src).ToArray();
 
-<<<<<<< HEAD
-                var bundleAsset = GetOrCreateBundle(bundleKey, (route, assetFiles) => _assetPipeline.AddBundle(route, $"{MimeTypes.TextCss}; charset=UTF-8", assetFiles)
-                    .EnforceFileExtensions(".css")
-                    .AdjustRelativePaths()
-                    .Concatenate()
-                    .AddResponseHeader(HeaderNames.XContentTypeOptions, "nosniff")
-                    .MinifyCss(), sources);
+                var bundleAsset = GetOrCreateBundle(bundleKey, CreateCssAsset, sources);
 
                 var pathBase = _actionContextAccessor.ActionContext?.HttpContext.Request.PathBase ?? PathString.Empty;
-=======
-                var bundleAsset = GetOrCreateBundle(bundleKey, CreateCssAsset, sources);
-
-                var pathBase = _actionContextAccessor.ActionContext?.HttpContext?.Request?.PathBase ?? PathString.Empty;
->>>>>>> 7aec4b6f
                 result.AppendFormat("<link rel=\"stylesheet\" type=\"{0}\" href=\"{1}{2}?v={3}\" />",
                     MimeTypes.TextCss, pathBase, bundleAsset.Route, bundleAsset.GenerateCacheKey(httpContext));
             }
@@ -592,7 +581,7 @@
 
             if (_actionContextAccessor.ActionContext == null)
                 throw new ArgumentNullException(nameof(_actionContextAccessor.ActionContext));
-            
+
             foreach (var item in styles)
             {
                 if (!item.IsLocal)
@@ -602,16 +591,7 @@
                     continue;
                 }
 
-<<<<<<< HEAD
-                var asset = GetOrCreateBundle(item.Src, (bundleKey, assetFiles) => _assetPipeline.AddBundle(bundleKey, $"{MimeTypes.TextCss}; charset=UTF-8", assetFiles)
-                    .EnforceFileExtensions(".css")
-                    .AdjustRelativePaths()
-                    .Concatenate()
-                    .AddResponseHeader(HeaderNames.XContentTypeOptions, "nosniff")
-                    .MinifyCss());
-=======
                 var asset = GetOrCreateBundle(item.Src, CreateCssAsset);
->>>>>>> 7aec4b6f
 
                 result.AppendFormat("<link rel=\"stylesheet\" type=\"{0}\" href=\"{1}?v={2}\" />",
                     MimeTypes.TextCss, asset.Route, asset.GenerateCacheKey(httpContext));
