--- conflicted
+++ resolved
@@ -12,15 +12,9 @@
     public partial class StoreMappingSupportedModelFactory : IStoreMappingSupportedModelFactory
     {
         #region Fields
-<<<<<<< HEAD
 
-        private readonly IStoreMappingService _storeMappingService;
-        private readonly IStoreService _storeService;
-=======
-        
         protected readonly IStoreMappingService _storeMappingService;
         protected readonly IStoreService _storeService;
->>>>>>> 522dba81
 
         #endregion
 
