﻿@using Nop.Web.Framework.Menu;

@{
    //load sitemap
    var siteMap = new Nop.Web.Framework.Menu.XmlSiteMap();
    siteMap.LoadFrom("~/Administration/sitemap.config");
}

@helper RenderMenuItem(Nop.Web.Framework.Menu.SiteMapNode item)
{
string url = null;
if (!string.IsNullOrEmpty(item.ControllerName) && !string.IsNullOrEmpty(item.ActionName))
{
    url = Url.Action(item.ActionName, item.ControllerName, item.RouteValues, null, null);
}
else if (!string.IsNullOrEmpty(item.Url))
{
    url = item.Url.StartsWith("~/", StringComparison.Ordinal) ? Url.Content(item.Url) : item.Url;
}
var isActive = item.ContainsSystemName(Html.GetActiveMenuItemSystemName());

if (!String.IsNullOrEmpty(url))
{
<<<<<<< HEAD
        <li @(isActive ? Html.Raw("class='active'") : null)>
            <a href="@url" class="menu-item-link">
=======
        <li @(isActive ? Html.Raw("class=\"active\"") : null)>
            <a href="@url">
>>>>>>> 9d9d52e5
                @if (!String.IsNullOrEmpty(item.IconClass))
                {
                    <text>
                        <i class="fa @Url.Content(item.IconClass)"></i>
                    </text>
                }
                <span class="menu-item-title">@item.Title</span>
            </a>
        </li>
}
else
{
        <li class="treeview @(isActive ? Html.Raw("active") : null)">
            <a href="#">
                @if (!String.IsNullOrEmpty(item.IconClass))
                {
                    <text>
                        <i class="fa @Url.Content(item.IconClass)"></i>
                    </text>
                }
                <span>@item.Title</span>
                <i class="fa fa-angle-left pull-right"></i>
            </a>

            @{ var childNodes = item.ChildNodes.Where(x => x.Visible).ToList(); }
            @if (childNodes.Any())
            {
                <ul class="treeview-menu">
                    @foreach (var childItem in childNodes)
                    {
                        @RenderMenuItem(childItem)
                    }
                </ul>
            }
        </li>
                }
}

<ul class="sidebar-menu">
    @{
        //standard (default) items
        var rootNode = siteMap.RootNode;

        //plugins
        var adminMenuPlugins = EngineContext.Current.Resolve<Nop.Core.Plugins.IPluginFinder>()
            .GetPlugins<IAdminMenuPlugin>()
            .ToList();
        foreach (var adminMenuPlugin in adminMenuPlugins)
        {
            adminMenuPlugin.ManageSiteMap(rootNode);
        }
        //"Plugins" menu item should be visible when it has some child nodes
        var pluginNode = rootNode.ChildNodes.FirstOrDefault(x => x.SystemName == "Third party plugins");
        if (pluginNode != null && pluginNode.Visible)
        {
            var permissionService = EngineContext.Current.Resolve<Nop.Services.Security.IPermissionService>();
            var hasManagePluginsPermission = permissionService.Authorize(Nop.Services.Security.StandardPermissionProvider.ManagePlugins);
            pluginNode.Visible = hasManagePluginsPermission && pluginNode.ChildNodes.Any(x => x.Visible);
        }
    }
    @foreach (var item in rootNode.ChildNodes.Where(x => x.Visible))
    {
        @RenderMenuItem(item)
    }
</ul><|MERGE_RESOLUTION|>--- conflicted
+++ resolved
@@ -1,95 +1,90 @@
-﻿@using Nop.Web.Framework.Menu;
-
-@{
-    //load sitemap
-    var siteMap = new Nop.Web.Framework.Menu.XmlSiteMap();
-    siteMap.LoadFrom("~/Administration/sitemap.config");
-}
-
-@helper RenderMenuItem(Nop.Web.Framework.Menu.SiteMapNode item)
-{
-string url = null;
-if (!string.IsNullOrEmpty(item.ControllerName) && !string.IsNullOrEmpty(item.ActionName))
-{
-    url = Url.Action(item.ActionName, item.ControllerName, item.RouteValues, null, null);
-}
-else if (!string.IsNullOrEmpty(item.Url))
-{
-    url = item.Url.StartsWith("~/", StringComparison.Ordinal) ? Url.Content(item.Url) : item.Url;
-}
-var isActive = item.ContainsSystemName(Html.GetActiveMenuItemSystemName());
-
-if (!String.IsNullOrEmpty(url))
-{
-<<<<<<< HEAD
-        <li @(isActive ? Html.Raw("class='active'") : null)>
-            <a href="@url" class="menu-item-link">
-=======
-        <li @(isActive ? Html.Raw("class=\"active\"") : null)>
-            <a href="@url">
->>>>>>> 9d9d52e5
-                @if (!String.IsNullOrEmpty(item.IconClass))
-                {
-                    <text>
-                        <i class="fa @Url.Content(item.IconClass)"></i>
-                    </text>
-                }
-                <span class="menu-item-title">@item.Title</span>
-            </a>
-        </li>
-}
-else
-{
-        <li class="treeview @(isActive ? Html.Raw("active") : null)">
-            <a href="#">
-                @if (!String.IsNullOrEmpty(item.IconClass))
-                {
-                    <text>
-                        <i class="fa @Url.Content(item.IconClass)"></i>
-                    </text>
-                }
-                <span>@item.Title</span>
-                <i class="fa fa-angle-left pull-right"></i>
-            </a>
-
-            @{ var childNodes = item.ChildNodes.Where(x => x.Visible).ToList(); }
-            @if (childNodes.Any())
-            {
-                <ul class="treeview-menu">
-                    @foreach (var childItem in childNodes)
-                    {
-                        @RenderMenuItem(childItem)
-                    }
-                </ul>
-            }
-        </li>
-                }
-}
-
-<ul class="sidebar-menu">
-    @{
-        //standard (default) items
-        var rootNode = siteMap.RootNode;
-
-        //plugins
-        var adminMenuPlugins = EngineContext.Current.Resolve<Nop.Core.Plugins.IPluginFinder>()
-            .GetPlugins<IAdminMenuPlugin>()
-            .ToList();
-        foreach (var adminMenuPlugin in adminMenuPlugins)
-        {
-            adminMenuPlugin.ManageSiteMap(rootNode);
-        }
-        //"Plugins" menu item should be visible when it has some child nodes
-        var pluginNode = rootNode.ChildNodes.FirstOrDefault(x => x.SystemName == "Third party plugins");
-        if (pluginNode != null && pluginNode.Visible)
-        {
-            var permissionService = EngineContext.Current.Resolve<Nop.Services.Security.IPermissionService>();
-            var hasManagePluginsPermission = permissionService.Authorize(Nop.Services.Security.StandardPermissionProvider.ManagePlugins);
-            pluginNode.Visible = hasManagePluginsPermission && pluginNode.ChildNodes.Any(x => x.Visible);
-        }
-    }
-    @foreach (var item in rootNode.ChildNodes.Where(x => x.Visible))
-    {
-        @RenderMenuItem(item)
-    }
+﻿@using Nop.Web.Framework.Menu;
+
+@{
+    //load sitemap
+    var siteMap = new Nop.Web.Framework.Menu.XmlSiteMap();
+    siteMap.LoadFrom("~/Administration/sitemap.config");
+}
+
+@helper RenderMenuItem(Nop.Web.Framework.Menu.SiteMapNode item)
+{
+string url = null;
+if (!string.IsNullOrEmpty(item.ControllerName) && !string.IsNullOrEmpty(item.ActionName))
+{
+    url = Url.Action(item.ActionName, item.ControllerName, item.RouteValues, null, null);
+}
+else if (!string.IsNullOrEmpty(item.Url))
+{
+    url = item.Url.StartsWith("~/", StringComparison.Ordinal) ? Url.Content(item.Url) : item.Url;
+}
+var isActive = item.ContainsSystemName(Html.GetActiveMenuItemSystemName());
+
+if (!String.IsNullOrEmpty(url))
+{
+        <li @(isActive ? Html.Raw("class=\"active\"") : null)>
+            <a href="@url" class="menu-item-link">
+                @if (!String.IsNullOrEmpty(item.IconClass))
+                {
+                    <text>
+                        <i class="fa @Url.Content(item.IconClass)"></i>
+                    </text>
+                }
+                <span class="menu-item-title">@item.Title</span>
+            </a>
+        </li>
+}
+else
+{
+        <li class="treeview @(isActive ? Html.Raw("active") : null)">
+            <a href="#">
+                @if (!String.IsNullOrEmpty(item.IconClass))
+                {
+                    <text>
+                        <i class="fa @Url.Content(item.IconClass)"></i>
+                    </text>
+                }
+                <span>@item.Title</span>
+                <i class="fa fa-angle-left pull-right"></i>
+            </a>
+
+            @{ var childNodes = item.ChildNodes.Where(x => x.Visible).ToList(); }
+            @if (childNodes.Any())
+            {
+                <ul class="treeview-menu">
+                    @foreach (var childItem in childNodes)
+                    {
+                        @RenderMenuItem(childItem)
+                    }
+                </ul>
+            }
+        </li>
+                }
+}
+
+<ul class="sidebar-menu">
+    @{
+        //standard (default) items
+        var rootNode = siteMap.RootNode;
+
+        //plugins
+        var adminMenuPlugins = EngineContext.Current.Resolve<Nop.Core.Plugins.IPluginFinder>()
+            .GetPlugins<IAdminMenuPlugin>()
+            .ToList();
+        foreach (var adminMenuPlugin in adminMenuPlugins)
+        {
+            adminMenuPlugin.ManageSiteMap(rootNode);
+        }
+        //"Plugins" menu item should be visible when it has some child nodes
+        var pluginNode = rootNode.ChildNodes.FirstOrDefault(x => x.SystemName == "Third party plugins");
+        if (pluginNode != null && pluginNode.Visible)
+        {
+            var permissionService = EngineContext.Current.Resolve<Nop.Services.Security.IPermissionService>();
+            var hasManagePluginsPermission = permissionService.Authorize(Nop.Services.Security.StandardPermissionProvider.ManagePlugins);
+            pluginNode.Visible = hasManagePluginsPermission && pluginNode.ChildNodes.Any(x => x.Visible);
+        }
+    }
+    @foreach (var item in rootNode.ChildNodes.Where(x => x.Visible))
+    {
+        @RenderMenuItem(item)
+    }
 </ul>