--- conflicted
+++ resolved
@@ -1,44 +1,39 @@
-﻿using Microsoft.AspNetCore.Mvc;
-using Nop.Web.Factories;
-using Nop.Web.Framework.Mvc.Filters;
-
-namespace Nop.Web.Controllers
-{
-    public partial class CountryController : BasePublicController
-    {
-        #region Fields
-
-<<<<<<< HEAD
-        private readonly ICountryModelFactory _countryModelFactory;
-
-=======
-        protected readonly ICountryModelFactory _countryModelFactory;
-        
->>>>>>> 522dba81
-        #endregion
-
-        #region Ctor
-
-        public CountryController(ICountryModelFactory countryModelFactory)
-        {
-            _countryModelFactory = countryModelFactory;
-        }
-
-        #endregion
-
-        #region States / provinces
-
-        //available even when navigation is not allowed
-        [CheckAccessPublicStore(ignore: true)]
-        //ignore SEO friendly URLs checks
-        [CheckLanguageSeoCode(ignore: true)]
-        public virtual async Task<IActionResult> GetStatesByCountryId(string countryId, bool addSelectStateItem)
-        {
-            var model = await _countryModelFactory.GetStatesByCountryIdAsync(countryId, addSelectStateItem);
-
-            return Json(model);
-        }
-
-        #endregion
-    }
+﻿using Microsoft.AspNetCore.Mvc;
+using Nop.Web.Factories;
+using Nop.Web.Framework.Mvc.Filters;
+
+namespace Nop.Web.Controllers
+{
+    public partial class CountryController : BasePublicController
+    {
+        #region Fields
+
+        protected readonly ICountryModelFactory _countryModelFactory;
+        
+        #endregion
+
+        #region Ctor
+
+        public CountryController(ICountryModelFactory countryModelFactory)
+        {
+            _countryModelFactory = countryModelFactory;
+        }
+
+        #endregion
+
+        #region States / provinces
+
+        //available even when navigation is not allowed
+        [CheckAccessPublicStore(ignore: true)]
+        //ignore SEO friendly URLs checks
+        [CheckLanguageSeoCode(ignore: true)]
+        public virtual async Task<IActionResult> GetStatesByCountryId(string countryId, bool addSelectStateItem)
+        {
+            var model = await _countryModelFactory.GetStatesByCountryIdAsync(countryId, addSelectStateItem);
+
+            return Json(model);
+        }
+
+        #endregion
+    }
 }