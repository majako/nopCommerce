--- conflicted
+++ resolved
@@ -1,148 +1,142 @@
-﻿<Language Name="Български" IsDefault="false" IsRightToLeft="false">
-  <LocaleResource Name="AdminEmail">
-    <Value>Email на администратора</Value>
-  </LocaleResource>
-  <LocaleResource Name="AdminEmailRequired">
-    <Value>Въведете Email на администратора</Value>
-  </LocaleResource>
-  <LocaleResource Name="AdminPassword">
-    <Value>Парола на администратора</Value>
-  </LocaleResource>
-  <LocaleResource Name="AdminPasswordRequired">
-    <Value>Въведете паролата на администратора</Value>
-  </LocaleResource>
-  <LocaleResource Name="ConfigureDirectoryPermissions">
-    <Value>Потребител '{0}' няма права за запис в папка '{1}'. Моля, настройте дадените права.</Value>
-  </LocaleResource>
-  <LocaleResource Name="ConfigureFilePermissions">
-    <Value>Потребител '{0}' няма права за запис на файл '{1}'. Моля, настройте дадените права.</Value>
-  </LocaleResource>
-  <LocaleResource Name="ConfirmPassword">
-    <Value>Потвърдете паролата</Value>
-  </LocaleResource>
-  <LocaleResource Name="ConfirmPasswordRequired">
-    <Value>Потвърдете паролата</Value>
-  </LocaleResource>
-  <LocaleResource Name="ConnectionString">
-    <Value>Низ за връзка</Value>
-  </LocaleResource>
-  <LocaleResource Name="ConnectionStringRequired">
-    <Value>Въведете низа за връзка с базата данни</Value>
-  </LocaleResource>
-  <LocaleResource Name="ConnectionStringValues">
-    <Value>Въведете параметрите за връзка с базата данни</Value>
-  </LocaleResource>
-  <LocaleResource Name="ConnectionStringWrongFormat">
-    <Value>Грешен формат на низа за връзка с базата данни</Value>
-  </LocaleResource>
-  <LocaleResource Name="CreateDatabaseIfDoesNotExist">
-    <Value>Създай база данни, ако тя не съществува</Value>
-  </LocaleResource>
-  <LocaleResource Name="CreateSampleData">
-    <Value>Създай тестови данни (продукти, категории и т.н.)</Value>
-  </LocaleResource>
-  <LocaleResource Name="CustomCollation">
-    <Value>Укажете SQL Server collation</Value>
-  </LocaleResource>
-  <LocaleResource Name="DatabaseCreationError">
-    <Value>Грешка при създаването на база данни: {0}</Value>
-  </LocaleResource>
-  <LocaleResource Name="Database">
-    <Value>База данни</Value>
-  </LocaleResource>
-  <LocaleResource Name="DatabaseInformation">
-    <Value>Информация за базата данни</Value>
-  </LocaleResource>
-  <LocaleResource Name="DatabaseName">
-    <Value>Име на базата данни</Value>
-  </LocaleResource>
-  <LocaleResource Name="DatabaseNameRequired">
-    <Value>Въведете името на базата данни</Value>
-  </LocaleResource>
-  <LocaleResource Name="DatabaseNotExists">
-    <Value>Указаната база данни не съществува или вие нямате права за връзка с нея</Value>
-  </LocaleResource>
-  <LocaleResource Name="DataProviderRequired">
-    <Value>Изберете провайдер на данните</Value>
-  </LocaleResource>
-  <LocaleResource Name="Documentation1">
-    <Value>Ако ви е нужна информация за това, как да използвате и настроите nopCommerce, моля, посетете</Value>
-  </LocaleResource>
-  <LocaleResource Name="Documentation2">
-    <Value>раздел "Документация" на сайта nopCommerce.com</Value>
-  </LocaleResource>
-  <LocaleResource Name="Example">
-    <Value>Пример</Value>
-  </LocaleResource>
-  <LocaleResource Name="Install">
-    <Value>Инсталирай</Value>
-  </LocaleResource>
-  <LocaleResource Name="Installing">
-    <Value>Инсталиране на nopCommerce...</Value>
-  </LocaleResource>
-  <LocaleResource Name="PasswordsDoNotMatch">
-    <Value>Паролите не съвпадат</Value>
-  </LocaleResource>
-  <LocaleResource Name="RawConnectionString">
-    <Value>Низ за връзка с базата (raw)</Value>
-  </LocaleResource>
-  <LocaleResource Name="Recommended">
-    <Value>[Препоръчително]</Value>
-  </LocaleResource>
-  <LocaleResource Name="RestartInstallation">
-    <Value>Рестартирай процеса на инсталиране</Value>
-  </LocaleResource>
-  <LocaleResource Name="RestartInstallationTooltip">
-    <Value>Натиснете, за да започне отново процеса на инсталация (ще изчисти всички кеширани стойности)</Value>
-  </LocaleResource>
-  <LocaleResource Name="SetupFailed">
-    <Value>Грешка при инсталиране: {0}</Value>
-  </LocaleResource>
-  <LocaleResource Name="SqlAuthentication">
-    <Value>Вход с SQL Server</Value>
-  </LocaleResource>
-  <LocaleResource Name="SqlCompact">
-    <Value>SQL Server Compact</Value>
-  </LocaleResource>
-  <LocaleResource Name="ServerName">
-    <Value>Име или мрежов адрес на SQL Server</Value>
-  </LocaleResource>
-  <LocaleResource Name="ServerNameRequired">
-    <Value>Въведете името или мрежовия адрес на SQL Server</Value>
-  </LocaleResource>
-  <LocaleResource Name="SqlPassword">
-    <Value>Парола за вход в SQL Server</Value>
-  </LocaleResource>
-  <LocaleResource Name="SqlPasswordRequired">
-    <Value>Въведете паролата за вход в SQL Server</Value>
-  </LocaleResource>
-  <LocaleResource Name="SqlUsername">
-    <Value>Потребителско име за вход в SQL Server</Value>
-  </LocaleResource>
-  <LocaleResource Name="SqlUsernameRequired">
-    <Value>Въведете потребителското името за вход в SQL Server</Value>
-  </LocaleResource>
-<<<<<<< HEAD
-  <LocaleResource Name="SqlStandard">
-    <Value>Microsoft SQL Server или SQL Express</Value>
-  </LocaleResource>
-=======
->>>>>>> 81c7285d
-  <LocaleResource Name="StoreInformation">
-    <Value>Информация за магазина</Value>
-  </LocaleResource>
-  <LocaleResource Name="Title">
-    <Value>Инсталиране на nopCommerce</Value>
-  </LocaleResource>
-  <LocaleResource Name="Tooltip1">
-    <Value>nopCommerce - е водещо ASP.NET решение за създаване на интернет магазини. На тази страница Вие можете да инсталирате nopCommerce.</Value>
-  </LocaleResource>
-  <LocaleResource Name="Tooltip2">
-    <Value>За да инсталирате успешно nopCommerce, е нужно да знаете низа за връзка с базата данни. Ако нямате тази информация, може да я узнаете от вашия хостинг провайдер. Ако искате да инсталирате nopCommerce на локалния ви компютър, то вие можете да я узнаете от вашия системен администратор.</Value>
-  </LocaleResource>
-  <LocaleResource Name="IntegratedAuthentication">
-    <Value>
-      Вход с Windows
-    </Value>
-  </LocaleResource>
+﻿<Language Name="Български" IsDefault="false" IsRightToLeft="false">
+  <LocaleResource Name="AdminEmail">
+    <Value>Email на администратора</Value>
+  </LocaleResource>
+  <LocaleResource Name="AdminEmailRequired">
+    <Value>Въведете Email на администратора</Value>
+  </LocaleResource>
+  <LocaleResource Name="AdminPassword">
+    <Value>Парола на администратора</Value>
+  </LocaleResource>
+  <LocaleResource Name="AdminPasswordRequired">
+    <Value>Въведете паролата на администратора</Value>
+  </LocaleResource>
+  <LocaleResource Name="ConfigureDirectoryPermissions">
+    <Value>Потребител '{0}' няма права за запис в папка '{1}'. Моля, настройте дадените права.</Value>
+  </LocaleResource>
+  <LocaleResource Name="ConfigureFilePermissions">
+    <Value>Потребител '{0}' няма права за запис на файл '{1}'. Моля, настройте дадените права.</Value>
+  </LocaleResource>
+  <LocaleResource Name="ConfirmPassword">
+    <Value>Потвърдете паролата</Value>
+  </LocaleResource>
+  <LocaleResource Name="ConfirmPasswordRequired">
+    <Value>Потвърдете паролата</Value>
+  </LocaleResource>
+  <LocaleResource Name="ConnectionString">
+    <Value>Низ за връзка</Value>
+  </LocaleResource>
+  <LocaleResource Name="ConnectionStringRequired">
+    <Value>Въведете низа за връзка с базата данни</Value>
+  </LocaleResource>
+  <LocaleResource Name="ConnectionStringValues">
+    <Value>Въведете параметрите за връзка с базата данни</Value>
+  </LocaleResource>
+  <LocaleResource Name="ConnectionStringWrongFormat">
+    <Value>Грешен формат на низа за връзка с базата данни</Value>
+  </LocaleResource>
+  <LocaleResource Name="CreateDatabaseIfDoesNotExist">
+    <Value>Създай база данни, ако тя не съществува</Value>
+  </LocaleResource>
+  <LocaleResource Name="CreateSampleData">
+    <Value>Създай тестови данни (продукти, категории и т.н.)</Value>
+  </LocaleResource>
+  <LocaleResource Name="CustomCollation">
+    <Value>Укажете SQL Server collation</Value>
+  </LocaleResource>
+  <LocaleResource Name="DatabaseCreationError">
+    <Value>Грешка при създаването на база данни: {0}</Value>
+  </LocaleResource>
+  <LocaleResource Name="Database">
+    <Value>База данни</Value>
+  </LocaleResource>
+  <LocaleResource Name="DatabaseInformation">
+    <Value>Информация за базата данни</Value>
+  </LocaleResource>
+  <LocaleResource Name="DatabaseName">
+    <Value>Име на базата данни</Value>
+  </LocaleResource>
+  <LocaleResource Name="DatabaseNameRequired">
+    <Value>Въведете името на базата данни</Value>
+  </LocaleResource>
+  <LocaleResource Name="DatabaseNotExists">
+    <Value>Указаната база данни не съществува или вие нямате права за връзка с нея</Value>
+  </LocaleResource>
+  <LocaleResource Name="DataProviderRequired">
+    <Value>Изберете провайдер на данните</Value>
+  </LocaleResource>
+  <LocaleResource Name="Documentation1">
+    <Value>Ако ви е нужна информация за това, как да използвате и настроите nopCommerce, моля, посетете</Value>
+  </LocaleResource>
+  <LocaleResource Name="Documentation2">
+    <Value>раздел "Документация" на сайта nopCommerce.com</Value>
+  </LocaleResource>
+  <LocaleResource Name="Example">
+    <Value>Пример</Value>
+  </LocaleResource>
+  <LocaleResource Name="Install">
+    <Value>Инсталирай</Value>
+  </LocaleResource>
+  <LocaleResource Name="Installing">
+    <Value>Инсталиране на nopCommerce...</Value>
+  </LocaleResource>
+  <LocaleResource Name="PasswordsDoNotMatch">
+    <Value>Паролите не съвпадат</Value>
+  </LocaleResource>
+  <LocaleResource Name="RawConnectionString">
+    <Value>Низ за връзка с базата (raw)</Value>
+  </LocaleResource>
+  <LocaleResource Name="Recommended">
+    <Value>[Препоръчително]</Value>
+  </LocaleResource>
+  <LocaleResource Name="RestartInstallation">
+    <Value>Рестартирай процеса на инсталиране</Value>
+  </LocaleResource>
+  <LocaleResource Name="RestartInstallationTooltip">
+    <Value>Натиснете, за да започне отново процеса на инсталация (ще изчисти всички кеширани стойности)</Value>
+  </LocaleResource>
+  <LocaleResource Name="SetupFailed">
+    <Value>Грешка при инсталиране: {0}</Value>
+  </LocaleResource>
+  <LocaleResource Name="SqlAuthentication">
+    <Value>Вход с SQL Server</Value>
+  </LocaleResource>
+  <LocaleResource Name="SqlCompact">
+    <Value>SQL Server Compact</Value>
+  </LocaleResource>
+  <LocaleResource Name="ServerName">
+    <Value>Име или мрежов адрес на SQL Server</Value>
+  </LocaleResource>
+  <LocaleResource Name="ServerNameRequired">
+    <Value>Въведете името или мрежовия адрес на SQL Server</Value>
+  </LocaleResource>
+  <LocaleResource Name="SqlPassword">
+    <Value>Парола за вход в SQL Server</Value>
+  </LocaleResource>
+  <LocaleResource Name="SqlPasswordRequired">
+    <Value>Въведете паролата за вход в SQL Server</Value>
+  </LocaleResource>
+  <LocaleResource Name="SqlUsername">
+    <Value>Потребителско име за вход в SQL Server</Value>
+  </LocaleResource>
+  <LocaleResource Name="SqlUsernameRequired">
+    <Value>Въведете потребителското името за вход в SQL Server</Value>
+  </LocaleResource>
+  <LocaleResource Name="StoreInformation">
+    <Value>Информация за магазина</Value>
+  </LocaleResource>
+  <LocaleResource Name="Title">
+    <Value>Инсталиране на nopCommerce</Value>
+  </LocaleResource>
+  <LocaleResource Name="Tooltip1">
+    <Value>nopCommerce - е водещо ASP.NET решение за създаване на интернет магазини. На тази страница Вие можете да инсталирате nopCommerce.</Value>
+  </LocaleResource>
+  <LocaleResource Name="Tooltip2">
+    <Value>За да инсталирате успешно nopCommerce, е нужно да знаете низа за връзка с базата данни. Ако нямате тази информация, може да я узнаете от вашия хостинг провайдер. Ако искате да инсталирате nopCommerce на локалния ви компютър, то вие можете да я узнаете от вашия системен администратор.</Value>
+  </LocaleResource>
+  <LocaleResource Name="IntegratedAuthentication">
+    <Value>
+      Вход с Windows
+    </Value>
+  </LocaleResource>
 </Language>