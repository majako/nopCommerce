﻿<Language Name="Polski" IsDefault="false" IsRightToLeft="false">
  <LocaleResource Name="AdminEmail">
    <Value>Email administratora</Value>
  </LocaleResource>
  <LocaleResource Name="AdminEmailRequired">
    <Value>Wprowadź email administratora</Value>
  </LocaleResource>
  <LocaleResource Name="AdminPassword">
    <Value>Hasło administratora</Value>
  </LocaleResource>
  <LocaleResource Name="AdminPasswordRequired">
    <Value>Wprowadź hasło administratora</Value>
  </LocaleResource>
  <LocaleResource Name="ConfigureDirectoryPermissions">
    <Value>'{0}' konto nie posiada uprawnień do modyfikacji folderu '{1}'. Proszę zmienić uprawnienia.</Value>
  </LocaleResource>
  <LocaleResource Name="ConfigureFilePermissions">
    <Value>'{0}' konto nie posiada uprawnień do modyfikacji pliku '{1}'. Proszę zmienić uprawnienia.</Value>
  </LocaleResource>
  <LocaleResource Name="ConfirmPassword">
    <Value>Potwierdź hasło</Value>
  </LocaleResource>
  <LocaleResource Name="ConfirmPasswordRequired">
    <Value>Wprowadź hasło</Value>
  </LocaleResource>
  <LocaleResource Name="ConnectionString">
    <Value>Połączenie - Connection string</Value>
  </LocaleResource>
  <LocaleResource Name="ConnectionStringRequired">
    <Value>Połączenie SQL connection string jest wymagane</Value>
  </LocaleResource>
  <LocaleResource Name="ConnectionStringValues">
    <Value>Wprowadź parametry połączenia z SQL</Value>
  </LocaleResource>
  <LocaleResource Name="ConnectionStringWrongFormat">
    <Value>Błędny format SQL connection string </Value>
  </LocaleResource>
  <LocaleResource Name="CreateDatabaseIfDoesNotExist">
    <Value>Czy utworzyć bazę jeśli nie istnieje</Value>
  </LocaleResource>
  <LocaleResource Name="CreateSampleData">
    <Value>Załaduj przykładowe dane</Value>
  </LocaleResource>
  <LocaleResource Name="CustomCollation">
    <Value>Określ kolację SQL serwera</Value>
  </LocaleResource>
  <LocaleResource Name="DatabaseCreationError">
    <Value>Wystąpił błąd podczas tworzenia bazy danych: {0}</Value>
  </LocaleResource>
  <LocaleResource Name="Database">
    <Value>Baza danych</Value>
  </LocaleResource>
  <LocaleResource Name="DatabaseInformation">
    <Value>Informacje o bazie danych</Value>
  </LocaleResource>
  <LocaleResource Name="DatabaseName">
    <Value>Nazwa bazy danych</Value>
  </LocaleResource>
  <LocaleResource Name="DatabaseNameRequired">
    <Value>Nazwa bazy danych jest wymagana</Value>
  </LocaleResource>
  <LocaleResource Name="DatabaseNotExists">
    <Value>Baza danych nie istnieje lub nie masz uprawnień aby się do niej podłączyć</Value>
  </LocaleResource>
  <LocaleResource Name="DataProviderRequired">
    <Value>Wybierz dostawcę danych </Value>
  </LocaleResource>
  <LocaleResource Name="Documentation1">
    <Value>Jeżeli potrzebujesz więcej informacji na temat korzystania z nopCommerce, zobacz</Value>
  </LocaleResource>
  <LocaleResource Name="Documentation2">
    <Value>dokumentację na stronie nopCommerce.com</Value>
  </LocaleResource>
  <LocaleResource Name="Example">
    <Value>Przykład</Value>
  </LocaleResource>
  <LocaleResource Name="Install">
    <Value>Instalacja</Value>
  </LocaleResource>
  <LocaleResource Name="Installing">
    <Value>Instalacja nopCommerce...</Value>
  </LocaleResource>
  <LocaleResource Name="PasswordsDoNotMatch">
    <Value>Hasło nie pasuje</Value>
  </LocaleResource>
  <LocaleResource Name="RawConnectionString">
    <Value>Wprowadź raw connection string (zaawansowane)</Value>
  </LocaleResource>
  <LocaleResource Name="Recommended">
    <Value>[Zalecane]</Value>
  </LocaleResource>
  <LocaleResource Name="RestartInstallation">
    <Value>Restart instalacji</Value>
  </LocaleResource>
  <LocaleResource Name="RestartInstallationTooltip">
    <Value>Kliknij, aby ponownie uruchomić proces instalacji</Value>
  </LocaleResource>
  <LocaleResource Name="SetupFailed">
    <Value>Błąd instalacji: {0}</Value>
  </LocaleResource>
  <LocaleResource Name="SqlAuthentication">
    <Value>Użyj konta SQL Server</Value>
  </LocaleResource>
  <LocaleResource Name="SqlCompact">
    <Value>Użyj przechowywania danych (SQL Server Compact)</Value>
  </LocaleResource>
  <LocaleResource Name="ServerName">
    <Value>Nazwa SQL Serwera</Value>
  </LocaleResource>
  <LocaleResource Name="ServerNameRequired">
    <Value>Nazwa SQL Serwer jest wymagana</Value>
  </LocaleResource>
  <LocaleResource Name="SqlPassword">
    <Value>Hasło SQL</Value>
  </LocaleResource>
  <LocaleResource Name="SqlPasswordRequired">
    <Value>Hasło SQL jest wymagane</Value>
  </LocaleResource>
  <LocaleResource Name="SqlUsername">
    <Value>Użytkownik SQL</Value>
  </LocaleResource>
  <LocaleResource Name="SqlUsernameRequired">
    <Value>Użytkownik SQL jest wymagany</Value>
  </LocaleResource>
<<<<<<< HEAD
  <LocaleResource Name="SqlStandard">
    <Value>Użyj Microsoft SQL Server (lub SQL Express) bazy danych</Value>
  </LocaleResource>
=======
>>>>>>> 81c7285d
  <LocaleResource Name="StoreInformation">
    <Value>Informacje o sklepie</Value>
  </LocaleResource>
  <LocaleResource Name="Title">
    <Value>nopCommerce instalacja</Value>
  </LocaleResource>
  <LocaleResource Name="Tooltip1">
    <Value>nopCommerce jest w pełni funkcjonalną platformą e-commerce, stworzoną w oparciu o ASP.NET. Ten kreator poprowadzi cię przez proces instalacji i konfiguracji nopCommerce</Value>
  </LocaleResource>
  <LocaleResource Name="Tooltip2">
    <Value>Aby ukończyć kreatora należy znać kilka informacji na temat serwera bazy danych ("Connection string - ciąg połączenia"). Proszę skontaktować się z usługodawcą hostingu w razie potrzeby. Jeżeli instalujesz na komputerze lokalnym lub serwerze mogą być potrzebne informacje od administratora systemu.</Value>
  </LocaleResource>
  <LocaleResource Name="IntegratedAuthentication">
    <Value>Użyj zintegrowane uwierzytelniania Windows</Value>
  </LocaleResource>
</Language><|MERGE_RESOLUTION|>--- conflicted
+++ resolved
@@ -1,146 +1,140 @@
-﻿<Language Name="Polski" IsDefault="false" IsRightToLeft="false">
-  <LocaleResource Name="AdminEmail">
-    <Value>Email administratora</Value>
-  </LocaleResource>
-  <LocaleResource Name="AdminEmailRequired">
-    <Value>Wprowadź email administratora</Value>
-  </LocaleResource>
-  <LocaleResource Name="AdminPassword">
-    <Value>Hasło administratora</Value>
-  </LocaleResource>
-  <LocaleResource Name="AdminPasswordRequired">
-    <Value>Wprowadź hasło administratora</Value>
-  </LocaleResource>
-  <LocaleResource Name="ConfigureDirectoryPermissions">
-    <Value>'{0}' konto nie posiada uprawnień do modyfikacji folderu '{1}'. Proszę zmienić uprawnienia.</Value>
-  </LocaleResource>
-  <LocaleResource Name="ConfigureFilePermissions">
-    <Value>'{0}' konto nie posiada uprawnień do modyfikacji pliku '{1}'. Proszę zmienić uprawnienia.</Value>
-  </LocaleResource>
-  <LocaleResource Name="ConfirmPassword">
-    <Value>Potwierdź hasło</Value>
-  </LocaleResource>
-  <LocaleResource Name="ConfirmPasswordRequired">
-    <Value>Wprowadź hasło</Value>
-  </LocaleResource>
-  <LocaleResource Name="ConnectionString">
-    <Value>Połączenie - Connection string</Value>
-  </LocaleResource>
-  <LocaleResource Name="ConnectionStringRequired">
-    <Value>Połączenie SQL connection string jest wymagane</Value>
-  </LocaleResource>
-  <LocaleResource Name="ConnectionStringValues">
-    <Value>Wprowadź parametry połączenia z SQL</Value>
-  </LocaleResource>
-  <LocaleResource Name="ConnectionStringWrongFormat">
-    <Value>Błędny format SQL connection string </Value>
-  </LocaleResource>
-  <LocaleResource Name="CreateDatabaseIfDoesNotExist">
-    <Value>Czy utworzyć bazę jeśli nie istnieje</Value>
-  </LocaleResource>
-  <LocaleResource Name="CreateSampleData">
-    <Value>Załaduj przykładowe dane</Value>
-  </LocaleResource>
-  <LocaleResource Name="CustomCollation">
-    <Value>Określ kolację SQL serwera</Value>
-  </LocaleResource>
-  <LocaleResource Name="DatabaseCreationError">
-    <Value>Wystąpił błąd podczas tworzenia bazy danych: {0}</Value>
-  </LocaleResource>
-  <LocaleResource Name="Database">
-    <Value>Baza danych</Value>
-  </LocaleResource>
-  <LocaleResource Name="DatabaseInformation">
-    <Value>Informacje o bazie danych</Value>
-  </LocaleResource>
-  <LocaleResource Name="DatabaseName">
-    <Value>Nazwa bazy danych</Value>
-  </LocaleResource>
-  <LocaleResource Name="DatabaseNameRequired">
-    <Value>Nazwa bazy danych jest wymagana</Value>
-  </LocaleResource>
-  <LocaleResource Name="DatabaseNotExists">
-    <Value>Baza danych nie istnieje lub nie masz uprawnień aby się do niej podłączyć</Value>
-  </LocaleResource>
-  <LocaleResource Name="DataProviderRequired">
-    <Value>Wybierz dostawcę danych </Value>
-  </LocaleResource>
-  <LocaleResource Name="Documentation1">
-    <Value>Jeżeli potrzebujesz więcej informacji na temat korzystania z nopCommerce, zobacz</Value>
-  </LocaleResource>
-  <LocaleResource Name="Documentation2">
-    <Value>dokumentację na stronie nopCommerce.com</Value>
-  </LocaleResource>
-  <LocaleResource Name="Example">
-    <Value>Przykład</Value>
-  </LocaleResource>
-  <LocaleResource Name="Install">
-    <Value>Instalacja</Value>
-  </LocaleResource>
-  <LocaleResource Name="Installing">
-    <Value>Instalacja nopCommerce...</Value>
-  </LocaleResource>
-  <LocaleResource Name="PasswordsDoNotMatch">
-    <Value>Hasło nie pasuje</Value>
-  </LocaleResource>
-  <LocaleResource Name="RawConnectionString">
-    <Value>Wprowadź raw connection string (zaawansowane)</Value>
-  </LocaleResource>
-  <LocaleResource Name="Recommended">
-    <Value>[Zalecane]</Value>
-  </LocaleResource>
-  <LocaleResource Name="RestartInstallation">
-    <Value>Restart instalacji</Value>
-  </LocaleResource>
-  <LocaleResource Name="RestartInstallationTooltip">
-    <Value>Kliknij, aby ponownie uruchomić proces instalacji</Value>
-  </LocaleResource>
-  <LocaleResource Name="SetupFailed">
-    <Value>Błąd instalacji: {0}</Value>
-  </LocaleResource>
-  <LocaleResource Name="SqlAuthentication">
-    <Value>Użyj konta SQL Server</Value>
-  </LocaleResource>
-  <LocaleResource Name="SqlCompact">
-    <Value>Użyj przechowywania danych (SQL Server Compact)</Value>
-  </LocaleResource>
-  <LocaleResource Name="ServerName">
-    <Value>Nazwa SQL Serwera</Value>
-  </LocaleResource>
-  <LocaleResource Name="ServerNameRequired">
-    <Value>Nazwa SQL Serwer jest wymagana</Value>
-  </LocaleResource>
-  <LocaleResource Name="SqlPassword">
-    <Value>Hasło SQL</Value>
-  </LocaleResource>
-  <LocaleResource Name="SqlPasswordRequired">
-    <Value>Hasło SQL jest wymagane</Value>
-  </LocaleResource>
-  <LocaleResource Name="SqlUsername">
-    <Value>Użytkownik SQL</Value>
-  </LocaleResource>
-  <LocaleResource Name="SqlUsernameRequired">
-    <Value>Użytkownik SQL jest wymagany</Value>
-  </LocaleResource>
-<<<<<<< HEAD
-  <LocaleResource Name="SqlStandard">
-    <Value>Użyj Microsoft SQL Server (lub SQL Express) bazy danych</Value>
-  </LocaleResource>
-=======
->>>>>>> 81c7285d
-  <LocaleResource Name="StoreInformation">
-    <Value>Informacje o sklepie</Value>
-  </LocaleResource>
-  <LocaleResource Name="Title">
-    <Value>nopCommerce instalacja</Value>
-  </LocaleResource>
-  <LocaleResource Name="Tooltip1">
-    <Value>nopCommerce jest w pełni funkcjonalną platformą e-commerce, stworzoną w oparciu o ASP.NET. Ten kreator poprowadzi cię przez proces instalacji i konfiguracji nopCommerce</Value>
-  </LocaleResource>
-  <LocaleResource Name="Tooltip2">
-    <Value>Aby ukończyć kreatora należy znać kilka informacji na temat serwera bazy danych ("Connection string - ciąg połączenia"). Proszę skontaktować się z usługodawcą hostingu w razie potrzeby. Jeżeli instalujesz na komputerze lokalnym lub serwerze mogą być potrzebne informacje od administratora systemu.</Value>
-  </LocaleResource>
-  <LocaleResource Name="IntegratedAuthentication">
-    <Value>Użyj zintegrowane uwierzytelniania Windows</Value>
-  </LocaleResource>
+﻿<Language Name="Polski" IsDefault="false" IsRightToLeft="false">
+  <LocaleResource Name="AdminEmail">
+    <Value>Email administratora</Value>
+  </LocaleResource>
+  <LocaleResource Name="AdminEmailRequired">
+    <Value>Wprowadź email administratora</Value>
+  </LocaleResource>
+  <LocaleResource Name="AdminPassword">
+    <Value>Hasło administratora</Value>
+  </LocaleResource>
+  <LocaleResource Name="AdminPasswordRequired">
+    <Value>Wprowadź hasło administratora</Value>
+  </LocaleResource>
+  <LocaleResource Name="ConfigureDirectoryPermissions">
+    <Value>'{0}' konto nie posiada uprawnień do modyfikacji folderu '{1}'. Proszę zmienić uprawnienia.</Value>
+  </LocaleResource>
+  <LocaleResource Name="ConfigureFilePermissions">
+    <Value>'{0}' konto nie posiada uprawnień do modyfikacji pliku '{1}'. Proszę zmienić uprawnienia.</Value>
+  </LocaleResource>
+  <LocaleResource Name="ConfirmPassword">
+    <Value>Potwierdź hasło</Value>
+  </LocaleResource>
+  <LocaleResource Name="ConfirmPasswordRequired">
+    <Value>Wprowadź hasło</Value>
+  </LocaleResource>
+  <LocaleResource Name="ConnectionString">
+    <Value>Połączenie - Connection string</Value>
+  </LocaleResource>
+  <LocaleResource Name="ConnectionStringRequired">
+    <Value>Połączenie SQL connection string jest wymagane</Value>
+  </LocaleResource>
+  <LocaleResource Name="ConnectionStringValues">
+    <Value>Wprowadź parametry połączenia z SQL</Value>
+  </LocaleResource>
+  <LocaleResource Name="ConnectionStringWrongFormat">
+    <Value>Błędny format SQL connection string </Value>
+  </LocaleResource>
+  <LocaleResource Name="CreateDatabaseIfDoesNotExist">
+    <Value>Czy utworzyć bazę jeśli nie istnieje</Value>
+  </LocaleResource>
+  <LocaleResource Name="CreateSampleData">
+    <Value>Załaduj przykładowe dane</Value>
+  </LocaleResource>
+  <LocaleResource Name="CustomCollation">
+    <Value>Określ kolację SQL serwera</Value>
+  </LocaleResource>
+  <LocaleResource Name="DatabaseCreationError">
+    <Value>Wystąpił błąd podczas tworzenia bazy danych: {0}</Value>
+  </LocaleResource>
+  <LocaleResource Name="Database">
+    <Value>Baza danych</Value>
+  </LocaleResource>
+  <LocaleResource Name="DatabaseInformation">
+    <Value>Informacje o bazie danych</Value>
+  </LocaleResource>
+  <LocaleResource Name="DatabaseName">
+    <Value>Nazwa bazy danych</Value>
+  </LocaleResource>
+  <LocaleResource Name="DatabaseNameRequired">
+    <Value>Nazwa bazy danych jest wymagana</Value>
+  </LocaleResource>
+  <LocaleResource Name="DatabaseNotExists">
+    <Value>Baza danych nie istnieje lub nie masz uprawnień aby się do niej podłączyć</Value>
+  </LocaleResource>
+  <LocaleResource Name="DataProviderRequired">
+    <Value>Wybierz dostawcę danych </Value>
+  </LocaleResource>
+  <LocaleResource Name="Documentation1">
+    <Value>Jeżeli potrzebujesz więcej informacji na temat korzystania z nopCommerce, zobacz</Value>
+  </LocaleResource>
+  <LocaleResource Name="Documentation2">
+    <Value>dokumentację na stronie nopCommerce.com</Value>
+  </LocaleResource>
+  <LocaleResource Name="Example">
+    <Value>Przykład</Value>
+  </LocaleResource>
+  <LocaleResource Name="Install">
+    <Value>Instalacja</Value>
+  </LocaleResource>
+  <LocaleResource Name="Installing">
+    <Value>Instalacja nopCommerce...</Value>
+  </LocaleResource>
+  <LocaleResource Name="PasswordsDoNotMatch">
+    <Value>Hasło nie pasuje</Value>
+  </LocaleResource>
+  <LocaleResource Name="RawConnectionString">
+    <Value>Wprowadź raw connection string (zaawansowane)</Value>
+  </LocaleResource>
+  <LocaleResource Name="Recommended">
+    <Value>[Zalecane]</Value>
+  </LocaleResource>
+  <LocaleResource Name="RestartInstallation">
+    <Value>Restart instalacji</Value>
+  </LocaleResource>
+  <LocaleResource Name="RestartInstallationTooltip">
+    <Value>Kliknij, aby ponownie uruchomić proces instalacji</Value>
+  </LocaleResource>
+  <LocaleResource Name="SetupFailed">
+    <Value>Błąd instalacji: {0}</Value>
+  </LocaleResource>
+  <LocaleResource Name="SqlAuthentication">
+    <Value>Użyj konta SQL Server</Value>
+  </LocaleResource>
+  <LocaleResource Name="SqlCompact">
+    <Value>Użyj przechowywania danych (SQL Server Compact)</Value>
+  </LocaleResource>
+  <LocaleResource Name="ServerName">
+    <Value>Nazwa SQL Serwera</Value>
+  </LocaleResource>
+  <LocaleResource Name="ServerNameRequired">
+    <Value>Nazwa SQL Serwer jest wymagana</Value>
+  </LocaleResource>
+  <LocaleResource Name="SqlPassword">
+    <Value>Hasło SQL</Value>
+  </LocaleResource>
+  <LocaleResource Name="SqlPasswordRequired">
+    <Value>Hasło SQL jest wymagane</Value>
+  </LocaleResource>
+  <LocaleResource Name="SqlUsername">
+    <Value>Użytkownik SQL</Value>
+  </LocaleResource>
+  <LocaleResource Name="SqlUsernameRequired">
+    <Value>Użytkownik SQL jest wymagany</Value>
+  </LocaleResource>
+  <LocaleResource Name="StoreInformation">
+    <Value>Informacje o sklepie</Value>
+  </LocaleResource>
+  <LocaleResource Name="Title">
+    <Value>nopCommerce instalacja</Value>
+  </LocaleResource>
+  <LocaleResource Name="Tooltip1">
+    <Value>nopCommerce jest w pełni funkcjonalną platformą e-commerce, stworzoną w oparciu o ASP.NET. Ten kreator poprowadzi cię przez proces instalacji i konfiguracji nopCommerce</Value>
+  </LocaleResource>
+  <LocaleResource Name="Tooltip2">
+    <Value>Aby ukończyć kreatora należy znać kilka informacji na temat serwera bazy danych ("Connection string - ciąg połączenia"). Proszę skontaktować się z usługodawcą hostingu w razie potrzeby. Jeżeli instalujesz na komputerze lokalnym lub serwerze mogą być potrzebne informacje od administratora systemu.</Value>
+  </LocaleResource>
+  <LocaleResource Name="IntegratedAuthentication">
+    <Value>Użyj zintegrowane uwierzytelniania Windows</Value>
+  </LocaleResource>
 </Language>