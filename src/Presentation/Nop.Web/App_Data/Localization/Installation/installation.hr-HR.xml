--- conflicted
+++ resolved
@@ -1,146 +1,140 @@
-﻿<Language Name="Hrvatski" IsDefault="false" IsRightToLeft="false">
-  <LocaleResource Name="AdminEmail">
-    <Value>Email administratora</Value>
-  </LocaleResource>
-  <LocaleResource Name="AdminEmailRequired">
-    <Value>Unesi email administratora</Value>
-  </LocaleResource>
-  <LocaleResource Name="AdminPassword">
-    <Value>Lozinka administratora</Value>
-  </LocaleResource>
-  <LocaleResource Name="AdminPasswordRequired">
-    <Value>Unesi lozinku administratora</Value>
-  </LocaleResource>
-  <LocaleResource Name="ConfigureDirectoryPermissions">
-    <Value>Račun '{0}' nema ovlasti za vršenje promjena nad datotekom '{1}'. Molimo konfigurirajte ove ovlasti.</Value>
-  </LocaleResource>
-  <LocaleResource Name="ConfigureFilePermissions">
-    <Value>Račun '{0}' nema ovlasti za vršenje promjena nad fajlom '{1}'. Molimo konfigurirajte ove ovlasti.</Value>
-  </LocaleResource>
-  <LocaleResource Name="ConfirmPassword">
-    <Value>Potvrdite lozinku</Value>
-  </LocaleResource>
-  <LocaleResource Name="ConfirmPasswordRequired">
-    <Value>Unesite potvrdu lozinke</Value>
-  </LocaleResource>
-  <LocaleResource Name="ConnectionString">
-    <Value>String za povezivanje</Value>
-  </LocaleResource>
-  <LocaleResource Name="ConnectionStringRequired">
-    <Value>SQL string za povezivanje je obavezan</Value>
-  </LocaleResource>
-  <LocaleResource Name="ConnectionStringValues">
-    <Value>Unesi SQL vrijednosti za povezivanje</Value>
-  </LocaleResource>
-  <LocaleResource Name="ConnectionStringWrongFormat">
-    <Value>Pogrešan format SQL stringa za povezivanje</Value>
-  </LocaleResource>
-  <LocaleResource Name="CreateDatabaseIfDoesNotExist">
-    <Value>Kreiraj bazu podataka ako ona već ne postoji</Value>
-  </LocaleResource>
-  <LocaleResource Name="CreateSampleData">
-    <Value>Kreiraj primjere podataka</Value>
-  </LocaleResource>
-  <LocaleResource Name="CustomCollation">
-    <Value>Navedite SQL Server collation</Value>
-  </LocaleResource>
-  <LocaleResource Name="DatabaseCreationError">
-    <Value>Pojavila se greška prilikom kreiranja baze podataka: {0}</Value>
-  </LocaleResource>
-  <LocaleResource Name="Database">
-    <Value>Baza podataka</Value>
-  </LocaleResource>
-  <LocaleResource Name="DatabaseInformation">
-    <Value>Informacije o bazi podataka</Value>
-  </LocaleResource>
-  <LocaleResource Name="DatabaseName">
-    <Value>Naziv baze podataka</Value>
-  </LocaleResource>
-  <LocaleResource Name="DatabaseNameRequired">
-    <Value>Naziv baze podataka je obavezan</Value>
-  </LocaleResource>
-  <LocaleResource Name="DatabaseNotExists">
-    <Value>Baza podataka ne postoji ili vi nemate ovlasti da se s njom povežete</Value>
-  </LocaleResource>
-  <LocaleResource Name="DataProviderRequired">
-    <Value>Odaberite davatelja podataka</Value>
-  </LocaleResource>
-  <LocaleResource Name="Documentation1">
-    <Value>Ako su vam potrebne informacije o tome kako se koristi nopCommerce, posjetite</Value>
-  </LocaleResource>
-  <LocaleResource Name="Documentation2">
-    <Value>odjeljak dokumentacije na nopCommerce.com</Value>
-  </LocaleResource>
-  <LocaleResource Name="Example">
-    <Value>Primjer</Value>
-  </LocaleResource>
-  <LocaleResource Name="Install">
-    <Value>Instalacija</Value>
-  </LocaleResource>
-  <LocaleResource Name="Installing">
-    <Value>Instaliram nopCommerce...</Value>
-  </LocaleResource>
-  <LocaleResource Name="PasswordsDoNotMatch">
-    <Value>Lozinke se ne podudaraju</Value>
-  </LocaleResource>
-  <LocaleResource Name="RawConnectionString">
-    <Value>Unesite sirovi string za povezivanje (napredno)</Value>
-  </LocaleResource>
-  <LocaleResource Name="Recommended">
-    <Value>[Preporuka]</Value>
-  </LocaleResource>
-  <LocaleResource Name="RestartInstallation">
-    <Value>Ponovo pokreni instalaciju</Value>
-  </LocaleResource>
-  <LocaleResource Name="RestartInstallationTooltip">
-    <Value>Klikni za ponovo pokretanje procesa instalacije (očisti sve vrijednosti u međuspremniku)</Value>
-  </LocaleResource>
-  <LocaleResource Name="SetupFailed">
-    <Value>Setup nije uspio: {0}</Value>
-  </LocaleResource>
-  <LocaleResource Name="SqlAuthentication">
-    <Value>Koristi SQL Server račun</Value>
-  </LocaleResource>
-  <LocaleResource Name="SqlCompact">
-    <Value>Koristi internu pohranu podataka (SQL Server Compact)</Value>
-  </LocaleResource>
-  <LocaleResource Name="ServerName">
-    <Value>Naziv SQL Servera</Value>
-  </LocaleResource>
-  <LocaleResource Name="ServerNameRequired">
-    <Value>Naziv SQL Servera je obavezan</Value>
-  </LocaleResource>
-  <LocaleResource Name="SqlPassword">
-    <Value>SQL lozinka</Value>
-  </LocaleResource>
-  <LocaleResource Name="SqlPasswordRequired">
-    <Value>SQL lozinka je obavezna</Value>
-  </LocaleResource>
-  <LocaleResource Name="SqlUsername">
-    <Value>SQL korisničko ime</Value>
-  </LocaleResource>
-  <LocaleResource Name="SqlUsernameRequired">
-    <Value>SQL korisničko ime je obavezno</Value>
-  </LocaleResource>
-<<<<<<< HEAD
-  <LocaleResource Name="SqlStandard">
-    <Value>Koristi Microsoft SQL Server (ili SQL Express) bazu podataka</Value>
-  </LocaleResource>
-=======
->>>>>>> 81c7285d
-  <LocaleResource Name="StoreInformation">
-    <Value>Informacije o prodavnici</Value>
-  </LocaleResource>
-  <LocaleResource Name="Title">
-    <Value>nopCommerce instalacija</Value>
-  </LocaleResource>
-  <LocaleResource Name="Tooltip1">
-    <Value>nopCommerce je vodeće ASP.NET e-commerce rješenje za online prodavnice. Ovaj čarobnjak će vas voditi kroz proces konfiguracije nopCommerca</Value>
-  </LocaleResource>
-  <LocaleResource Name="Tooltip2">
-    <Value>Za kompletiranje ovog čarobnjaka, morate znati neke informacije o vašoj bazi podataka ("string za povezivanje"). Molimo da kontaktirate vašeg ISP-a ako je to potrebno. Ako instalaciju vršite na lokalnoj mašini ili lokalnom serveru informacije možete tražiti od vašeg sistemskog administratora.</Value>
-  </LocaleResource>
-  <LocaleResource Name="IntegratedAuthentication">
-    <Value>Koristi internu Windows autentifikaciju</Value>
-  </LocaleResource>
+﻿<Language Name="Hrvatski" IsDefault="false" IsRightToLeft="false">
+  <LocaleResource Name="AdminEmail">
+    <Value>Email administratora</Value>
+  </LocaleResource>
+  <LocaleResource Name="AdminEmailRequired">
+    <Value>Unesi email administratora</Value>
+  </LocaleResource>
+  <LocaleResource Name="AdminPassword">
+    <Value>Lozinka administratora</Value>
+  </LocaleResource>
+  <LocaleResource Name="AdminPasswordRequired">
+    <Value>Unesi lozinku administratora</Value>
+  </LocaleResource>
+  <LocaleResource Name="ConfigureDirectoryPermissions">
+    <Value>Račun '{0}' nema ovlasti za vršenje promjena nad datotekom '{1}'. Molimo konfigurirajte ove ovlasti.</Value>
+  </LocaleResource>
+  <LocaleResource Name="ConfigureFilePermissions">
+    <Value>Račun '{0}' nema ovlasti za vršenje promjena nad fajlom '{1}'. Molimo konfigurirajte ove ovlasti.</Value>
+  </LocaleResource>
+  <LocaleResource Name="ConfirmPassword">
+    <Value>Potvrdite lozinku</Value>
+  </LocaleResource>
+  <LocaleResource Name="ConfirmPasswordRequired">
+    <Value>Unesite potvrdu lozinke</Value>
+  </LocaleResource>
+  <LocaleResource Name="ConnectionString">
+    <Value>String za povezivanje</Value>
+  </LocaleResource>
+  <LocaleResource Name="ConnectionStringRequired">
+    <Value>SQL string za povezivanje je obavezan</Value>
+  </LocaleResource>
+  <LocaleResource Name="ConnectionStringValues">
+    <Value>Unesi SQL vrijednosti za povezivanje</Value>
+  </LocaleResource>
+  <LocaleResource Name="ConnectionStringWrongFormat">
+    <Value>Pogrešan format SQL stringa za povezivanje</Value>
+  </LocaleResource>
+  <LocaleResource Name="CreateDatabaseIfDoesNotExist">
+    <Value>Kreiraj bazu podataka ako ona već ne postoji</Value>
+  </LocaleResource>
+  <LocaleResource Name="CreateSampleData">
+    <Value>Kreiraj primjere podataka</Value>
+  </LocaleResource>
+  <LocaleResource Name="CustomCollation">
+    <Value>Navedite SQL Server collation</Value>
+  </LocaleResource>
+  <LocaleResource Name="DatabaseCreationError">
+    <Value>Pojavila se greška prilikom kreiranja baze podataka: {0}</Value>
+  </LocaleResource>
+  <LocaleResource Name="Database">
+    <Value>Baza podataka</Value>
+  </LocaleResource>
+  <LocaleResource Name="DatabaseInformation">
+    <Value>Informacije o bazi podataka</Value>
+  </LocaleResource>
+  <LocaleResource Name="DatabaseName">
+    <Value>Naziv baze podataka</Value>
+  </LocaleResource>
+  <LocaleResource Name="DatabaseNameRequired">
+    <Value>Naziv baze podataka je obavezan</Value>
+  </LocaleResource>
+  <LocaleResource Name="DatabaseNotExists">
+    <Value>Baza podataka ne postoji ili vi nemate ovlasti da se s njom povežete</Value>
+  </LocaleResource>
+  <LocaleResource Name="DataProviderRequired">
+    <Value>Odaberite davatelja podataka</Value>
+  </LocaleResource>
+  <LocaleResource Name="Documentation1">
+    <Value>Ako su vam potrebne informacije o tome kako se koristi nopCommerce, posjetite</Value>
+  </LocaleResource>
+  <LocaleResource Name="Documentation2">
+    <Value>odjeljak dokumentacije na nopCommerce.com</Value>
+  </LocaleResource>
+  <LocaleResource Name="Example">
+    <Value>Primjer</Value>
+  </LocaleResource>
+  <LocaleResource Name="Install">
+    <Value>Instalacija</Value>
+  </LocaleResource>
+  <LocaleResource Name="Installing">
+    <Value>Instaliram nopCommerce...</Value>
+  </LocaleResource>
+  <LocaleResource Name="PasswordsDoNotMatch">
+    <Value>Lozinke se ne podudaraju</Value>
+  </LocaleResource>
+  <LocaleResource Name="RawConnectionString">
+    <Value>Unesite sirovi string za povezivanje (napredno)</Value>
+  </LocaleResource>
+  <LocaleResource Name="Recommended">
+    <Value>[Preporuka]</Value>
+  </LocaleResource>
+  <LocaleResource Name="RestartInstallation">
+    <Value>Ponovo pokreni instalaciju</Value>
+  </LocaleResource>
+  <LocaleResource Name="RestartInstallationTooltip">
+    <Value>Klikni za ponovo pokretanje procesa instalacije (očisti sve vrijednosti u međuspremniku)</Value>
+  </LocaleResource>
+  <LocaleResource Name="SetupFailed">
+    <Value>Setup nije uspio: {0}</Value>
+  </LocaleResource>
+  <LocaleResource Name="SqlAuthentication">
+    <Value>Koristi SQL Server račun</Value>
+  </LocaleResource>
+  <LocaleResource Name="SqlCompact">
+    <Value>Koristi internu pohranu podataka (SQL Server Compact)</Value>
+  </LocaleResource>
+  <LocaleResource Name="ServerName">
+    <Value>Naziv SQL Servera</Value>
+  </LocaleResource>
+  <LocaleResource Name="ServerNameRequired">
+    <Value>Naziv SQL Servera je obavezan</Value>
+  </LocaleResource>
+  <LocaleResource Name="SqlPassword">
+    <Value>SQL lozinka</Value>
+  </LocaleResource>
+  <LocaleResource Name="SqlPasswordRequired">
+    <Value>SQL lozinka je obavezna</Value>
+  </LocaleResource>
+  <LocaleResource Name="SqlUsername">
+    <Value>SQL korisničko ime</Value>
+  </LocaleResource>
+  <LocaleResource Name="SqlUsernameRequired">
+    <Value>SQL korisničko ime je obavezno</Value>
+  </LocaleResource>
+  <LocaleResource Name="StoreInformation">
+    <Value>Informacije o prodavnici</Value>
+  </LocaleResource>
+  <LocaleResource Name="Title">
+    <Value>nopCommerce instalacija</Value>
+  </LocaleResource>
+  <LocaleResource Name="Tooltip1">
+    <Value>nopCommerce je vodeće ASP.NET e-commerce rješenje za online prodavnice. Ovaj čarobnjak će vas voditi kroz proces konfiguracije nopCommerca</Value>
+  </LocaleResource>
+  <LocaleResource Name="Tooltip2">
+    <Value>Za kompletiranje ovog čarobnjaka, morate znati neke informacije o vašoj bazi podataka ("string za povezivanje"). Molimo da kontaktirate vašeg ISP-a ako je to potrebno. Ako instalaciju vršite na lokalnoj mašini ili lokalnom serveru informacije možete tražiti od vašeg sistemskog administratora.</Value>
+  </LocaleResource>
+  <LocaleResource Name="IntegratedAuthentication">
+    <Value>Koristi internu Windows autentifikaciju</Value>
+  </LocaleResource>
 </Language>