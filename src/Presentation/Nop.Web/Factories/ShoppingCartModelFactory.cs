﻿using System.Globalization;
using Microsoft.AspNetCore.Mvc.Rendering;
using Nop.Core;
using Nop.Core.Caching;
using Nop.Core.Domain.Catalog;
using Nop.Core.Domain.Common;
using Nop.Core.Domain.Customers;
using Nop.Core.Domain.Directory;
using Nop.Core.Domain.Media;
using Nop.Core.Domain.Orders;
using Nop.Core.Domain.Security;
using Nop.Core.Domain.Shipping;
using Nop.Core.Domain.Tax;
using Nop.Core.Domain.Vendors;
using Nop.Core.Http.Extensions;
using Nop.Services.Attributes;
using Nop.Services.Catalog;
using Nop.Services.Common;
using Nop.Services.Customers;
using Nop.Services.Directory;
using Nop.Services.Discounts;
using Nop.Services.Helpers;
using Nop.Services.Localization;
using Nop.Services.Media;
using Nop.Services.Orders;
using Nop.Services.Payments;
using Nop.Services.Security;
using Nop.Services.Seo;
using Nop.Services.Shipping;
using Nop.Services.Stores;
using Nop.Services.Tax;
using Nop.Services.Vendors;
using Nop.Web.Infrastructure.Cache;
using Nop.Web.Models.Common;
using Nop.Web.Models.Media;
using Nop.Web.Models.ShoppingCart;

namespace Nop.Web.Factories;

/// <summary>
/// Represents the shopping cart model factory
/// </summary>
public partial class ShoppingCartModelFactory : IShoppingCartModelFactory
{
    #region Fields

    protected readonly AddressSettings _addressSettings;
    protected readonly CaptchaSettings _captchaSettings;
    protected readonly CatalogSettings _catalogSettings;
    protected readonly CommonSettings _commonSettings;
    protected readonly CustomerSettings _customerSettings;
    protected readonly IAddressModelFactory _addressModelFactory;
    protected readonly IAddressService _addressService;
    protected readonly IAttributeParser<CheckoutAttribute, CheckoutAttributeValue> _checkoutAttributeParser;
    protected readonly IAttributeService<CheckoutAttribute, CheckoutAttributeValue> _checkoutAttributeService;
    protected readonly ICheckoutAttributeFormatter _checkoutAttributeFormatter;
    protected readonly ICountryService _countryService;
    protected readonly ICurrencyService _currencyService;
    protected readonly ICustomerService _customerService;
    protected readonly IDateTimeHelper _dateTimeHelper;
    protected readonly IDiscountService _discountService;
    protected readonly IDownloadService _downloadService;
    protected readonly IGenericAttributeService _genericAttributeService;
    protected readonly IGiftCardService _giftCardService;
    protected readonly IHttpContextAccessor _httpContextAccessor;
    protected readonly ILocalizationService _localizationService;
    protected readonly IOrderProcessingService _orderProcessingService;
    protected readonly IOrderTotalCalculationService _orderTotalCalculationService;
    protected readonly IPaymentPluginManager _paymentPluginManager;
    protected readonly IPaymentService _paymentService;
    protected readonly IPermissionService _permissionService;
    protected readonly IPictureService _pictureService;
    protected readonly IPriceFormatter _priceFormatter;
    protected readonly IProductAttributeFormatter _productAttributeFormatter;
    protected readonly IProductService _productService;
    protected readonly IShippingService _shippingService;
    protected readonly IShoppingCartService _shoppingCartService;
    protected readonly IShortTermCacheManager _shortTermCacheManager;
    protected readonly IStateProvinceService _stateProvinceService;
    protected readonly IStaticCacheManager _staticCacheManager;
    protected readonly IStoreContext _storeContext;
    protected readonly IStoreMappingService _storeMappingService;
    protected readonly ITaxService _taxService;
    protected readonly IUrlRecordService _urlRecordService;
    protected readonly IVendorService _vendorService;
    protected readonly IWebHelper _webHelper;
    protected readonly IWorkContext _workContext;
    protected readonly MediaSettings _mediaSettings;
    protected readonly OrderSettings _orderSettings;
    protected readonly RewardPointsSettings _rewardPointsSettings;
    protected readonly ShippingSettings _shippingSettings;
    protected readonly ShoppingCartSettings _shoppingCartSettings;
    protected readonly TaxSettings _taxSettings;
    protected readonly VendorSettings _vendorSettings;
    private static readonly char[] _separator = [','];

    #endregion

    #region Ctor

    public ShoppingCartModelFactory(AddressSettings addressSettings,
        CaptchaSettings captchaSettings,
        CatalogSettings catalogSettings,
        CommonSettings commonSettings,
        CustomerSettings customerSettings,
        IAddressModelFactory addressModelFactory,
        IAddressService addressService,
        IAttributeParser<CheckoutAttribute, CheckoutAttributeValue> checkoutAttributeParser,
        IAttributeService<CheckoutAttribute, CheckoutAttributeValue> checkoutAttributeService,
        ICheckoutAttributeFormatter checkoutAttributeFormatter,
        ICountryService countryService,
        ICurrencyService currencyService,
        ICustomerService customerService,
        IDateTimeHelper dateTimeHelper,
        IDiscountService discountService,
        IDownloadService downloadService,
        IGenericAttributeService genericAttributeService,
        IGiftCardService giftCardService,
        IHttpContextAccessor httpContextAccessor,
        ILocalizationService localizationService,
        IOrderProcessingService orderProcessingService,
        IOrderTotalCalculationService orderTotalCalculationService,
        IPaymentPluginManager paymentPluginManager,
        IPaymentService paymentService,
        IPermissionService permissionService,
        IPictureService pictureService,
        IPriceFormatter priceFormatter,
        IProductAttributeFormatter productAttributeFormatter,
        IProductService productService,
        IShippingService shippingService,
        IShoppingCartService shoppingCartService,
        IShortTermCacheManager shortTermCacheManager,
        IStateProvinceService stateProvinceService,
        IStaticCacheManager staticCacheManager,
        IStoreContext storeContext,
        IStoreMappingService storeMappingService,
        ITaxService taxService,
        IUrlRecordService urlRecordService,
        IVendorService vendorService,
        IWebHelper webHelper,
        IWorkContext workContext,
        MediaSettings mediaSettings,
        OrderSettings orderSettings,
        RewardPointsSettings rewardPointsSettings,
        ShippingSettings shippingSettings,
        ShoppingCartSettings shoppingCartSettings,
        TaxSettings taxSettings,
        VendorSettings vendorSettings)
    {
        _addressSettings = addressSettings;
        _addressService = addressService;
        _captchaSettings = captchaSettings;
        _catalogSettings = catalogSettings;
        _commonSettings = commonSettings;
        _customerSettings = customerSettings;
        _addressModelFactory = addressModelFactory;
        _checkoutAttributeParser = checkoutAttributeParser;
        _checkoutAttributeService = checkoutAttributeService;
        _checkoutAttributeFormatter = checkoutAttributeFormatter;
        _countryService = countryService;
        _currencyService = currencyService;
        _customerService = customerService;
        _dateTimeHelper = dateTimeHelper;
        _discountService = discountService;
        _downloadService = downloadService;
        _genericAttributeService = genericAttributeService;
        _giftCardService = giftCardService;
        _httpContextAccessor = httpContextAccessor;
        _localizationService = localizationService;
        _orderProcessingService = orderProcessingService;
        _orderTotalCalculationService = orderTotalCalculationService;
        _paymentPluginManager = paymentPluginManager;
        _paymentService = paymentService;
        _permissionService = permissionService;
        _pictureService = pictureService;
        _priceFormatter = priceFormatter;
        _productAttributeFormatter = productAttributeFormatter;
        _productService = productService;
        _shippingService = shippingService;
        _shoppingCartService = shoppingCartService;
        _shortTermCacheManager = shortTermCacheManager;
        _stateProvinceService = stateProvinceService;
        _staticCacheManager = staticCacheManager;
        _storeContext = storeContext;
        _storeMappingService = storeMappingService;
        _taxService = taxService;
        _urlRecordService = urlRecordService;
        _vendorService = vendorService;
        _webHelper = webHelper;
        _workContext = workContext;
        _mediaSettings = mediaSettings;
        _orderSettings = orderSettings;
        _rewardPointsSettings = rewardPointsSettings;
        _shippingSettings = shippingSettings;
        _shoppingCartSettings = shoppingCartSettings;
        _taxSettings = taxSettings;
        _vendorSettings = vendorSettings;
    }

    #endregion

    #region Utilities

    /// <summary>
    /// Prepare the checkout attribute models
    /// </summary>
    /// <param name="cart">List of the shopping cart item</param>
    /// <returns>
    /// A task that represents the asynchronous operation
    /// The task result contains the list of the checkout attribute model
    /// </returns>
    protected virtual async Task<IList<ShoppingCartModel.CheckoutAttributeModel>> PrepareCheckoutAttributeModelsAsync(
        IList<ShoppingCartItem> cart)
    {
        ArgumentNullException.ThrowIfNull(cart);

        var model = new List<ShoppingCartModel.CheckoutAttributeModel>();
        var store = await _storeContext.GetCurrentStoreAsync();
        var excludeShippableAttributes = !await _shoppingCartService.ShoppingCartRequiresShippingAsync(cart);
        var checkoutAttributes =
            await _checkoutAttributeService.GetAllAttributesAsync(_staticCacheManager, _storeMappingService, store.Id, excludeShippableAttributes);
        foreach (var attribute in checkoutAttributes)
        {
            var attributeModel = new ShoppingCartModel.CheckoutAttributeModel
            {
                Id = attribute.Id,
                Name = await _localizationService.GetLocalizedAsync(attribute, x => x.Name),
                TextPrompt = await _localizationService.GetLocalizedAsync(attribute, x => x.TextPrompt),
                IsRequired = attribute.IsRequired,
                AttributeControlType = attribute.AttributeControlType,
                DefaultValue = await _localizationService.GetLocalizedAsync(attribute, x => x.DefaultValue)
            };
            if (!string.IsNullOrEmpty(attribute.ValidationFileAllowedExtensions))
            {
                attributeModel.AllowedFileExtensions = attribute.ValidationFileAllowedExtensions
                    .Split(_separator, StringSplitOptions.RemoveEmptyEntries)
                    .ToList();
            }

            if (attribute.ShouldHaveValues)
            {
                //values
                var attributeValues = await _checkoutAttributeService.GetAttributeValuesAsync(attribute.Id);
                foreach (var attributeValue in attributeValues)
                {
                    var attributeValueModel = new ShoppingCartModel.CheckoutAttributeValueModel
                    {
                        Id = attributeValue.Id,
                        Name = await _localizationService.GetLocalizedAsync(attributeValue, x => x.Name),
                        ColorSquaresRgb = attributeValue.ColorSquaresRgb,
                        IsPreSelected = attributeValue.IsPreSelected,
                    };
                    attributeModel.Values.Add(attributeValueModel);

                    //display price if allowed
                    if (await _permissionService.AuthorizeAsync(StandardPermissionProvider.DisplayPrices))
                    {
                        var (priceAdjustmentBase, _) = await _taxService.GetCheckoutAttributePriceAsync(attribute, attributeValue);
                        var priceAdjustment =
                            await _currencyService.ConvertFromPrimaryStoreCurrencyAsync(priceAdjustmentBase,
                                await _workContext.GetWorkingCurrencyAsync());
                        if (priceAdjustmentBase > decimal.Zero)
                            attributeValueModel.PriceAdjustment =
                                "+" + await _priceFormatter.FormatPriceAsync(priceAdjustment);
                        else if (priceAdjustmentBase < decimal.Zero)
                            attributeValueModel.PriceAdjustment =
                                "-" + await _priceFormatter.FormatPriceAsync(-priceAdjustment);
                    }
                }
            }

            //set already selected attributes
            var selectedCheckoutAttributes = await _genericAttributeService.GetAttributeAsync<string>(
                await _workContext.GetCurrentCustomerAsync(),
                NopCustomerDefaults.CheckoutAttributes, store.Id);
            switch (attribute.AttributeControlType)
            {
                case AttributeControlType.DropdownList:
                case AttributeControlType.RadioList:
                case AttributeControlType.Checkboxes:
                case AttributeControlType.ColorSquares:
                case AttributeControlType.ImageSquares:
                {
                    if (!string.IsNullOrEmpty(selectedCheckoutAttributes))
                    {
                        //clear default selection
                        foreach (var item in attributeModel.Values)
                            item.IsPreSelected = false;

                        //select new values
                        var selectedValues =
                            _checkoutAttributeParser.ParseAttributeValues(selectedCheckoutAttributes);
                        foreach (var attributeValue in await selectedValues.SelectMany(x => x.values).ToListAsync())
                        foreach (var item in attributeModel.Values)
                            if (attributeValue.Id == item.Id)
                                item.IsPreSelected = true;
                    }
                }

                    break;
                case AttributeControlType.ReadonlyCheckboxes:
                {
                    //do nothing
                    //values are already pre-set
                }

                    break;
                case AttributeControlType.TextBox:
                case AttributeControlType.MultilineTextbox:
                {
                    if (!string.IsNullOrEmpty(selectedCheckoutAttributes))
                    {
                        var enteredText =
                            _checkoutAttributeParser.ParseValues(selectedCheckoutAttributes, attribute.Id);
                        if (enteredText.Any())
                            attributeModel.DefaultValue = enteredText[0];
                    }
                }

                    break;
                case AttributeControlType.Datepicker:
                {
                    //keep in mind my that the code below works only in the current culture
                    var selectedDateStr =
                        _checkoutAttributeParser.ParseValues(selectedCheckoutAttributes, attribute.Id);
                    if (selectedDateStr.Any())
                    {
                        if (DateTime.TryParseExact(selectedDateStr[0], "D", CultureInfo.CurrentCulture,
                                DateTimeStyles.None, out var selectedDate))
                        {
                            //successfully parsed
                            attributeModel.SelectedDay = selectedDate.Day;
                            attributeModel.SelectedMonth = selectedDate.Month;
                            attributeModel.SelectedYear = selectedDate.Year;
                        }
                    }
                }

                    break;
                case AttributeControlType.FileUpload:
                {
                    if (!string.IsNullOrEmpty(selectedCheckoutAttributes))
                    {
                        var downloadGuidStr = _checkoutAttributeParser
                            .ParseValues(selectedCheckoutAttributes, attribute.Id).FirstOrDefault();
                        _ = Guid.TryParse(downloadGuidStr, out var downloadGuid);
                        var download = await _downloadService.GetDownloadByGuidAsync(downloadGuid);
                        if (download != null)
                            attributeModel.DefaultValue = download.DownloadGuid.ToString();
                    }
                }

                    break;
                default:
                    break;
            }

            model.Add(attributeModel);
        }

        return model;
    }

    /// <summary>
    /// Prepare the shopping cart item model
    /// </summary>
    /// <param name="cart">List of the shopping cart item</param>
    /// <param name="sci">Shopping cart item</param>
    /// <returns>
    /// A task that represents the asynchronous operation
    /// The task result contains the shopping cart item model
    /// </returns>
    protected virtual async Task<ShoppingCartModel.ShoppingCartItemModel> PrepareShoppingCartItemModelAsync(IList<ShoppingCartItem> cart, ShoppingCartItem sci)
    {
        ArgumentNullException.ThrowIfNull(cart);

        ArgumentNullException.ThrowIfNull(sci);

        var product = await _productService.GetProductByIdAsync(sci.ProductId);

        var cartItemModel = new ShoppingCartModel.ShoppingCartItemModel
        {
            Id = sci.Id,
            Sku = await _productService.FormatSkuAsync(product, sci.AttributesXml),
            VendorName = _vendorSettings.ShowVendorOnOrderDetailsPage ? (await _vendorService.GetVendorByProductIdAsync(product.Id))?.Name : string.Empty,
            ProductId = sci.ProductId,
            ProductName = await _localizationService.GetLocalizedAsync(product, x => x.Name),
            ProductSeName = await _urlRecordService.GetSeNameAsync(product),
            Quantity = sci.Quantity,
            AttributeInfo = await _productAttributeFormatter.FormatAttributesAsync(product, sci.AttributesXml),
        };

        //allow editing?
        //1. setting enabled?
        //2. simple product?
        //3. has attribute or gift card?
        //4. visible individually?
        cartItemModel.AllowItemEditing = _shoppingCartSettings.AllowCartItemEditing &&
                                         product.ProductType == ProductType.SimpleProduct &&
                                         (!string.IsNullOrEmpty(cartItemModel.AttributeInfo) ||
                                          product.IsGiftCard) &&
                                         product.VisibleIndividually;

        //disable removal?
        //1. do other items require this one?
        cartItemModel.DisableRemoval = (await _shoppingCartService.GetProductsRequiringProductAsync(cart, product)).Any();

        //allowed quantities
        var allowedQuantities = _productService.ParseAllowedQuantities(product);
        foreach (var qty in allowedQuantities)
        {
            cartItemModel.AllowedQuantities.Add(new SelectListItem
            {
                Text = qty.ToString(),
                Value = qty.ToString(),
                Selected = sci.Quantity == qty
            });
        }

        //recurring info
        if (product.IsRecurring)
            cartItemModel.RecurringInfo = string.Format(await _localizationService.GetResourceAsync("ShoppingCart.RecurringPeriod"),
                product.RecurringCycleLength, await _localizationService.GetLocalizedEnumAsync(product.RecurringCyclePeriod));

        //rental info
        if (product.IsRental)
        {
            var rentalStartDate = sci.RentalStartDateUtc.HasValue
                ? _productService.FormatRentalDate(product, sci.RentalStartDateUtc.Value)
                : string.Empty;
            var rentalEndDate = sci.RentalEndDateUtc.HasValue
                ? _productService.FormatRentalDate(product, sci.RentalEndDateUtc.Value)
                : string.Empty;
            cartItemModel.RentalInfo =
                string.Format(await _localizationService.GetResourceAsync("ShoppingCart.Rental.FormattedDate"),
                    rentalStartDate, rentalEndDate);
        }

        //unit prices
        var currentCurrency = await _workContext.GetWorkingCurrencyAsync();
        if (product.CallForPrice &&
            //also check whether the current user is impersonated
            (!_orderSettings.AllowAdminsToBuyCallForPriceProducts || _workContext.OriginalCustomerIfImpersonated == null))
        {
            cartItemModel.UnitPrice = await _localizationService.GetResourceAsync("Products.CallForPrice");
            cartItemModel.UnitPriceValue = 0;
        }
        else
        {
            var (shoppingCartUnitPriceWithDiscountBase, _) = await _taxService.GetProductPriceAsync(product, (await _shoppingCartService.GetUnitPriceAsync(sci, true)).unitPrice);
            var shoppingCartUnitPriceWithDiscount = await _currencyService.ConvertFromPrimaryStoreCurrencyAsync(shoppingCartUnitPriceWithDiscountBase, currentCurrency);
            cartItemModel.UnitPrice = await _priceFormatter.FormatPriceAsync(shoppingCartUnitPriceWithDiscount);
            cartItemModel.UnitPriceValue = shoppingCartUnitPriceWithDiscount;
        }
        //subtotal, discount
        if (product.CallForPrice &&
            //also check whether the current user is impersonated
            (!_orderSettings.AllowAdminsToBuyCallForPriceProducts || _workContext.OriginalCustomerIfImpersonated == null))
        {
            cartItemModel.SubTotal = await _localizationService.GetResourceAsync("Products.CallForPrice");
            cartItemModel.SubTotalValue = 0;
        }
        else
        {
            //sub total
            var (subTotal, shoppingCartItemDiscountBase, _, maximumDiscountQty) = await _shoppingCartService.GetSubTotalAsync(sci, true);
            var (shoppingCartItemSubTotalWithDiscountBase, _) = await _taxService.GetProductPriceAsync(product, subTotal);
            var shoppingCartItemSubTotalWithDiscount = await _currencyService.ConvertFromPrimaryStoreCurrencyAsync(shoppingCartItemSubTotalWithDiscountBase, currentCurrency);
            cartItemModel.SubTotal = await _priceFormatter.FormatPriceAsync(shoppingCartItemSubTotalWithDiscount);
            cartItemModel.SubTotalValue = shoppingCartItemSubTotalWithDiscount;
            cartItemModel.MaximumDiscountedQty = maximumDiscountQty;

            //display an applied discount amount
            if (shoppingCartItemDiscountBase > decimal.Zero)
            {
                (shoppingCartItemDiscountBase, _) = await _taxService.GetProductPriceAsync(product, shoppingCartItemDiscountBase);
                if (shoppingCartItemDiscountBase > decimal.Zero)
                {
                    var shoppingCartItemDiscount = await _currencyService.ConvertFromPrimaryStoreCurrencyAsync(shoppingCartItemDiscountBase, currentCurrency);
                    cartItemModel.Discount = await _priceFormatter.FormatPriceAsync(shoppingCartItemDiscount);
                    cartItemModel.DiscountValue = shoppingCartItemDiscount;
                }
            }
        }

        //picture
        if (_shoppingCartSettings.ShowProductImagesOnShoppingCart)
        {
            cartItemModel.Picture = await PrepareCartItemPictureModelAsync(sci,
                _mediaSettings.CartThumbPictureSize, true, cartItemModel.ProductName);
        }

        //item warnings
        var itemWarnings = await _shoppingCartService.GetShoppingCartItemWarningsAsync(
            await _workContext.GetCurrentCustomerAsync(),
            sci.ShoppingCartType,
            product,
            sci.StoreId,
            sci.AttributesXml,
            sci.CustomerEnteredPrice,
            sci.RentalStartDateUtc,
            sci.RentalEndDateUtc,
            sci.Quantity,
            false,
            sci.Id);
        foreach (var warning in itemWarnings)
            cartItemModel.Warnings.Add(warning);

        return cartItemModel;
    }

    /// <summary>
    /// Prepare the wishlist item model
    /// </summary>
    /// <param name="sci">Shopping cart item</param>
    /// <returns>
    /// A task that represents the asynchronous operation
    /// The task result contains the shopping cart item model
    /// </returns>
    protected virtual async Task<WishlistModel.ShoppingCartItemModel> PrepareWishlistItemModelAsync(ShoppingCartItem sci)
    {
        ArgumentNullException.ThrowIfNull(sci);

        var product = await _productService.GetProductByIdAsync(sci.ProductId);

        var cartItemModel = new WishlistModel.ShoppingCartItemModel
        {
            Id = sci.Id,
            Sku = await _productService.FormatSkuAsync(product, sci.AttributesXml),
            ProductId = product.Id,
            ProductName = await _localizationService.GetLocalizedAsync(product, x => x.Name),
            ProductSeName = await _urlRecordService.GetSeNameAsync(product),
            Quantity = sci.Quantity,
            AttributeInfo = await _productAttributeFormatter.FormatAttributesAsync(product, sci.AttributesXml),
        };

        //allow editing?
        //1. setting enabled?
        //2. simple product?
        //3. has attribute or gift card?
        //4. visible individually?
        cartItemModel.AllowItemEditing = _shoppingCartSettings.AllowCartItemEditing &&
                                         product.ProductType == ProductType.SimpleProduct &&
                                         (!string.IsNullOrEmpty(cartItemModel.AttributeInfo) ||
                                          product.IsGiftCard) &&
                                         product.VisibleIndividually;

        //allowed quantities
        var allowedQuantities = _productService.ParseAllowedQuantities(product);
        foreach (var qty in allowedQuantities)
        {
            cartItemModel.AllowedQuantities.Add(new SelectListItem
            {
                Text = qty.ToString(),
                Value = qty.ToString(),
                Selected = sci.Quantity == qty
            });
        }

        //recurring info
        if (product.IsRecurring)
            cartItemModel.RecurringInfo = string.Format(await _localizationService.GetResourceAsync("ShoppingCart.RecurringPeriod"),
                product.RecurringCycleLength, await _localizationService.GetLocalizedEnumAsync(product.RecurringCyclePeriod));

        //rental info
        if (product.IsRental)
        {
            var rentalStartDate = sci.RentalStartDateUtc.HasValue
                ? _productService.FormatRentalDate(product, sci.RentalStartDateUtc.Value)
                : string.Empty;
            var rentalEndDate = sci.RentalEndDateUtc.HasValue
                ? _productService.FormatRentalDate(product, sci.RentalEndDateUtc.Value)
                : string.Empty;
            cartItemModel.RentalInfo =
                string.Format(await _localizationService.GetResourceAsync("ShoppingCart.Rental.FormattedDate"),
                    rentalStartDate, rentalEndDate);
        }

        //unit prices
        var currentCurrency = await _workContext.GetWorkingCurrencyAsync();
        if (product.CallForPrice &&
            //also check whether the current user is impersonated
            (!_orderSettings.AllowAdminsToBuyCallForPriceProducts || _workContext.OriginalCustomerIfImpersonated == null))
        {
            cartItemModel.UnitPrice = await _localizationService.GetResourceAsync("Products.CallForPrice");
            cartItemModel.UnitPriceValue = 0;
        }
        else
        {
            var (shoppingCartUnitPriceWithDiscountBase, _) = await _taxService.GetProductPriceAsync(product, (await _shoppingCartService.GetUnitPriceAsync(sci, true)).unitPrice);
            var shoppingCartUnitPriceWithDiscount = await _currencyService.ConvertFromPrimaryStoreCurrencyAsync(shoppingCartUnitPriceWithDiscountBase, currentCurrency);
            cartItemModel.UnitPrice = await _priceFormatter.FormatPriceAsync(shoppingCartUnitPriceWithDiscount);
            cartItemModel.UnitPriceValue = shoppingCartUnitPriceWithDiscount;
        }
        //subtotal, discount
        if (product.CallForPrice &&
            //also check whether the current user is impersonated
            (!_orderSettings.AllowAdminsToBuyCallForPriceProducts || _workContext.OriginalCustomerIfImpersonated == null))
        {
            cartItemModel.SubTotal = await _localizationService.GetResourceAsync("Products.CallForPrice");
            cartItemModel.SubTotalValue = 0;
        }
        else
        {
            //sub total
            var (subTotal, shoppingCartItemDiscountBase, _, maximumDiscountQty) = await _shoppingCartService.GetSubTotalAsync(sci, true);
            var (shoppingCartItemSubTotalWithDiscountBase, _) = await _taxService.GetProductPriceAsync(product, subTotal);
            var shoppingCartItemSubTotalWithDiscount = await _currencyService.ConvertFromPrimaryStoreCurrencyAsync(shoppingCartItemSubTotalWithDiscountBase, currentCurrency);
            cartItemModel.SubTotal = await _priceFormatter.FormatPriceAsync(shoppingCartItemSubTotalWithDiscount);
            cartItemModel.SubTotalValue = shoppingCartItemSubTotalWithDiscount;
            cartItemModel.MaximumDiscountedQty = maximumDiscountQty;

            //display an applied discount amount
            if (shoppingCartItemDiscountBase > decimal.Zero)
            {
                (shoppingCartItemDiscountBase, _) = await _taxService.GetProductPriceAsync(product, shoppingCartItemDiscountBase);
                if (shoppingCartItemDiscountBase > decimal.Zero)
                {
                    var shoppingCartItemDiscount = await _currencyService.ConvertFromPrimaryStoreCurrencyAsync(shoppingCartItemDiscountBase, currentCurrency);
                    cartItemModel.Discount = await _priceFormatter.FormatPriceAsync(shoppingCartItemDiscount);
                    cartItemModel.DiscountValue = shoppingCartItemDiscount;
                }
            }
        }

        //picture
        if (_shoppingCartSettings.ShowProductImagesOnWishList)
        {
            cartItemModel.Picture = await PrepareCartItemPictureModelAsync(sci,
                _mediaSettings.CartThumbPictureSize, true, cartItemModel.ProductName);
        }

        //item warnings
        var itemWarnings = await _shoppingCartService.GetShoppingCartItemWarningsAsync(
            await _workContext.GetCurrentCustomerAsync(),
            sci.ShoppingCartType,
            product,
            sci.StoreId,
            sci.AttributesXml,
            sci.CustomerEnteredPrice,
            sci.RentalStartDateUtc,
            sci.RentalEndDateUtc,
            sci.Quantity,
            false,
            sci.Id);
        foreach (var warning in itemWarnings)
            cartItemModel.Warnings.Add(warning);

        return cartItemModel;
    }

    /// <summary>
    /// Prepare the order review data model
    /// </summary>
    /// <param name="cart">List of the shopping cart item</param>
    /// <returns>
    /// A task that represents the asynchronous operation
    /// The task result contains the order review data model
    /// </returns>
    protected virtual async Task<ShoppingCartModel.OrderReviewDataModel> PrepareOrderReviewDataModelAsync(IList<ShoppingCartItem> cart)
    {
        ArgumentNullException.ThrowIfNull(cart);

        var model = new ShoppingCartModel.OrderReviewDataModel
        {
            Display = true
        };

        //billing info
        var customer = await _workContext.GetCurrentCustomerAsync();
        var store = await _storeContext.GetCurrentStoreAsync();
        var billingAddress = await _customerService.GetCustomerBillingAddressAsync(customer);
        if (billingAddress != null)
        {
            await _addressModelFactory.PrepareAddressModelAsync(model.BillingAddress,
                address: billingAddress,
                excludeProperties: false,
                addressSettings: _addressSettings);
        }

        //shipping info
        if (await _shoppingCartService.ShoppingCartRequiresShippingAsync(cart))
        {
            model.IsShippable = true;

            var pickupPoint = await _genericAttributeService.GetAttributeAsync<PickupPoint>(customer,
                NopCustomerDefaults.SelectedPickupPointAttribute, store.Id);
            model.SelectedPickupInStore = _shippingSettings.AllowPickupInStore && pickupPoint != null;
            if (!model.SelectedPickupInStore)
            {
                if (await _customerService.GetCustomerShippingAddressAsync(customer) is Address address)
                {
                    await _addressModelFactory.PrepareAddressModelAsync(model.ShippingAddress,
                        address: address,
                        excludeProperties: false,
                        addressSettings: _addressSettings);
                }
            }
            else
            {
                var country = await _countryService.GetCountryByTwoLetterIsoCodeAsync(pickupPoint.CountryCode);
                var state = await _stateProvinceService.GetStateProvinceByAbbreviationAsync(pickupPoint.StateAbbreviation, country?.Id);

                model.PickupAddress = new AddressModel
                {
                    Address1 = pickupPoint.Address,
                    City = pickupPoint.City,
                    County = pickupPoint.County,
                    CountryName = country?.Name ?? string.Empty,
                    StateProvinceName = state?.Name ?? string.Empty,
                    ZipPostalCode = pickupPoint.ZipPostalCode,
                    CountryId = country?.Id,
                    StateProvinceId = state?.Id
                };

                var address = new Address
                {
                    CountryId = model.PickupAddress.CountryId,
                    StateProvinceId = model.PickupAddress.StateProvinceId,
                    City = model.PickupAddress.City,
                    County = model.PickupAddress.County,
                    Address1 = model.PickupAddress.Address1,

                    ZipPostalCode = model.PickupAddress.ZipPostalCode
                };
                var languageId = (await _workContext.GetWorkingLanguageAsync()).Id;
                var (_, addressFields) = await _addressService.FormatAddressAsync(address, languageId);

                model.PickupAddress.AddressFields = addressFields;
            }

            //selected shipping method
            var shippingOption = await _genericAttributeService.GetAttributeAsync<ShippingOption>(customer,
                NopCustomerDefaults.SelectedShippingOptionAttribute, store.Id);
            if (shippingOption != null)
                model.ShippingMethod = shippingOption.Name;
        }

        //payment info
        var selectedPaymentMethodSystemName = await _genericAttributeService.GetAttributeAsync<string>(customer, NopCustomerDefaults.SelectedPaymentMethodAttribute, store.Id);
        var paymentMethod = await _paymentPluginManager
            .LoadPluginBySystemNameAsync(selectedPaymentMethodSystemName, customer, store.Id);
        model.PaymentMethod = paymentMethod != null
            ? await _localizationService.GetLocalizedFriendlyNameAsync(paymentMethod, (await _workContext.GetWorkingLanguageAsync()).Id)
            : string.Empty;

        //custom values
        var processPaymentRequestTask = _httpContextAccessor.HttpContext?.Session?.GetAsync<ProcessPaymentRequest>("OrderPaymentInfo");
        if (processPaymentRequestTask != null)
            model.CustomValues = (await processPaymentRequestTask)?.CustomValues;

        return model;
    }

    #endregion

    #region Methods

    /// <summary>
    /// Prepare the estimate shipping model
    /// </summary>
    /// <param name="cart">List of the shopping cart item</param>
    /// <param name="setEstimateShippingDefaultAddress">Whether to use customer default shipping address for estimating</param>
    /// <returns>
    /// A task that represents the asynchronous operation
    /// The task result contains the estimate shipping model
    /// </returns>
    public virtual async Task<EstimateShippingModel> PrepareEstimateShippingModelAsync(IList<ShoppingCartItem> cart, bool setEstimateShippingDefaultAddress = true)
    {
        ArgumentNullException.ThrowIfNull(cart);

        var model = new EstimateShippingModel
        {
            RequestDelay = _shippingSettings.RequestDelay,
            UseCity = _shippingSettings.EstimateShippingCityNameEnabled,
            Enabled = cart.Any() && await _shoppingCartService.ShoppingCartRequiresShippingAsync(cart)
        };
        if (model.Enabled)
        {
            var customer = await _workContext.GetCurrentCustomerAsync();
            var shippingAddress = await _customerService.GetCustomerShippingAddressAsync(customer) ?? await (await _customerService.GetAddressesByCustomerIdAsync(customer.Id))
                //enabled for the current store
                .FirstOrDefaultAwaitAsync(async a => a.CountryId == null || await _storeMappingService.AuthorizeAsync(await _countryService.GetCountryByAddressAsync(a)));

            //countries
            var defaultEstimateCountryId = (setEstimateShippingDefaultAddress && shippingAddress != null)
                ? shippingAddress.CountryId
                : model.CountryId;
            model.AvailableCountries.Add(new SelectListItem
            {
                Text = await _localizationService.GetResourceAsync("Address.SelectCountry"),
                Value = "0"
            });

            var currentLanguage = await _workContext.GetWorkingLanguageAsync();
            foreach (var c in await _countryService.GetAllCountriesForShippingAsync(currentLanguage.Id))
                model.AvailableCountries.Add(new SelectListItem
                {
                    Text = await _localizationService.GetLocalizedAsync(c, x => x.Name),
                    Value = c.Id.ToString(),
                    Selected = c.Id == defaultEstimateCountryId
                });

            //states
            var defaultEstimateStateId = (setEstimateShippingDefaultAddress && shippingAddress != null)
                ? shippingAddress.StateProvinceId
                : model.StateProvinceId;
            var states = defaultEstimateCountryId.HasValue
                ? (await _stateProvinceService.GetStateProvincesByCountryIdAsync(defaultEstimateCountryId.Value, currentLanguage.Id)).ToList()
                : new List<StateProvince>();
            if (states.Any())
            {
                foreach (var s in states)
                {
                    model.AvailableStates.Add(new SelectListItem
                    {
                        Text = await _localizationService.GetLocalizedAsync(s, x => x.Name),
                        Value = s.Id.ToString(),
                        Selected = s.Id == defaultEstimateStateId
                    });
                }
            }
            else
            {
                model.AvailableStates.Add(new SelectListItem
                {
                    Text = await _localizationService.GetResourceAsync("Address.Other"),
                    Value = "0"
                });
            }

            if (setEstimateShippingDefaultAddress && shippingAddress != null)
            {
                if (!_shippingSettings.EstimateShippingCityNameEnabled)
                    model.ZipPostalCode = shippingAddress.ZipPostalCode;
                else
                    model.City = shippingAddress.City;
            }
        }

        return model;
    }

    /// <summary>
    /// Prepare the shopping cart model
    /// </summary>
    /// <param name="model">Shopping cart model</param>
    /// <param name="cart">List of the shopping cart item</param>
    /// <param name="isEditable">Whether model is editable</param>
    /// <param name="validateCheckoutAttributes">Whether to validate checkout attributes</param>
    /// <param name="prepareAndDisplayOrderReviewData">Whether to prepare and display order review data</param>
    /// <returns>
    /// A task that represents the asynchronous operation
    /// The task result contains the shopping cart model
    /// </returns>
    public virtual async Task<ShoppingCartModel> PrepareShoppingCartModelAsync(ShoppingCartModel model,
        IList<ShoppingCartItem> cart, bool isEditable = true,
        bool validateCheckoutAttributes = false,
        bool prepareAndDisplayOrderReviewData = false)
    {
        ArgumentNullException.ThrowIfNull(cart);

        ArgumentNullException.ThrowIfNull(model);

        //simple properties
        model.OnePageCheckoutEnabled = _orderSettings.OnePageCheckoutEnabled;

        if (!cart.Any())
            return model;

        model.IsEditable = isEditable;
        model.ShowProductImages = _shoppingCartSettings.ShowProductImagesOnShoppingCart;
        model.ShowSku = _catalogSettings.ShowSkuOnProductDetailsPage;
        model.ShowVendorName = _vendorSettings.ShowVendorOnOrderDetailsPage;
        var customer = await _workContext.GetCurrentCustomerAsync();
        var store = await _storeContext.GetCurrentStoreAsync();
        var checkoutAttributesXml = await _genericAttributeService.GetAttributeAsync<string>(customer,
            NopCustomerDefaults.CheckoutAttributes, store.Id);
        var minOrderSubtotalAmountOk = await _orderProcessingService.ValidateMinOrderSubtotalAmountAsync(cart);
        if (!minOrderSubtotalAmountOk)
        {
            var minOrderSubtotalAmount = await _currencyService.ConvertFromPrimaryStoreCurrencyAsync(_orderSettings.MinOrderSubtotalAmount, await _workContext.GetWorkingCurrencyAsync());
            model.MinOrderSubtotalWarning = string.Format(await _localizationService.GetResourceAsync("Checkout.MinOrderSubtotalAmount"), await _priceFormatter.FormatPriceAsync(minOrderSubtotalAmount, true, false));
        }

        model.TermsOfServiceOnShoppingCartPage = _orderSettings.TermsOfServiceOnShoppingCartPage;
        model.TermsOfServiceOnOrderConfirmPage = _orderSettings.TermsOfServiceOnOrderConfirmPage;
        model.TermsOfServicePopup = _commonSettings.PopupForTermsOfServiceLinks;
        model.DisplayTaxShippingInfo = _catalogSettings.DisplayTaxShippingInfoShoppingCart;

        //discount and gift card boxes
        model.DiscountBox.Display = _shoppingCartSettings.ShowDiscountBox;
        var discountCouponCodes = await _customerService.ParseAppliedDiscountCouponCodesAsync(customer);

        foreach (var couponCode in discountCouponCodes)
        {
            var discount = await (await _discountService.GetAllDiscountsAsync(couponCode: couponCode))
                .FirstOrDefaultAwaitAsync(async d => d.RequiresCouponCode && (await _discountService.ValidateDiscountAsync(d, customer, discountCouponCodes)).IsValid);

            if (discount != null)
            {
                model.DiscountBox.AppliedDiscountsWithCodes.Add(new ShoppingCartModel.DiscountBoxModel.DiscountInfoModel
                {
                    Id = discount.Id,
                    CouponCode = discount.CouponCode
                });
            }
        }

        model.GiftCardBox.Display = _shoppingCartSettings.ShowGiftCardBox;

        //cart warnings
        var cartWarnings = await _shoppingCartService.GetShoppingCartWarningsAsync(cart, checkoutAttributesXml, validateCheckoutAttributes);
        foreach (var warning in cartWarnings)
            model.Warnings.Add(warning);

        //checkout attributes
        model.CheckoutAttributes = await PrepareCheckoutAttributeModelsAsync(cart);

        //cart items
        foreach (var sci in cart)
        {
            var cartItemModel = await PrepareShoppingCartItemModelAsync(cart, sci);
            model.Items.Add(cartItemModel);
        }

        //payment methods
        //all payment methods (do not filter by country here as it could be not specified yet)
        var paymentMethods = await (await _paymentPluginManager
                .LoadActivePluginsAsync(customer, store.Id))
            .WhereAwait(async pm => !await pm.HidePaymentMethodAsync(cart)).ToListAsync();
        //payment methods displayed during checkout (not with "Button" type)
        var nonButtonPaymentMethods = paymentMethods
            .Where(pm => pm.PaymentMethodType != PaymentMethodType.Button)
            .ToList();
        //"button" payment methods(*displayed on the shopping cart page)
        var buttonPaymentMethods = paymentMethods
            .Where(pm => pm.PaymentMethodType == PaymentMethodType.Button)
            .ToList();
        foreach (var pm in buttonPaymentMethods)
        {
            if (await _shoppingCartService.ShoppingCartIsRecurringAsync(cart) && pm.RecurringPaymentType == RecurringPaymentType.NotSupported)
                continue;

            var viewComponent = pm.GetPublicViewComponent();
            model.ButtonPaymentMethodViewComponents.Add(viewComponent);
        }
        //hide "Checkout" button if we have only "Button" payment methods
        model.HideCheckoutButton = !nonButtonPaymentMethods.Any() && model.ButtonPaymentMethodViewComponents.Any();

        //order review data
        if (prepareAndDisplayOrderReviewData)
        {
            model.OrderReviewData = await PrepareOrderReviewDataModelAsync(cart);
        }

        return model;
    }

    /// <summary>
    /// Prepare the wishlist model
    /// </summary>
    /// <param name="model">Wishlist model</param>
    /// <param name="cart">List of the shopping cart item</param>
    /// <param name="isEditable">Whether model is editable</param>
    /// <returns>
    /// A task that represents the asynchronous operation
    /// The task result contains the wishlist model
    /// </returns>
    public virtual async Task<WishlistModel> PrepareWishlistModelAsync(WishlistModel model, IList<ShoppingCartItem> cart, bool isEditable = true)
    {
        ArgumentNullException.ThrowIfNull(cart);

        ArgumentNullException.ThrowIfNull(model);

        model.EmailWishlistEnabled = _shoppingCartSettings.EmailWishlistEnabled;
        model.IsEditable = isEditable;
        model.DisplayAddToCart = await _permissionService.AuthorizeAsync(StandardPermissionProvider.EnableShoppingCart);
        model.DisplayTaxShippingInfo = _catalogSettings.DisplayTaxShippingInfoWishlist;

        if (!cart.Any())
            return model;

        //simple properties
        var customer = await _customerService.GetShoppingCartCustomerAsync(cart);

        model.CustomerGuid = customer.CustomerGuid;
        model.CustomerFullname = await _customerService.GetCustomerFullNameAsync(customer);
        model.ShowProductImages = _shoppingCartSettings.ShowProductImagesOnWishList;
        model.ShowSku = _catalogSettings.ShowSkuOnProductDetailsPage;

        //cart warnings
        var cartWarnings = await _shoppingCartService.GetShoppingCartWarningsAsync(cart, string.Empty, false);
        foreach (var warning in cartWarnings)
            model.Warnings.Add(warning);

        //cart items
        foreach (var sci in cart)
        {
            var cartItemModel = await PrepareWishlistItemModelAsync(sci);
            model.Items.Add(cartItemModel);
        }

        return model;
    }

    /// <summary>
    /// Prepare the mini shopping cart model
    /// </summary>
    /// <returns>
    /// A task that represents the asynchronous operation
    /// The task result contains the mini shopping cart model
    /// </returns>
    public virtual async Task<MiniShoppingCartModel> PrepareMiniShoppingCartModelAsync()
    {
        var customer = await _workContext.GetCurrentCustomerAsync();
        var model = new MiniShoppingCartModel
        {
            ShowProductImages = _shoppingCartSettings.ShowProductImagesInMiniShoppingCart,
            //let's always display it
            DisplayShoppingCartButton = true,
            CurrentCustomerIsGuest = await _customerService.IsGuestAsync(customer),
            AnonymousCheckoutAllowed = _orderSettings.AnonymousCheckoutAllowed,
        };

        //performance optimization (use "HasShoppingCartItems" property)
        if (customer.HasShoppingCartItems)
        {
            var store = await _storeContext.GetCurrentStoreAsync();
            var cart = await _shoppingCartService.GetShoppingCartAsync(customer, ShoppingCartType.ShoppingCart, store.Id);

            if (cart.Any())
            {
                model.TotalProducts = cart.Sum(item => item.Quantity);

                //subtotal
                var subTotalIncludingTax = await _workContext.GetTaxDisplayTypeAsync() == TaxDisplayType.IncludingTax && !_taxSettings.ForceTaxExclusionFromOrderSubtotal;
                var (_, _, _, subTotalWithoutDiscountBase, _) = await _orderTotalCalculationService.GetShoppingCartSubTotalAsync(cart, subTotalIncludingTax);
                var subtotalBase = subTotalWithoutDiscountBase;
                var currentCurrency = await _workContext.GetWorkingCurrencyAsync();
                var subtotal = await _currencyService.ConvertFromPrimaryStoreCurrencyAsync(subtotalBase, currentCurrency);
                model.SubTotal = await _priceFormatter.FormatPriceAsync(subtotal, false, currentCurrency, (await _workContext.GetWorkingLanguageAsync()).Id, subTotalIncludingTax);
                model.SubTotalValue = subtotal;

                var requiresShipping = await _shoppingCartService.ShoppingCartRequiresShippingAsync(cart);
                //a customer should visit the shopping cart page (hide checkout button) before going to checkout if:
                //1. "terms of service" are enabled
                //2. min order sub-total is OK
                //3. we have at least one checkout attribute
                var checkoutAttributesExist = (await _checkoutAttributeService
                        .GetAllAttributesAsync(_staticCacheManager, _storeMappingService, store.Id, !requiresShipping))
                    .Any();

                var minOrderSubtotalAmountOk = await _orderProcessingService.ValidateMinOrderSubtotalAmountAsync(cart);

                var cartProductIds = cart.Select(ci => ci.ProductId).ToArray();

                var downloadableProductsRequireRegistration =
                    _customerSettings.RequireRegistrationForDownloadableProducts && await _productService.HasAnyDownloadableProductAsync(cartProductIds);

                model.DisplayCheckoutButton = !_orderSettings.TermsOfServiceOnShoppingCartPage &&
                                              minOrderSubtotalAmountOk &&
                                              !checkoutAttributesExist &&
                                              !(downloadableProductsRequireRegistration
                                                && await _customerService.IsGuestAsync(customer));

                //products. sort descending (recently added products)
                foreach (var sci in cart
                             .OrderByDescending(x => x.Id)
                             .Take(_shoppingCartSettings.MiniShoppingCartProductNumber)
                             .ToList())
                {
<<<<<<< HEAD
                    var product = await _productService.GetProductByIdAsync(sci.ProductId);
=======
                    model.TotalProducts = cart.Sum(item => item.Quantity);

                    //subtotal
                    var subTotalIncludingTax = await _workContext.GetTaxDisplayTypeAsync() == TaxDisplayType.IncludingTax && !_taxSettings.ForceTaxExclusionFromOrderSubtotal;
                    var (_, _, subTotalWithoutDiscountBase, _, _) = await _orderTotalCalculationService.GetShoppingCartSubTotalAsync(cart, subTotalIncludingTax);
                    var subtotalBase = subTotalWithoutDiscountBase;
                    var currentCurrency = await _workContext.GetWorkingCurrencyAsync();
                    var subtotal = await _currencyService.ConvertFromPrimaryStoreCurrencyAsync(subtotalBase, currentCurrency);
                    model.SubTotal = await _priceFormatter.FormatPriceAsync(subtotal, false, currentCurrency, (await _workContext.GetWorkingLanguageAsync()).Id, subTotalIncludingTax);
                    model.SubTotalValue = subtotal;

                    var requiresShipping = await _shoppingCartService.ShoppingCartRequiresShippingAsync(cart);
                    //a customer should visit the shopping cart page (hide checkout button) before going to checkout if:
                    //1. "terms of service" are enabled
                    //2. min order sub-total is OK
                    //3. we have at least one checkout attribute
                    var checkoutAttributesExist = (await _checkoutAttributeService
                        .GetAllCheckoutAttributesAsync(store.Id, !requiresShipping))
                        .Any();

                    var minOrderSubtotalAmountOk = await _orderProcessingService.ValidateMinOrderSubtotalAmountAsync(cart);

                    var cartProductIds = cart.Select(ci => ci.ProductId).ToArray();

                    var downloadableProductsRequireRegistration =
                        _customerSettings.RequireRegistrationForDownloadableProducts && await _productService.HasAnyDownloadableProductAsync(cartProductIds);

                    model.DisplayCheckoutButton = !_orderSettings.TermsOfServiceOnShoppingCartPage &&
                        minOrderSubtotalAmountOk &&
                        !checkoutAttributesExist &&
                        !(downloadableProductsRequireRegistration
                            && await _customerService.IsGuestAsync(customer));

                    //products. sort descending (recently added products)
                    foreach (var sci in cart
                        .OrderByDescending(x => x.Id)
                        .Take(_shoppingCartSettings.MiniShoppingCartProductNumber)
                        .ToList())
                    {
                        var product = await _productService.GetProductByIdAsync(sci.ProductId);
>>>>>>> f513c8e8

                    var cartItemModel = new MiniShoppingCartModel.ShoppingCartItemModel
                    {
                        Id = sci.Id,
                        ProductId = sci.ProductId,
                        ProductName = await _localizationService.GetLocalizedAsync(product, x => x.Name),
                        ProductSeName = await _urlRecordService.GetSeNameAsync(product),
                        Quantity = sci.Quantity,
                        AttributeInfo = await _productAttributeFormatter.FormatAttributesAsync(product, sci.AttributesXml)
                    };

                    //unit prices
                    if (product.CallForPrice &&
                        //also check whether the current user is impersonated
                        (!_orderSettings.AllowAdminsToBuyCallForPriceProducts || _workContext.OriginalCustomerIfImpersonated == null))
                    {
                        cartItemModel.UnitPrice = await _localizationService.GetResourceAsync("Products.CallForPrice");
                        cartItemModel.UnitPriceValue = 0;
                    }
                    else
                    {
                        var (shoppingCartUnitPriceWithDiscountBase, _) = await _taxService.GetProductPriceAsync(product, (await _shoppingCartService.GetUnitPriceAsync(sci, true)).unitPrice);
                        var shoppingCartUnitPriceWithDiscount = await _currencyService.ConvertFromPrimaryStoreCurrencyAsync(shoppingCartUnitPriceWithDiscountBase, currentCurrency);
                        cartItemModel.UnitPrice = await _priceFormatter.FormatPriceAsync(shoppingCartUnitPriceWithDiscount);
                        cartItemModel.UnitPriceValue = shoppingCartUnitPriceWithDiscount;
                    }

                    //picture
                    if (_shoppingCartSettings.ShowProductImagesInMiniShoppingCart)
                    {
                        cartItemModel.Picture = await PrepareCartItemPictureModelAsync(sci,
                            _mediaSettings.MiniCartThumbPictureSize, true, cartItemModel.ProductName);
                    }

                    model.Items.Add(cartItemModel);
                }
            }
        }

        return model;
    }

    /// <summary>
    /// Prepare selected checkout attributes
    /// </summary>
    /// <returns>
    /// A task that represents the asynchronous operation
    /// The task result contains the formatted attributes
    /// </returns>
    public virtual async Task<string> FormatSelectedCheckoutAttributesAsync()
    {
        var customer = await _workContext.GetCurrentCustomerAsync();
        var store = await _storeContext.GetCurrentStoreAsync();
        var checkoutAttributesXml = await _genericAttributeService.GetAttributeAsync<string>(customer,
            NopCustomerDefaults.CheckoutAttributes, store.Id);

        return await _checkoutAttributeFormatter.FormatAttributesAsync(checkoutAttributesXml, customer);
    }

    /// <summary>
    /// Prepare the order totals model
    /// </summary>
    /// <param name="cart">List of the shopping cart item</param>
    /// <param name="isEditable">Whether model is editable</param>
    /// <returns>
    /// A task that represents the asynchronous operation
    /// The task result contains the order totals model
    /// </returns>
    public virtual async Task<OrderTotalsModel> PrepareOrderTotalsModelAsync(IList<ShoppingCartItem> cart, bool isEditable)
    {
        var model = new OrderTotalsModel
        {
            IsEditable = isEditable
        };

        if (cart.Any())
        {
            //subtotal
            var subTotalIncludingTax = await _workContext.GetTaxDisplayTypeAsync() == TaxDisplayType.IncludingTax && !_taxSettings.ForceTaxExclusionFromOrderSubtotal;
            var (orderSubTotalDiscountAmountBase, _, subTotalWithoutDiscountBase, _, _) = await _orderTotalCalculationService.GetShoppingCartSubTotalAsync(cart, subTotalIncludingTax);
            var subtotalBase = subTotalWithoutDiscountBase;
            var currentCurrency = await _workContext.GetWorkingCurrencyAsync();
            var subtotal = await _currencyService.ConvertFromPrimaryStoreCurrencyAsync(subtotalBase, currentCurrency);
            var currentLanguage = await _workContext.GetWorkingLanguageAsync();
            model.SubTotal = await _priceFormatter.FormatPriceAsync(subtotal, true, currentCurrency, currentLanguage.Id, subTotalIncludingTax);

            if (orderSubTotalDiscountAmountBase > decimal.Zero)
            {
                var orderSubTotalDiscountAmount = await _currencyService.ConvertFromPrimaryStoreCurrencyAsync(orderSubTotalDiscountAmountBase, currentCurrency);
                model.SubTotalDiscount = await _priceFormatter.FormatPriceAsync(-orderSubTotalDiscountAmount, true, currentCurrency, currentLanguage.Id, subTotalIncludingTax);
            }

            //shipping info
            model.RequiresShipping = await _shoppingCartService.ShoppingCartRequiresShippingAsync(cart);
            var customer = await _workContext.GetCurrentCustomerAsync();
            var store = await _storeContext.GetCurrentStoreAsync();
            if (model.RequiresShipping)
            {
                var shoppingCartShippingBase = await _orderTotalCalculationService.GetShoppingCartShippingTotalAsync(cart);
                if (shoppingCartShippingBase.HasValue)
                {
                    var shoppingCartShipping = await _currencyService.ConvertFromPrimaryStoreCurrencyAsync(shoppingCartShippingBase.Value, currentCurrency);
                    model.Shipping = await _priceFormatter.FormatShippingPriceAsync(shoppingCartShipping, true);

                    //selected shipping method
                    var shippingOption = await _genericAttributeService.GetAttributeAsync<ShippingOption>(customer,
                        NopCustomerDefaults.SelectedShippingOptionAttribute, store.Id);
                    if (shippingOption != null)
                        model.SelectedShippingMethod = shippingOption.Name;
                }
            }
            else
            {
                model.HideShippingTotal = _shippingSettings.HideShippingTotal;
            }

            //payment method fee
            var paymentMethodSystemName = await _genericAttributeService.GetAttributeAsync<string>(customer, NopCustomerDefaults.SelectedPaymentMethodAttribute, store.Id);
            var paymentMethodAdditionalFee = await _paymentService.GetAdditionalHandlingFeeAsync(cart, paymentMethodSystemName);
            var (paymentMethodAdditionalFeeWithTaxBase, _) = await _taxService.GetPaymentMethodAdditionalFeeAsync(paymentMethodAdditionalFee, customer);
            if (paymentMethodAdditionalFeeWithTaxBase > decimal.Zero)
            {
                var paymentMethodAdditionalFeeWithTax = await _currencyService.ConvertFromPrimaryStoreCurrencyAsync(paymentMethodAdditionalFeeWithTaxBase, currentCurrency);
                model.PaymentMethodAdditionalFee = await _priceFormatter.FormatPaymentMethodAdditionalFeeAsync(paymentMethodAdditionalFeeWithTax, true);
            }

            //tax
            bool displayTax;
            bool displayTaxRates;
            if (_taxSettings.HideTaxInOrderSummary && await _workContext.GetTaxDisplayTypeAsync() == TaxDisplayType.IncludingTax)
            {
                displayTax = false;
                displayTaxRates = false;
            }
            else
            {
                var (shoppingCartTaxBase, taxRates) = await _orderTotalCalculationService.GetTaxTotalAsync(cart);
                var shoppingCartTax = await _currencyService.ConvertFromPrimaryStoreCurrencyAsync(shoppingCartTaxBase, currentCurrency);

                if (shoppingCartTaxBase == 0 && _taxSettings.HideZeroTax)
                {
                    displayTax = false;
                    displayTaxRates = false;
                }
                else
                {
                    displayTaxRates = _taxSettings.DisplayTaxRates && taxRates.Any();
                    displayTax = !displayTaxRates;

                    model.Tax = await _priceFormatter.FormatPriceAsync(shoppingCartTax, true, false);
                    foreach (var tr in taxRates)
                    {
                        model.TaxRates.Add(new OrderTotalsModel.TaxRate
                        {
                            Rate = _priceFormatter.FormatTaxRate(tr.Key),
                            Value = await _priceFormatter.FormatPriceAsync(await _currencyService.ConvertFromPrimaryStoreCurrencyAsync(tr.Value, currentCurrency), true, false),
                        });
                    }
                }
            }

            model.DisplayTaxRates = displayTaxRates;
            model.DisplayTax = displayTax;

            //total
            var (shoppingCartTotalBase, orderTotalDiscountAmountBase, _, appliedGiftCards, redeemedRewardPoints, redeemedRewardPointsAmount) = await _orderTotalCalculationService.GetShoppingCartTotalAsync(cart);
            if (shoppingCartTotalBase.HasValue)
            {
                var shoppingCartTotal = await _currencyService.ConvertFromPrimaryStoreCurrencyAsync(shoppingCartTotalBase.Value, currentCurrency);
                model.OrderTotal = await _priceFormatter.FormatPriceAsync(shoppingCartTotal, true, false);
            }

            //discount
            if (orderTotalDiscountAmountBase > decimal.Zero)
            {
                var orderTotalDiscountAmount = await _currencyService.ConvertFromPrimaryStoreCurrencyAsync(orderTotalDiscountAmountBase, currentCurrency);
                model.OrderTotalDiscount = await _priceFormatter.FormatPriceAsync(-orderTotalDiscountAmount, true, false);
            }

            //gift cards
            if (appliedGiftCards != null && appliedGiftCards.Any())
            {
                foreach (var appliedGiftCard in appliedGiftCards)
                {
                    var gcModel = new OrderTotalsModel.GiftCard
                    {
                        Id = appliedGiftCard.GiftCard.Id,
                        CouponCode = appliedGiftCard.GiftCard.GiftCardCouponCode,
                    };
                    var amountCanBeUsed = await _currencyService.ConvertFromPrimaryStoreCurrencyAsync(appliedGiftCard.AmountCanBeUsed, currentCurrency);
                    gcModel.Amount = await _priceFormatter.FormatPriceAsync(-amountCanBeUsed, true, false);

                    var remainingAmountBase = await _giftCardService.GetGiftCardRemainingAmountAsync(appliedGiftCard.GiftCard) - appliedGiftCard.AmountCanBeUsed;
                    var remainingAmount = await _currencyService.ConvertFromPrimaryStoreCurrencyAsync(remainingAmountBase, currentCurrency);
                    gcModel.Remaining = await _priceFormatter.FormatPriceAsync(remainingAmount, true, false);

                    model.GiftCards.Add(gcModel);
                }
            }

            //reward points to be spent (redeemed)
            if (redeemedRewardPointsAmount > decimal.Zero)
            {
                var redeemedRewardPointsAmountInCustomerCurrency = await _currencyService.ConvertFromPrimaryStoreCurrencyAsync(redeemedRewardPointsAmount, currentCurrency);
                model.RedeemedRewardPoints = redeemedRewardPoints;
                model.RedeemedRewardPointsAmount = await _priceFormatter.FormatPriceAsync(-redeemedRewardPointsAmountInCustomerCurrency, true, false);
            }

            //reward points to be earned
            if (_rewardPointsSettings.Enabled && _rewardPointsSettings.DisplayHowMuchWillBeEarned && shoppingCartTotalBase.HasValue)
            {
                //get shipping total
                var shippingBaseInclTax = !model.RequiresShipping ? 0 : (await _orderTotalCalculationService.GetShoppingCartShippingTotalAsync(cart, true)).shippingTotal ?? 0;

                //get total for reward points
                var totalForRewardPoints = _orderTotalCalculationService
                    .CalculateApplicableOrderTotalForRewardPoints(shippingBaseInclTax, shoppingCartTotalBase.Value);
                if (totalForRewardPoints > decimal.Zero)
                    model.WillEarnRewardPoints = await _orderTotalCalculationService.CalculateRewardPointsAsync(customer, totalForRewardPoints);
            }
        }

        return model;
    }

    /// <summary>
    /// Prepare the estimate shipping result model
    /// </summary>
    /// <param name="cart">List of the shopping cart item</param>
    /// <param name="request">Request to get shipping options</param>
    /// <param name="cacheShippingOptions">Indicates whether to cache offered shipping options</param>
    /// <returns>
    /// A task that represents the asynchronous operation
    /// The task result contains the estimate shipping result model
    /// </returns>
    public virtual async Task<EstimateShippingResultModel> PrepareEstimateShippingResultModelAsync(IList<ShoppingCartItem> cart, EstimateShippingModel request, bool cacheShippingOptions)
    {
        ArgumentNullException.ThrowIfNull(request);

        var model = new EstimateShippingResultModel();

        if (await _shoppingCartService.ShoppingCartRequiresShippingAsync(cart))
        {
            var address = new Address
            {
                CountryId = request.CountryId,
                StateProvinceId = request.StateProvinceId,
                ZipPostalCode = request.ZipPostalCode,
                City = request.City
            };

            var rawShippingOptions = new List<ShippingOption>();
            var customer = await _workContext.GetCurrentCustomerAsync();
            var store = await _storeContext.GetCurrentStoreAsync();
            var getShippingOptionResponse = await _shippingService.GetShippingOptionsAsync(cart, address, customer, storeId: store.Id);
            if (getShippingOptionResponse.Success)
            {
                if (getShippingOptionResponse.ShippingOptions.Any())
                {
                    foreach (var shippingOption in getShippingOptionResponse.ShippingOptions)
                    {
                        rawShippingOptions.Add(new ShippingOption
                        {
                            Name = shippingOption.Name,
                            Description = shippingOption.Description,
                            Rate = shippingOption.Rate,
                            TransitDays = shippingOption.TransitDays,
                            ShippingRateComputationMethodSystemName = shippingOption.ShippingRateComputationMethodSystemName
                        });
                    }
                }
            }
            else
            {
                foreach (var error in getShippingOptionResponse.Errors)
                    model.Errors.Add(error);
            }

            var pickupPointsNumber = 0;
            if (_shippingSettings.AllowPickupInStore)
            {
                var pickupPointsResponse = await _shippingService.GetPickupPointsAsync(cart, address,
                    customer, storeId: store.Id);
                if (pickupPointsResponse.Success)
                {
                    if (pickupPointsResponse.PickupPoints.Any())
                    {
                        pickupPointsNumber = pickupPointsResponse.PickupPoints.Count;
                        var pickupPoint = pickupPointsResponse.PickupPoints.OrderBy(p => p.PickupFee).First();

                        rawShippingOptions.Add(new ShippingOption
                        {
                            Name = await _localizationService.GetResourceAsync("Checkout.PickupPoints"),
                            Description = await _localizationService.GetResourceAsync("Checkout.PickupPoints.Description"),
                            Rate = pickupPoint.PickupFee,
                            TransitDays = pickupPoint.TransitDays,
                            ShippingRateComputationMethodSystemName = pickupPoint.ProviderSystemName,
                            IsPickupInStore = true
                        });
                    }
                }
                else
                {
                    foreach (var error in pickupPointsResponse.Errors)
                        model.Errors.Add(error);
                }
            }

            ShippingOption selectedShippingOption = null;
            if (cacheShippingOptions)
            {
                //performance optimization. cache returned shipping options.
                //we'll use them later (after a customer has selected an option).
                await _genericAttributeService.SaveAttributeAsync(customer,
                    NopCustomerDefaults.OfferedShippingOptionsAttribute,
                    rawShippingOptions,
                    store.Id);

                //find a selected (previously) shipping option
                selectedShippingOption = await _genericAttributeService.GetAttributeAsync<ShippingOption>(customer,
                    NopCustomerDefaults.SelectedShippingOptionAttribute, store.Id);
            }

            if (rawShippingOptions.Any())
            {
                foreach (var option in rawShippingOptions)
                {
                    var (shippingRate, _) = await _orderTotalCalculationService.AdjustShippingRateAsync(option.Rate, cart, option.IsPickupInStore);
                    (shippingRate, _) = await _taxService.GetShippingPriceAsync(shippingRate, customer);
                    shippingRate = await _currencyService.ConvertFromPrimaryStoreCurrencyAsync(shippingRate, await _workContext.GetWorkingCurrencyAsync());
                    var shippingRateString = await _priceFormatter.FormatShippingPriceAsync(shippingRate, true);

                    if (option.IsPickupInStore && pickupPointsNumber > 1)
                        shippingRateString = string.Format(await _localizationService.GetResourceAsync("Shipping.EstimateShippingPopUp.Pickup.PriceFrom"), shippingRateString);

                    string deliveryDateFormat = null;
                    if (option.TransitDays.HasValue)
                    {
                        var currentCulture = CultureInfo.GetCultureInfo((await _workContext.GetWorkingLanguageAsync()).LanguageCulture);
                        var customerDateTime = await _dateTimeHelper.ConvertToUserTimeAsync(DateTime.Now);
                        deliveryDateFormat = customerDateTime.AddDays(option.TransitDays.Value).ToString("d", currentCulture);
                    }

                    var selected = selectedShippingOption != null &&
                                   !string.IsNullOrEmpty(option.ShippingRateComputationMethodSystemName) &&
                                   option.ShippingRateComputationMethodSystemName.Equals(selectedShippingOption.ShippingRateComputationMethodSystemName, StringComparison.InvariantCultureIgnoreCase) &&
                                   (!string.IsNullOrEmpty(option.Name) &&
                                    option.Name.Equals(selectedShippingOption.Name, StringComparison.InvariantCultureIgnoreCase) ||
                                    (option.IsPickupInStore && option.IsPickupInStore == selectedShippingOption.IsPickupInStore));

                    model.ShippingOptions.Add(new EstimateShippingResultModel.ShippingOptionModel
                    {
                        Name = option.Name,
                        ShippingRateComputationMethodSystemName = option.ShippingRateComputationMethodSystemName,
                        Description = option.Description,
                        DisplayOrder = option.DisplayOrder ?? 0,
                        Price = shippingRateString,
                        Rate = shippingRate,
                        DeliveryDateFormat = deliveryDateFormat,
                        Selected = selected
                    });
                }

                //sort shipping methods
                if (model.ShippingOptions.Count > 1)
                {
                    model.ShippingOptions = (_shippingSettings.ShippingSorting switch
                    {
                        ShippingSortingEnum.ShippingCost => model.ShippingOptions.OrderBy(option => option.Rate),
                        _ => model.ShippingOptions.OrderBy(option => option.DisplayOrder)
                    }).ToList();
                }

                //if no option has been selected, let's do it for the first one
                if (!model.ShippingOptions.Any(so => so.Selected))
                    model.ShippingOptions.First().Selected = true;
            }
        }

        return model;
    }

    /// <summary>
    /// Prepare the wishlist email a friend model
    /// </summary>
    /// <param name="model">Wishlist email a friend model</param>
    /// <param name="excludeProperties">Whether to exclude populating of model properties from the entity</param>
    /// <returns>
    /// A task that represents the asynchronous operation
    /// The task result contains the wishlist email a friend model
    /// </returns>
    public virtual async Task<WishlistEmailAFriendModel> PrepareWishlistEmailAFriendModelAsync(WishlistEmailAFriendModel model, bool excludeProperties)
    {
        ArgumentNullException.ThrowIfNull(model);

        model.DisplayCaptcha = _captchaSettings.Enabled && _captchaSettings.ShowOnEmailWishlistToFriendPage;
        if (!excludeProperties)
        {
            var customer = await _workContext.GetCurrentCustomerAsync();
            model.YourEmailAddress = customer.Email;
        }

        return model;
    }

    /// <summary>
    /// Prepare the cart item picture model
    /// </summary>
    /// <param name="sci">Shopping cart item</param>
    /// <param name="pictureSize">Picture size</param>
    /// <param name="showDefaultPicture">Whether to show the default picture</param>
    /// <param name="productName">Product name</param>
    /// <returns>
    /// A task that represents the asynchronous operation
    /// The task result contains the picture model
    /// </returns>
    public virtual async Task<PictureModel> PrepareCartItemPictureModelAsync(ShoppingCartItem sci, int pictureSize, bool showDefaultPicture, string productName)
    {
        var model = await _shortTermCacheManager.GetAsync(async () =>
        {
            var product = await _productService.GetProductByIdAsync(sci.ProductId);

            //shopping cart item picture
            var sciPicture = await _pictureService.GetProductPictureAsync(product, sci.AttributesXml);

            return new PictureModel
            {
                ImageUrl = (await _pictureService.GetPictureUrlAsync(sciPicture, pictureSize, showDefaultPicture)).Url,
                FullSizeImageUrl = (await _pictureService.GetPictureUrlAsync(sciPicture)).Url,
                Title = string.Format(await _localizationService.GetResourceAsync("Media.Product.ImageLinkTitleFormat"), productName),
                AlternateText = string.Format(await _localizationService.GetResourceAsync("Media.Product.ImageAlternateTextFormat"), productName),
            };
        }, NopModelCacheDefaults.CartPictureModelKey, sci, pictureSize, true, await _workContext.GetWorkingLanguageAsync(), _webHelper.IsCurrentConnectionSecured(), await _storeContext.GetCurrentStoreAsync());

        return model;
    }

    #endregion
}<|MERGE_RESOLUTION|>--- conflicted
+++ resolved
@@ -1035,7 +1035,7 @@
 
                 //subtotal
                 var subTotalIncludingTax = await _workContext.GetTaxDisplayTypeAsync() == TaxDisplayType.IncludingTax && !_taxSettings.ForceTaxExclusionFromOrderSubtotal;
-                var (_, _, _, subTotalWithoutDiscountBase, _) = await _orderTotalCalculationService.GetShoppingCartSubTotalAsync(cart, subTotalIncludingTax);
+                var (_, _, subTotalWithoutDiscountBase, _, _) = await _orderTotalCalculationService.GetShoppingCartSubTotalAsync(cart, subTotalIncludingTax);
                 var subtotalBase = subTotalWithoutDiscountBase;
                 var currentCurrency = await _workContext.GetWorkingCurrencyAsync();
                 var subtotal = await _currencyService.ConvertFromPrimaryStoreCurrencyAsync(subtotalBase, currentCurrency);
@@ -1070,50 +1070,7 @@
                              .Take(_shoppingCartSettings.MiniShoppingCartProductNumber)
                              .ToList())
                 {
-<<<<<<< HEAD
                     var product = await _productService.GetProductByIdAsync(sci.ProductId);
-=======
-                    model.TotalProducts = cart.Sum(item => item.Quantity);
-
-                    //subtotal
-                    var subTotalIncludingTax = await _workContext.GetTaxDisplayTypeAsync() == TaxDisplayType.IncludingTax && !_taxSettings.ForceTaxExclusionFromOrderSubtotal;
-                    var (_, _, subTotalWithoutDiscountBase, _, _) = await _orderTotalCalculationService.GetShoppingCartSubTotalAsync(cart, subTotalIncludingTax);
-                    var subtotalBase = subTotalWithoutDiscountBase;
-                    var currentCurrency = await _workContext.GetWorkingCurrencyAsync();
-                    var subtotal = await _currencyService.ConvertFromPrimaryStoreCurrencyAsync(subtotalBase, currentCurrency);
-                    model.SubTotal = await _priceFormatter.FormatPriceAsync(subtotal, false, currentCurrency, (await _workContext.GetWorkingLanguageAsync()).Id, subTotalIncludingTax);
-                    model.SubTotalValue = subtotal;
-
-                    var requiresShipping = await _shoppingCartService.ShoppingCartRequiresShippingAsync(cart);
-                    //a customer should visit the shopping cart page (hide checkout button) before going to checkout if:
-                    //1. "terms of service" are enabled
-                    //2. min order sub-total is OK
-                    //3. we have at least one checkout attribute
-                    var checkoutAttributesExist = (await _checkoutAttributeService
-                        .GetAllCheckoutAttributesAsync(store.Id, !requiresShipping))
-                        .Any();
-
-                    var minOrderSubtotalAmountOk = await _orderProcessingService.ValidateMinOrderSubtotalAmountAsync(cart);
-
-                    var cartProductIds = cart.Select(ci => ci.ProductId).ToArray();
-
-                    var downloadableProductsRequireRegistration =
-                        _customerSettings.RequireRegistrationForDownloadableProducts && await _productService.HasAnyDownloadableProductAsync(cartProductIds);
-
-                    model.DisplayCheckoutButton = !_orderSettings.TermsOfServiceOnShoppingCartPage &&
-                        minOrderSubtotalAmountOk &&
-                        !checkoutAttributesExist &&
-                        !(downloadableProductsRequireRegistration
-                            && await _customerService.IsGuestAsync(customer));
-
-                    //products. sort descending (recently added products)
-                    foreach (var sci in cart
-                        .OrderByDescending(x => x.Id)
-                        .Take(_shoppingCartSettings.MiniShoppingCartProductNumber)
-                        .ToList())
-                    {
-                        var product = await _productService.GetProductByIdAsync(sci.ProductId);
->>>>>>> f513c8e8
 
                     var cartItemModel = new MiniShoppingCartModel.ShoppingCartItemModel
                     {
