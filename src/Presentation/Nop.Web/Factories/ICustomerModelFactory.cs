--- conflicted
+++ resolved
@@ -29,11 +29,7 @@
         /// <param name="excludeProperties">Whether to exclude populating of model properties from the entity</param>
         /// <param name="overrideCustomCustomerAttributesXml">Overridden customer attributes in XML format; pass null to use CustomCustomerAttributes of customer</param>
         /// <returns>Customer info model</returns>
-<<<<<<< HEAD
         Task<CustomerInfoModel> PrepareCustomerInfoModelAsync(CustomerInfoModel model, Customer customer, 
-=======
-        CustomerInfoModel PrepareCustomerInfoModel(CustomerInfoModel model, Customer customer,
->>>>>>> 8436c882
             bool excludeProperties, string overrideCustomCustomerAttributesXml = "");
 
         /// <summary>
@@ -44,11 +40,7 @@
         /// <param name="overrideCustomCustomerAttributesXml">Overridden customer attributes in XML format; pass null to use CustomCustomerAttributes of customer</param>
         /// <param name="setDefaultValues">Whether to populate model properties by default values</param>
         /// <returns>Customer register model</returns>
-<<<<<<< HEAD
         Task<RegisterModel> PrepareRegisterModelAsync(RegisterModel model, bool excludeProperties, 
-=======
-        RegisterModel PrepareRegisterModel(RegisterModel model, bool excludeProperties,
->>>>>>> 8436c882
             string overrideCustomCustomerAttributesXml = "", bool setDefaultValues = false);
 
         /// <summary>
@@ -66,25 +58,12 @@
         Task<PasswordRecoveryModel> PreparePasswordRecoveryModelAsync(PasswordRecoveryModel model);
 
         /// <summary>
-<<<<<<< HEAD
-        /// Prepare the password recovery confirm model
-        /// </summary>
-        /// <returns>Password recovery confirm model</returns>
-        Task<PasswordRecoveryConfirmModel> PreparePasswordRecoveryConfirmModelAsync();
-
-        /// <summary>
-=======
->>>>>>> 8436c882
         /// Prepare the register result model
         /// </summary>
         /// <param name="resultId">Value of UserRegistrationType enum</param>
         /// <param name="returnUrl">URL to redirect</param>
         /// <returns>Register result model</returns>
-<<<<<<< HEAD
-        Task<RegisterResultModel> PrepareRegisterResultModelAsync(int resultId);
-=======
-        RegisterResultModel PrepareRegisterResultModel(int resultId, string returnUrl);
->>>>>>> 8436c882
+        Task<RegisterResultModel> PrepareRegisterResultModelAsync(int resultId, string returnUrl);
 
         /// <summary>
         /// Prepare the customer navigation model
