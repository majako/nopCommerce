﻿using System;
using System.Collections.Generic;
using System.Globalization;
using System.Linq;
using System.Net;
using System.Threading.Tasks;
using Microsoft.AspNetCore.Mvc.Rendering;
using Nop.Core;
using Nop.Core.Caching;
using Nop.Core.Domain.Catalog;
using Nop.Core.Domain.Customers;
using Nop.Core.Domain.Media;
using Nop.Core.Domain.Orders;
using Nop.Core.Domain.Security;
using Nop.Core.Domain.Seo;
using Nop.Core.Domain.Shipping;
using Nop.Core.Domain.Vendors;
using Nop.Services.Catalog;
using Nop.Services.Common;
using Nop.Services.Customers;
using Nop.Services.Directory;
using Nop.Services.Helpers;
using Nop.Services.Localization;
using Nop.Services.Media;
using Nop.Services.Security;
using Nop.Services.Seo;
using Nop.Services.Shipping.Date;
using Nop.Services.Tax;
using Nop.Services.Vendors;
using Nop.Web.Infrastructure.Cache;
using Nop.Web.Models.Catalog;
using Nop.Web.Models.Common;
using Nop.Web.Models.Media;

namespace Nop.Web.Factories
{
    /// <summary>
    /// Represents the product model factory
    /// </summary>
    public partial class ProductModelFactory : IProductModelFactory
    {
        #region Fields

        private readonly CaptchaSettings _captchaSettings;
        private readonly CatalogSettings _catalogSettings;
        private readonly CustomerSettings _customerSettings;
        private readonly ICategoryService _categoryService;
        private readonly ICurrencyService _currencyService;
        private readonly ICustomerService _customerService;
        private readonly IDateRangeService _dateRangeService;
        private readonly IDateTimeHelper _dateTimeHelper;
        private readonly IDownloadService _downloadService;
        private readonly IGenericAttributeService _genericAttributeService;
        private readonly ILocalizationService _localizationService;
        private readonly IManufacturerService _manufacturerService;
        private readonly IPermissionService _permissionService;
        private readonly IPictureService _pictureService;
        private readonly IPriceCalculationService _priceCalculationService;
        private readonly IPriceFormatter _priceFormatter;
        private readonly IProductAttributeParser _productAttributeParser;
        private readonly IProductAttributeService _productAttributeService;
        private readonly IProductService _productService;
        private readonly IProductTagService _productTagService;
        private readonly IProductTemplateService _productTemplateService;
        private readonly IReviewTypeService _reviewTypeService;
        private readonly ISpecificationAttributeService _specificationAttributeService;
        private readonly IStaticCacheManager _staticCacheManager;
        private readonly IStoreContext _storeContext;
        private readonly IShoppingCartModelFactory _shoppingCartModelFactory;
        private readonly ITaxService _taxService;
        private readonly IUrlRecordService _urlRecordService;
        private readonly IVendorService _vendorService;
        private readonly IWebHelper _webHelper;
        private readonly IWorkContext _workContext;
        private readonly MediaSettings _mediaSettings;
        private readonly OrderSettings _orderSettings;
        private readonly SeoSettings _seoSettings;
        private readonly ShippingSettings _shippingSettings;
        private readonly VendorSettings _vendorSettings;        

        #endregion

        #region Ctor

        public ProductModelFactory(CaptchaSettings captchaSettings,
            CatalogSettings catalogSettings,
            CustomerSettings customerSettings,
            ICategoryService categoryService,
            ICurrencyService currencyService,
            ICustomerService customerService,
            IDateRangeService dateRangeService,
            IDateTimeHelper dateTimeHelper,
            IDownloadService downloadService,
            IGenericAttributeService genericAttributeService,
            ILocalizationService localizationService,
            IManufacturerService manufacturerService,
            IPermissionService permissionService,
            IPictureService pictureService,
            IPriceCalculationService priceCalculationService,
            IPriceFormatter priceFormatter,
            IProductAttributeParser productAttributeParser,
            IProductAttributeService productAttributeService,
            IProductService productService,
            IProductTagService productTagService,
            IProductTemplateService productTemplateService,
            IReviewTypeService reviewTypeService,
            ISpecificationAttributeService specificationAttributeService,
            IStaticCacheManager staticCacheManager,
            IStoreContext storeContext,
            IShoppingCartModelFactory shoppingCartModelFactory,
            ITaxService taxService,
            IUrlRecordService urlRecordService,
            IVendorService vendorService,
            IWebHelper webHelper,
            IWorkContext workContext,
            MediaSettings mediaSettings,
            OrderSettings orderSettings,
            SeoSettings seoSettings,
            ShippingSettings shippingSettings,
            VendorSettings vendorSettings)
        {
            _captchaSettings = captchaSettings;
            _catalogSettings = catalogSettings;
            _customerSettings = customerSettings;
            _categoryService = categoryService;
            _currencyService = currencyService;
            _customerService = customerService;
            _dateRangeService = dateRangeService;
            _dateTimeHelper = dateTimeHelper;
            _downloadService = downloadService;
            _genericAttributeService = genericAttributeService;
            _localizationService = localizationService;
            _manufacturerService = manufacturerService;
            _permissionService = permissionService;
            _pictureService = pictureService;
            _priceCalculationService = priceCalculationService;
            _priceFormatter = priceFormatter;
            _productAttributeParser = productAttributeParser;
            _productAttributeService = productAttributeService;
            _productService = productService;
            _productTagService = productTagService;
            _productTemplateService = productTemplateService;
            _reviewTypeService = reviewTypeService;
            _specificationAttributeService = specificationAttributeService;
            _staticCacheManager = staticCacheManager;
            _storeContext = storeContext;
            _shoppingCartModelFactory = shoppingCartModelFactory;
            _taxService = taxService;
            _urlRecordService = urlRecordService;
            _vendorService = vendorService;
            _webHelper = webHelper;
            _workContext = workContext;
            _mediaSettings = mediaSettings;
            _orderSettings = orderSettings;
            _seoSettings = seoSettings;
            _shippingSettings = shippingSettings;
            _vendorSettings = vendorSettings;
            
        }

        #endregion

        #region Utilities

        /// <summary>
        /// Prepare the product specification models
        /// </summary>
        /// <param name="product">Product</param>
        /// <param name="group">Specification attribute group</param>
        /// <returns>
        /// A task that represents the asynchronous operation
        /// The task result contains the list of product specification model
        /// </returns>
        protected virtual async Task<IList<ProductSpecificationAttributeModel>> PrepareProductSpecificationAttributeModelAsync(Product product, SpecificationAttributeGroup group)
        {
            if (product == null)
                throw new ArgumentNullException(nameof(product));

            var productSpecificationAttributes = await _specificationAttributeService.GetProductSpecificationAttributesAsync(
                    product.Id, specificationAttributeGroupId: group?.Id, showOnProductPage: true);

            var result = new List<ProductSpecificationAttributeModel>();

            foreach (var psa in productSpecificationAttributes)
            {
                var option = await _specificationAttributeService.GetSpecificationAttributeOptionByIdAsync(psa.SpecificationAttributeOptionId);

                var model = result.FirstOrDefault(model => model.Id == option.SpecificationAttributeId);
                if (model == null)
                {
                    var attribute = await _specificationAttributeService.GetSpecificationAttributeByIdAsync(option.SpecificationAttributeId);
                    model = new ProductSpecificationAttributeModel
                    {
                        Id = attribute.Id,
                        Name = await _localizationService.GetLocalizedAsync(attribute, x => x.Name)
                    };
                    result.Add(model);
                }

                var value = new ProductSpecificationAttributeValueModel
                {
                    AttributeTypeId = psa.AttributeTypeId,
                    ColorSquaresRgb = option.ColorSquaresRgb,
                    ValueRaw = psa.AttributeType switch
                    {
                        SpecificationAttributeType.Option => WebUtility.HtmlEncode(await _localizationService.GetLocalizedAsync(option, x => x.Name)),
                        SpecificationAttributeType.CustomText => WebUtility.HtmlEncode(await _localizationService.GetLocalizedAsync(psa, x => x.CustomValue)),
                        SpecificationAttributeType.CustomHtmlText => await _localizationService.GetLocalizedAsync(psa, x => x.CustomValue),
                        SpecificationAttributeType.Hyperlink => $"<a href='{psa.CustomValue}' target='_blank'>{psa.CustomValue}</a>",
                        _ => null
                    }
                };

                model.Values.Add(value);
            }

            return result;
        }

        /// <summary>
        /// Prepare the product review overview model
        /// </summary>
        /// <param name="product">Product</param>
        /// <returns>
        /// A task that represents the asynchronous operation
        /// The task result contains the product review overview model
        /// </returns>
        protected virtual async Task<ProductReviewOverviewModel> PrepareProductReviewOverviewModelAsync(Product product)
        {
            ProductReviewOverviewModel productReview;
            var currentStore = await _storeContext.GetCurrentStoreAsync();

            if (_catalogSettings.ShowProductReviewsPerStore)
            {
                var cacheKey = _staticCacheManager.PrepareKeyForDefaultCache(NopModelCacheDefaults.ProductReviewsModelKey, product, currentStore);

                productReview = await _staticCacheManager.GetAsync(cacheKey, async () =>
                {
                    var productReviews = await _productService.GetAllProductReviewsAsync(productId: product.Id, approved: true, storeId: currentStore.Id);
                    
                    return new ProductReviewOverviewModel
                    {
                        RatingSum = productReviews.Sum(pr => pr.Rating),
                        TotalReviews = productReviews.Count
                    };
                });
            }
            else
            {
                productReview = new ProductReviewOverviewModel
                {
                    RatingSum = product.ApprovedRatingSum,
                    TotalReviews = product.ApprovedTotalReviews
                };
            }

            if (productReview != null)
            {
                productReview.ProductId = product.Id;
                productReview.AllowCustomerReviews = product.AllowCustomerReviews;
                productReview.CanAddNewReview = await _productService.CanAddReviewAsync(product.Id, _catalogSettings.ShowProductReviewsPerStore ? currentStore.Id : 0);
            }

            return productReview;
        }

        /// <summary>
        /// Prepare the product overview price model
        /// </summary>
        /// <param name="product">Product</param>
        /// <param name="forceRedirectionAfterAddingToCart">Whether to force redirection after adding to cart</param>
        /// <returns>
        /// A task that represents the asynchronous operation
        /// The task result contains the product overview price model
        /// </returns>
        protected virtual async Task<ProductOverviewModel.ProductPriceModel> PrepareProductOverviewPriceModelAsync(Product product, bool forceRedirectionAfterAddingToCart = false)
        {
            if (product == null)
                throw new ArgumentNullException(nameof(product));

            var priceModel = new ProductOverviewModel.ProductPriceModel
            {
                ForceRedirectionAfterAddingToCart = forceRedirectionAfterAddingToCart
            };

            switch (product.ProductType)
            {
                case ProductType.GroupedProduct:
                    //grouped product
                    await PrepareGroupedProductOverviewPriceModelAsync(product, priceModel);

                    break;
                case ProductType.SimpleProduct:
                default:
                    //simple product
                    await PrepareSimpleProductOverviewPriceModelAsync(product, priceModel);

                    break;
            }

            return priceModel;
        }

        /// <returns>A task that represents the asynchronous operation</returns>
        protected virtual async Task PrepareSimpleProductOverviewPriceModelAsync(Product product, ProductOverviewModel.ProductPriceModel priceModel)
        {
            //add to cart button
            priceModel.DisableBuyButton = product.DisableBuyButton ||
                                          !await _permissionService.AuthorizeAsync(StandardPermissionProvider.EnableShoppingCart) ||
                                          !await _permissionService.AuthorizeAsync(StandardPermissionProvider.DisplayPrices);

            //add to wishlist button
            priceModel.DisableWishlistButton = product.DisableWishlistButton ||
                                               !await _permissionService.AuthorizeAsync(StandardPermissionProvider.EnableWishlist) ||
                                               !await _permissionService.AuthorizeAsync(StandardPermissionProvider.DisplayPrices);
            //compare products
            priceModel.DisableAddToCompareListButton = !_catalogSettings.CompareProductsEnabled;

            //rental
            priceModel.IsRental = product.IsRental;

            //pre-order
            if (product.AvailableForPreOrder)
            {
                priceModel.AvailableForPreOrder = !product.PreOrderAvailabilityStartDateTimeUtc.HasValue ||
                                                  product.PreOrderAvailabilityStartDateTimeUtc.Value >=
                                                  DateTime.UtcNow;
                priceModel.PreOrderAvailabilityStartDateTimeUtc = product.PreOrderAvailabilityStartDateTimeUtc;
            }

            //prices
            if (await _permissionService.AuthorizeAsync(StandardPermissionProvider.DisplayPrices))
            {
                if (product.CustomerEntersPrice)
                    return;

                if (product.CallForPrice &&
                    //also check whether the current user is impersonated
                    (!_orderSettings.AllowAdminsToBuyCallForPriceProducts ||
                     _workContext.OriginalCustomerIfImpersonated == null))
                {
                    //call for price
                    priceModel.OldPrice = null;
                    priceModel.OldPriceValue = null;
                    priceModel.Price = await _localizationService.GetResourceAsync("Products.CallForPrice");
                    priceModel.PriceValue = null;
                }
                else
                {
                    //prices
                    var customer = await _workContext.GetCurrentCustomerAsync();
                    var (minPossiblePriceWithoutDiscount, minPossiblePriceWithDiscount, _, _) = await _priceCalculationService.GetFinalPriceAsync(product, customer);

                    if (product.HasTierPrices)
                    {
                        var (tierPriceMinPossiblePriceWithoutDiscount, tierPriceMinPossiblePriceWithDiscount, _, _) = await _priceCalculationService.GetFinalPriceAsync(product, customer, quantity: int.MaxValue);

                        //calculate price for the maximum quantity if we have tier prices, and choose minimal
                        minPossiblePriceWithoutDiscount = Math.Min(minPossiblePriceWithoutDiscount, tierPriceMinPossiblePriceWithoutDiscount);
                        minPossiblePriceWithDiscount = Math.Min(minPossiblePriceWithDiscount, tierPriceMinPossiblePriceWithDiscount);
                    }

                    var (oldPriceBase, _) = await _taxService.GetProductPriceAsync(product, product.OldPrice);
                    var (finalPriceWithoutDiscountBase, _) = await _taxService.GetProductPriceAsync(product, minPossiblePriceWithoutDiscount);
                    var (finalPriceWithDiscountBase, _) = await _taxService.GetProductPriceAsync(product, minPossiblePriceWithDiscount);
                    var currentCurrency = await _workContext.GetWorkingCurrencyAsync();
                    var oldPrice = await _currencyService.ConvertFromPrimaryStoreCurrencyAsync(oldPriceBase, currentCurrency);
                    var finalPriceWithoutDiscount = await _currencyService.ConvertFromPrimaryStoreCurrencyAsync(finalPriceWithoutDiscountBase, currentCurrency);
                    var finalPriceWithDiscount = await _currencyService.ConvertFromPrimaryStoreCurrencyAsync(finalPriceWithDiscountBase, currentCurrency);

                    var strikeThroughPrice = decimal.Zero;

                    if (finalPriceWithoutDiscountBase != oldPriceBase && oldPriceBase > decimal.Zero)
                        strikeThroughPrice = oldPrice;

                    if (finalPriceWithoutDiscountBase != finalPriceWithDiscountBase)
                        strikeThroughPrice = finalPriceWithoutDiscount;

                    if (strikeThroughPrice > decimal.Zero)
                    {
                        priceModel.OldPrice = await _priceFormatter.FormatPriceAsync(strikeThroughPrice);
                    }
                    else
                    {
                        priceModel.OldPrice = null;
                    }

                    //do we have tier prices configured?
                    var tierPrices = new List<TierPrice>();
                    if (product.HasTierPrices)
                    {
                        var store = await _storeContext.GetCurrentStoreAsync();
                        tierPrices.AddRange(await _productService.GetTierPricesAsync(product, customer, store.Id));
                    }
                    //When there is just one tier price (with  qty 1), there are no actual savings in the list.
                    var displayFromMessage = tierPrices.Any() && !(tierPrices.Count == 1 && tierPrices[0].Quantity <= 1);
                    if (displayFromMessage)
                    {
<<<<<<< HEAD
                        priceModel.OldPrice = null;
                        priceModel.OldPriceValue = null;
=======
>>>>>>> df044cba
                        priceModel.Price = string.Format(await _localizationService.GetResourceAsync("Products.PriceRangeFrom"), await _priceFormatter.FormatPriceAsync(finalPriceWithDiscount));
                        priceModel.PriceValue = finalPriceWithDiscount;
                    }
                    else
                    {
<<<<<<< HEAD
                        var strikeThroughPrice = decimal.Zero;

                        if (finalPriceWithoutDiscountBase != oldPriceBase && oldPriceBase > decimal.Zero)
                            strikeThroughPrice = oldPrice;

                        if (finalPriceWithoutDiscountBase != finalPriceWithDiscountBase)
                            strikeThroughPrice = finalPriceWithoutDiscount;

                        if (strikeThroughPrice > decimal.Zero)
                        {
                            priceModel.OldPrice = await _priceFormatter.FormatPriceAsync(strikeThroughPrice);
                            priceModel.OldPriceValue = strikeThroughPrice;
                        }

=======
>>>>>>> df044cba
                        priceModel.Price = await _priceFormatter.FormatPriceAsync(finalPriceWithDiscount);
                        priceModel.PriceValue = finalPriceWithDiscount;
                    }
                    
                    if (product.IsRental)
                    {
                        //rental product
                        priceModel.OldPrice = await _priceFormatter.FormatRentalProductPeriodAsync(product, priceModel.OldPrice);
                        priceModel.OldPriceValue = priceModel.OldPriceValue;
                        priceModel.Price = await _priceFormatter.FormatRentalProductPeriodAsync(product, priceModel.Price);
                        priceModel.PriceValue = priceModel.PriceValue;
                    }

                    //property for German market
                    //we display tax/shipping info only with "shipping enabled" for this product
                    //we also ensure this it's not free shipping
                    priceModel.DisplayTaxShippingInfo = _catalogSettings.DisplayTaxShippingInfoProductBoxes && product.IsShipEnabled && !product.IsFreeShipping;

                    //PAngV default baseprice (used in Germany)
                    priceModel.BasePricePAngV = await _priceFormatter.FormatBasePriceAsync(product, finalPriceWithDiscount);
                    priceModel.BasePricePAngVValue = finalPriceWithDiscount;
                }
            }
            else
            {
                //hide prices
                priceModel.OldPrice = null;
                priceModel.OldPriceValue = null;
                priceModel.Price = null;
                priceModel.PriceValue = null;
            }
        }

        /// <returns>A task that represents the asynchronous operation</returns>
        protected virtual async Task PrepareGroupedProductOverviewPriceModelAsync(Product product, ProductOverviewModel.ProductPriceModel priceModel)
        {
            var store = await _storeContext.GetCurrentStoreAsync();
            var associatedProducts = await _productService.GetAssociatedProductsAsync(product.Id,
                store.Id);

            //add to cart button (ignore "DisableBuyButton" property for grouped products)
            priceModel.DisableBuyButton =
                !await _permissionService.AuthorizeAsync(StandardPermissionProvider.EnableShoppingCart) ||
                !await _permissionService.AuthorizeAsync(StandardPermissionProvider.DisplayPrices);

            //add to wishlist button (ignore "DisableWishlistButton" property for grouped products)
            priceModel.DisableWishlistButton =
                !await _permissionService.AuthorizeAsync(StandardPermissionProvider.EnableWishlist) ||
                !await _permissionService.AuthorizeAsync(StandardPermissionProvider.DisplayPrices);

            //compare products
            priceModel.DisableAddToCompareListButton = !_catalogSettings.CompareProductsEnabled;
            if (!associatedProducts.Any())
                return;

            //we have at least one associated product
            if (await _permissionService.AuthorizeAsync(StandardPermissionProvider.DisplayPrices))
            {
                //find a minimum possible price
                decimal? minPossiblePrice = null;
                Product minPriceProduct = null;
                var customer = await _workContext.GetCurrentCustomerAsync();
                foreach (var associatedProduct in associatedProducts)
                {
                    var (_, tmpMinPossiblePrice, _, _) = await _priceCalculationService.GetFinalPriceAsync(associatedProduct, customer);

                    if (associatedProduct.HasTierPrices)
                    {
                        //calculate price for the maximum quantity if we have tier prices, and choose minimal
                        tmpMinPossiblePrice = Math.Min(tmpMinPossiblePrice,
                            (await _priceCalculationService.GetFinalPriceAsync(associatedProduct, customer, quantity: int.MaxValue)).priceWithoutDiscounts);
                    }

                    if (minPossiblePrice.HasValue && tmpMinPossiblePrice >= minPossiblePrice.Value)
                        continue;
                    minPriceProduct = associatedProduct;
                    minPossiblePrice = tmpMinPossiblePrice;
                }

                if (minPriceProduct == null || minPriceProduct.CustomerEntersPrice)
                    return;

                if (minPriceProduct.CallForPrice &&
                    //also check whether the current user is impersonated
                    (!_orderSettings.AllowAdminsToBuyCallForPriceProducts ||
                     _workContext.OriginalCustomerIfImpersonated == null))
                {
                    priceModel.OldPrice = null;
                    priceModel.OldPriceValue = null;
                    priceModel.Price = await _localizationService.GetResourceAsync("Products.CallForPrice");
                    priceModel.PriceValue = null;
                }
                else
                {
                    //calculate prices
                    var (finalPriceBase, _) = await _taxService.GetProductPriceAsync(minPriceProduct, minPossiblePrice.Value);
                    var finalPrice = await _currencyService.ConvertFromPrimaryStoreCurrencyAsync(finalPriceBase, await _workContext.GetWorkingCurrencyAsync());

                    priceModel.OldPrice = null;
                    priceModel.OldPriceValue = null;
                    priceModel.Price = string.Format(await _localizationService.GetResourceAsync("Products.PriceRangeFrom"), await _priceFormatter.FormatPriceAsync(finalPrice));
                    priceModel.PriceValue = finalPrice;

                    //PAngV default baseprice (used in Germany)
                    priceModel.BasePricePAngV = await _priceFormatter.FormatBasePriceAsync(product, finalPriceBase);
                    priceModel.BasePricePAngVValue = finalPriceBase;
                }
            }
            else
            {
                //hide prices
                priceModel.OldPrice = null;
                priceModel.OldPriceValue = null;
                priceModel.Price = null;
                priceModel.PriceValue = null;
            }
        }

        /// <summary>
        /// Prepare the product overview picture model
        /// </summary>
        /// <param name="product">Product</param>
        /// <param name="productThumbPictureSize">Product thumb picture size (longest side); pass null to use the default value of media settings</param>
        /// <returns>
        /// A task that represents the asynchronous operation
        /// The task result contains the picture model
        /// </returns>
        protected virtual async Task<PictureModel> PrepareProductOverviewPictureModelAsync(Product product, int? productThumbPictureSize = null)
        {
            if (product == null)
                throw new ArgumentNullException(nameof(product));

            var productName = await _localizationService.GetLocalizedAsync(product, x => x.Name);
            //If a size has been set in the view, we use it in priority
            var pictureSize = productThumbPictureSize ?? _mediaSettings.ProductThumbPictureSize;

            //prepare picture model
            var cacheKey = _staticCacheManager.PrepareKeyForDefaultCache(NopModelCacheDefaults.ProductDefaultPictureModelKey, 
                product, pictureSize, true, await _workContext.GetWorkingLanguageAsync(), _webHelper.IsCurrentConnectionSecured(),
                await _storeContext.GetCurrentStoreAsync());

            var defaultPictureModel = await _staticCacheManager.GetAsync(cacheKey, async () =>
            {
                var picture = (await _pictureService.GetPicturesByProductIdAsync(product.Id, 1)).FirstOrDefault();
                string fullSizeImageUrl, imageUrl;
                (imageUrl, picture) = await _pictureService.GetPictureUrlAsync(picture, pictureSize);
                (fullSizeImageUrl, picture) = await _pictureService.GetPictureUrlAsync(picture);

                var pictureModel = new PictureModel
                {
                    ImageUrl = imageUrl,
                    FullSizeImageUrl = fullSizeImageUrl,
                    //"title" attribute
                    Title = (picture != null && !string.IsNullOrEmpty(picture.TitleAttribute))
                        ? picture.TitleAttribute
                        : string.Format(await _localizationService.GetResourceAsync("Media.Product.ImageLinkTitleFormat"),
                            productName),
                    //"alt" attribute
                    AlternateText = (picture != null && !string.IsNullOrEmpty(picture.AltAttribute))
                        ? picture.AltAttribute
                        : string.Format(await _localizationService.GetResourceAsync("Media.Product.ImageAlternateTextFormat"),
                            productName)
                };

                return pictureModel;
            });

            return defaultPictureModel;
        }

        /// <summary>
        /// Prepare the product breadcrumb model
        /// </summary>
        /// <param name="product">Product</param>
        /// <returns>
        /// A task that represents the asynchronous operation
        /// The task result contains the product breadcrumb model
        /// </returns>
        protected virtual async Task<ProductDetailsModel.ProductBreadcrumbModel> PrepareProductBreadcrumbModelAsync(Product product)
        {
            if (product == null)
                throw new ArgumentNullException(nameof(product));

            var breadcrumbModel = new ProductDetailsModel.ProductBreadcrumbModel
            {
                Enabled = _catalogSettings.CategoryBreadcrumbEnabled,
                ProductId = product.Id,
                ProductName = await _localizationService.GetLocalizedAsync(product, x => x.Name),
                ProductSeName = await _urlRecordService.GetSeNameAsync(product)
            };
            var productCategories = await _categoryService.GetProductCategoriesByProductIdAsync(product.Id);
            if (!productCategories.Any())
                return breadcrumbModel;

            var category = await _categoryService.GetCategoryByIdAsync(productCategories[0].CategoryId);
            if (category == null)
                return breadcrumbModel;

            foreach (var catBr in await _categoryService.GetCategoryBreadCrumbAsync(category))
            {
                breadcrumbModel.CategoryBreadcrumb.Add(new CategorySimpleModel
                {
                    Id = catBr.Id,
                    Name = await _localizationService.GetLocalizedAsync(catBr, x => x.Name),
                    SeName = await _urlRecordService.GetSeNameAsync(catBr),
                    IncludeInTopMenu = catBr.IncludeInTopMenu
                });
            }

            return breadcrumbModel;
        }

        /// <summary>
        /// Prepare the product tag models
        /// </summary>
        /// <param name="product">Product</param>
        /// <returns>
        /// A task that represents the asynchronous operation
        /// The task result contains the list of product tag model
        /// </returns>
        protected virtual async Task<IList<ProductTagModel>> PrepareProductTagModelsAsync(Product product)
        {
            if (product == null)
                throw new ArgumentNullException(nameof(product));

            var store = await _storeContext.GetCurrentStoreAsync();
            var productsTags = await _productTagService.GetAllProductTagsByProductIdAsync(product.Id);

            var model = await productsTags
                    //filter by store
                    .WhereAwait(async x => await _productTagService.GetProductCountByProductTagIdAsync(x.Id, store.Id) > 0)
                    .SelectAwait(async x => new ProductTagModel
                    {
                        Id = x.Id,
                        Name = await _localizationService.GetLocalizedAsync(x, y => y.Name),
                        SeName = await _urlRecordService.GetSeNameAsync(x),
                        ProductCount = await _productTagService.GetProductCountByProductTagIdAsync(x.Id, store.Id)
                    }).ToListAsync();

            return model;
        }

        /// <summary>
        /// Prepare the product price model
        /// </summary>
        /// <param name="product">Product</param>
        /// <returns>
        /// A task that represents the asynchronous operation
        /// The task result contains the product price model
        /// </returns>
        protected virtual async Task<ProductDetailsModel.ProductPriceModel> PrepareProductPriceModelAsync(Product product)
        {
            if (product == null)
                throw new ArgumentNullException(nameof(product));

            var model = new ProductDetailsModel.ProductPriceModel
            {
                ProductId = product.Id
            };

            if (await _permissionService.AuthorizeAsync(StandardPermissionProvider.DisplayPrices))
            {
                model.HidePrices = false;
                if (product.CustomerEntersPrice)
                {
                    model.CustomerEntersPrice = true;
                }
                else
                {
                    if (product.CallForPrice &&
                        //also check whether the current user is impersonated
                        (!_orderSettings.AllowAdminsToBuyCallForPriceProducts || _workContext.OriginalCustomerIfImpersonated == null))
                    {
                        model.CallForPrice = true;
                    }
                    else
                    {
                        var customer = await _workContext.GetCurrentCustomerAsync();
                        var (oldPriceBase, _) = await _taxService.GetProductPriceAsync(product, product.OldPrice);
                        var (finalPriceWithoutDiscountBase, _) = await _taxService.GetProductPriceAsync(product, (await _priceCalculationService.GetFinalPriceAsync(product, customer, includeDiscounts: false)).finalPrice);
                        var (finalPriceWithDiscountBase, _) = await _taxService.GetProductPriceAsync(product, (await _priceCalculationService.GetFinalPriceAsync(product, customer)).finalPrice);
                        var currentCurrency = await _workContext.GetWorkingCurrencyAsync();
                        var oldPrice = await _currencyService.ConvertFromPrimaryStoreCurrencyAsync(oldPriceBase, currentCurrency);
                        var finalPriceWithoutDiscount = await _currencyService.ConvertFromPrimaryStoreCurrencyAsync(finalPriceWithoutDiscountBase, currentCurrency);
                        var finalPriceWithDiscount = await _currencyService.ConvertFromPrimaryStoreCurrencyAsync(finalPriceWithDiscountBase, currentCurrency);

                        if (finalPriceWithoutDiscountBase != oldPriceBase && oldPriceBase > decimal.Zero)
                        {
                            model.OldPrice = await _priceFormatter.FormatPriceAsync(oldPrice);
                            model.OldPriceValue = oldPrice;
                        }

                        model.Price = await _priceFormatter.FormatPriceAsync(finalPriceWithoutDiscount);

                        if (finalPriceWithoutDiscountBase != finalPriceWithDiscountBase)
                        {
                            model.PriceWithDiscount = await _priceFormatter.FormatPriceAsync(finalPriceWithDiscount);
                            model.PriceWithDiscountValue = finalPriceWithDiscount;
                        }

                        model.PriceValue = finalPriceWithDiscount;

                        //property for German market
                        //we display tax/shipping info only with "shipping enabled" for this product
                        //we also ensure this it's not free shipping
                        model.DisplayTaxShippingInfo = _catalogSettings.DisplayTaxShippingInfoProductDetailsPage
                            && product.IsShipEnabled &&
                            !product.IsFreeShipping;

                        //PAngV baseprice (used in Germany)
                        model.BasePricePAngV = await _priceFormatter.FormatBasePriceAsync(product, finalPriceWithDiscountBase);
                        model.BasePricePAngVValue = finalPriceWithDiscountBase;
                        //currency code
                        model.CurrencyCode = (await _workContext.GetWorkingCurrencyAsync()).CurrencyCode;

                        //rental
                        if (product.IsRental)
                        {
                            model.IsRental = true;
                            var priceStr = await _priceFormatter.FormatPriceAsync(finalPriceWithDiscount);
                            model.RentalPrice = await _priceFormatter.FormatRentalProductPeriodAsync(product, priceStr);
                            model.RentalPriceValue = finalPriceWithDiscount;
                        }
                    }
                }
            }
            else
            {
                model.HidePrices = true;
                model.OldPrice = null;
                model.OldPriceValue = null;
                model.Price = null;
            }

            return model;
        }

        /// <summary>
        /// Prepare the product add to cart model
        /// </summary>
        /// <param name="product">Product</param>
        /// <param name="updatecartitem">Updated shopping cart item</param>
        /// <returns>
        /// A task that represents the asynchronous operation
        /// The task result contains the product add to cart model
        /// </returns>
        protected virtual async Task<ProductDetailsModel.AddToCartModel> PrepareProductAddToCartModelAsync(Product product, ShoppingCartItem updatecartitem)
        {
            if (product == null)
                throw new ArgumentNullException(nameof(product));

            var model = new ProductDetailsModel.AddToCartModel
            {
                ProductId = product.Id
            };

            if (updatecartitem != null)
            {
                model.UpdatedShoppingCartItemId = updatecartitem.Id;
                model.UpdateShoppingCartItemType = updatecartitem.ShoppingCartType;
            }

            //quantity
            model.EnteredQuantity = updatecartitem != null ? updatecartitem.Quantity : product.OrderMinimumQuantity;
            //allowed quantities
            var allowedQuantities = _productService.ParseAllowedQuantities(product);
            foreach (var qty in allowedQuantities)
            {
                model.AllowedQuantities.Add(new SelectListItem
                {
                    Text = qty.ToString(),
                    Value = qty.ToString(),
                    Selected = updatecartitem != null && updatecartitem.Quantity == qty
                });
            }
            //minimum quantity notification
            if (product.OrderMinimumQuantity > 1)
            {
                model.MinimumQuantityNotification = string.Format(await _localizationService.GetResourceAsync("Products.MinimumQuantityNotification"), product.OrderMinimumQuantity);
            }

            //'add to cart', 'add to wishlist' buttons
            model.DisableBuyButton = product.DisableBuyButton || !await _permissionService.AuthorizeAsync(StandardPermissionProvider.EnableShoppingCart);
            model.DisableWishlistButton = product.DisableWishlistButton || !await _permissionService.AuthorizeAsync(StandardPermissionProvider.EnableWishlist);
            if (!await _permissionService.AuthorizeAsync(StandardPermissionProvider.DisplayPrices))
            {
                model.DisableBuyButton = true;
                model.DisableWishlistButton = true;
            }
            //pre-order
            if (product.AvailableForPreOrder)
            {
                model.AvailableForPreOrder = !product.PreOrderAvailabilityStartDateTimeUtc.HasValue ||
                    product.PreOrderAvailabilityStartDateTimeUtc.Value >= DateTime.UtcNow;
                model.PreOrderAvailabilityStartDateTimeUtc = product.PreOrderAvailabilityStartDateTimeUtc;

                if (model.AvailableForPreOrder &&
                    model.PreOrderAvailabilityStartDateTimeUtc.HasValue &&
                    _catalogSettings.DisplayDatePreOrderAvailability)
                {
                    model.PreOrderAvailabilityStartDateTimeUserTime =
                        (await _dateTimeHelper.ConvertToUserTimeAsync(model.PreOrderAvailabilityStartDateTimeUtc.Value)).ToString("D");
                }
            }
            //rental
            model.IsRental = product.IsRental;

            //customer entered price
            model.CustomerEntersPrice = product.CustomerEntersPrice;
            if (!model.CustomerEntersPrice)
                return model;

            var currentCurrency = await _workContext.GetWorkingCurrencyAsync();
            var minimumCustomerEnteredPrice = await _currencyService.ConvertFromPrimaryStoreCurrencyAsync(product.MinimumCustomerEnteredPrice, currentCurrency);
            var maximumCustomerEnteredPrice = await _currencyService.ConvertFromPrimaryStoreCurrencyAsync(product.MaximumCustomerEnteredPrice, currentCurrency);

            model.CustomerEnteredPrice = updatecartitem != null ? updatecartitem.CustomerEnteredPrice : minimumCustomerEnteredPrice;
            model.CustomerEnteredPriceRange = string.Format(await _localizationService.GetResourceAsync("Products.EnterProductPrice.Range"),
                await _priceFormatter.FormatPriceAsync(minimumCustomerEnteredPrice, false, false),
                await _priceFormatter.FormatPriceAsync(maximumCustomerEnteredPrice, false, false));

            return model;
        }

        /// <summary>
        /// Prepare the product attribute models
        /// </summary>
        /// <param name="product">Product</param>
        /// <param name="updatecartitem">Updated shopping cart item</param>
        /// <returns>
        /// A task that represents the asynchronous operation
        /// The task result contains the list of product attribute model
        /// </returns>
        protected virtual async Task<IList<ProductDetailsModel.ProductAttributeModel>> PrepareProductAttributeModelsAsync(Product product, ShoppingCartItem updatecartitem)
        {
            if (product == null)
                throw new ArgumentNullException(nameof(product));

            var model = new List<ProductDetailsModel.ProductAttributeModel>();

            var productAttributeMapping = await _productAttributeService.GetProductAttributeMappingsByProductIdAsync(product.Id);
            foreach (var attribute in productAttributeMapping)
            {
                var productAttrubute = await _productAttributeService.GetProductAttributeByIdAsync(attribute.ProductAttributeId);

                var attributeModel = new ProductDetailsModel.ProductAttributeModel
                {
                    Id = attribute.Id,
                    ProductId = product.Id,
                    ProductAttributeId = attribute.ProductAttributeId,
                    Name = await _localizationService.GetLocalizedAsync(productAttrubute, x => x.Name),
                    Description = await _localizationService.GetLocalizedAsync(productAttrubute, x => x.Description),
                    TextPrompt = await _localizationService.GetLocalizedAsync(attribute, x => x.TextPrompt),
                    IsRequired = attribute.IsRequired,
                    AttributeControlType = attribute.AttributeControlType,
                    DefaultValue = updatecartitem != null ? null : await _localizationService.GetLocalizedAsync(attribute, x => x.DefaultValue),
                    HasCondition = !string.IsNullOrEmpty(attribute.ConditionAttributeXml)
                };
                if (!string.IsNullOrEmpty(attribute.ValidationFileAllowedExtensions))
                {
                    attributeModel.AllowedFileExtensions = attribute.ValidationFileAllowedExtensions
                        .Split(new[] { ',' }, StringSplitOptions.RemoveEmptyEntries)
                        .ToList();
                }

                if (attribute.ShouldHaveValues())
                {
                    //values
                    var attributeValues = await _productAttributeService.GetProductAttributeValuesAsync(attribute.Id);
                    foreach (var attributeValue in attributeValues)
                    {
                        var valueModel = new ProductDetailsModel.ProductAttributeValueModel
                        {
                            Id = attributeValue.Id,
                            Name = await _localizationService.GetLocalizedAsync(attributeValue, x => x.Name),
                            ColorSquaresRgb = attributeValue.ColorSquaresRgb, //used with "Color squares" attribute type
                            IsPreSelected = attributeValue.IsPreSelected,
                            CustomerEntersQty = attributeValue.CustomerEntersQty,
                            Quantity = attributeValue.Quantity
                        };
                        attributeModel.Values.Add(valueModel);

                        //display price if allowed
                        if (await _permissionService.AuthorizeAsync(StandardPermissionProvider.DisplayPrices))
                        {
                            var customer = updatecartitem?.CustomerId is null ? await _workContext.GetCurrentCustomerAsync() : await _customerService.GetCustomerByIdAsync(updatecartitem.CustomerId);

                            var attributeValuePriceAdjustment = await _priceCalculationService.GetProductAttributeValuePriceAdjustmentAsync(product, attributeValue, customer);
                            var (priceAdjustmentBase, _) = await _taxService.GetProductPriceAsync(product, attributeValuePriceAdjustment);
                            var priceAdjustment = await _currencyService.ConvertFromPrimaryStoreCurrencyAsync(priceAdjustmentBase, await _workContext.GetWorkingCurrencyAsync());

                            if (attributeValue.PriceAdjustmentUsePercentage)
                            {
                                var priceAdjustmentStr = attributeValue.PriceAdjustment.ToString("G29");
                                if (attributeValue.PriceAdjustment > decimal.Zero)
                                    valueModel.PriceAdjustment = "+";
                                valueModel.PriceAdjustment += priceAdjustmentStr + "%";
                            }
                            else
                            {
                                if (priceAdjustmentBase > decimal.Zero)
                                    valueModel.PriceAdjustment = "+" + await _priceFormatter.FormatPriceAsync(priceAdjustment, false, false);
                                else if (priceAdjustmentBase < decimal.Zero)
                                    valueModel.PriceAdjustment = "-" + await _priceFormatter.FormatPriceAsync(-priceAdjustment, false, false);
                            }

                            valueModel.PriceAdjustmentValue = priceAdjustment;
                        }

                        //"image square" picture (with with "image squares" attribute type only)
                        if (attributeValue.ImageSquaresPictureId > 0)
                        {
                            var productAttributeImageSquarePictureCacheKey = _staticCacheManager.PrepareKeyForDefaultCache(NopModelCacheDefaults.ProductAttributeImageSquarePictureModelKey
                                , attributeValue.ImageSquaresPictureId,
                                    _webHelper.IsCurrentConnectionSecured(),
                                    await _storeContext.GetCurrentStoreAsync());
                            valueModel.ImageSquaresPictureModel = await _staticCacheManager.GetAsync(productAttributeImageSquarePictureCacheKey, async () =>
                            {
                                var imageSquaresPicture = await _pictureService.GetPictureByIdAsync(attributeValue.ImageSquaresPictureId);
                                string fullSizeImageUrl, imageUrl;
                                (imageUrl, imageSquaresPicture) = await _pictureService.GetPictureUrlAsync(imageSquaresPicture, _mediaSettings.ImageSquarePictureSize);
                                (fullSizeImageUrl, imageSquaresPicture) = await _pictureService.GetPictureUrlAsync(imageSquaresPicture);

                                if (imageSquaresPicture != null)
                                {
                                    return new PictureModel
                                    {
                                        FullSizeImageUrl = fullSizeImageUrl,
                                        ImageUrl = imageUrl
                                    };
                                }

                                return new PictureModel();
                            });
                        }

                        //picture of a product attribute value
                        valueModel.PictureId = attributeValue.PictureId;
                    }
                }

                //set already selected attributes (if we're going to update the existing shopping cart item)
                if (updatecartitem != null)
                {
                    switch (attribute.AttributeControlType)
                    {
                        case AttributeControlType.DropdownList:
                        case AttributeControlType.RadioList:
                        case AttributeControlType.Checkboxes:
                        case AttributeControlType.ColorSquares:
                        case AttributeControlType.ImageSquares:
                            {
                                if (!string.IsNullOrEmpty(updatecartitem.AttributesXml))
                                {
                                    //clear default selection
                                    foreach (var item in attributeModel.Values)
                                        item.IsPreSelected = false;

                                    //select new values
                                    var selectedValues = await _productAttributeParser.ParseProductAttributeValuesAsync(updatecartitem.AttributesXml);
                                    foreach (var attributeValue in selectedValues)
                                        foreach (var item in attributeModel.Values)
                                            if (attributeValue.Id == item.Id)
                                            {
                                                item.IsPreSelected = true;

                                                //set customer entered quantity
                                                if (attributeValue.CustomerEntersQty)
                                                    item.Quantity = attributeValue.Quantity;
                                            }
                                }
                            }

                            break;
                        case AttributeControlType.ReadonlyCheckboxes:
                            {
                                //values are already pre-set

                                //set customer entered quantity
                                if (!string.IsNullOrEmpty(updatecartitem.AttributesXml))
                                {
                                    foreach (var attributeValue in (await _productAttributeParser.ParseProductAttributeValuesAsync(updatecartitem.AttributesXml))
                                        .Where(value => value.CustomerEntersQty))
                                    {
                                        var item = attributeModel.Values.FirstOrDefault(value => value.Id == attributeValue.Id);
                                        if (item != null)
                                            item.Quantity = attributeValue.Quantity;
                                    }
                                }
                            }

                            break;
                        case AttributeControlType.TextBox:
                        case AttributeControlType.MultilineTextbox:
                            {
                                if (!string.IsNullOrEmpty(updatecartitem.AttributesXml))
                                {
                                    var enteredText = _productAttributeParser.ParseValues(updatecartitem.AttributesXml, attribute.Id);
                                    if (enteredText.Any())
                                        attributeModel.DefaultValue = enteredText[0];
                                }
                            }

                            break;
                        case AttributeControlType.Datepicker:
                            {
                                //keep in mind my that the code below works only in the current culture
                                var selectedDateStr = _productAttributeParser.ParseValues(updatecartitem.AttributesXml, attribute.Id);
                                if (selectedDateStr.Any())
                                {
                                    if (DateTime.TryParseExact(selectedDateStr[0], "D", CultureInfo.CurrentCulture, DateTimeStyles.None, out var selectedDate))
                                    {
                                        //successfully parsed
                                        attributeModel.SelectedDay = selectedDate.Day;
                                        attributeModel.SelectedMonth = selectedDate.Month;
                                        attributeModel.SelectedYear = selectedDate.Year;
                                    }
                                }
                            }

                            break;
                        case AttributeControlType.FileUpload:
                            {
                                if (!string.IsNullOrEmpty(updatecartitem.AttributesXml))
                                {
                                    var downloadGuidStr = _productAttributeParser.ParseValues(updatecartitem.AttributesXml, attribute.Id).FirstOrDefault();
                                    _ = Guid.TryParse(downloadGuidStr, out var downloadGuid);
                                    var download = await _downloadService.GetDownloadByGuidAsync(downloadGuid);
                                    if (download != null)
                                        attributeModel.DefaultValue = download.DownloadGuid.ToString();
                                }
                            }

                            break;
                        default:
                            break;
                    }
                }

                model.Add(attributeModel);
            }

            return model;
        }

        /// <summary>
        /// Prepare the product tier price models
        /// </summary>
        /// <param name="product">Product</param>
        /// <returns>
        /// A task that represents the asynchronous operation
        /// The task result contains the list of tier price model
        /// </returns>
        protected virtual async Task<IList<ProductDetailsModel.TierPriceModel>> PrepareProductTierPriceModelsAsync(Product product)
        {
            if (product == null)
                throw new ArgumentNullException(nameof(product));

            var customer = await _workContext.GetCurrentCustomerAsync();
            var store = await _storeContext.GetCurrentStoreAsync();
            var model = await (await _productService.GetTierPricesAsync(product, customer, store.Id))
                .SelectAwait(async tierPrice =>
                {
                    var priceBase = (await _taxService.GetProductPriceAsync(product, (await _priceCalculationService.GetFinalPriceAsync(product,
                        customer, decimal.Zero, _catalogSettings.DisplayTierPricesWithDiscounts,
                        tierPrice.Quantity)).priceWithoutDiscounts)).price;

                       var price = await _currencyService.ConvertFromPrimaryStoreCurrencyAsync(priceBase, await _workContext.GetWorkingCurrencyAsync());

                       return new ProductDetailsModel.TierPriceModel
                       {
                           Quantity = tierPrice.Quantity,
                           Price = await _priceFormatter.FormatPriceAsync(price, false, false),
                           PriceValue = price
                       };
                   }).ToListAsync();

            return model;
        }

        /// <summary>
        /// Prepare the product manufacturer models
        /// </summary>
        /// <param name="product">Product</param>
        /// <returns>
        /// A task that represents the asynchronous operation
        /// The task result contains the list of manufacturer brief info model
        /// </returns>
        protected virtual async Task<IList<ManufacturerBriefInfoModel>> PrepareProductManufacturerModelsAsync(Product product)
        {
            if (product == null)
                throw new ArgumentNullException(nameof(product));

            var model = await (await _manufacturerService.GetProductManufacturersByProductIdAsync(product.Id))
                .SelectAwait(async pm =>
                {
                    var manufacturer = await _manufacturerService.GetManufacturerByIdAsync(pm.ManufacturerId);
                    var modelMan = new ManufacturerBriefInfoModel
                    {
                        Id = manufacturer.Id,
                        Name = await _localizationService.GetLocalizedAsync(manufacturer, x => x.Name),
                        SeName = await _urlRecordService.GetSeNameAsync(manufacturer)
                    };

                    return modelMan;
                }).ToListAsync();

            return model;
        }

        /// <summary>
        /// Prepare the product details picture model
        /// </summary>
        /// <param name="product">Product</param>
        /// <param name="isAssociatedProduct">Whether the product is associated</param>
        /// <returns>
        /// A task that represents the asynchronous operation
        /// The task result contains the picture model for the default picture; All picture models
        /// </returns>
        protected virtual async Task<(PictureModel pictureModel, IList<PictureModel> allPictureModels)> PrepareProductDetailsPictureModelAsync(Product product, bool isAssociatedProduct)
        {
            if (product == null)
                throw new ArgumentNullException(nameof(product));

            //default picture size
            var defaultPictureSize = isAssociatedProduct ?
                _mediaSettings.AssociatedProductPictureSize :
                _mediaSettings.ProductDetailsPictureSize;

            //prepare picture models
            var productPicturesCacheKey = _staticCacheManager.PrepareKeyForDefaultCache(NopModelCacheDefaults.ProductDetailsPicturesModelKey
                , product, defaultPictureSize, isAssociatedProduct, 
                await _workContext.GetWorkingLanguageAsync(), _webHelper.IsCurrentConnectionSecured(), await _storeContext.GetCurrentStoreAsync());
            var cachedPictures = await _staticCacheManager.GetAsync(productPicturesCacheKey, async () =>
            {
                var productName = await _localizationService.GetLocalizedAsync(product, x => x.Name);

                var pictures = await _pictureService.GetPicturesByProductIdAsync(product.Id);
                var defaultPicture = pictures.FirstOrDefault();

                string fullSizeImageUrl, imageUrl, thumbImageUrl;
                (imageUrl, defaultPicture) = await _pictureService.GetPictureUrlAsync(defaultPicture, defaultPictureSize, !isAssociatedProduct);
                (fullSizeImageUrl, defaultPicture) = await _pictureService.GetPictureUrlAsync(defaultPicture, 0, !isAssociatedProduct);

                var defaultPictureModel = new PictureModel
                {
                    ImageUrl = imageUrl,
                    FullSizeImageUrl = fullSizeImageUrl
                };
                //"title" attribute
                defaultPictureModel.Title = (defaultPicture != null && !string.IsNullOrEmpty(defaultPicture.TitleAttribute)) ?
                    defaultPicture.TitleAttribute :
                    string.Format(await _localizationService.GetResourceAsync("Media.Product.ImageLinkTitleFormat.Details"), productName);
                //"alt" attribute
                defaultPictureModel.AlternateText = (defaultPicture != null && !string.IsNullOrEmpty(defaultPicture.AltAttribute)) ?
                    defaultPicture.AltAttribute :
                    string.Format(await _localizationService.GetResourceAsync("Media.Product.ImageAlternateTextFormat.Details"), productName);

                //all pictures
                var pictureModels = new List<PictureModel>();
                for (var i = 0; i < pictures.Count; i++ )
                {
                    var picture = pictures[i];

                    (imageUrl, picture) = await _pictureService.GetPictureUrlAsync(picture, defaultPictureSize, !isAssociatedProduct);
                    (fullSizeImageUrl, picture) = await _pictureService.GetPictureUrlAsync(picture);
                    (thumbImageUrl, picture) = await _pictureService.GetPictureUrlAsync(picture, _mediaSettings.ProductThumbPictureSizeOnProductDetailsPage);

                    var pictureModel = new PictureModel
                    {
                        ImageUrl = imageUrl,
                        ThumbImageUrl = thumbImageUrl,
                        FullSizeImageUrl = fullSizeImageUrl,
                        Title = string.Format(await _localizationService.GetResourceAsync("Media.Product.ImageLinkTitleFormat.Details"), productName),
                        AlternateText = string.Format(await _localizationService.GetResourceAsync("Media.Product.ImageAlternateTextFormat.Details"), productName),
                    };
                    //"title" attribute
                    pictureModel.Title = !string.IsNullOrEmpty(picture.TitleAttribute) ?
                        picture.TitleAttribute :
                        string.Format(await _localizationService.GetResourceAsync("Media.Product.ImageLinkTitleFormat.Details"), productName);
                    //"alt" attribute
                    pictureModel.AlternateText = !string.IsNullOrEmpty(picture.AltAttribute) ?
                        picture.AltAttribute :
                        string.Format(await _localizationService.GetResourceAsync("Media.Product.ImageAlternateTextFormat.Details"), productName);

                    pictureModels.Add(pictureModel);
                }

                return new { DefaultPictureModel = defaultPictureModel, PictureModels = pictureModels };
            });

            var allPictureModels = cachedPictures.PictureModels;
            return (cachedPictures.DefaultPictureModel, allPictureModels);
        }

        #endregion

        #region Methods

        /// <summary>
        /// Get the product template view path
        /// </summary>
        /// <param name="product">Product</param>
        /// <returns>
        /// A task that represents the asynchronous operation
        /// The task result contains the view path
        /// </returns>
        public virtual async Task<string> PrepareProductTemplateViewPathAsync(Product product)
        {
            if (product == null)
                throw new ArgumentNullException(nameof(product));

            var template = await _productTemplateService.GetProductTemplateByIdAsync(product.ProductTemplateId) ??
                           (await _productTemplateService.GetAllProductTemplatesAsync()).FirstOrDefault();

            if (template == null)
                throw new Exception("No default template could be loaded");

            return template.ViewPath;
        }

        /// <summary>
        /// Prepare the product overview models
        /// </summary>
        /// <param name="products">Collection of products</param>
        /// <param name="preparePriceModel">Whether to prepare the price model</param>
        /// <param name="preparePictureModel">Whether to prepare the picture model</param>
        /// <param name="productThumbPictureSize">Product thumb picture size (longest side); pass null to use the default value of media settings</param>
        /// <param name="prepareSpecificationAttributes">Whether to prepare the specification attribute models</param>
        /// <param name="forceRedirectionAfterAddingToCart">Whether to force redirection after adding to cart</param>
        /// <returns>
        /// A task that represents the asynchronous operation
        /// The task result contains the collection of product overview model
        /// </returns>
        public virtual async Task<IEnumerable<ProductOverviewModel>> PrepareProductOverviewModelsAsync(IEnumerable<Product> products,
            bool preparePriceModel = true, bool preparePictureModel = true,
            int? productThumbPictureSize = null, bool prepareSpecificationAttributes = false,
            bool forceRedirectionAfterAddingToCart = false)
        {
            if (products == null)
                throw new ArgumentNullException(nameof(products));

            var models = new List<ProductOverviewModel>();
            foreach (var product in products)
            {
                var model = new ProductOverviewModel
                {
                    Id = product.Id,
                    Name = await _localizationService.GetLocalizedAsync(product, x => x.Name),
                    ShortDescription = await _localizationService.GetLocalizedAsync(product, x => x.ShortDescription),
                    FullDescription = await _localizationService.GetLocalizedAsync(product, x => x.FullDescription),
                    SeName = await _urlRecordService.GetSeNameAsync(product),
                    Sku = product.Sku,
                    ProductType = product.ProductType,
                    MarkAsNew = product.MarkAsNew &&
                        (!product.MarkAsNewStartDateTimeUtc.HasValue || product.MarkAsNewStartDateTimeUtc.Value < DateTime.UtcNow) &&
                        (!product.MarkAsNewEndDateTimeUtc.HasValue || product.MarkAsNewEndDateTimeUtc.Value > DateTime.UtcNow)
                };

                //price
                if (preparePriceModel)
                {
                    model.ProductPrice = await PrepareProductOverviewPriceModelAsync(product, forceRedirectionAfterAddingToCart);
                }

                //picture
                if (preparePictureModel)
                {
                    model.DefaultPictureModel = await PrepareProductOverviewPictureModelAsync(product, productThumbPictureSize);
                }

                //specs
                if (prepareSpecificationAttributes)
                {
                    model.ProductSpecificationModel = await PrepareProductSpecificationModelAsync(product);
                }

                //reviews
                model.ReviewOverviewModel = await PrepareProductReviewOverviewModelAsync(product);

                models.Add(model);
            }

            return models;
        }

        /// <summary>
        /// Prepare the product combination models
        /// </summary>
        /// <param name="product">Product</param>
        /// <returns>
        /// A task that represents the asynchronous operation
        /// The task result contains the product combination models
        /// </returns>
        public virtual async Task<IList<ProductCombinationModel>> PrepareProductCombinationModelsAsync(Product product)
        {
            if (product == null)
                throw new ArgumentNullException(nameof(product));

            var result = new List<ProductCombinationModel>();

            var combinations = await _productAttributeService
                .GetAllProductAttributeCombinationsAsync(product.Id);
            if (combinations?.Any() == true)
            {
                foreach (var combination in combinations)
                {
                    var combinationModel = new ProductCombinationModel
                    {
                        InStock = combination.StockQuantity > 0 || combination.AllowOutOfStockOrders
                    };

                    var mappings = await _productAttributeParser
                        .ParseProductAttributeMappingsAsync(combination.AttributesXml);
                    if (mappings == null || mappings.Count == 0)
                        continue;

                    foreach (var mapping in mappings)
                    {
                        var attributeModel = new ProductAttributeModel
                        {
                            Id = mapping.Id
                        };

                        var values = await _productAttributeParser
                            .ParseProductAttributeValuesAsync(combination.AttributesXml, mapping.Id);
                        if (values == null || values.Count == 0)
                            continue;

                        foreach (var value in values)
                            attributeModel.ValueIds.Add(value.Id);

                        combinationModel.Attributes.Add(attributeModel);
                    }

                    result.Add(combinationModel);
                }
            }

            return result;
        }

        /// <summary>
        /// Prepare the product details model
        /// </summary>
        /// <param name="product">Product</param>
        /// <param name="updatecartitem">Updated shopping cart item</param>
        /// <param name="isAssociatedProduct">Whether the product is associated</param>
        /// <returns>
        /// A task that represents the asynchronous operation
        /// The task result contains the product details model
        /// </returns>
        public virtual async Task<ProductDetailsModel> PrepareProductDetailsModelAsync(Product product,
            ShoppingCartItem updatecartitem = null, bool isAssociatedProduct = false)
        {
            if (product == null)
                throw new ArgumentNullException(nameof(product));

            //standard properties
            var model = new ProductDetailsModel
            {
                Id = product.Id,
                Name = await _localizationService.GetLocalizedAsync(product, x => x.Name),
                ShortDescription = await _localizationService.GetLocalizedAsync(product, x => x.ShortDescription),
                FullDescription = await _localizationService.GetLocalizedAsync(product, x => x.FullDescription),
                MetaKeywords = await _localizationService.GetLocalizedAsync(product, x => x.MetaKeywords),
                MetaDescription = await _localizationService.GetLocalizedAsync(product, x => x.MetaDescription),
                MetaTitle = await _localizationService.GetLocalizedAsync(product, x => x.MetaTitle),
                SeName = await _urlRecordService.GetSeNameAsync(product),
                ProductType = product.ProductType,
                ShowSku = _catalogSettings.ShowSkuOnProductDetailsPage,
                Sku = product.Sku,
                ShowManufacturerPartNumber = _catalogSettings.ShowManufacturerPartNumber,
                FreeShippingNotificationEnabled = _catalogSettings.ShowFreeShippingNotification,
                ManufacturerPartNumber = product.ManufacturerPartNumber,
                ShowGtin = _catalogSettings.ShowGtin,
                Gtin = product.Gtin,
                ManageInventoryMethod = product.ManageInventoryMethod,
                StockAvailability = await _productService.FormatStockMessageAsync(product, string.Empty),
                HasSampleDownload = product.IsDownload && product.HasSampleDownload,
                DisplayDiscontinuedMessage = !product.Published && _catalogSettings.DisplayDiscontinuedMessageForUnpublishedProducts,
                AvailableEndDate = product.AvailableEndDateTimeUtc,
                VisibleIndividually = product.VisibleIndividually,
                AllowAddingOnlyExistingAttributeCombinations = product.AllowAddingOnlyExistingAttributeCombinations
            };

            //automatically generate product description?
            if (_seoSettings.GenerateProductMetaDescription && string.IsNullOrEmpty(model.MetaDescription))
            {
                //based on short description
                model.MetaDescription = model.ShortDescription;
            }

            //shipping info
            model.IsShipEnabled = product.IsShipEnabled;
            if (product.IsShipEnabled)
            {
                model.IsFreeShipping = product.IsFreeShipping;
                //delivery date
                var deliveryDate = await _dateRangeService.GetDeliveryDateByIdAsync(product.DeliveryDateId);
                if (deliveryDate != null)
                {
                    model.DeliveryDate = await _localizationService.GetLocalizedAsync(deliveryDate, dd => dd.Name);
                }
            }

            var store = await _storeContext.GetCurrentStoreAsync();
            //email a friend
            model.EmailAFriendEnabled = _catalogSettings.EmailAFriendEnabled;
            //compare products
            model.CompareProductsEnabled = _catalogSettings.CompareProductsEnabled;
            //store name
            model.CurrentStoreName = await _localizationService.GetLocalizedAsync(store, x => x.Name);

            //vendor details
            if (_vendorSettings.ShowVendorOnProductDetailsPage)
            {
                var vendor = await _vendorService.GetVendorByIdAsync(product.VendorId);
                if (vendor != null && !vendor.Deleted && vendor.Active)
                {
                    model.ShowVendor = true;

                    model.VendorModel = new VendorBriefInfoModel
                    {
                        Id = vendor.Id,
                        Name = await _localizationService.GetLocalizedAsync(vendor, x => x.Name),
                        SeName = await _urlRecordService.GetSeNameAsync(vendor),
                    };
                }
            }

            //page sharing
            if (_catalogSettings.ShowShareButton && !string.IsNullOrEmpty(_catalogSettings.PageShareCode))
            {
                var shareCode = _catalogSettings.PageShareCode;
                if (_webHelper.IsCurrentConnectionSecured())
                {
                    //need to change the add this link to be https linked when the page is, so that the page doesn't ask about mixed mode when viewed in https...
                    shareCode = shareCode.Replace("http://", "https://");
                }

                model.PageShareCode = shareCode;
            }

            switch (product.ManageInventoryMethod)
            {
                case ManageInventoryMethod.DontManageStock:
                    model.InStock = true;
                    break;

                case ManageInventoryMethod.ManageStock:
                    model.InStock = product.BackorderMode != BackorderMode.NoBackorders
                        || await _productService.GetTotalStockQuantityAsync(product) > 0;
                    model.DisplayBackInStockSubscription = !model.InStock && product.AllowBackInStockSubscriptions;
                    break;

                case ManageInventoryMethod.ManageStockByAttributes:
                    model.InStock = (await _productAttributeService
                        .GetAllProductAttributeCombinationsAsync(product.Id))
                        ?.Any(c => c.StockQuantity > 0 || c.AllowOutOfStockOrders)
                        ?? false;
                    break;
            }

            //breadcrumb
            //do not prepare this model for the associated products. anyway it's not used
            if (_catalogSettings.CategoryBreadcrumbEnabled && !isAssociatedProduct)
            {
                model.Breadcrumb = await PrepareProductBreadcrumbModelAsync(product);
            }

            //product tags
            //do not prepare this model for the associated products. anyway it's not used
            if (!isAssociatedProduct)
            {
                model.ProductTags = await PrepareProductTagModelsAsync(product);
            }

            //pictures
            model.DefaultPictureZoomEnabled = _mediaSettings.DefaultPictureZoomEnabled;
            IList<PictureModel> allPictureModels;
            (model.DefaultPictureModel, allPictureModels) = await PrepareProductDetailsPictureModelAsync(product, isAssociatedProduct);
            model.PictureModels = allPictureModels;

            //price
            model.ProductPrice = await PrepareProductPriceModelAsync(product);

            //'Add to cart' model
            model.AddToCart = await PrepareProductAddToCartModelAsync(product, updatecartitem);
            var customer = await _workContext.GetCurrentCustomerAsync();
            //gift card
            if (product.IsGiftCard)
            {
                model.GiftCard.IsGiftCard = true;
                model.GiftCard.GiftCardType = product.GiftCardType;

                if (updatecartitem == null)
                {
                    model.GiftCard.SenderName = await _customerService.GetCustomerFullNameAsync(customer);
                    model.GiftCard.SenderEmail = customer.Email;
                }
                else
                {
                    _productAttributeParser.GetGiftCardAttribute(updatecartitem.AttributesXml,
                        out var giftCardRecipientName, out var giftCardRecipientEmail,
                        out var giftCardSenderName, out var giftCardSenderEmail, out var giftCardMessage);

                    model.GiftCard.RecipientName = giftCardRecipientName;
                    model.GiftCard.RecipientEmail = giftCardRecipientEmail;
                    model.GiftCard.SenderName = giftCardSenderName;
                    model.GiftCard.SenderEmail = giftCardSenderEmail;
                    model.GiftCard.Message = giftCardMessage;
                }
            }

            //product attributes
            model.ProductAttributes = await PrepareProductAttributeModelsAsync(product, updatecartitem);

            //product specifications
            //do not prepare this model for the associated products. anyway it's not used
            if (!isAssociatedProduct)
            {
                model.ProductSpecificationModel = await PrepareProductSpecificationModelAsync(product);
            }

            //product review overview
            model.ProductReviewOverview = await PrepareProductReviewOverviewModelAsync(product);

            //tier prices
            if (product.HasTierPrices && await _permissionService.AuthorizeAsync(StandardPermissionProvider.DisplayPrices))
            {
                model.TierPrices = await PrepareProductTierPriceModelsAsync(product);
            }

            //manufacturers
            model.ProductManufacturers = await PrepareProductManufacturerModelsAsync(product);

            //rental products
            if (product.IsRental)
            {
                model.IsRental = true;
                //set already entered dates attributes (if we're going to update the existing shopping cart item)
                if (updatecartitem != null)
                {
                    model.RentalStartDate = updatecartitem.RentalStartDateUtc;
                    model.RentalEndDate = updatecartitem.RentalEndDateUtc;
                }
            }

            //estimate shipping
            if (_shippingSettings.EstimateShippingProductPageEnabled && !model.IsFreeShipping)
            {
                var wrappedProduct = new ShoppingCartItem
                {
                    StoreId = store.Id,
                    ShoppingCartTypeId = (int)ShoppingCartType.ShoppingCart,
                    CustomerId = customer.Id,
                    ProductId = product.Id,
                    CreatedOnUtc = DateTime.UtcNow
                };

                var estimateShippingModel = await _shoppingCartModelFactory.PrepareEstimateShippingModelAsync(new[] { wrappedProduct });

                model.ProductEstimateShipping.ProductId = product.Id;
                model.ProductEstimateShipping.RequestDelay = estimateShippingModel.RequestDelay;
                model.ProductEstimateShipping.Enabled = estimateShippingModel.Enabled;
                model.ProductEstimateShipping.CountryId = estimateShippingModel.CountryId;
                model.ProductEstimateShipping.StateProvinceId = estimateShippingModel.StateProvinceId;
                model.ProductEstimateShipping.ZipPostalCode = estimateShippingModel.ZipPostalCode;
                model.ProductEstimateShipping.UseCity = estimateShippingModel.UseCity;
                model.ProductEstimateShipping.City = estimateShippingModel.City;
                model.ProductEstimateShipping.AvailableCountries = estimateShippingModel.AvailableCountries;
                model.ProductEstimateShipping.AvailableStates = estimateShippingModel.AvailableStates;
            }

            //associated products
            if (product.ProductType == ProductType.GroupedProduct)
            {
                //ensure no circular references
                if (!isAssociatedProduct)
                {
                    var associatedProducts = await _productService.GetAssociatedProductsAsync(product.Id, store.Id);
                    foreach (var associatedProduct in associatedProducts)
                        model.AssociatedProducts.Add(await PrepareProductDetailsModelAsync(associatedProduct, null, true));
                }
                model.InStock = model.AssociatedProducts.Any(associatedProduct => associatedProduct.InStock);
            }

            return model;
        }

        /// <summary>
        /// Prepare the product reviews model
        /// </summary>
        /// <param name="model">Product reviews model</param>
        /// <param name="product">Product</param>
        /// <returns>
        /// A task that represents the asynchronous operation
        /// The task result contains the product reviews model
        /// </returns>
        public virtual async Task<ProductReviewsModel> PrepareProductReviewsModelAsync(ProductReviewsModel model, Product product)
        {
            if (model == null)
                throw new ArgumentNullException(nameof(model));

            if (product == null)
                throw new ArgumentNullException(nameof(product));

            model.ProductId = product.Id;
            model.ProductName = await _localizationService.GetLocalizedAsync(product, x => x.Name);
            model.ProductSeName = await _urlRecordService.GetSeNameAsync(product);

            var currentStore = await _storeContext.GetCurrentStoreAsync();

            var productReviews = await _productService.GetAllProductReviewsAsync(
                approved: true, 
                productId: product.Id,
                storeId: _catalogSettings.ShowProductReviewsPerStore ? currentStore.Id : 0);

            //get all review types
            foreach (var reviewType in await _reviewTypeService.GetAllReviewTypesAsync())
            {
                model.ReviewTypeList.Add(new ReviewTypeModel
                {
                    Id = reviewType.Id,
                    Name = await _localizationService.GetLocalizedAsync(reviewType, entity => entity.Name),
                    Description = await _localizationService.GetLocalizedAsync(reviewType, entity => entity.Description),
                    VisibleToAllCustomers = reviewType.VisibleToAllCustomers,
                    DisplayOrder = reviewType.DisplayOrder,
                    IsRequired = reviewType.IsRequired,
                });
            }

            var currentCustomer = await _workContext.GetCurrentCustomerAsync();

            //filling data from db
            foreach (var pr in productReviews)
            {
                var customer = await _customerService.GetCustomerByIdAsync(pr.CustomerId);

                var productReviewModel = new ProductReviewModel
                {
                    Id = pr.Id,
                    CustomerId = pr.CustomerId,
                    CustomerName = await _customerService.FormatUsernameAsync(customer),
                    AllowViewingProfiles = _customerSettings.AllowViewingProfiles && customer != null && !await _customerService.IsGuestAsync(customer),
                    Title = pr.Title,
                    ReviewText = pr.ReviewText,
                    ReplyText = pr.ReplyText,
                    Rating = pr.Rating,
                    Helpfulness = new ProductReviewHelpfulnessModel
                    {
                        ProductReviewId = pr.Id,
                        HelpfulYesTotal = pr.HelpfulYesTotal,
                        HelpfulNoTotal = pr.HelpfulNoTotal,
                    },
                    WrittenOnStr = (await _dateTimeHelper.ConvertToUserTimeAsync(pr.CreatedOnUtc, DateTimeKind.Utc)).ToString("g"),
                };

                if (_customerSettings.AllowCustomersToUploadAvatars)
                {
                    productReviewModel.CustomerAvatarUrl = await _pictureService.GetPictureUrlAsync(
                        await _genericAttributeService.GetAttributeAsync<int>(customer, NopCustomerDefaults.AvatarPictureIdAttribute),
                        _mediaSettings.AvatarPictureSize, _customerSettings.DefaultAvatarEnabled, defaultPictureType: PictureType.Avatar);
                }

                foreach (var q in await _reviewTypeService.GetProductReviewReviewTypeMappingsByProductReviewIdAsync(pr.Id))
                {
                    var reviewType = await _reviewTypeService.GetReviewTypeByIdAsync(q.ReviewTypeId);

                    productReviewModel.AdditionalProductReviewList.Add(new ProductReviewReviewTypeMappingModel
                    {
                        ReviewTypeId = q.ReviewTypeId,
                        ProductReviewId = pr.Id,
                        Rating = q.Rating,
                        Name = await _localizationService.GetLocalizedAsync(reviewType, x => x.Name),
                        VisibleToAllCustomers = reviewType.VisibleToAllCustomers || currentCustomer.Id == pr.CustomerId,
                    });
                }

                model.Items.Add(productReviewModel);
            }

            foreach (var rt in model.ReviewTypeList)
            {
                if (model.ReviewTypeList.Count <= model.AddAdditionalProductReviewList.Count)
                    continue;
                var reviewType = await _reviewTypeService.GetReviewTypeByIdAsync(rt.Id);
                var reviewTypeMappingModel = new AddProductReviewReviewTypeMappingModel
                {
                    ReviewTypeId = rt.Id,
                    Name = await _localizationService.GetLocalizedAsync(reviewType, entity => entity.Name),
                    Description = await _localizationService.GetLocalizedAsync(reviewType, entity => entity.Description),
                    DisplayOrder = rt.DisplayOrder,
                    IsRequired = rt.IsRequired,
                };

                model.AddAdditionalProductReviewList.Add(reviewTypeMappingModel);
            }

            //Average rating
            foreach (var rtm in model.ReviewTypeList)
            {
                var totalRating = 0;
                var totalCount = 0;
                foreach (var item in model.Items)
                {
                    foreach (var q in item.AdditionalProductReviewList.Where(w => w.ReviewTypeId == rtm.Id))
                    {
                        totalRating += q.Rating;
                        totalCount = ++totalCount;
                    }
                }

                rtm.AverageRating = (double)totalRating / (totalCount > 0 ? totalCount : 1);
            }

            model.AddProductReview.CanCurrentCustomerLeaveReview = _catalogSettings.AllowAnonymousUsersToReviewProduct || !await _customerService.IsGuestAsync(currentCustomer);
            model.AddProductReview.DisplayCaptcha = _captchaSettings.Enabled && _captchaSettings.ShowOnProductReviewPage;
            model.AddProductReview.CanAddNewReview = await _productService.CanAddReviewAsync(product.Id, _catalogSettings.ShowProductReviewsPerStore ? currentStore.Id : 0);

            return model;
        }

        /// <summary>
        /// Prepare the customer product reviews model
        /// </summary>
        /// <param name="page">Number of items page; pass null to load the first page</param>
        /// <returns>
        /// A task that represents the asynchronous operation
        /// The task result contains the customer product reviews model
        /// </returns>
        public virtual async Task<CustomerProductReviewsModel> PrepareCustomerProductReviewsModelAsync(int? page)
        {
            var pageSize = _catalogSettings.ProductReviewsPageSizeOnAccountPage;
            var pageIndex = 0;

            if (page > 0)
            {
                pageIndex = page.Value - 1;
            }

            var store = await _storeContext.GetCurrentStoreAsync();
            var customer = await _workContext.GetCurrentCustomerAsync();

            var list = await _productService.GetAllProductReviewsAsync(
                customerId: customer.Id,
                approved: null,
                storeId: _catalogSettings.ShowProductReviewsPerStore ? store.Id : 0,
                pageIndex: pageIndex,
                pageSize: pageSize);

            var productReviews = new List<CustomerProductReviewModel>();

            foreach (var review in list)
            {
                var product = await _productService.GetProductByIdAsync(review.ProductId);

                var productReviewModel = new CustomerProductReviewModel
                {
                    Title = review.Title,
                    ProductId = product.Id,
                    ProductName = await _localizationService.GetLocalizedAsync(product, p => p.Name),
                    ProductSeName = await _urlRecordService.GetSeNameAsync(product),
                    Rating = review.Rating,
                    ReviewText = review.ReviewText,
                    ReplyText = review.ReplyText,
                    WrittenOnStr = (await _dateTimeHelper.ConvertToUserTimeAsync(review.CreatedOnUtc, DateTimeKind.Utc)).ToString("g")
                };

                if (_catalogSettings.ProductReviewsMustBeApproved)
                {
                    productReviewModel.ApprovalStatus = review.IsApproved
                        ? await _localizationService.GetResourceAsync("Account.CustomerProductReviews.ApprovalStatus.Approved")
                        : await _localizationService.GetResourceAsync("Account.CustomerProductReviews.ApprovalStatus.Pending");
                }

                foreach (var q in await _reviewTypeService.GetProductReviewReviewTypeMappingsByProductReviewIdAsync(review.Id))
                {
                    var reviewType = await _reviewTypeService.GetReviewTypeByIdAsync(q.ReviewTypeId);

                    productReviewModel.AdditionalProductReviewList.Add(new ProductReviewReviewTypeMappingModel
                    {
                        ReviewTypeId = q.ReviewTypeId,
                        ProductReviewId = review.Id,
                        Rating = q.Rating,
                        Name = await _localizationService.GetLocalizedAsync(reviewType, x => x.Name),
                    });
                }

                productReviews.Add(productReviewModel);
            }

            var pagerModel = new PagerModel(_localizationService)
            {
                PageSize = list.PageSize,
                TotalRecords = list.TotalCount,
                PageIndex = list.PageIndex,
                ShowTotalSummary = false,
                RouteActionName = "CustomerProductReviewsPaged",
                UseRouteLinks = true,
                RouteValues = new CustomerProductReviewsModel.CustomerProductReviewsRouteValues { pageNumber = pageIndex }
            };

            var model = new CustomerProductReviewsModel
            {
                ProductReviews = productReviews,
                PagerModel = pagerModel
            };

            return model;
        }

        /// <summary>
        /// Prepare the product email a friend model
        /// </summary>
        /// <param name="model">Product email a friend model</param>
        /// <param name="product">Product</param>
        /// <param name="excludeProperties">Whether to exclude populating of model properties from the entity</param>
        /// <returns>
        /// A task that represents the asynchronous operation
        /// The task result contains the product email a friend model
        /// </returns>
        public virtual async Task<ProductEmailAFriendModel> PrepareProductEmailAFriendModelAsync(ProductEmailAFriendModel model, Product product, bool excludeProperties)
        {
            if (model == null)
                throw new ArgumentNullException(nameof(model));

            if (product == null)
                throw new ArgumentNullException(nameof(product));

            model.ProductId = product.Id;
            model.ProductName = await _localizationService.GetLocalizedAsync(product, x => x.Name);
            model.ProductSeName = await _urlRecordService.GetSeNameAsync(product);
            model.DisplayCaptcha = _captchaSettings.Enabled && _captchaSettings.ShowOnEmailProductToFriendPage;
            if (!excludeProperties)
            {
                var customer = await _workContext.GetCurrentCustomerAsync();
                model.YourEmailAddress = customer.Email;
            }

            return model;
        }

        /// <summary>
        /// Prepare the product specification model
        /// </summary>
        /// <param name="product">Product</param>
        /// <returns>
        /// A task that represents the asynchronous operation
        /// The task result contains the product specification model
        /// </returns>
        public virtual async Task<ProductSpecificationModel> PrepareProductSpecificationModelAsync(Product product)
        {
            if (product == null)
                throw new ArgumentNullException(nameof(product));

            var model = new ProductSpecificationModel();

            // Add non-grouped attributes first
            model.Groups.Add(new ProductSpecificationAttributeGroupModel
            {
                Attributes = await PrepareProductSpecificationAttributeModelAsync(product, null)
            });

            // Add grouped attributes
            var groups = await _specificationAttributeService.GetProductSpecificationAttributeGroupsAsync(product.Id);
            foreach (var group in groups)
            {
                model.Groups.Add(new ProductSpecificationAttributeGroupModel
                {
                    Id = group.Id,
                    Name = await _localizationService.GetLocalizedAsync(group, x => x.Name),
                    Attributes = await PrepareProductSpecificationAttributeModelAsync(product, group)
                });
            }

            return model;
        }

        #endregion
    }
}
<|MERGE_RESOLUTION|>--- conflicted
+++ resolved
@@ -1,1908 +1,1887 @@
-﻿using System;
-using System.Collections.Generic;
-using System.Globalization;
-using System.Linq;
-using System.Net;
-using System.Threading.Tasks;
-using Microsoft.AspNetCore.Mvc.Rendering;
-using Nop.Core;
-using Nop.Core.Caching;
-using Nop.Core.Domain.Catalog;
-using Nop.Core.Domain.Customers;
-using Nop.Core.Domain.Media;
-using Nop.Core.Domain.Orders;
-using Nop.Core.Domain.Security;
-using Nop.Core.Domain.Seo;
-using Nop.Core.Domain.Shipping;
-using Nop.Core.Domain.Vendors;
-using Nop.Services.Catalog;
-using Nop.Services.Common;
-using Nop.Services.Customers;
-using Nop.Services.Directory;
-using Nop.Services.Helpers;
-using Nop.Services.Localization;
-using Nop.Services.Media;
-using Nop.Services.Security;
-using Nop.Services.Seo;
-using Nop.Services.Shipping.Date;
-using Nop.Services.Tax;
-using Nop.Services.Vendors;
-using Nop.Web.Infrastructure.Cache;
-using Nop.Web.Models.Catalog;
-using Nop.Web.Models.Common;
-using Nop.Web.Models.Media;
-
-namespace Nop.Web.Factories
-{
-    /// <summary>
-    /// Represents the product model factory
-    /// </summary>
-    public partial class ProductModelFactory : IProductModelFactory
-    {
-        #region Fields
-
-        private readonly CaptchaSettings _captchaSettings;
-        private readonly CatalogSettings _catalogSettings;
-        private readonly CustomerSettings _customerSettings;
-        private readonly ICategoryService _categoryService;
-        private readonly ICurrencyService _currencyService;
-        private readonly ICustomerService _customerService;
-        private readonly IDateRangeService _dateRangeService;
-        private readonly IDateTimeHelper _dateTimeHelper;
-        private readonly IDownloadService _downloadService;
-        private readonly IGenericAttributeService _genericAttributeService;
-        private readonly ILocalizationService _localizationService;
-        private readonly IManufacturerService _manufacturerService;
-        private readonly IPermissionService _permissionService;
-        private readonly IPictureService _pictureService;
-        private readonly IPriceCalculationService _priceCalculationService;
-        private readonly IPriceFormatter _priceFormatter;
-        private readonly IProductAttributeParser _productAttributeParser;
-        private readonly IProductAttributeService _productAttributeService;
-        private readonly IProductService _productService;
-        private readonly IProductTagService _productTagService;
-        private readonly IProductTemplateService _productTemplateService;
-        private readonly IReviewTypeService _reviewTypeService;
-        private readonly ISpecificationAttributeService _specificationAttributeService;
-        private readonly IStaticCacheManager _staticCacheManager;
-        private readonly IStoreContext _storeContext;
-        private readonly IShoppingCartModelFactory _shoppingCartModelFactory;
-        private readonly ITaxService _taxService;
-        private readonly IUrlRecordService _urlRecordService;
-        private readonly IVendorService _vendorService;
-        private readonly IWebHelper _webHelper;
-        private readonly IWorkContext _workContext;
-        private readonly MediaSettings _mediaSettings;
-        private readonly OrderSettings _orderSettings;
-        private readonly SeoSettings _seoSettings;
-        private readonly ShippingSettings _shippingSettings;
-        private readonly VendorSettings _vendorSettings;        
-
-        #endregion
-
-        #region Ctor
-
-        public ProductModelFactory(CaptchaSettings captchaSettings,
-            CatalogSettings catalogSettings,
-            CustomerSettings customerSettings,
-            ICategoryService categoryService,
-            ICurrencyService currencyService,
-            ICustomerService customerService,
-            IDateRangeService dateRangeService,
-            IDateTimeHelper dateTimeHelper,
-            IDownloadService downloadService,
-            IGenericAttributeService genericAttributeService,
-            ILocalizationService localizationService,
-            IManufacturerService manufacturerService,
-            IPermissionService permissionService,
-            IPictureService pictureService,
-            IPriceCalculationService priceCalculationService,
-            IPriceFormatter priceFormatter,
-            IProductAttributeParser productAttributeParser,
-            IProductAttributeService productAttributeService,
-            IProductService productService,
-            IProductTagService productTagService,
-            IProductTemplateService productTemplateService,
-            IReviewTypeService reviewTypeService,
-            ISpecificationAttributeService specificationAttributeService,
-            IStaticCacheManager staticCacheManager,
-            IStoreContext storeContext,
-            IShoppingCartModelFactory shoppingCartModelFactory,
-            ITaxService taxService,
-            IUrlRecordService urlRecordService,
-            IVendorService vendorService,
-            IWebHelper webHelper,
-            IWorkContext workContext,
-            MediaSettings mediaSettings,
-            OrderSettings orderSettings,
-            SeoSettings seoSettings,
-            ShippingSettings shippingSettings,
-            VendorSettings vendorSettings)
-        {
-            _captchaSettings = captchaSettings;
-            _catalogSettings = catalogSettings;
-            _customerSettings = customerSettings;
-            _categoryService = categoryService;
-            _currencyService = currencyService;
-            _customerService = customerService;
-            _dateRangeService = dateRangeService;
-            _dateTimeHelper = dateTimeHelper;
-            _downloadService = downloadService;
-            _genericAttributeService = genericAttributeService;
-            _localizationService = localizationService;
-            _manufacturerService = manufacturerService;
-            _permissionService = permissionService;
-            _pictureService = pictureService;
-            _priceCalculationService = priceCalculationService;
-            _priceFormatter = priceFormatter;
-            _productAttributeParser = productAttributeParser;
-            _productAttributeService = productAttributeService;
-            _productService = productService;
-            _productTagService = productTagService;
-            _productTemplateService = productTemplateService;
-            _reviewTypeService = reviewTypeService;
-            _specificationAttributeService = specificationAttributeService;
-            _staticCacheManager = staticCacheManager;
-            _storeContext = storeContext;
-            _shoppingCartModelFactory = shoppingCartModelFactory;
-            _taxService = taxService;
-            _urlRecordService = urlRecordService;
-            _vendorService = vendorService;
-            _webHelper = webHelper;
-            _workContext = workContext;
-            _mediaSettings = mediaSettings;
-            _orderSettings = orderSettings;
-            _seoSettings = seoSettings;
-            _shippingSettings = shippingSettings;
-            _vendorSettings = vendorSettings;
-            
-        }
-
-        #endregion
-
-        #region Utilities
-
-        /// <summary>
-        /// Prepare the product specification models
-        /// </summary>
-        /// <param name="product">Product</param>
-        /// <param name="group">Specification attribute group</param>
-        /// <returns>
-        /// A task that represents the asynchronous operation
-        /// The task result contains the list of product specification model
-        /// </returns>
-        protected virtual async Task<IList<ProductSpecificationAttributeModel>> PrepareProductSpecificationAttributeModelAsync(Product product, SpecificationAttributeGroup group)
-        {
-            if (product == null)
-                throw new ArgumentNullException(nameof(product));
-
-            var productSpecificationAttributes = await _specificationAttributeService.GetProductSpecificationAttributesAsync(
-                    product.Id, specificationAttributeGroupId: group?.Id, showOnProductPage: true);
-
-            var result = new List<ProductSpecificationAttributeModel>();
-
-            foreach (var psa in productSpecificationAttributes)
-            {
-                var option = await _specificationAttributeService.GetSpecificationAttributeOptionByIdAsync(psa.SpecificationAttributeOptionId);
-
-                var model = result.FirstOrDefault(model => model.Id == option.SpecificationAttributeId);
-                if (model == null)
-                {
-                    var attribute = await _specificationAttributeService.GetSpecificationAttributeByIdAsync(option.SpecificationAttributeId);
-                    model = new ProductSpecificationAttributeModel
-                    {
-                        Id = attribute.Id,
-                        Name = await _localizationService.GetLocalizedAsync(attribute, x => x.Name)
-                    };
-                    result.Add(model);
-                }
-
-                var value = new ProductSpecificationAttributeValueModel
-                {
-                    AttributeTypeId = psa.AttributeTypeId,
-                    ColorSquaresRgb = option.ColorSquaresRgb,
-                    ValueRaw = psa.AttributeType switch
-                    {
-                        SpecificationAttributeType.Option => WebUtility.HtmlEncode(await _localizationService.GetLocalizedAsync(option, x => x.Name)),
-                        SpecificationAttributeType.CustomText => WebUtility.HtmlEncode(await _localizationService.GetLocalizedAsync(psa, x => x.CustomValue)),
-                        SpecificationAttributeType.CustomHtmlText => await _localizationService.GetLocalizedAsync(psa, x => x.CustomValue),
-                        SpecificationAttributeType.Hyperlink => $"<a href='{psa.CustomValue}' target='_blank'>{psa.CustomValue}</a>",
-                        _ => null
-                    }
-                };
-
-                model.Values.Add(value);
-            }
-
-            return result;
-        }
-
-        /// <summary>
-        /// Prepare the product review overview model
-        /// </summary>
-        /// <param name="product">Product</param>
-        /// <returns>
-        /// A task that represents the asynchronous operation
-        /// The task result contains the product review overview model
-        /// </returns>
-        protected virtual async Task<ProductReviewOverviewModel> PrepareProductReviewOverviewModelAsync(Product product)
-        {
-            ProductReviewOverviewModel productReview;
-            var currentStore = await _storeContext.GetCurrentStoreAsync();
-
-            if (_catalogSettings.ShowProductReviewsPerStore)
-            {
-                var cacheKey = _staticCacheManager.PrepareKeyForDefaultCache(NopModelCacheDefaults.ProductReviewsModelKey, product, currentStore);
-
-                productReview = await _staticCacheManager.GetAsync(cacheKey, async () =>
-                {
-                    var productReviews = await _productService.GetAllProductReviewsAsync(productId: product.Id, approved: true, storeId: currentStore.Id);
-                    
-                    return new ProductReviewOverviewModel
-                    {
-                        RatingSum = productReviews.Sum(pr => pr.Rating),
-                        TotalReviews = productReviews.Count
-                    };
-                });
-            }
-            else
-            {
-                productReview = new ProductReviewOverviewModel
-                {
-                    RatingSum = product.ApprovedRatingSum,
-                    TotalReviews = product.ApprovedTotalReviews
-                };
-            }
-
-            if (productReview != null)
-            {
-                productReview.ProductId = product.Id;
-                productReview.AllowCustomerReviews = product.AllowCustomerReviews;
-                productReview.CanAddNewReview = await _productService.CanAddReviewAsync(product.Id, _catalogSettings.ShowProductReviewsPerStore ? currentStore.Id : 0);
-            }
-
-            return productReview;
-        }
-
-        /// <summary>
-        /// Prepare the product overview price model
-        /// </summary>
-        /// <param name="product">Product</param>
-        /// <param name="forceRedirectionAfterAddingToCart">Whether to force redirection after adding to cart</param>
-        /// <returns>
-        /// A task that represents the asynchronous operation
-        /// The task result contains the product overview price model
-        /// </returns>
-        protected virtual async Task<ProductOverviewModel.ProductPriceModel> PrepareProductOverviewPriceModelAsync(Product product, bool forceRedirectionAfterAddingToCart = false)
-        {
-            if (product == null)
-                throw new ArgumentNullException(nameof(product));
-
-            var priceModel = new ProductOverviewModel.ProductPriceModel
-            {
-                ForceRedirectionAfterAddingToCart = forceRedirectionAfterAddingToCart
-            };
-
-            switch (product.ProductType)
-            {
-                case ProductType.GroupedProduct:
-                    //grouped product
-                    await PrepareGroupedProductOverviewPriceModelAsync(product, priceModel);
-
-                    break;
-                case ProductType.SimpleProduct:
-                default:
-                    //simple product
-                    await PrepareSimpleProductOverviewPriceModelAsync(product, priceModel);
-
-                    break;
-            }
-
-            return priceModel;
-        }
-
-        /// <returns>A task that represents the asynchronous operation</returns>
-        protected virtual async Task PrepareSimpleProductOverviewPriceModelAsync(Product product, ProductOverviewModel.ProductPriceModel priceModel)
-        {
-            //add to cart button
-            priceModel.DisableBuyButton = product.DisableBuyButton ||
-                                          !await _permissionService.AuthorizeAsync(StandardPermissionProvider.EnableShoppingCart) ||
-                                          !await _permissionService.AuthorizeAsync(StandardPermissionProvider.DisplayPrices);
-
-            //add to wishlist button
-            priceModel.DisableWishlistButton = product.DisableWishlistButton ||
-                                               !await _permissionService.AuthorizeAsync(StandardPermissionProvider.EnableWishlist) ||
-                                               !await _permissionService.AuthorizeAsync(StandardPermissionProvider.DisplayPrices);
-            //compare products
-            priceModel.DisableAddToCompareListButton = !_catalogSettings.CompareProductsEnabled;
-
-            //rental
-            priceModel.IsRental = product.IsRental;
-
-            //pre-order
-            if (product.AvailableForPreOrder)
-            {
-                priceModel.AvailableForPreOrder = !product.PreOrderAvailabilityStartDateTimeUtc.HasValue ||
-                                                  product.PreOrderAvailabilityStartDateTimeUtc.Value >=
-                                                  DateTime.UtcNow;
-                priceModel.PreOrderAvailabilityStartDateTimeUtc = product.PreOrderAvailabilityStartDateTimeUtc;
-            }
-
-            //prices
-            if (await _permissionService.AuthorizeAsync(StandardPermissionProvider.DisplayPrices))
-            {
-                if (product.CustomerEntersPrice)
-                    return;
-
-                if (product.CallForPrice &&
-                    //also check whether the current user is impersonated
-                    (!_orderSettings.AllowAdminsToBuyCallForPriceProducts ||
-                     _workContext.OriginalCustomerIfImpersonated == null))
-                {
-                    //call for price
-                    priceModel.OldPrice = null;
-                    priceModel.OldPriceValue = null;
-                    priceModel.Price = await _localizationService.GetResourceAsync("Products.CallForPrice");
-                    priceModel.PriceValue = null;
-                }
-                else
-                {
-                    //prices
-                    var customer = await _workContext.GetCurrentCustomerAsync();
-                    var (minPossiblePriceWithoutDiscount, minPossiblePriceWithDiscount, _, _) = await _priceCalculationService.GetFinalPriceAsync(product, customer);
-
-                    if (product.HasTierPrices)
-                    {
-                        var (tierPriceMinPossiblePriceWithoutDiscount, tierPriceMinPossiblePriceWithDiscount, _, _) = await _priceCalculationService.GetFinalPriceAsync(product, customer, quantity: int.MaxValue);
-
-                        //calculate price for the maximum quantity if we have tier prices, and choose minimal
-                        minPossiblePriceWithoutDiscount = Math.Min(minPossiblePriceWithoutDiscount, tierPriceMinPossiblePriceWithoutDiscount);
-                        minPossiblePriceWithDiscount = Math.Min(minPossiblePriceWithDiscount, tierPriceMinPossiblePriceWithDiscount);
-                    }
-
-                    var (oldPriceBase, _) = await _taxService.GetProductPriceAsync(product, product.OldPrice);
-                    var (finalPriceWithoutDiscountBase, _) = await _taxService.GetProductPriceAsync(product, minPossiblePriceWithoutDiscount);
-                    var (finalPriceWithDiscountBase, _) = await _taxService.GetProductPriceAsync(product, minPossiblePriceWithDiscount);
-                    var currentCurrency = await _workContext.GetWorkingCurrencyAsync();
-                    var oldPrice = await _currencyService.ConvertFromPrimaryStoreCurrencyAsync(oldPriceBase, currentCurrency);
-                    var finalPriceWithoutDiscount = await _currencyService.ConvertFromPrimaryStoreCurrencyAsync(finalPriceWithoutDiscountBase, currentCurrency);
-                    var finalPriceWithDiscount = await _currencyService.ConvertFromPrimaryStoreCurrencyAsync(finalPriceWithDiscountBase, currentCurrency);
-
-                    var strikeThroughPrice = decimal.Zero;
-
-                    if (finalPriceWithoutDiscountBase != oldPriceBase && oldPriceBase > decimal.Zero)
-                        strikeThroughPrice = oldPrice;
-
-                    if (finalPriceWithoutDiscountBase != finalPriceWithDiscountBase)
-                        strikeThroughPrice = finalPriceWithoutDiscount;
-
-                    if (strikeThroughPrice > decimal.Zero)
-                    {
-                        priceModel.OldPrice = await _priceFormatter.FormatPriceAsync(strikeThroughPrice);
-                    }
-                    else
-                    {
-                        priceModel.OldPrice = null;
-                    }
-
-                    //do we have tier prices configured?
-                    var tierPrices = new List<TierPrice>();
-                    if (product.HasTierPrices)
-                    {
-                        var store = await _storeContext.GetCurrentStoreAsync();
-                        tierPrices.AddRange(await _productService.GetTierPricesAsync(product, customer, store.Id));
-                    }
-                    //When there is just one tier price (with  qty 1), there are no actual savings in the list.
-                    var displayFromMessage = tierPrices.Any() && !(tierPrices.Count == 1 && tierPrices[0].Quantity <= 1);
-                    if (displayFromMessage)
-                    {
-<<<<<<< HEAD
-                        priceModel.OldPrice = null;
-                        priceModel.OldPriceValue = null;
-=======
->>>>>>> df044cba
-                        priceModel.Price = string.Format(await _localizationService.GetResourceAsync("Products.PriceRangeFrom"), await _priceFormatter.FormatPriceAsync(finalPriceWithDiscount));
-                        priceModel.PriceValue = finalPriceWithDiscount;
-                    }
-                    else
-                    {
-<<<<<<< HEAD
-                        var strikeThroughPrice = decimal.Zero;
-
-                        if (finalPriceWithoutDiscountBase != oldPriceBase && oldPriceBase > decimal.Zero)
-                            strikeThroughPrice = oldPrice;
-
-                        if (finalPriceWithoutDiscountBase != finalPriceWithDiscountBase)
-                            strikeThroughPrice = finalPriceWithoutDiscount;
-
-                        if (strikeThroughPrice > decimal.Zero)
-                        {
-                            priceModel.OldPrice = await _priceFormatter.FormatPriceAsync(strikeThroughPrice);
-                            priceModel.OldPriceValue = strikeThroughPrice;
-                        }
-
-=======
->>>>>>> df044cba
-                        priceModel.Price = await _priceFormatter.FormatPriceAsync(finalPriceWithDiscount);
-                        priceModel.PriceValue = finalPriceWithDiscount;
-                    }
-                    
-                    if (product.IsRental)
-                    {
-                        //rental product
-                        priceModel.OldPrice = await _priceFormatter.FormatRentalProductPeriodAsync(product, priceModel.OldPrice);
-                        priceModel.OldPriceValue = priceModel.OldPriceValue;
-                        priceModel.Price = await _priceFormatter.FormatRentalProductPeriodAsync(product, priceModel.Price);
-                        priceModel.PriceValue = priceModel.PriceValue;
-                    }
-
-                    //property for German market
-                    //we display tax/shipping info only with "shipping enabled" for this product
-                    //we also ensure this it's not free shipping
-                    priceModel.DisplayTaxShippingInfo = _catalogSettings.DisplayTaxShippingInfoProductBoxes && product.IsShipEnabled && !product.IsFreeShipping;
-
-                    //PAngV default baseprice (used in Germany)
-                    priceModel.BasePricePAngV = await _priceFormatter.FormatBasePriceAsync(product, finalPriceWithDiscount);
-                    priceModel.BasePricePAngVValue = finalPriceWithDiscount;
-                }
-            }
-            else
-            {
-                //hide prices
-                priceModel.OldPrice = null;
-                priceModel.OldPriceValue = null;
-                priceModel.Price = null;
-                priceModel.PriceValue = null;
-            }
-        }
-
-        /// <returns>A task that represents the asynchronous operation</returns>
-        protected virtual async Task PrepareGroupedProductOverviewPriceModelAsync(Product product, ProductOverviewModel.ProductPriceModel priceModel)
-        {
-            var store = await _storeContext.GetCurrentStoreAsync();
-            var associatedProducts = await _productService.GetAssociatedProductsAsync(product.Id,
-                store.Id);
-
-            //add to cart button (ignore "DisableBuyButton" property for grouped products)
-            priceModel.DisableBuyButton =
-                !await _permissionService.AuthorizeAsync(StandardPermissionProvider.EnableShoppingCart) ||
-                !await _permissionService.AuthorizeAsync(StandardPermissionProvider.DisplayPrices);
-
-            //add to wishlist button (ignore "DisableWishlistButton" property for grouped products)
-            priceModel.DisableWishlistButton =
-                !await _permissionService.AuthorizeAsync(StandardPermissionProvider.EnableWishlist) ||
-                !await _permissionService.AuthorizeAsync(StandardPermissionProvider.DisplayPrices);
-
-            //compare products
-            priceModel.DisableAddToCompareListButton = !_catalogSettings.CompareProductsEnabled;
-            if (!associatedProducts.Any())
-                return;
-
-            //we have at least one associated product
-            if (await _permissionService.AuthorizeAsync(StandardPermissionProvider.DisplayPrices))
-            {
-                //find a minimum possible price
-                decimal? minPossiblePrice = null;
-                Product minPriceProduct = null;
-                var customer = await _workContext.GetCurrentCustomerAsync();
-                foreach (var associatedProduct in associatedProducts)
-                {
-                    var (_, tmpMinPossiblePrice, _, _) = await _priceCalculationService.GetFinalPriceAsync(associatedProduct, customer);
-
-                    if (associatedProduct.HasTierPrices)
-                    {
-                        //calculate price for the maximum quantity if we have tier prices, and choose minimal
-                        tmpMinPossiblePrice = Math.Min(tmpMinPossiblePrice,
-                            (await _priceCalculationService.GetFinalPriceAsync(associatedProduct, customer, quantity: int.MaxValue)).priceWithoutDiscounts);
-                    }
-
-                    if (minPossiblePrice.HasValue && tmpMinPossiblePrice >= minPossiblePrice.Value)
-                        continue;
-                    minPriceProduct = associatedProduct;
-                    minPossiblePrice = tmpMinPossiblePrice;
-                }
-
-                if (minPriceProduct == null || minPriceProduct.CustomerEntersPrice)
-                    return;
-
-                if (minPriceProduct.CallForPrice &&
-                    //also check whether the current user is impersonated
-                    (!_orderSettings.AllowAdminsToBuyCallForPriceProducts ||
-                     _workContext.OriginalCustomerIfImpersonated == null))
-                {
-                    priceModel.OldPrice = null;
-                    priceModel.OldPriceValue = null;
-                    priceModel.Price = await _localizationService.GetResourceAsync("Products.CallForPrice");
-                    priceModel.PriceValue = null;
-                }
-                else
-                {
-                    //calculate prices
-                    var (finalPriceBase, _) = await _taxService.GetProductPriceAsync(minPriceProduct, minPossiblePrice.Value);
-                    var finalPrice = await _currencyService.ConvertFromPrimaryStoreCurrencyAsync(finalPriceBase, await _workContext.GetWorkingCurrencyAsync());
-
-                    priceModel.OldPrice = null;
-                    priceModel.OldPriceValue = null;
-                    priceModel.Price = string.Format(await _localizationService.GetResourceAsync("Products.PriceRangeFrom"), await _priceFormatter.FormatPriceAsync(finalPrice));
-                    priceModel.PriceValue = finalPrice;
-
-                    //PAngV default baseprice (used in Germany)
-                    priceModel.BasePricePAngV = await _priceFormatter.FormatBasePriceAsync(product, finalPriceBase);
-                    priceModel.BasePricePAngVValue = finalPriceBase;
-                }
-            }
-            else
-            {
-                //hide prices
-                priceModel.OldPrice = null;
-                priceModel.OldPriceValue = null;
-                priceModel.Price = null;
-                priceModel.PriceValue = null;
-            }
-        }
-
-        /// <summary>
-        /// Prepare the product overview picture model
-        /// </summary>
-        /// <param name="product">Product</param>
-        /// <param name="productThumbPictureSize">Product thumb picture size (longest side); pass null to use the default value of media settings</param>
-        /// <returns>
-        /// A task that represents the asynchronous operation
-        /// The task result contains the picture model
-        /// </returns>
-        protected virtual async Task<PictureModel> PrepareProductOverviewPictureModelAsync(Product product, int? productThumbPictureSize = null)
-        {
-            if (product == null)
-                throw new ArgumentNullException(nameof(product));
-
-            var productName = await _localizationService.GetLocalizedAsync(product, x => x.Name);
-            //If a size has been set in the view, we use it in priority
-            var pictureSize = productThumbPictureSize ?? _mediaSettings.ProductThumbPictureSize;
-
-            //prepare picture model
-            var cacheKey = _staticCacheManager.PrepareKeyForDefaultCache(NopModelCacheDefaults.ProductDefaultPictureModelKey, 
-                product, pictureSize, true, await _workContext.GetWorkingLanguageAsync(), _webHelper.IsCurrentConnectionSecured(),
-                await _storeContext.GetCurrentStoreAsync());
-
-            var defaultPictureModel = await _staticCacheManager.GetAsync(cacheKey, async () =>
-            {
-                var picture = (await _pictureService.GetPicturesByProductIdAsync(product.Id, 1)).FirstOrDefault();
-                string fullSizeImageUrl, imageUrl;
-                (imageUrl, picture) = await _pictureService.GetPictureUrlAsync(picture, pictureSize);
-                (fullSizeImageUrl, picture) = await _pictureService.GetPictureUrlAsync(picture);
-
-                var pictureModel = new PictureModel
-                {
-                    ImageUrl = imageUrl,
-                    FullSizeImageUrl = fullSizeImageUrl,
-                    //"title" attribute
-                    Title = (picture != null && !string.IsNullOrEmpty(picture.TitleAttribute))
-                        ? picture.TitleAttribute
-                        : string.Format(await _localizationService.GetResourceAsync("Media.Product.ImageLinkTitleFormat"),
-                            productName),
-                    //"alt" attribute
-                    AlternateText = (picture != null && !string.IsNullOrEmpty(picture.AltAttribute))
-                        ? picture.AltAttribute
-                        : string.Format(await _localizationService.GetResourceAsync("Media.Product.ImageAlternateTextFormat"),
-                            productName)
-                };
-
-                return pictureModel;
-            });
-
-            return defaultPictureModel;
-        }
-
-        /// <summary>
-        /// Prepare the product breadcrumb model
-        /// </summary>
-        /// <param name="product">Product</param>
-        /// <returns>
-        /// A task that represents the asynchronous operation
-        /// The task result contains the product breadcrumb model
-        /// </returns>
-        protected virtual async Task<ProductDetailsModel.ProductBreadcrumbModel> PrepareProductBreadcrumbModelAsync(Product product)
-        {
-            if (product == null)
-                throw new ArgumentNullException(nameof(product));
-
-            var breadcrumbModel = new ProductDetailsModel.ProductBreadcrumbModel
-            {
-                Enabled = _catalogSettings.CategoryBreadcrumbEnabled,
-                ProductId = product.Id,
-                ProductName = await _localizationService.GetLocalizedAsync(product, x => x.Name),
-                ProductSeName = await _urlRecordService.GetSeNameAsync(product)
-            };
-            var productCategories = await _categoryService.GetProductCategoriesByProductIdAsync(product.Id);
-            if (!productCategories.Any())
-                return breadcrumbModel;
-
-            var category = await _categoryService.GetCategoryByIdAsync(productCategories[0].CategoryId);
-            if (category == null)
-                return breadcrumbModel;
-
-            foreach (var catBr in await _categoryService.GetCategoryBreadCrumbAsync(category))
-            {
-                breadcrumbModel.CategoryBreadcrumb.Add(new CategorySimpleModel
-                {
-                    Id = catBr.Id,
-                    Name = await _localizationService.GetLocalizedAsync(catBr, x => x.Name),
-                    SeName = await _urlRecordService.GetSeNameAsync(catBr),
-                    IncludeInTopMenu = catBr.IncludeInTopMenu
-                });
-            }
-
-            return breadcrumbModel;
-        }
-
-        /// <summary>
-        /// Prepare the product tag models
-        /// </summary>
-        /// <param name="product">Product</param>
-        /// <returns>
-        /// A task that represents the asynchronous operation
-        /// The task result contains the list of product tag model
-        /// </returns>
-        protected virtual async Task<IList<ProductTagModel>> PrepareProductTagModelsAsync(Product product)
-        {
-            if (product == null)
-                throw new ArgumentNullException(nameof(product));
-
-            var store = await _storeContext.GetCurrentStoreAsync();
-            var productsTags = await _productTagService.GetAllProductTagsByProductIdAsync(product.Id);
-
-            var model = await productsTags
-                    //filter by store
-                    .WhereAwait(async x => await _productTagService.GetProductCountByProductTagIdAsync(x.Id, store.Id) > 0)
-                    .SelectAwait(async x => new ProductTagModel
-                    {
-                        Id = x.Id,
-                        Name = await _localizationService.GetLocalizedAsync(x, y => y.Name),
-                        SeName = await _urlRecordService.GetSeNameAsync(x),
-                        ProductCount = await _productTagService.GetProductCountByProductTagIdAsync(x.Id, store.Id)
-                    }).ToListAsync();
-
-            return model;
-        }
-
-        /// <summary>
-        /// Prepare the product price model
-        /// </summary>
-        /// <param name="product">Product</param>
-        /// <returns>
-        /// A task that represents the asynchronous operation
-        /// The task result contains the product price model
-        /// </returns>
-        protected virtual async Task<ProductDetailsModel.ProductPriceModel> PrepareProductPriceModelAsync(Product product)
-        {
-            if (product == null)
-                throw new ArgumentNullException(nameof(product));
-
-            var model = new ProductDetailsModel.ProductPriceModel
-            {
-                ProductId = product.Id
-            };
-
-            if (await _permissionService.AuthorizeAsync(StandardPermissionProvider.DisplayPrices))
-            {
-                model.HidePrices = false;
-                if (product.CustomerEntersPrice)
-                {
-                    model.CustomerEntersPrice = true;
-                }
-                else
-                {
-                    if (product.CallForPrice &&
-                        //also check whether the current user is impersonated
-                        (!_orderSettings.AllowAdminsToBuyCallForPriceProducts || _workContext.OriginalCustomerIfImpersonated == null))
-                    {
-                        model.CallForPrice = true;
-                    }
-                    else
-                    {
-                        var customer = await _workContext.GetCurrentCustomerAsync();
-                        var (oldPriceBase, _) = await _taxService.GetProductPriceAsync(product, product.OldPrice);
-                        var (finalPriceWithoutDiscountBase, _) = await _taxService.GetProductPriceAsync(product, (await _priceCalculationService.GetFinalPriceAsync(product, customer, includeDiscounts: false)).finalPrice);
-                        var (finalPriceWithDiscountBase, _) = await _taxService.GetProductPriceAsync(product, (await _priceCalculationService.GetFinalPriceAsync(product, customer)).finalPrice);
-                        var currentCurrency = await _workContext.GetWorkingCurrencyAsync();
-                        var oldPrice = await _currencyService.ConvertFromPrimaryStoreCurrencyAsync(oldPriceBase, currentCurrency);
-                        var finalPriceWithoutDiscount = await _currencyService.ConvertFromPrimaryStoreCurrencyAsync(finalPriceWithoutDiscountBase, currentCurrency);
-                        var finalPriceWithDiscount = await _currencyService.ConvertFromPrimaryStoreCurrencyAsync(finalPriceWithDiscountBase, currentCurrency);
-
-                        if (finalPriceWithoutDiscountBase != oldPriceBase && oldPriceBase > decimal.Zero)
-                        {
-                            model.OldPrice = await _priceFormatter.FormatPriceAsync(oldPrice);
-                            model.OldPriceValue = oldPrice;
-                        }
-
-                        model.Price = await _priceFormatter.FormatPriceAsync(finalPriceWithoutDiscount);
-
-                        if (finalPriceWithoutDiscountBase != finalPriceWithDiscountBase)
-                        {
-                            model.PriceWithDiscount = await _priceFormatter.FormatPriceAsync(finalPriceWithDiscount);
-                            model.PriceWithDiscountValue = finalPriceWithDiscount;
-                        }
-
-                        model.PriceValue = finalPriceWithDiscount;
-
-                        //property for German market
-                        //we display tax/shipping info only with "shipping enabled" for this product
-                        //we also ensure this it's not free shipping
-                        model.DisplayTaxShippingInfo = _catalogSettings.DisplayTaxShippingInfoProductDetailsPage
-                            && product.IsShipEnabled &&
-                            !product.IsFreeShipping;
-
-                        //PAngV baseprice (used in Germany)
-                        model.BasePricePAngV = await _priceFormatter.FormatBasePriceAsync(product, finalPriceWithDiscountBase);
-                        model.BasePricePAngVValue = finalPriceWithDiscountBase;
-                        //currency code
-                        model.CurrencyCode = (await _workContext.GetWorkingCurrencyAsync()).CurrencyCode;
-
-                        //rental
-                        if (product.IsRental)
-                        {
-                            model.IsRental = true;
-                            var priceStr = await _priceFormatter.FormatPriceAsync(finalPriceWithDiscount);
-                            model.RentalPrice = await _priceFormatter.FormatRentalProductPeriodAsync(product, priceStr);
-                            model.RentalPriceValue = finalPriceWithDiscount;
-                        }
-                    }
-                }
-            }
-            else
-            {
-                model.HidePrices = true;
-                model.OldPrice = null;
-                model.OldPriceValue = null;
-                model.Price = null;
-            }
-
-            return model;
-        }
-
-        /// <summary>
-        /// Prepare the product add to cart model
-        /// </summary>
-        /// <param name="product">Product</param>
-        /// <param name="updatecartitem">Updated shopping cart item</param>
-        /// <returns>
-        /// A task that represents the asynchronous operation
-        /// The task result contains the product add to cart model
-        /// </returns>
-        protected virtual async Task<ProductDetailsModel.AddToCartModel> PrepareProductAddToCartModelAsync(Product product, ShoppingCartItem updatecartitem)
-        {
-            if (product == null)
-                throw new ArgumentNullException(nameof(product));
-
-            var model = new ProductDetailsModel.AddToCartModel
-            {
-                ProductId = product.Id
-            };
-
-            if (updatecartitem != null)
-            {
-                model.UpdatedShoppingCartItemId = updatecartitem.Id;
-                model.UpdateShoppingCartItemType = updatecartitem.ShoppingCartType;
-            }
-
-            //quantity
-            model.EnteredQuantity = updatecartitem != null ? updatecartitem.Quantity : product.OrderMinimumQuantity;
-            //allowed quantities
-            var allowedQuantities = _productService.ParseAllowedQuantities(product);
-            foreach (var qty in allowedQuantities)
-            {
-                model.AllowedQuantities.Add(new SelectListItem
-                {
-                    Text = qty.ToString(),
-                    Value = qty.ToString(),
-                    Selected = updatecartitem != null && updatecartitem.Quantity == qty
-                });
-            }
-            //minimum quantity notification
-            if (product.OrderMinimumQuantity > 1)
-            {
-                model.MinimumQuantityNotification = string.Format(await _localizationService.GetResourceAsync("Products.MinimumQuantityNotification"), product.OrderMinimumQuantity);
-            }
-
-            //'add to cart', 'add to wishlist' buttons
-            model.DisableBuyButton = product.DisableBuyButton || !await _permissionService.AuthorizeAsync(StandardPermissionProvider.EnableShoppingCart);
-            model.DisableWishlistButton = product.DisableWishlistButton || !await _permissionService.AuthorizeAsync(StandardPermissionProvider.EnableWishlist);
-            if (!await _permissionService.AuthorizeAsync(StandardPermissionProvider.DisplayPrices))
-            {
-                model.DisableBuyButton = true;
-                model.DisableWishlistButton = true;
-            }
-            //pre-order
-            if (product.AvailableForPreOrder)
-            {
-                model.AvailableForPreOrder = !product.PreOrderAvailabilityStartDateTimeUtc.HasValue ||
-                    product.PreOrderAvailabilityStartDateTimeUtc.Value >= DateTime.UtcNow;
-                model.PreOrderAvailabilityStartDateTimeUtc = product.PreOrderAvailabilityStartDateTimeUtc;
-
-                if (model.AvailableForPreOrder &&
-                    model.PreOrderAvailabilityStartDateTimeUtc.HasValue &&
-                    _catalogSettings.DisplayDatePreOrderAvailability)
-                {
-                    model.PreOrderAvailabilityStartDateTimeUserTime =
-                        (await _dateTimeHelper.ConvertToUserTimeAsync(model.PreOrderAvailabilityStartDateTimeUtc.Value)).ToString("D");
-                }
-            }
-            //rental
-            model.IsRental = product.IsRental;
-
-            //customer entered price
-            model.CustomerEntersPrice = product.CustomerEntersPrice;
-            if (!model.CustomerEntersPrice)
-                return model;
-
-            var currentCurrency = await _workContext.GetWorkingCurrencyAsync();
-            var minimumCustomerEnteredPrice = await _currencyService.ConvertFromPrimaryStoreCurrencyAsync(product.MinimumCustomerEnteredPrice, currentCurrency);
-            var maximumCustomerEnteredPrice = await _currencyService.ConvertFromPrimaryStoreCurrencyAsync(product.MaximumCustomerEnteredPrice, currentCurrency);
-
-            model.CustomerEnteredPrice = updatecartitem != null ? updatecartitem.CustomerEnteredPrice : minimumCustomerEnteredPrice;
-            model.CustomerEnteredPriceRange = string.Format(await _localizationService.GetResourceAsync("Products.EnterProductPrice.Range"),
-                await _priceFormatter.FormatPriceAsync(minimumCustomerEnteredPrice, false, false),
-                await _priceFormatter.FormatPriceAsync(maximumCustomerEnteredPrice, false, false));
-
-            return model;
-        }
-
-        /// <summary>
-        /// Prepare the product attribute models
-        /// </summary>
-        /// <param name="product">Product</param>
-        /// <param name="updatecartitem">Updated shopping cart item</param>
-        /// <returns>
-        /// A task that represents the asynchronous operation
-        /// The task result contains the list of product attribute model
-        /// </returns>
-        protected virtual async Task<IList<ProductDetailsModel.ProductAttributeModel>> PrepareProductAttributeModelsAsync(Product product, ShoppingCartItem updatecartitem)
-        {
-            if (product == null)
-                throw new ArgumentNullException(nameof(product));
-
-            var model = new List<ProductDetailsModel.ProductAttributeModel>();
-
-            var productAttributeMapping = await _productAttributeService.GetProductAttributeMappingsByProductIdAsync(product.Id);
-            foreach (var attribute in productAttributeMapping)
-            {
-                var productAttrubute = await _productAttributeService.GetProductAttributeByIdAsync(attribute.ProductAttributeId);
-
-                var attributeModel = new ProductDetailsModel.ProductAttributeModel
-                {
-                    Id = attribute.Id,
-                    ProductId = product.Id,
-                    ProductAttributeId = attribute.ProductAttributeId,
-                    Name = await _localizationService.GetLocalizedAsync(productAttrubute, x => x.Name),
-                    Description = await _localizationService.GetLocalizedAsync(productAttrubute, x => x.Description),
-                    TextPrompt = await _localizationService.GetLocalizedAsync(attribute, x => x.TextPrompt),
-                    IsRequired = attribute.IsRequired,
-                    AttributeControlType = attribute.AttributeControlType,
-                    DefaultValue = updatecartitem != null ? null : await _localizationService.GetLocalizedAsync(attribute, x => x.DefaultValue),
-                    HasCondition = !string.IsNullOrEmpty(attribute.ConditionAttributeXml)
-                };
-                if (!string.IsNullOrEmpty(attribute.ValidationFileAllowedExtensions))
-                {
-                    attributeModel.AllowedFileExtensions = attribute.ValidationFileAllowedExtensions
-                        .Split(new[] { ',' }, StringSplitOptions.RemoveEmptyEntries)
-                        .ToList();
-                }
-
-                if (attribute.ShouldHaveValues())
-                {
-                    //values
-                    var attributeValues = await _productAttributeService.GetProductAttributeValuesAsync(attribute.Id);
-                    foreach (var attributeValue in attributeValues)
-                    {
-                        var valueModel = new ProductDetailsModel.ProductAttributeValueModel
-                        {
-                            Id = attributeValue.Id,
-                            Name = await _localizationService.GetLocalizedAsync(attributeValue, x => x.Name),
-                            ColorSquaresRgb = attributeValue.ColorSquaresRgb, //used with "Color squares" attribute type
-                            IsPreSelected = attributeValue.IsPreSelected,
-                            CustomerEntersQty = attributeValue.CustomerEntersQty,
-                            Quantity = attributeValue.Quantity
-                        };
-                        attributeModel.Values.Add(valueModel);
-
-                        //display price if allowed
-                        if (await _permissionService.AuthorizeAsync(StandardPermissionProvider.DisplayPrices))
-                        {
-                            var customer = updatecartitem?.CustomerId is null ? await _workContext.GetCurrentCustomerAsync() : await _customerService.GetCustomerByIdAsync(updatecartitem.CustomerId);
-
-                            var attributeValuePriceAdjustment = await _priceCalculationService.GetProductAttributeValuePriceAdjustmentAsync(product, attributeValue, customer);
-                            var (priceAdjustmentBase, _) = await _taxService.GetProductPriceAsync(product, attributeValuePriceAdjustment);
-                            var priceAdjustment = await _currencyService.ConvertFromPrimaryStoreCurrencyAsync(priceAdjustmentBase, await _workContext.GetWorkingCurrencyAsync());
-
-                            if (attributeValue.PriceAdjustmentUsePercentage)
-                            {
-                                var priceAdjustmentStr = attributeValue.PriceAdjustment.ToString("G29");
-                                if (attributeValue.PriceAdjustment > decimal.Zero)
-                                    valueModel.PriceAdjustment = "+";
-                                valueModel.PriceAdjustment += priceAdjustmentStr + "%";
-                            }
-                            else
-                            {
-                                if (priceAdjustmentBase > decimal.Zero)
-                                    valueModel.PriceAdjustment = "+" + await _priceFormatter.FormatPriceAsync(priceAdjustment, false, false);
-                                else if (priceAdjustmentBase < decimal.Zero)
-                                    valueModel.PriceAdjustment = "-" + await _priceFormatter.FormatPriceAsync(-priceAdjustment, false, false);
-                            }
-
-                            valueModel.PriceAdjustmentValue = priceAdjustment;
-                        }
-
-                        //"image square" picture (with with "image squares" attribute type only)
-                        if (attributeValue.ImageSquaresPictureId > 0)
-                        {
-                            var productAttributeImageSquarePictureCacheKey = _staticCacheManager.PrepareKeyForDefaultCache(NopModelCacheDefaults.ProductAttributeImageSquarePictureModelKey
-                                , attributeValue.ImageSquaresPictureId,
-                                    _webHelper.IsCurrentConnectionSecured(),
-                                    await _storeContext.GetCurrentStoreAsync());
-                            valueModel.ImageSquaresPictureModel = await _staticCacheManager.GetAsync(productAttributeImageSquarePictureCacheKey, async () =>
-                            {
-                                var imageSquaresPicture = await _pictureService.GetPictureByIdAsync(attributeValue.ImageSquaresPictureId);
-                                string fullSizeImageUrl, imageUrl;
-                                (imageUrl, imageSquaresPicture) = await _pictureService.GetPictureUrlAsync(imageSquaresPicture, _mediaSettings.ImageSquarePictureSize);
-                                (fullSizeImageUrl, imageSquaresPicture) = await _pictureService.GetPictureUrlAsync(imageSquaresPicture);
-
-                                if (imageSquaresPicture != null)
-                                {
-                                    return new PictureModel
-                                    {
-                                        FullSizeImageUrl = fullSizeImageUrl,
-                                        ImageUrl = imageUrl
-                                    };
-                                }
-
-                                return new PictureModel();
-                            });
-                        }
-
-                        //picture of a product attribute value
-                        valueModel.PictureId = attributeValue.PictureId;
-                    }
-                }
-
-                //set already selected attributes (if we're going to update the existing shopping cart item)
-                if (updatecartitem != null)
-                {
-                    switch (attribute.AttributeControlType)
-                    {
-                        case AttributeControlType.DropdownList:
-                        case AttributeControlType.RadioList:
-                        case AttributeControlType.Checkboxes:
-                        case AttributeControlType.ColorSquares:
-                        case AttributeControlType.ImageSquares:
-                            {
-                                if (!string.IsNullOrEmpty(updatecartitem.AttributesXml))
-                                {
-                                    //clear default selection
-                                    foreach (var item in attributeModel.Values)
-                                        item.IsPreSelected = false;
-
-                                    //select new values
-                                    var selectedValues = await _productAttributeParser.ParseProductAttributeValuesAsync(updatecartitem.AttributesXml);
-                                    foreach (var attributeValue in selectedValues)
-                                        foreach (var item in attributeModel.Values)
-                                            if (attributeValue.Id == item.Id)
-                                            {
-                                                item.IsPreSelected = true;
-
-                                                //set customer entered quantity
-                                                if (attributeValue.CustomerEntersQty)
-                                                    item.Quantity = attributeValue.Quantity;
-                                            }
-                                }
-                            }
-
-                            break;
-                        case AttributeControlType.ReadonlyCheckboxes:
-                            {
-                                //values are already pre-set
-
-                                //set customer entered quantity
-                                if (!string.IsNullOrEmpty(updatecartitem.AttributesXml))
-                                {
-                                    foreach (var attributeValue in (await _productAttributeParser.ParseProductAttributeValuesAsync(updatecartitem.AttributesXml))
-                                        .Where(value => value.CustomerEntersQty))
-                                    {
-                                        var item = attributeModel.Values.FirstOrDefault(value => value.Id == attributeValue.Id);
-                                        if (item != null)
-                                            item.Quantity = attributeValue.Quantity;
-                                    }
-                                }
-                            }
-
-                            break;
-                        case AttributeControlType.TextBox:
-                        case AttributeControlType.MultilineTextbox:
-                            {
-                                if (!string.IsNullOrEmpty(updatecartitem.AttributesXml))
-                                {
-                                    var enteredText = _productAttributeParser.ParseValues(updatecartitem.AttributesXml, attribute.Id);
-                                    if (enteredText.Any())
-                                        attributeModel.DefaultValue = enteredText[0];
-                                }
-                            }
-
-                            break;
-                        case AttributeControlType.Datepicker:
-                            {
-                                //keep in mind my that the code below works only in the current culture
-                                var selectedDateStr = _productAttributeParser.ParseValues(updatecartitem.AttributesXml, attribute.Id);
-                                if (selectedDateStr.Any())
-                                {
-                                    if (DateTime.TryParseExact(selectedDateStr[0], "D", CultureInfo.CurrentCulture, DateTimeStyles.None, out var selectedDate))
-                                    {
-                                        //successfully parsed
-                                        attributeModel.SelectedDay = selectedDate.Day;
-                                        attributeModel.SelectedMonth = selectedDate.Month;
-                                        attributeModel.SelectedYear = selectedDate.Year;
-                                    }
-                                }
-                            }
-
-                            break;
-                        case AttributeControlType.FileUpload:
-                            {
-                                if (!string.IsNullOrEmpty(updatecartitem.AttributesXml))
-                                {
-                                    var downloadGuidStr = _productAttributeParser.ParseValues(updatecartitem.AttributesXml, attribute.Id).FirstOrDefault();
-                                    _ = Guid.TryParse(downloadGuidStr, out var downloadGuid);
-                                    var download = await _downloadService.GetDownloadByGuidAsync(downloadGuid);
-                                    if (download != null)
-                                        attributeModel.DefaultValue = download.DownloadGuid.ToString();
-                                }
-                            }
-
-                            break;
-                        default:
-                            break;
-                    }
-                }
-
-                model.Add(attributeModel);
-            }
-
-            return model;
-        }
-
-        /// <summary>
-        /// Prepare the product tier price models
-        /// </summary>
-        /// <param name="product">Product</param>
-        /// <returns>
-        /// A task that represents the asynchronous operation
-        /// The task result contains the list of tier price model
-        /// </returns>
-        protected virtual async Task<IList<ProductDetailsModel.TierPriceModel>> PrepareProductTierPriceModelsAsync(Product product)
-        {
-            if (product == null)
-                throw new ArgumentNullException(nameof(product));
-
-            var customer = await _workContext.GetCurrentCustomerAsync();
-            var store = await _storeContext.GetCurrentStoreAsync();
-            var model = await (await _productService.GetTierPricesAsync(product, customer, store.Id))
-                .SelectAwait(async tierPrice =>
-                {
-                    var priceBase = (await _taxService.GetProductPriceAsync(product, (await _priceCalculationService.GetFinalPriceAsync(product,
-                        customer, decimal.Zero, _catalogSettings.DisplayTierPricesWithDiscounts,
-                        tierPrice.Quantity)).priceWithoutDiscounts)).price;
-
-                       var price = await _currencyService.ConvertFromPrimaryStoreCurrencyAsync(priceBase, await _workContext.GetWorkingCurrencyAsync());
-
-                       return new ProductDetailsModel.TierPriceModel
-                       {
-                           Quantity = tierPrice.Quantity,
-                           Price = await _priceFormatter.FormatPriceAsync(price, false, false),
-                           PriceValue = price
-                       };
-                   }).ToListAsync();
-
-            return model;
-        }
-
-        /// <summary>
-        /// Prepare the product manufacturer models
-        /// </summary>
-        /// <param name="product">Product</param>
-        /// <returns>
-        /// A task that represents the asynchronous operation
-        /// The task result contains the list of manufacturer brief info model
-        /// </returns>
-        protected virtual async Task<IList<ManufacturerBriefInfoModel>> PrepareProductManufacturerModelsAsync(Product product)
-        {
-            if (product == null)
-                throw new ArgumentNullException(nameof(product));
-
-            var model = await (await _manufacturerService.GetProductManufacturersByProductIdAsync(product.Id))
-                .SelectAwait(async pm =>
-                {
-                    var manufacturer = await _manufacturerService.GetManufacturerByIdAsync(pm.ManufacturerId);
-                    var modelMan = new ManufacturerBriefInfoModel
-                    {
-                        Id = manufacturer.Id,
-                        Name = await _localizationService.GetLocalizedAsync(manufacturer, x => x.Name),
-                        SeName = await _urlRecordService.GetSeNameAsync(manufacturer)
-                    };
-
-                    return modelMan;
-                }).ToListAsync();
-
-            return model;
-        }
-
-        /// <summary>
-        /// Prepare the product details picture model
-        /// </summary>
-        /// <param name="product">Product</param>
-        /// <param name="isAssociatedProduct">Whether the product is associated</param>
-        /// <returns>
-        /// A task that represents the asynchronous operation
-        /// The task result contains the picture model for the default picture; All picture models
-        /// </returns>
-        protected virtual async Task<(PictureModel pictureModel, IList<PictureModel> allPictureModels)> PrepareProductDetailsPictureModelAsync(Product product, bool isAssociatedProduct)
-        {
-            if (product == null)
-                throw new ArgumentNullException(nameof(product));
-
-            //default picture size
-            var defaultPictureSize = isAssociatedProduct ?
-                _mediaSettings.AssociatedProductPictureSize :
-                _mediaSettings.ProductDetailsPictureSize;
-
-            //prepare picture models
-            var productPicturesCacheKey = _staticCacheManager.PrepareKeyForDefaultCache(NopModelCacheDefaults.ProductDetailsPicturesModelKey
-                , product, defaultPictureSize, isAssociatedProduct, 
-                await _workContext.GetWorkingLanguageAsync(), _webHelper.IsCurrentConnectionSecured(), await _storeContext.GetCurrentStoreAsync());
-            var cachedPictures = await _staticCacheManager.GetAsync(productPicturesCacheKey, async () =>
-            {
-                var productName = await _localizationService.GetLocalizedAsync(product, x => x.Name);
-
-                var pictures = await _pictureService.GetPicturesByProductIdAsync(product.Id);
-                var defaultPicture = pictures.FirstOrDefault();
-
-                string fullSizeImageUrl, imageUrl, thumbImageUrl;
-                (imageUrl, defaultPicture) = await _pictureService.GetPictureUrlAsync(defaultPicture, defaultPictureSize, !isAssociatedProduct);
-                (fullSizeImageUrl, defaultPicture) = await _pictureService.GetPictureUrlAsync(defaultPicture, 0, !isAssociatedProduct);
-
-                var defaultPictureModel = new PictureModel
-                {
-                    ImageUrl = imageUrl,
-                    FullSizeImageUrl = fullSizeImageUrl
-                };
-                //"title" attribute
-                defaultPictureModel.Title = (defaultPicture != null && !string.IsNullOrEmpty(defaultPicture.TitleAttribute)) ?
-                    defaultPicture.TitleAttribute :
-                    string.Format(await _localizationService.GetResourceAsync("Media.Product.ImageLinkTitleFormat.Details"), productName);
-                //"alt" attribute
-                defaultPictureModel.AlternateText = (defaultPicture != null && !string.IsNullOrEmpty(defaultPicture.AltAttribute)) ?
-                    defaultPicture.AltAttribute :
-                    string.Format(await _localizationService.GetResourceAsync("Media.Product.ImageAlternateTextFormat.Details"), productName);
-
-                //all pictures
-                var pictureModels = new List<PictureModel>();
-                for (var i = 0; i < pictures.Count; i++ )
-                {
-                    var picture = pictures[i];
-
-                    (imageUrl, picture) = await _pictureService.GetPictureUrlAsync(picture, defaultPictureSize, !isAssociatedProduct);
-                    (fullSizeImageUrl, picture) = await _pictureService.GetPictureUrlAsync(picture);
-                    (thumbImageUrl, picture) = await _pictureService.GetPictureUrlAsync(picture, _mediaSettings.ProductThumbPictureSizeOnProductDetailsPage);
-
-                    var pictureModel = new PictureModel
-                    {
-                        ImageUrl = imageUrl,
-                        ThumbImageUrl = thumbImageUrl,
-                        FullSizeImageUrl = fullSizeImageUrl,
-                        Title = string.Format(await _localizationService.GetResourceAsync("Media.Product.ImageLinkTitleFormat.Details"), productName),
-                        AlternateText = string.Format(await _localizationService.GetResourceAsync("Media.Product.ImageAlternateTextFormat.Details"), productName),
-                    };
-                    //"title" attribute
-                    pictureModel.Title = !string.IsNullOrEmpty(picture.TitleAttribute) ?
-                        picture.TitleAttribute :
-                        string.Format(await _localizationService.GetResourceAsync("Media.Product.ImageLinkTitleFormat.Details"), productName);
-                    //"alt" attribute
-                    pictureModel.AlternateText = !string.IsNullOrEmpty(picture.AltAttribute) ?
-                        picture.AltAttribute :
-                        string.Format(await _localizationService.GetResourceAsync("Media.Product.ImageAlternateTextFormat.Details"), productName);
-
-                    pictureModels.Add(pictureModel);
-                }
-
-                return new { DefaultPictureModel = defaultPictureModel, PictureModels = pictureModels };
-            });
-
-            var allPictureModels = cachedPictures.PictureModels;
-            return (cachedPictures.DefaultPictureModel, allPictureModels);
-        }
-
-        #endregion
-
-        #region Methods
-
-        /// <summary>
-        /// Get the product template view path
-        /// </summary>
-        /// <param name="product">Product</param>
-        /// <returns>
-        /// A task that represents the asynchronous operation
-        /// The task result contains the view path
-        /// </returns>
-        public virtual async Task<string> PrepareProductTemplateViewPathAsync(Product product)
-        {
-            if (product == null)
-                throw new ArgumentNullException(nameof(product));
-
-            var template = await _productTemplateService.GetProductTemplateByIdAsync(product.ProductTemplateId) ??
-                           (await _productTemplateService.GetAllProductTemplatesAsync()).FirstOrDefault();
-
-            if (template == null)
-                throw new Exception("No default template could be loaded");
-
-            return template.ViewPath;
-        }
-
-        /// <summary>
-        /// Prepare the product overview models
-        /// </summary>
-        /// <param name="products">Collection of products</param>
-        /// <param name="preparePriceModel">Whether to prepare the price model</param>
-        /// <param name="preparePictureModel">Whether to prepare the picture model</param>
-        /// <param name="productThumbPictureSize">Product thumb picture size (longest side); pass null to use the default value of media settings</param>
-        /// <param name="prepareSpecificationAttributes">Whether to prepare the specification attribute models</param>
-        /// <param name="forceRedirectionAfterAddingToCart">Whether to force redirection after adding to cart</param>
-        /// <returns>
-        /// A task that represents the asynchronous operation
-        /// The task result contains the collection of product overview model
-        /// </returns>
-        public virtual async Task<IEnumerable<ProductOverviewModel>> PrepareProductOverviewModelsAsync(IEnumerable<Product> products,
-            bool preparePriceModel = true, bool preparePictureModel = true,
-            int? productThumbPictureSize = null, bool prepareSpecificationAttributes = false,
-            bool forceRedirectionAfterAddingToCart = false)
-        {
-            if (products == null)
-                throw new ArgumentNullException(nameof(products));
-
-            var models = new List<ProductOverviewModel>();
-            foreach (var product in products)
-            {
-                var model = new ProductOverviewModel
-                {
-                    Id = product.Id,
-                    Name = await _localizationService.GetLocalizedAsync(product, x => x.Name),
-                    ShortDescription = await _localizationService.GetLocalizedAsync(product, x => x.ShortDescription),
-                    FullDescription = await _localizationService.GetLocalizedAsync(product, x => x.FullDescription),
-                    SeName = await _urlRecordService.GetSeNameAsync(product),
-                    Sku = product.Sku,
-                    ProductType = product.ProductType,
-                    MarkAsNew = product.MarkAsNew &&
-                        (!product.MarkAsNewStartDateTimeUtc.HasValue || product.MarkAsNewStartDateTimeUtc.Value < DateTime.UtcNow) &&
-                        (!product.MarkAsNewEndDateTimeUtc.HasValue || product.MarkAsNewEndDateTimeUtc.Value > DateTime.UtcNow)
-                };
-
-                //price
-                if (preparePriceModel)
-                {
-                    model.ProductPrice = await PrepareProductOverviewPriceModelAsync(product, forceRedirectionAfterAddingToCart);
-                }
-
-                //picture
-                if (preparePictureModel)
-                {
-                    model.DefaultPictureModel = await PrepareProductOverviewPictureModelAsync(product, productThumbPictureSize);
-                }
-
-                //specs
-                if (prepareSpecificationAttributes)
-                {
-                    model.ProductSpecificationModel = await PrepareProductSpecificationModelAsync(product);
-                }
-
-                //reviews
-                model.ReviewOverviewModel = await PrepareProductReviewOverviewModelAsync(product);
-
-                models.Add(model);
-            }
-
-            return models;
-        }
-
-        /// <summary>
-        /// Prepare the product combination models
-        /// </summary>
-        /// <param name="product">Product</param>
-        /// <returns>
-        /// A task that represents the asynchronous operation
-        /// The task result contains the product combination models
-        /// </returns>
-        public virtual async Task<IList<ProductCombinationModel>> PrepareProductCombinationModelsAsync(Product product)
-        {
-            if (product == null)
-                throw new ArgumentNullException(nameof(product));
-
-            var result = new List<ProductCombinationModel>();
-
-            var combinations = await _productAttributeService
-                .GetAllProductAttributeCombinationsAsync(product.Id);
-            if (combinations?.Any() == true)
-            {
-                foreach (var combination in combinations)
-                {
-                    var combinationModel = new ProductCombinationModel
-                    {
-                        InStock = combination.StockQuantity > 0 || combination.AllowOutOfStockOrders
-                    };
-
-                    var mappings = await _productAttributeParser
-                        .ParseProductAttributeMappingsAsync(combination.AttributesXml);
-                    if (mappings == null || mappings.Count == 0)
-                        continue;
-
-                    foreach (var mapping in mappings)
-                    {
-                        var attributeModel = new ProductAttributeModel
-                        {
-                            Id = mapping.Id
-                        };
-
-                        var values = await _productAttributeParser
-                            .ParseProductAttributeValuesAsync(combination.AttributesXml, mapping.Id);
-                        if (values == null || values.Count == 0)
-                            continue;
-
-                        foreach (var value in values)
-                            attributeModel.ValueIds.Add(value.Id);
-
-                        combinationModel.Attributes.Add(attributeModel);
-                    }
-
-                    result.Add(combinationModel);
-                }
-            }
-
-            return result;
-        }
-
-        /// <summary>
-        /// Prepare the product details model
-        /// </summary>
-        /// <param name="product">Product</param>
-        /// <param name="updatecartitem">Updated shopping cart item</param>
-        /// <param name="isAssociatedProduct">Whether the product is associated</param>
-        /// <returns>
-        /// A task that represents the asynchronous operation
-        /// The task result contains the product details model
-        /// </returns>
-        public virtual async Task<ProductDetailsModel> PrepareProductDetailsModelAsync(Product product,
-            ShoppingCartItem updatecartitem = null, bool isAssociatedProduct = false)
-        {
-            if (product == null)
-                throw new ArgumentNullException(nameof(product));
-
-            //standard properties
-            var model = new ProductDetailsModel
-            {
-                Id = product.Id,
-                Name = await _localizationService.GetLocalizedAsync(product, x => x.Name),
-                ShortDescription = await _localizationService.GetLocalizedAsync(product, x => x.ShortDescription),
-                FullDescription = await _localizationService.GetLocalizedAsync(product, x => x.FullDescription),
-                MetaKeywords = await _localizationService.GetLocalizedAsync(product, x => x.MetaKeywords),
-                MetaDescription = await _localizationService.GetLocalizedAsync(product, x => x.MetaDescription),
-                MetaTitle = await _localizationService.GetLocalizedAsync(product, x => x.MetaTitle),
-                SeName = await _urlRecordService.GetSeNameAsync(product),
-                ProductType = product.ProductType,
-                ShowSku = _catalogSettings.ShowSkuOnProductDetailsPage,
-                Sku = product.Sku,
-                ShowManufacturerPartNumber = _catalogSettings.ShowManufacturerPartNumber,
-                FreeShippingNotificationEnabled = _catalogSettings.ShowFreeShippingNotification,
-                ManufacturerPartNumber = product.ManufacturerPartNumber,
-                ShowGtin = _catalogSettings.ShowGtin,
-                Gtin = product.Gtin,
-                ManageInventoryMethod = product.ManageInventoryMethod,
-                StockAvailability = await _productService.FormatStockMessageAsync(product, string.Empty),
-                HasSampleDownload = product.IsDownload && product.HasSampleDownload,
-                DisplayDiscontinuedMessage = !product.Published && _catalogSettings.DisplayDiscontinuedMessageForUnpublishedProducts,
-                AvailableEndDate = product.AvailableEndDateTimeUtc,
-                VisibleIndividually = product.VisibleIndividually,
-                AllowAddingOnlyExistingAttributeCombinations = product.AllowAddingOnlyExistingAttributeCombinations
-            };
-
-            //automatically generate product description?
-            if (_seoSettings.GenerateProductMetaDescription && string.IsNullOrEmpty(model.MetaDescription))
-            {
-                //based on short description
-                model.MetaDescription = model.ShortDescription;
-            }
-
-            //shipping info
-            model.IsShipEnabled = product.IsShipEnabled;
-            if (product.IsShipEnabled)
-            {
-                model.IsFreeShipping = product.IsFreeShipping;
-                //delivery date
-                var deliveryDate = await _dateRangeService.GetDeliveryDateByIdAsync(product.DeliveryDateId);
-                if (deliveryDate != null)
-                {
-                    model.DeliveryDate = await _localizationService.GetLocalizedAsync(deliveryDate, dd => dd.Name);
-                }
-            }
-
-            var store = await _storeContext.GetCurrentStoreAsync();
-            //email a friend
-            model.EmailAFriendEnabled = _catalogSettings.EmailAFriendEnabled;
-            //compare products
-            model.CompareProductsEnabled = _catalogSettings.CompareProductsEnabled;
-            //store name
-            model.CurrentStoreName = await _localizationService.GetLocalizedAsync(store, x => x.Name);
-
-            //vendor details
-            if (_vendorSettings.ShowVendorOnProductDetailsPage)
-            {
-                var vendor = await _vendorService.GetVendorByIdAsync(product.VendorId);
-                if (vendor != null && !vendor.Deleted && vendor.Active)
-                {
-                    model.ShowVendor = true;
-
-                    model.VendorModel = new VendorBriefInfoModel
-                    {
-                        Id = vendor.Id,
-                        Name = await _localizationService.GetLocalizedAsync(vendor, x => x.Name),
-                        SeName = await _urlRecordService.GetSeNameAsync(vendor),
-                    };
-                }
-            }
-
-            //page sharing
-            if (_catalogSettings.ShowShareButton && !string.IsNullOrEmpty(_catalogSettings.PageShareCode))
-            {
-                var shareCode = _catalogSettings.PageShareCode;
-                if (_webHelper.IsCurrentConnectionSecured())
-                {
-                    //need to change the add this link to be https linked when the page is, so that the page doesn't ask about mixed mode when viewed in https...
-                    shareCode = shareCode.Replace("http://", "https://");
-                }
-
-                model.PageShareCode = shareCode;
-            }
-
-            switch (product.ManageInventoryMethod)
-            {
-                case ManageInventoryMethod.DontManageStock:
-                    model.InStock = true;
-                    break;
-
-                case ManageInventoryMethod.ManageStock:
-                    model.InStock = product.BackorderMode != BackorderMode.NoBackorders
-                        || await _productService.GetTotalStockQuantityAsync(product) > 0;
-                    model.DisplayBackInStockSubscription = !model.InStock && product.AllowBackInStockSubscriptions;
-                    break;
-
-                case ManageInventoryMethod.ManageStockByAttributes:
-                    model.InStock = (await _productAttributeService
-                        .GetAllProductAttributeCombinationsAsync(product.Id))
-                        ?.Any(c => c.StockQuantity > 0 || c.AllowOutOfStockOrders)
-                        ?? false;
-                    break;
-            }
-
-            //breadcrumb
-            //do not prepare this model for the associated products. anyway it's not used
-            if (_catalogSettings.CategoryBreadcrumbEnabled && !isAssociatedProduct)
-            {
-                model.Breadcrumb = await PrepareProductBreadcrumbModelAsync(product);
-            }
-
-            //product tags
-            //do not prepare this model for the associated products. anyway it's not used
-            if (!isAssociatedProduct)
-            {
-                model.ProductTags = await PrepareProductTagModelsAsync(product);
-            }
-
-            //pictures
-            model.DefaultPictureZoomEnabled = _mediaSettings.DefaultPictureZoomEnabled;
-            IList<PictureModel> allPictureModels;
-            (model.DefaultPictureModel, allPictureModels) = await PrepareProductDetailsPictureModelAsync(product, isAssociatedProduct);
-            model.PictureModels = allPictureModels;
-
-            //price
-            model.ProductPrice = await PrepareProductPriceModelAsync(product);
-
-            //'Add to cart' model
-            model.AddToCart = await PrepareProductAddToCartModelAsync(product, updatecartitem);
-            var customer = await _workContext.GetCurrentCustomerAsync();
-            //gift card
-            if (product.IsGiftCard)
-            {
-                model.GiftCard.IsGiftCard = true;
-                model.GiftCard.GiftCardType = product.GiftCardType;
-
-                if (updatecartitem == null)
-                {
-                    model.GiftCard.SenderName = await _customerService.GetCustomerFullNameAsync(customer);
-                    model.GiftCard.SenderEmail = customer.Email;
-                }
-                else
-                {
-                    _productAttributeParser.GetGiftCardAttribute(updatecartitem.AttributesXml,
-                        out var giftCardRecipientName, out var giftCardRecipientEmail,
-                        out var giftCardSenderName, out var giftCardSenderEmail, out var giftCardMessage);
-
-                    model.GiftCard.RecipientName = giftCardRecipientName;
-                    model.GiftCard.RecipientEmail = giftCardRecipientEmail;
-                    model.GiftCard.SenderName = giftCardSenderName;
-                    model.GiftCard.SenderEmail = giftCardSenderEmail;
-                    model.GiftCard.Message = giftCardMessage;
-                }
-            }
-
-            //product attributes
-            model.ProductAttributes = await PrepareProductAttributeModelsAsync(product, updatecartitem);
-
-            //product specifications
-            //do not prepare this model for the associated products. anyway it's not used
-            if (!isAssociatedProduct)
-            {
-                model.ProductSpecificationModel = await PrepareProductSpecificationModelAsync(product);
-            }
-
-            //product review overview
-            model.ProductReviewOverview = await PrepareProductReviewOverviewModelAsync(product);
-
-            //tier prices
-            if (product.HasTierPrices && await _permissionService.AuthorizeAsync(StandardPermissionProvider.DisplayPrices))
-            {
-                model.TierPrices = await PrepareProductTierPriceModelsAsync(product);
-            }
-
-            //manufacturers
-            model.ProductManufacturers = await PrepareProductManufacturerModelsAsync(product);
-
-            //rental products
-            if (product.IsRental)
-            {
-                model.IsRental = true;
-                //set already entered dates attributes (if we're going to update the existing shopping cart item)
-                if (updatecartitem != null)
-                {
-                    model.RentalStartDate = updatecartitem.RentalStartDateUtc;
-                    model.RentalEndDate = updatecartitem.RentalEndDateUtc;
-                }
-            }
-
-            //estimate shipping
-            if (_shippingSettings.EstimateShippingProductPageEnabled && !model.IsFreeShipping)
-            {
-                var wrappedProduct = new ShoppingCartItem
-                {
-                    StoreId = store.Id,
-                    ShoppingCartTypeId = (int)ShoppingCartType.ShoppingCart,
-                    CustomerId = customer.Id,
-                    ProductId = product.Id,
-                    CreatedOnUtc = DateTime.UtcNow
-                };
-
-                var estimateShippingModel = await _shoppingCartModelFactory.PrepareEstimateShippingModelAsync(new[] { wrappedProduct });
-
-                model.ProductEstimateShipping.ProductId = product.Id;
-                model.ProductEstimateShipping.RequestDelay = estimateShippingModel.RequestDelay;
-                model.ProductEstimateShipping.Enabled = estimateShippingModel.Enabled;
-                model.ProductEstimateShipping.CountryId = estimateShippingModel.CountryId;
-                model.ProductEstimateShipping.StateProvinceId = estimateShippingModel.StateProvinceId;
-                model.ProductEstimateShipping.ZipPostalCode = estimateShippingModel.ZipPostalCode;
-                model.ProductEstimateShipping.UseCity = estimateShippingModel.UseCity;
-                model.ProductEstimateShipping.City = estimateShippingModel.City;
-                model.ProductEstimateShipping.AvailableCountries = estimateShippingModel.AvailableCountries;
-                model.ProductEstimateShipping.AvailableStates = estimateShippingModel.AvailableStates;
-            }
-
-            //associated products
-            if (product.ProductType == ProductType.GroupedProduct)
-            {
-                //ensure no circular references
-                if (!isAssociatedProduct)
-                {
-                    var associatedProducts = await _productService.GetAssociatedProductsAsync(product.Id, store.Id);
-                    foreach (var associatedProduct in associatedProducts)
-                        model.AssociatedProducts.Add(await PrepareProductDetailsModelAsync(associatedProduct, null, true));
-                }
-                model.InStock = model.AssociatedProducts.Any(associatedProduct => associatedProduct.InStock);
-            }
-
-            return model;
-        }
-
-        /// <summary>
-        /// Prepare the product reviews model
-        /// </summary>
-        /// <param name="model">Product reviews model</param>
-        /// <param name="product">Product</param>
-        /// <returns>
-        /// A task that represents the asynchronous operation
-        /// The task result contains the product reviews model
-        /// </returns>
-        public virtual async Task<ProductReviewsModel> PrepareProductReviewsModelAsync(ProductReviewsModel model, Product product)
-        {
-            if (model == null)
-                throw new ArgumentNullException(nameof(model));
-
-            if (product == null)
-                throw new ArgumentNullException(nameof(product));
-
-            model.ProductId = product.Id;
-            model.ProductName = await _localizationService.GetLocalizedAsync(product, x => x.Name);
-            model.ProductSeName = await _urlRecordService.GetSeNameAsync(product);
-
-            var currentStore = await _storeContext.GetCurrentStoreAsync();
-
-            var productReviews = await _productService.GetAllProductReviewsAsync(
-                approved: true, 
-                productId: product.Id,
-                storeId: _catalogSettings.ShowProductReviewsPerStore ? currentStore.Id : 0);
-
-            //get all review types
-            foreach (var reviewType in await _reviewTypeService.GetAllReviewTypesAsync())
-            {
-                model.ReviewTypeList.Add(new ReviewTypeModel
-                {
-                    Id = reviewType.Id,
-                    Name = await _localizationService.GetLocalizedAsync(reviewType, entity => entity.Name),
-                    Description = await _localizationService.GetLocalizedAsync(reviewType, entity => entity.Description),
-                    VisibleToAllCustomers = reviewType.VisibleToAllCustomers,
-                    DisplayOrder = reviewType.DisplayOrder,
-                    IsRequired = reviewType.IsRequired,
-                });
-            }
-
-            var currentCustomer = await _workContext.GetCurrentCustomerAsync();
-
-            //filling data from db
-            foreach (var pr in productReviews)
-            {
-                var customer = await _customerService.GetCustomerByIdAsync(pr.CustomerId);
-
-                var productReviewModel = new ProductReviewModel
-                {
-                    Id = pr.Id,
-                    CustomerId = pr.CustomerId,
-                    CustomerName = await _customerService.FormatUsernameAsync(customer),
-                    AllowViewingProfiles = _customerSettings.AllowViewingProfiles && customer != null && !await _customerService.IsGuestAsync(customer),
-                    Title = pr.Title,
-                    ReviewText = pr.ReviewText,
-                    ReplyText = pr.ReplyText,
-                    Rating = pr.Rating,
-                    Helpfulness = new ProductReviewHelpfulnessModel
-                    {
-                        ProductReviewId = pr.Id,
-                        HelpfulYesTotal = pr.HelpfulYesTotal,
-                        HelpfulNoTotal = pr.HelpfulNoTotal,
-                    },
-                    WrittenOnStr = (await _dateTimeHelper.ConvertToUserTimeAsync(pr.CreatedOnUtc, DateTimeKind.Utc)).ToString("g"),
-                };
-
-                if (_customerSettings.AllowCustomersToUploadAvatars)
-                {
-                    productReviewModel.CustomerAvatarUrl = await _pictureService.GetPictureUrlAsync(
-                        await _genericAttributeService.GetAttributeAsync<int>(customer, NopCustomerDefaults.AvatarPictureIdAttribute),
-                        _mediaSettings.AvatarPictureSize, _customerSettings.DefaultAvatarEnabled, defaultPictureType: PictureType.Avatar);
-                }
-
-                foreach (var q in await _reviewTypeService.GetProductReviewReviewTypeMappingsByProductReviewIdAsync(pr.Id))
-                {
-                    var reviewType = await _reviewTypeService.GetReviewTypeByIdAsync(q.ReviewTypeId);
-
-                    productReviewModel.AdditionalProductReviewList.Add(new ProductReviewReviewTypeMappingModel
-                    {
-                        ReviewTypeId = q.ReviewTypeId,
-                        ProductReviewId = pr.Id,
-                        Rating = q.Rating,
-                        Name = await _localizationService.GetLocalizedAsync(reviewType, x => x.Name),
-                        VisibleToAllCustomers = reviewType.VisibleToAllCustomers || currentCustomer.Id == pr.CustomerId,
-                    });
-                }
-
-                model.Items.Add(productReviewModel);
-            }
-
-            foreach (var rt in model.ReviewTypeList)
-            {
-                if (model.ReviewTypeList.Count <= model.AddAdditionalProductReviewList.Count)
-                    continue;
-                var reviewType = await _reviewTypeService.GetReviewTypeByIdAsync(rt.Id);
-                var reviewTypeMappingModel = new AddProductReviewReviewTypeMappingModel
-                {
-                    ReviewTypeId = rt.Id,
-                    Name = await _localizationService.GetLocalizedAsync(reviewType, entity => entity.Name),
-                    Description = await _localizationService.GetLocalizedAsync(reviewType, entity => entity.Description),
-                    DisplayOrder = rt.DisplayOrder,
-                    IsRequired = rt.IsRequired,
-                };
-
-                model.AddAdditionalProductReviewList.Add(reviewTypeMappingModel);
-            }
-
-            //Average rating
-            foreach (var rtm in model.ReviewTypeList)
-            {
-                var totalRating = 0;
-                var totalCount = 0;
-                foreach (var item in model.Items)
-                {
-                    foreach (var q in item.AdditionalProductReviewList.Where(w => w.ReviewTypeId == rtm.Id))
-                    {
-                        totalRating += q.Rating;
-                        totalCount = ++totalCount;
-                    }
-                }
-
-                rtm.AverageRating = (double)totalRating / (totalCount > 0 ? totalCount : 1);
-            }
-
-            model.AddProductReview.CanCurrentCustomerLeaveReview = _catalogSettings.AllowAnonymousUsersToReviewProduct || !await _customerService.IsGuestAsync(currentCustomer);
-            model.AddProductReview.DisplayCaptcha = _captchaSettings.Enabled && _captchaSettings.ShowOnProductReviewPage;
-            model.AddProductReview.CanAddNewReview = await _productService.CanAddReviewAsync(product.Id, _catalogSettings.ShowProductReviewsPerStore ? currentStore.Id : 0);
-
-            return model;
-        }
-
-        /// <summary>
-        /// Prepare the customer product reviews model
-        /// </summary>
-        /// <param name="page">Number of items page; pass null to load the first page</param>
-        /// <returns>
-        /// A task that represents the asynchronous operation
-        /// The task result contains the customer product reviews model
-        /// </returns>
-        public virtual async Task<CustomerProductReviewsModel> PrepareCustomerProductReviewsModelAsync(int? page)
-        {
-            var pageSize = _catalogSettings.ProductReviewsPageSizeOnAccountPage;
-            var pageIndex = 0;
-
-            if (page > 0)
-            {
-                pageIndex = page.Value - 1;
-            }
-
-            var store = await _storeContext.GetCurrentStoreAsync();
-            var customer = await _workContext.GetCurrentCustomerAsync();
-
-            var list = await _productService.GetAllProductReviewsAsync(
-                customerId: customer.Id,
-                approved: null,
-                storeId: _catalogSettings.ShowProductReviewsPerStore ? store.Id : 0,
-                pageIndex: pageIndex,
-                pageSize: pageSize);
-
-            var productReviews = new List<CustomerProductReviewModel>();
-
-            foreach (var review in list)
-            {
-                var product = await _productService.GetProductByIdAsync(review.ProductId);
-
-                var productReviewModel = new CustomerProductReviewModel
-                {
-                    Title = review.Title,
-                    ProductId = product.Id,
-                    ProductName = await _localizationService.GetLocalizedAsync(product, p => p.Name),
-                    ProductSeName = await _urlRecordService.GetSeNameAsync(product),
-                    Rating = review.Rating,
-                    ReviewText = review.ReviewText,
-                    ReplyText = review.ReplyText,
-                    WrittenOnStr = (await _dateTimeHelper.ConvertToUserTimeAsync(review.CreatedOnUtc, DateTimeKind.Utc)).ToString("g")
-                };
-
-                if (_catalogSettings.ProductReviewsMustBeApproved)
-                {
-                    productReviewModel.ApprovalStatus = review.IsApproved
-                        ? await _localizationService.GetResourceAsync("Account.CustomerProductReviews.ApprovalStatus.Approved")
-                        : await _localizationService.GetResourceAsync("Account.CustomerProductReviews.ApprovalStatus.Pending");
-                }
-
-                foreach (var q in await _reviewTypeService.GetProductReviewReviewTypeMappingsByProductReviewIdAsync(review.Id))
-                {
-                    var reviewType = await _reviewTypeService.GetReviewTypeByIdAsync(q.ReviewTypeId);
-
-                    productReviewModel.AdditionalProductReviewList.Add(new ProductReviewReviewTypeMappingModel
-                    {
-                        ReviewTypeId = q.ReviewTypeId,
-                        ProductReviewId = review.Id,
-                        Rating = q.Rating,
-                        Name = await _localizationService.GetLocalizedAsync(reviewType, x => x.Name),
-                    });
-                }
-
-                productReviews.Add(productReviewModel);
-            }
-
-            var pagerModel = new PagerModel(_localizationService)
-            {
-                PageSize = list.PageSize,
-                TotalRecords = list.TotalCount,
-                PageIndex = list.PageIndex,
-                ShowTotalSummary = false,
-                RouteActionName = "CustomerProductReviewsPaged",
-                UseRouteLinks = true,
-                RouteValues = new CustomerProductReviewsModel.CustomerProductReviewsRouteValues { pageNumber = pageIndex }
-            };
-
-            var model = new CustomerProductReviewsModel
-            {
-                ProductReviews = productReviews,
-                PagerModel = pagerModel
-            };
-
-            return model;
-        }
-
-        /// <summary>
-        /// Prepare the product email a friend model
-        /// </summary>
-        /// <param name="model">Product email a friend model</param>
-        /// <param name="product">Product</param>
-        /// <param name="excludeProperties">Whether to exclude populating of model properties from the entity</param>
-        /// <returns>
-        /// A task that represents the asynchronous operation
-        /// The task result contains the product email a friend model
-        /// </returns>
-        public virtual async Task<ProductEmailAFriendModel> PrepareProductEmailAFriendModelAsync(ProductEmailAFriendModel model, Product product, bool excludeProperties)
-        {
-            if (model == null)
-                throw new ArgumentNullException(nameof(model));
-
-            if (product == null)
-                throw new ArgumentNullException(nameof(product));
-
-            model.ProductId = product.Id;
-            model.ProductName = await _localizationService.GetLocalizedAsync(product, x => x.Name);
-            model.ProductSeName = await _urlRecordService.GetSeNameAsync(product);
-            model.DisplayCaptcha = _captchaSettings.Enabled && _captchaSettings.ShowOnEmailProductToFriendPage;
-            if (!excludeProperties)
-            {
-                var customer = await _workContext.GetCurrentCustomerAsync();
-                model.YourEmailAddress = customer.Email;
-            }
-
-            return model;
-        }
-
-        /// <summary>
-        /// Prepare the product specification model
-        /// </summary>
-        /// <param name="product">Product</param>
-        /// <returns>
-        /// A task that represents the asynchronous operation
-        /// The task result contains the product specification model
-        /// </returns>
-        public virtual async Task<ProductSpecificationModel> PrepareProductSpecificationModelAsync(Product product)
-        {
-            if (product == null)
-                throw new ArgumentNullException(nameof(product));
-
-            var model = new ProductSpecificationModel();
-
-            // Add non-grouped attributes first
-            model.Groups.Add(new ProductSpecificationAttributeGroupModel
-            {
-                Attributes = await PrepareProductSpecificationAttributeModelAsync(product, null)
-            });
-
-            // Add grouped attributes
-            var groups = await _specificationAttributeService.GetProductSpecificationAttributeGroupsAsync(product.Id);
-            foreach (var group in groups)
-            {
-                model.Groups.Add(new ProductSpecificationAttributeGroupModel
-                {
-                    Id = group.Id,
-                    Name = await _localizationService.GetLocalizedAsync(group, x => x.Name),
-                    Attributes = await PrepareProductSpecificationAttributeModelAsync(product, group)
-                });
-            }
-
-            return model;
-        }
-
-        #endregion
-    }
-}
+﻿using System;
+using System.Collections.Generic;
+using System.Globalization;
+using System.Linq;
+using System.Net;
+using System.Threading.Tasks;
+using Microsoft.AspNetCore.Mvc.Rendering;
+using Nop.Core;
+using Nop.Core.Caching;
+using Nop.Core.Domain.Catalog;
+using Nop.Core.Domain.Customers;
+using Nop.Core.Domain.Media;
+using Nop.Core.Domain.Orders;
+using Nop.Core.Domain.Security;
+using Nop.Core.Domain.Seo;
+using Nop.Core.Domain.Shipping;
+using Nop.Core.Domain.Vendors;
+using Nop.Services.Catalog;
+using Nop.Services.Common;
+using Nop.Services.Customers;
+using Nop.Services.Directory;
+using Nop.Services.Helpers;
+using Nop.Services.Localization;
+using Nop.Services.Media;
+using Nop.Services.Security;
+using Nop.Services.Seo;
+using Nop.Services.Shipping.Date;
+using Nop.Services.Tax;
+using Nop.Services.Vendors;
+using Nop.Web.Infrastructure.Cache;
+using Nop.Web.Models.Catalog;
+using Nop.Web.Models.Common;
+using Nop.Web.Models.Media;
+
+namespace Nop.Web.Factories
+{
+    /// <summary>
+    /// Represents the product model factory
+    /// </summary>
+    public partial class ProductModelFactory : IProductModelFactory
+    {
+        #region Fields
+
+        private readonly CaptchaSettings _captchaSettings;
+        private readonly CatalogSettings _catalogSettings;
+        private readonly CustomerSettings _customerSettings;
+        private readonly ICategoryService _categoryService;
+        private readonly ICurrencyService _currencyService;
+        private readonly ICustomerService _customerService;
+        private readonly IDateRangeService _dateRangeService;
+        private readonly IDateTimeHelper _dateTimeHelper;
+        private readonly IDownloadService _downloadService;
+        private readonly IGenericAttributeService _genericAttributeService;
+        private readonly ILocalizationService _localizationService;
+        private readonly IManufacturerService _manufacturerService;
+        private readonly IPermissionService _permissionService;
+        private readonly IPictureService _pictureService;
+        private readonly IPriceCalculationService _priceCalculationService;
+        private readonly IPriceFormatter _priceFormatter;
+        private readonly IProductAttributeParser _productAttributeParser;
+        private readonly IProductAttributeService _productAttributeService;
+        private readonly IProductService _productService;
+        private readonly IProductTagService _productTagService;
+        private readonly IProductTemplateService _productTemplateService;
+        private readonly IReviewTypeService _reviewTypeService;
+        private readonly ISpecificationAttributeService _specificationAttributeService;
+        private readonly IStaticCacheManager _staticCacheManager;
+        private readonly IStoreContext _storeContext;
+        private readonly IShoppingCartModelFactory _shoppingCartModelFactory;
+        private readonly ITaxService _taxService;
+        private readonly IUrlRecordService _urlRecordService;
+        private readonly IVendorService _vendorService;
+        private readonly IWebHelper _webHelper;
+        private readonly IWorkContext _workContext;
+        private readonly MediaSettings _mediaSettings;
+        private readonly OrderSettings _orderSettings;
+        private readonly SeoSettings _seoSettings;
+        private readonly ShippingSettings _shippingSettings;
+        private readonly VendorSettings _vendorSettings;        
+
+        #endregion
+
+        #region Ctor
+
+        public ProductModelFactory(CaptchaSettings captchaSettings,
+            CatalogSettings catalogSettings,
+            CustomerSettings customerSettings,
+            ICategoryService categoryService,
+            ICurrencyService currencyService,
+            ICustomerService customerService,
+            IDateRangeService dateRangeService,
+            IDateTimeHelper dateTimeHelper,
+            IDownloadService downloadService,
+            IGenericAttributeService genericAttributeService,
+            ILocalizationService localizationService,
+            IManufacturerService manufacturerService,
+            IPermissionService permissionService,
+            IPictureService pictureService,
+            IPriceCalculationService priceCalculationService,
+            IPriceFormatter priceFormatter,
+            IProductAttributeParser productAttributeParser,
+            IProductAttributeService productAttributeService,
+            IProductService productService,
+            IProductTagService productTagService,
+            IProductTemplateService productTemplateService,
+            IReviewTypeService reviewTypeService,
+            ISpecificationAttributeService specificationAttributeService,
+            IStaticCacheManager staticCacheManager,
+            IStoreContext storeContext,
+            IShoppingCartModelFactory shoppingCartModelFactory,
+            ITaxService taxService,
+            IUrlRecordService urlRecordService,
+            IVendorService vendorService,
+            IWebHelper webHelper,
+            IWorkContext workContext,
+            MediaSettings mediaSettings,
+            OrderSettings orderSettings,
+            SeoSettings seoSettings,
+            ShippingSettings shippingSettings,
+            VendorSettings vendorSettings)
+        {
+            _captchaSettings = captchaSettings;
+            _catalogSettings = catalogSettings;
+            _customerSettings = customerSettings;
+            _categoryService = categoryService;
+            _currencyService = currencyService;
+            _customerService = customerService;
+            _dateRangeService = dateRangeService;
+            _dateTimeHelper = dateTimeHelper;
+            _downloadService = downloadService;
+            _genericAttributeService = genericAttributeService;
+            _localizationService = localizationService;
+            _manufacturerService = manufacturerService;
+            _permissionService = permissionService;
+            _pictureService = pictureService;
+            _priceCalculationService = priceCalculationService;
+            _priceFormatter = priceFormatter;
+            _productAttributeParser = productAttributeParser;
+            _productAttributeService = productAttributeService;
+            _productService = productService;
+            _productTagService = productTagService;
+            _productTemplateService = productTemplateService;
+            _reviewTypeService = reviewTypeService;
+            _specificationAttributeService = specificationAttributeService;
+            _staticCacheManager = staticCacheManager;
+            _storeContext = storeContext;
+            _shoppingCartModelFactory = shoppingCartModelFactory;
+            _taxService = taxService;
+            _urlRecordService = urlRecordService;
+            _vendorService = vendorService;
+            _webHelper = webHelper;
+            _workContext = workContext;
+            _mediaSettings = mediaSettings;
+            _orderSettings = orderSettings;
+            _seoSettings = seoSettings;
+            _shippingSettings = shippingSettings;
+            _vendorSettings = vendorSettings;
+            
+        }
+
+        #endregion
+
+        #region Utilities
+
+        /// <summary>
+        /// Prepare the product specification models
+        /// </summary>
+        /// <param name="product">Product</param>
+        /// <param name="group">Specification attribute group</param>
+        /// <returns>
+        /// A task that represents the asynchronous operation
+        /// The task result contains the list of product specification model
+        /// </returns>
+        protected virtual async Task<IList<ProductSpecificationAttributeModel>> PrepareProductSpecificationAttributeModelAsync(Product product, SpecificationAttributeGroup group)
+        {
+            if (product == null)
+                throw new ArgumentNullException(nameof(product));
+
+            var productSpecificationAttributes = await _specificationAttributeService.GetProductSpecificationAttributesAsync(
+                    product.Id, specificationAttributeGroupId: group?.Id, showOnProductPage: true);
+
+            var result = new List<ProductSpecificationAttributeModel>();
+
+            foreach (var psa in productSpecificationAttributes)
+            {
+                var option = await _specificationAttributeService.GetSpecificationAttributeOptionByIdAsync(psa.SpecificationAttributeOptionId);
+
+                var model = result.FirstOrDefault(model => model.Id == option.SpecificationAttributeId);
+                if (model == null)
+                {
+                    var attribute = await _specificationAttributeService.GetSpecificationAttributeByIdAsync(option.SpecificationAttributeId);
+                    model = new ProductSpecificationAttributeModel
+                    {
+                        Id = attribute.Id,
+                        Name = await _localizationService.GetLocalizedAsync(attribute, x => x.Name)
+                    };
+                    result.Add(model);
+                }
+
+                var value = new ProductSpecificationAttributeValueModel
+                {
+                    AttributeTypeId = psa.AttributeTypeId,
+                    ColorSquaresRgb = option.ColorSquaresRgb,
+                    ValueRaw = psa.AttributeType switch
+                    {
+                        SpecificationAttributeType.Option => WebUtility.HtmlEncode(await _localizationService.GetLocalizedAsync(option, x => x.Name)),
+                        SpecificationAttributeType.CustomText => WebUtility.HtmlEncode(await _localizationService.GetLocalizedAsync(psa, x => x.CustomValue)),
+                        SpecificationAttributeType.CustomHtmlText => await _localizationService.GetLocalizedAsync(psa, x => x.CustomValue),
+                        SpecificationAttributeType.Hyperlink => $"<a href='{psa.CustomValue}' target='_blank'>{psa.CustomValue}</a>",
+                        _ => null
+                    }
+                };
+
+                model.Values.Add(value);
+            }
+
+            return result;
+        }
+
+        /// <summary>
+        /// Prepare the product review overview model
+        /// </summary>
+        /// <param name="product">Product</param>
+        /// <returns>
+        /// A task that represents the asynchronous operation
+        /// The task result contains the product review overview model
+        /// </returns>
+        protected virtual async Task<ProductReviewOverviewModel> PrepareProductReviewOverviewModelAsync(Product product)
+        {
+            ProductReviewOverviewModel productReview;
+            var currentStore = await _storeContext.GetCurrentStoreAsync();
+
+            if (_catalogSettings.ShowProductReviewsPerStore)
+            {
+                var cacheKey = _staticCacheManager.PrepareKeyForDefaultCache(NopModelCacheDefaults.ProductReviewsModelKey, product, currentStore);
+
+                productReview = await _staticCacheManager.GetAsync(cacheKey, async () =>
+                {
+                    var productReviews = await _productService.GetAllProductReviewsAsync(productId: product.Id, approved: true, storeId: currentStore.Id);
+                    
+                    return new ProductReviewOverviewModel
+                    {
+                        RatingSum = productReviews.Sum(pr => pr.Rating),
+                        TotalReviews = productReviews.Count
+                    };
+                });
+            }
+            else
+            {
+                productReview = new ProductReviewOverviewModel
+                {
+                    RatingSum = product.ApprovedRatingSum,
+                    TotalReviews = product.ApprovedTotalReviews
+                };
+            }
+
+            if (productReview != null)
+            {
+                productReview.ProductId = product.Id;
+                productReview.AllowCustomerReviews = product.AllowCustomerReviews;
+                productReview.CanAddNewReview = await _productService.CanAddReviewAsync(product.Id, _catalogSettings.ShowProductReviewsPerStore ? currentStore.Id : 0);
+            }
+
+            return productReview;
+        }
+
+        /// <summary>
+        /// Prepare the product overview price model
+        /// </summary>
+        /// <param name="product">Product</param>
+        /// <param name="forceRedirectionAfterAddingToCart">Whether to force redirection after adding to cart</param>
+        /// <returns>
+        /// A task that represents the asynchronous operation
+        /// The task result contains the product overview price model
+        /// </returns>
+        protected virtual async Task<ProductOverviewModel.ProductPriceModel> PrepareProductOverviewPriceModelAsync(Product product, bool forceRedirectionAfterAddingToCart = false)
+        {
+            if (product == null)
+                throw new ArgumentNullException(nameof(product));
+
+            var priceModel = new ProductOverviewModel.ProductPriceModel
+            {
+                ForceRedirectionAfterAddingToCart = forceRedirectionAfterAddingToCart
+            };
+
+            switch (product.ProductType)
+            {
+                case ProductType.GroupedProduct:
+                    //grouped product
+                    await PrepareGroupedProductOverviewPriceModelAsync(product, priceModel);
+
+                    break;
+                case ProductType.SimpleProduct:
+                default:
+                    //simple product
+                    await PrepareSimpleProductOverviewPriceModelAsync(product, priceModel);
+
+                    break;
+            }
+
+            return priceModel;
+        }
+
+        /// <returns>A task that represents the asynchronous operation</returns>
+        protected virtual async Task PrepareSimpleProductOverviewPriceModelAsync(Product product, ProductOverviewModel.ProductPriceModel priceModel)
+        {
+            //add to cart button
+            priceModel.DisableBuyButton = product.DisableBuyButton ||
+                                          !await _permissionService.AuthorizeAsync(StandardPermissionProvider.EnableShoppingCart) ||
+                                          !await _permissionService.AuthorizeAsync(StandardPermissionProvider.DisplayPrices);
+
+            //add to wishlist button
+            priceModel.DisableWishlistButton = product.DisableWishlistButton ||
+                                               !await _permissionService.AuthorizeAsync(StandardPermissionProvider.EnableWishlist) ||
+                                               !await _permissionService.AuthorizeAsync(StandardPermissionProvider.DisplayPrices);
+            //compare products
+            priceModel.DisableAddToCompareListButton = !_catalogSettings.CompareProductsEnabled;
+
+            //rental
+            priceModel.IsRental = product.IsRental;
+
+            //pre-order
+            if (product.AvailableForPreOrder)
+            {
+                priceModel.AvailableForPreOrder = !product.PreOrderAvailabilityStartDateTimeUtc.HasValue ||
+                                                  product.PreOrderAvailabilityStartDateTimeUtc.Value >=
+                                                  DateTime.UtcNow;
+                priceModel.PreOrderAvailabilityStartDateTimeUtc = product.PreOrderAvailabilityStartDateTimeUtc;
+            }
+
+            //prices
+            if (await _permissionService.AuthorizeAsync(StandardPermissionProvider.DisplayPrices))
+            {
+                if (product.CustomerEntersPrice)
+                    return;
+
+                if (product.CallForPrice &&
+                    //also check whether the current user is impersonated
+                    (!_orderSettings.AllowAdminsToBuyCallForPriceProducts ||
+                     _workContext.OriginalCustomerIfImpersonated == null))
+                {
+                    //call for price
+                    priceModel.OldPrice = null;
+                    priceModel.OldPriceValue = null;
+                    priceModel.Price = await _localizationService.GetResourceAsync("Products.CallForPrice");
+                    priceModel.PriceValue = null;
+                }
+                else
+                {
+                    //prices
+                    var customer = await _workContext.GetCurrentCustomerAsync();
+                    var (minPossiblePriceWithoutDiscount, minPossiblePriceWithDiscount, _, _) = await _priceCalculationService.GetFinalPriceAsync(product, customer);
+
+                    if (product.HasTierPrices)
+                    {
+                        var (tierPriceMinPossiblePriceWithoutDiscount, tierPriceMinPossiblePriceWithDiscount, _, _) = await _priceCalculationService.GetFinalPriceAsync(product, customer, quantity: int.MaxValue);
+
+                        //calculate price for the maximum quantity if we have tier prices, and choose minimal
+                        minPossiblePriceWithoutDiscount = Math.Min(minPossiblePriceWithoutDiscount, tierPriceMinPossiblePriceWithoutDiscount);
+                        minPossiblePriceWithDiscount = Math.Min(minPossiblePriceWithDiscount, tierPriceMinPossiblePriceWithDiscount);
+                    }
+
+                    var (oldPriceBase, _) = await _taxService.GetProductPriceAsync(product, product.OldPrice);
+                    var (finalPriceWithoutDiscountBase, _) = await _taxService.GetProductPriceAsync(product, minPossiblePriceWithoutDiscount);
+                    var (finalPriceWithDiscountBase, _) = await _taxService.GetProductPriceAsync(product, minPossiblePriceWithDiscount);
+                    var currentCurrency = await _workContext.GetWorkingCurrencyAsync();
+                    var oldPrice = await _currencyService.ConvertFromPrimaryStoreCurrencyAsync(oldPriceBase, currentCurrency);
+                    var finalPriceWithoutDiscount = await _currencyService.ConvertFromPrimaryStoreCurrencyAsync(finalPriceWithoutDiscountBase, currentCurrency);
+                    var finalPriceWithDiscount = await _currencyService.ConvertFromPrimaryStoreCurrencyAsync(finalPriceWithDiscountBase, currentCurrency);
+
+                    var strikeThroughPrice = decimal.Zero;
+
+                    if (finalPriceWithoutDiscountBase != oldPriceBase && oldPriceBase > decimal.Zero)
+                        strikeThroughPrice = oldPrice;
+
+                    if (finalPriceWithoutDiscountBase != finalPriceWithDiscountBase)
+                        strikeThroughPrice = finalPriceWithoutDiscount;
+
+                    if (strikeThroughPrice > decimal.Zero)
+                    {
+                        priceModel.OldPrice = await _priceFormatter.FormatPriceAsync(strikeThroughPrice);
+                    }
+                    else
+                    {
+                        priceModel.OldPrice = null;
+                        priceModel.OldPriceValue = null;
+                    }
+
+                    //do we have tier prices configured?
+                    var tierPrices = new List<TierPrice>();
+                    if (product.HasTierPrices)
+                    {
+                        var store = await _storeContext.GetCurrentStoreAsync();
+                        tierPrices.AddRange(await _productService.GetTierPricesAsync(product, customer, store.Id));
+                    }
+                    //When there is just one tier price (with  qty 1), there are no actual savings in the list.
+                    var displayFromMessage = tierPrices.Any() && !(tierPrices.Count == 1 && tierPrices[0].Quantity <= 1);
+                    if (displayFromMessage)
+                    {
+                        priceModel.Price = string.Format(await _localizationService.GetResourceAsync("Products.PriceRangeFrom"), await _priceFormatter.FormatPriceAsync(finalPriceWithDiscount));
+                        priceModel.PriceValue = finalPriceWithDiscount;
+                    }
+                    else
+                    {
+                        priceModel.Price = await _priceFormatter.FormatPriceAsync(finalPriceWithDiscount);
+                        priceModel.PriceValue = finalPriceWithDiscount;
+                    }
+                    
+                    if (product.IsRental)
+                    {
+                        //rental product
+                        priceModel.OldPrice = await _priceFormatter.FormatRentalProductPeriodAsync(product, priceModel.OldPrice);
+                        priceModel.OldPriceValue = priceModel.OldPriceValue;
+                        priceModel.Price = await _priceFormatter.FormatRentalProductPeriodAsync(product, priceModel.Price);
+                        priceModel.PriceValue = priceModel.PriceValue;
+                    }
+
+                    //property for German market
+                    //we display tax/shipping info only with "shipping enabled" for this product
+                    //we also ensure this it's not free shipping
+                    priceModel.DisplayTaxShippingInfo = _catalogSettings.DisplayTaxShippingInfoProductBoxes && product.IsShipEnabled && !product.IsFreeShipping;
+
+                    //PAngV default baseprice (used in Germany)
+                    priceModel.BasePricePAngV = await _priceFormatter.FormatBasePriceAsync(product, finalPriceWithDiscount);
+                    priceModel.BasePricePAngVValue = finalPriceWithDiscount;
+                }
+            }
+            else
+            {
+                //hide prices
+                priceModel.OldPrice = null;
+                priceModel.OldPriceValue = null;
+                priceModel.Price = null;
+                priceModel.PriceValue = null;
+            }
+        }
+
+        /// <returns>A task that represents the asynchronous operation</returns>
+        protected virtual async Task PrepareGroupedProductOverviewPriceModelAsync(Product product, ProductOverviewModel.ProductPriceModel priceModel)
+        {
+            var store = await _storeContext.GetCurrentStoreAsync();
+            var associatedProducts = await _productService.GetAssociatedProductsAsync(product.Id,
+                store.Id);
+
+            //add to cart button (ignore "DisableBuyButton" property for grouped products)
+            priceModel.DisableBuyButton =
+                !await _permissionService.AuthorizeAsync(StandardPermissionProvider.EnableShoppingCart) ||
+                !await _permissionService.AuthorizeAsync(StandardPermissionProvider.DisplayPrices);
+
+            //add to wishlist button (ignore "DisableWishlistButton" property for grouped products)
+            priceModel.DisableWishlistButton =
+                !await _permissionService.AuthorizeAsync(StandardPermissionProvider.EnableWishlist) ||
+                !await _permissionService.AuthorizeAsync(StandardPermissionProvider.DisplayPrices);
+
+            //compare products
+            priceModel.DisableAddToCompareListButton = !_catalogSettings.CompareProductsEnabled;
+            if (!associatedProducts.Any())
+                return;
+
+            //we have at least one associated product
+            if (await _permissionService.AuthorizeAsync(StandardPermissionProvider.DisplayPrices))
+            {
+                //find a minimum possible price
+                decimal? minPossiblePrice = null;
+                Product minPriceProduct = null;
+                var customer = await _workContext.GetCurrentCustomerAsync();
+                foreach (var associatedProduct in associatedProducts)
+                {
+                    var (_, tmpMinPossiblePrice, _, _) = await _priceCalculationService.GetFinalPriceAsync(associatedProduct, customer);
+
+                    if (associatedProduct.HasTierPrices)
+                    {
+                        //calculate price for the maximum quantity if we have tier prices, and choose minimal
+                        tmpMinPossiblePrice = Math.Min(tmpMinPossiblePrice,
+                            (await _priceCalculationService.GetFinalPriceAsync(associatedProduct, customer, quantity: int.MaxValue)).priceWithoutDiscounts);
+                    }
+
+                    if (minPossiblePrice.HasValue && tmpMinPossiblePrice >= minPossiblePrice.Value)
+                        continue;
+                    minPriceProduct = associatedProduct;
+                    minPossiblePrice = tmpMinPossiblePrice;
+                }
+
+                if (minPriceProduct == null || minPriceProduct.CustomerEntersPrice)
+                    return;
+
+                if (minPriceProduct.CallForPrice &&
+                    //also check whether the current user is impersonated
+                    (!_orderSettings.AllowAdminsToBuyCallForPriceProducts ||
+                     _workContext.OriginalCustomerIfImpersonated == null))
+                {
+                    priceModel.OldPrice = null;
+                    priceModel.OldPriceValue = null;
+                    priceModel.Price = await _localizationService.GetResourceAsync("Products.CallForPrice");
+                    priceModel.PriceValue = null;
+                }
+                else
+                {
+                    //calculate prices
+                    var (finalPriceBase, _) = await _taxService.GetProductPriceAsync(minPriceProduct, minPossiblePrice.Value);
+                    var finalPrice = await _currencyService.ConvertFromPrimaryStoreCurrencyAsync(finalPriceBase, await _workContext.GetWorkingCurrencyAsync());
+
+                    priceModel.OldPrice = null;
+                    priceModel.OldPriceValue = null;
+                    priceModel.Price = string.Format(await _localizationService.GetResourceAsync("Products.PriceRangeFrom"), await _priceFormatter.FormatPriceAsync(finalPrice));
+                    priceModel.PriceValue = finalPrice;
+
+                    //PAngV default baseprice (used in Germany)
+                    priceModel.BasePricePAngV = await _priceFormatter.FormatBasePriceAsync(product, finalPriceBase);
+                    priceModel.BasePricePAngVValue = finalPriceBase;
+                }
+            }
+            else
+            {
+                //hide prices
+                priceModel.OldPrice = null;
+                priceModel.OldPriceValue = null;
+                priceModel.Price = null;
+                priceModel.PriceValue = null;
+            }
+        }
+
+        /// <summary>
+        /// Prepare the product overview picture model
+        /// </summary>
+        /// <param name="product">Product</param>
+        /// <param name="productThumbPictureSize">Product thumb picture size (longest side); pass null to use the default value of media settings</param>
+        /// <returns>
+        /// A task that represents the asynchronous operation
+        /// The task result contains the picture model
+        /// </returns>
+        protected virtual async Task<PictureModel> PrepareProductOverviewPictureModelAsync(Product product, int? productThumbPictureSize = null)
+        {
+            if (product == null)
+                throw new ArgumentNullException(nameof(product));
+
+            var productName = await _localizationService.GetLocalizedAsync(product, x => x.Name);
+            //If a size has been set in the view, we use it in priority
+            var pictureSize = productThumbPictureSize ?? _mediaSettings.ProductThumbPictureSize;
+
+            //prepare picture model
+            var cacheKey = _staticCacheManager.PrepareKeyForDefaultCache(NopModelCacheDefaults.ProductDefaultPictureModelKey, 
+                product, pictureSize, true, await _workContext.GetWorkingLanguageAsync(), _webHelper.IsCurrentConnectionSecured(),
+                await _storeContext.GetCurrentStoreAsync());
+
+            var defaultPictureModel = await _staticCacheManager.GetAsync(cacheKey, async () =>
+            {
+                var picture = (await _pictureService.GetPicturesByProductIdAsync(product.Id, 1)).FirstOrDefault();
+                string fullSizeImageUrl, imageUrl;
+                (imageUrl, picture) = await _pictureService.GetPictureUrlAsync(picture, pictureSize);
+                (fullSizeImageUrl, picture) = await _pictureService.GetPictureUrlAsync(picture);
+
+                var pictureModel = new PictureModel
+                {
+                    ImageUrl = imageUrl,
+                    FullSizeImageUrl = fullSizeImageUrl,
+                    //"title" attribute
+                    Title = (picture != null && !string.IsNullOrEmpty(picture.TitleAttribute))
+                        ? picture.TitleAttribute
+                        : string.Format(await _localizationService.GetResourceAsync("Media.Product.ImageLinkTitleFormat"),
+                            productName),
+                    //"alt" attribute
+                    AlternateText = (picture != null && !string.IsNullOrEmpty(picture.AltAttribute))
+                        ? picture.AltAttribute
+                        : string.Format(await _localizationService.GetResourceAsync("Media.Product.ImageAlternateTextFormat"),
+                            productName)
+                };
+
+                return pictureModel;
+            });
+
+            return defaultPictureModel;
+        }
+
+        /// <summary>
+        /// Prepare the product breadcrumb model
+        /// </summary>
+        /// <param name="product">Product</param>
+        /// <returns>
+        /// A task that represents the asynchronous operation
+        /// The task result contains the product breadcrumb model
+        /// </returns>
+        protected virtual async Task<ProductDetailsModel.ProductBreadcrumbModel> PrepareProductBreadcrumbModelAsync(Product product)
+        {
+            if (product == null)
+                throw new ArgumentNullException(nameof(product));
+
+            var breadcrumbModel = new ProductDetailsModel.ProductBreadcrumbModel
+            {
+                Enabled = _catalogSettings.CategoryBreadcrumbEnabled,
+                ProductId = product.Id,
+                ProductName = await _localizationService.GetLocalizedAsync(product, x => x.Name),
+                ProductSeName = await _urlRecordService.GetSeNameAsync(product)
+            };
+            var productCategories = await _categoryService.GetProductCategoriesByProductIdAsync(product.Id);
+            if (!productCategories.Any())
+                return breadcrumbModel;
+
+            var category = await _categoryService.GetCategoryByIdAsync(productCategories[0].CategoryId);
+            if (category == null)
+                return breadcrumbModel;
+
+            foreach (var catBr in await _categoryService.GetCategoryBreadCrumbAsync(category))
+            {
+                breadcrumbModel.CategoryBreadcrumb.Add(new CategorySimpleModel
+                {
+                    Id = catBr.Id,
+                    Name = await _localizationService.GetLocalizedAsync(catBr, x => x.Name),
+                    SeName = await _urlRecordService.GetSeNameAsync(catBr),
+                    IncludeInTopMenu = catBr.IncludeInTopMenu
+                });
+            }
+
+            return breadcrumbModel;
+        }
+
+        /// <summary>
+        /// Prepare the product tag models
+        /// </summary>
+        /// <param name="product">Product</param>
+        /// <returns>
+        /// A task that represents the asynchronous operation
+        /// The task result contains the list of product tag model
+        /// </returns>
+        protected virtual async Task<IList<ProductTagModel>> PrepareProductTagModelsAsync(Product product)
+        {
+            if (product == null)
+                throw new ArgumentNullException(nameof(product));
+
+            var store = await _storeContext.GetCurrentStoreAsync();
+            var productsTags = await _productTagService.GetAllProductTagsByProductIdAsync(product.Id);
+
+            var model = await productsTags
+                    //filter by store
+                    .WhereAwait(async x => await _productTagService.GetProductCountByProductTagIdAsync(x.Id, store.Id) > 0)
+                    .SelectAwait(async x => new ProductTagModel
+                    {
+                        Id = x.Id,
+                        Name = await _localizationService.GetLocalizedAsync(x, y => y.Name),
+                        SeName = await _urlRecordService.GetSeNameAsync(x),
+                        ProductCount = await _productTagService.GetProductCountByProductTagIdAsync(x.Id, store.Id)
+                    }).ToListAsync();
+
+            return model;
+        }
+
+        /// <summary>
+        /// Prepare the product price model
+        /// </summary>
+        /// <param name="product">Product</param>
+        /// <returns>
+        /// A task that represents the asynchronous operation
+        /// The task result contains the product price model
+        /// </returns>
+        protected virtual async Task<ProductDetailsModel.ProductPriceModel> PrepareProductPriceModelAsync(Product product)
+        {
+            if (product == null)
+                throw new ArgumentNullException(nameof(product));
+
+            var model = new ProductDetailsModel.ProductPriceModel
+            {
+                ProductId = product.Id
+            };
+
+            if (await _permissionService.AuthorizeAsync(StandardPermissionProvider.DisplayPrices))
+            {
+                model.HidePrices = false;
+                if (product.CustomerEntersPrice)
+                {
+                    model.CustomerEntersPrice = true;
+                }
+                else
+                {
+                    if (product.CallForPrice &&
+                        //also check whether the current user is impersonated
+                        (!_orderSettings.AllowAdminsToBuyCallForPriceProducts || _workContext.OriginalCustomerIfImpersonated == null))
+                    {
+                        model.CallForPrice = true;
+                    }
+                    else
+                    {
+                        var customer = await _workContext.GetCurrentCustomerAsync();
+                        var (oldPriceBase, _) = await _taxService.GetProductPriceAsync(product, product.OldPrice);
+                        var (finalPriceWithoutDiscountBase, _) = await _taxService.GetProductPriceAsync(product, (await _priceCalculationService.GetFinalPriceAsync(product, customer, includeDiscounts: false)).finalPrice);
+                        var (finalPriceWithDiscountBase, _) = await _taxService.GetProductPriceAsync(product, (await _priceCalculationService.GetFinalPriceAsync(product, customer)).finalPrice);
+                        var currentCurrency = await _workContext.GetWorkingCurrencyAsync();
+                        var oldPrice = await _currencyService.ConvertFromPrimaryStoreCurrencyAsync(oldPriceBase, currentCurrency);
+                        var finalPriceWithoutDiscount = await _currencyService.ConvertFromPrimaryStoreCurrencyAsync(finalPriceWithoutDiscountBase, currentCurrency);
+                        var finalPriceWithDiscount = await _currencyService.ConvertFromPrimaryStoreCurrencyAsync(finalPriceWithDiscountBase, currentCurrency);
+
+                        if (finalPriceWithoutDiscountBase != oldPriceBase && oldPriceBase > decimal.Zero)
+                        {
+                            model.OldPrice = await _priceFormatter.FormatPriceAsync(oldPrice);
+                            model.OldPriceValue = oldPrice;
+                        }
+
+                        model.Price = await _priceFormatter.FormatPriceAsync(finalPriceWithoutDiscount);
+
+                        if (finalPriceWithoutDiscountBase != finalPriceWithDiscountBase)
+                        {
+                            model.PriceWithDiscount = await _priceFormatter.FormatPriceAsync(finalPriceWithDiscount);
+                            model.PriceWithDiscountValue = finalPriceWithDiscount;
+                        }
+
+                        model.PriceValue = finalPriceWithDiscount;
+
+                        //property for German market
+                        //we display tax/shipping info only with "shipping enabled" for this product
+                        //we also ensure this it's not free shipping
+                        model.DisplayTaxShippingInfo = _catalogSettings.DisplayTaxShippingInfoProductDetailsPage
+                            && product.IsShipEnabled &&
+                            !product.IsFreeShipping;
+
+                        //PAngV baseprice (used in Germany)
+                        model.BasePricePAngV = await _priceFormatter.FormatBasePriceAsync(product, finalPriceWithDiscountBase);
+                        model.BasePricePAngVValue = finalPriceWithDiscountBase;
+                        //currency code
+                        model.CurrencyCode = (await _workContext.GetWorkingCurrencyAsync()).CurrencyCode;
+
+                        //rental
+                        if (product.IsRental)
+                        {
+                            model.IsRental = true;
+                            var priceStr = await _priceFormatter.FormatPriceAsync(finalPriceWithDiscount);
+                            model.RentalPrice = await _priceFormatter.FormatRentalProductPeriodAsync(product, priceStr);
+                            model.RentalPriceValue = finalPriceWithDiscount;
+                        }
+                    }
+                }
+            }
+            else
+            {
+                model.HidePrices = true;
+                model.OldPrice = null;
+                model.OldPriceValue = null;
+                model.Price = null;
+            }
+
+            return model;
+        }
+
+        /// <summary>
+        /// Prepare the product add to cart model
+        /// </summary>
+        /// <param name="product">Product</param>
+        /// <param name="updatecartitem">Updated shopping cart item</param>
+        /// <returns>
+        /// A task that represents the asynchronous operation
+        /// The task result contains the product add to cart model
+        /// </returns>
+        protected virtual async Task<ProductDetailsModel.AddToCartModel> PrepareProductAddToCartModelAsync(Product product, ShoppingCartItem updatecartitem)
+        {
+            if (product == null)
+                throw new ArgumentNullException(nameof(product));
+
+            var model = new ProductDetailsModel.AddToCartModel
+            {
+                ProductId = product.Id
+            };
+
+            if (updatecartitem != null)
+            {
+                model.UpdatedShoppingCartItemId = updatecartitem.Id;
+                model.UpdateShoppingCartItemType = updatecartitem.ShoppingCartType;
+            }
+
+            //quantity
+            model.EnteredQuantity = updatecartitem != null ? updatecartitem.Quantity : product.OrderMinimumQuantity;
+            //allowed quantities
+            var allowedQuantities = _productService.ParseAllowedQuantities(product);
+            foreach (var qty in allowedQuantities)
+            {
+                model.AllowedQuantities.Add(new SelectListItem
+                {
+                    Text = qty.ToString(),
+                    Value = qty.ToString(),
+                    Selected = updatecartitem != null && updatecartitem.Quantity == qty
+                });
+            }
+            //minimum quantity notification
+            if (product.OrderMinimumQuantity > 1)
+            {
+                model.MinimumQuantityNotification = string.Format(await _localizationService.GetResourceAsync("Products.MinimumQuantityNotification"), product.OrderMinimumQuantity);
+            }
+
+            //'add to cart', 'add to wishlist' buttons
+            model.DisableBuyButton = product.DisableBuyButton || !await _permissionService.AuthorizeAsync(StandardPermissionProvider.EnableShoppingCart);
+            model.DisableWishlistButton = product.DisableWishlistButton || !await _permissionService.AuthorizeAsync(StandardPermissionProvider.EnableWishlist);
+            if (!await _permissionService.AuthorizeAsync(StandardPermissionProvider.DisplayPrices))
+            {
+                model.DisableBuyButton = true;
+                model.DisableWishlistButton = true;
+            }
+            //pre-order
+            if (product.AvailableForPreOrder)
+            {
+                model.AvailableForPreOrder = !product.PreOrderAvailabilityStartDateTimeUtc.HasValue ||
+                    product.PreOrderAvailabilityStartDateTimeUtc.Value >= DateTime.UtcNow;
+                model.PreOrderAvailabilityStartDateTimeUtc = product.PreOrderAvailabilityStartDateTimeUtc;
+
+                if (model.AvailableForPreOrder &&
+                    model.PreOrderAvailabilityStartDateTimeUtc.HasValue &&
+                    _catalogSettings.DisplayDatePreOrderAvailability)
+                {
+                    model.PreOrderAvailabilityStartDateTimeUserTime =
+                        (await _dateTimeHelper.ConvertToUserTimeAsync(model.PreOrderAvailabilityStartDateTimeUtc.Value)).ToString("D");
+                }
+            }
+            //rental
+            model.IsRental = product.IsRental;
+
+            //customer entered price
+            model.CustomerEntersPrice = product.CustomerEntersPrice;
+            if (!model.CustomerEntersPrice)
+                return model;
+
+            var currentCurrency = await _workContext.GetWorkingCurrencyAsync();
+            var minimumCustomerEnteredPrice = await _currencyService.ConvertFromPrimaryStoreCurrencyAsync(product.MinimumCustomerEnteredPrice, currentCurrency);
+            var maximumCustomerEnteredPrice = await _currencyService.ConvertFromPrimaryStoreCurrencyAsync(product.MaximumCustomerEnteredPrice, currentCurrency);
+
+            model.CustomerEnteredPrice = updatecartitem != null ? updatecartitem.CustomerEnteredPrice : minimumCustomerEnteredPrice;
+            model.CustomerEnteredPriceRange = string.Format(await _localizationService.GetResourceAsync("Products.EnterProductPrice.Range"),
+                await _priceFormatter.FormatPriceAsync(minimumCustomerEnteredPrice, false, false),
+                await _priceFormatter.FormatPriceAsync(maximumCustomerEnteredPrice, false, false));
+
+            return model;
+        }
+
+        /// <summary>
+        /// Prepare the product attribute models
+        /// </summary>
+        /// <param name="product">Product</param>
+        /// <param name="updatecartitem">Updated shopping cart item</param>
+        /// <returns>
+        /// A task that represents the asynchronous operation
+        /// The task result contains the list of product attribute model
+        /// </returns>
+        protected virtual async Task<IList<ProductDetailsModel.ProductAttributeModel>> PrepareProductAttributeModelsAsync(Product product, ShoppingCartItem updatecartitem)
+        {
+            if (product == null)
+                throw new ArgumentNullException(nameof(product));
+
+            var model = new List<ProductDetailsModel.ProductAttributeModel>();
+
+            var productAttributeMapping = await _productAttributeService.GetProductAttributeMappingsByProductIdAsync(product.Id);
+            foreach (var attribute in productAttributeMapping)
+            {
+                var productAttrubute = await _productAttributeService.GetProductAttributeByIdAsync(attribute.ProductAttributeId);
+
+                var attributeModel = new ProductDetailsModel.ProductAttributeModel
+                {
+                    Id = attribute.Id,
+                    ProductId = product.Id,
+                    ProductAttributeId = attribute.ProductAttributeId,
+                    Name = await _localizationService.GetLocalizedAsync(productAttrubute, x => x.Name),
+                    Description = await _localizationService.GetLocalizedAsync(productAttrubute, x => x.Description),
+                    TextPrompt = await _localizationService.GetLocalizedAsync(attribute, x => x.TextPrompt),
+                    IsRequired = attribute.IsRequired,
+                    AttributeControlType = attribute.AttributeControlType,
+                    DefaultValue = updatecartitem != null ? null : await _localizationService.GetLocalizedAsync(attribute, x => x.DefaultValue),
+                    HasCondition = !string.IsNullOrEmpty(attribute.ConditionAttributeXml)
+                };
+                if (!string.IsNullOrEmpty(attribute.ValidationFileAllowedExtensions))
+                {
+                    attributeModel.AllowedFileExtensions = attribute.ValidationFileAllowedExtensions
+                        .Split(new[] { ',' }, StringSplitOptions.RemoveEmptyEntries)
+                        .ToList();
+                }
+
+                if (attribute.ShouldHaveValues())
+                {
+                    //values
+                    var attributeValues = await _productAttributeService.GetProductAttributeValuesAsync(attribute.Id);
+                    foreach (var attributeValue in attributeValues)
+                    {
+                        var valueModel = new ProductDetailsModel.ProductAttributeValueModel
+                        {
+                            Id = attributeValue.Id,
+                            Name = await _localizationService.GetLocalizedAsync(attributeValue, x => x.Name),
+                            ColorSquaresRgb = attributeValue.ColorSquaresRgb, //used with "Color squares" attribute type
+                            IsPreSelected = attributeValue.IsPreSelected,
+                            CustomerEntersQty = attributeValue.CustomerEntersQty,
+                            Quantity = attributeValue.Quantity
+                        };
+                        attributeModel.Values.Add(valueModel);
+
+                        //display price if allowed
+                        if (await _permissionService.AuthorizeAsync(StandardPermissionProvider.DisplayPrices))
+                        {
+                            var customer = updatecartitem?.CustomerId is null ? await _workContext.GetCurrentCustomerAsync() : await _customerService.GetCustomerByIdAsync(updatecartitem.CustomerId);
+
+                            var attributeValuePriceAdjustment = await _priceCalculationService.GetProductAttributeValuePriceAdjustmentAsync(product, attributeValue, customer);
+                            var (priceAdjustmentBase, _) = await _taxService.GetProductPriceAsync(product, attributeValuePriceAdjustment);
+                            var priceAdjustment = await _currencyService.ConvertFromPrimaryStoreCurrencyAsync(priceAdjustmentBase, await _workContext.GetWorkingCurrencyAsync());
+
+                            if (attributeValue.PriceAdjustmentUsePercentage)
+                            {
+                                var priceAdjustmentStr = attributeValue.PriceAdjustment.ToString("G29");
+                                if (attributeValue.PriceAdjustment > decimal.Zero)
+                                    valueModel.PriceAdjustment = "+";
+                                valueModel.PriceAdjustment += priceAdjustmentStr + "%";
+                            }
+                            else
+                            {
+                                if (priceAdjustmentBase > decimal.Zero)
+                                    valueModel.PriceAdjustment = "+" + await _priceFormatter.FormatPriceAsync(priceAdjustment, false, false);
+                                else if (priceAdjustmentBase < decimal.Zero)
+                                    valueModel.PriceAdjustment = "-" + await _priceFormatter.FormatPriceAsync(-priceAdjustment, false, false);
+                            }
+
+                            valueModel.PriceAdjustmentValue = priceAdjustment;
+                        }
+
+                        //"image square" picture (with with "image squares" attribute type only)
+                        if (attributeValue.ImageSquaresPictureId > 0)
+                        {
+                            var productAttributeImageSquarePictureCacheKey = _staticCacheManager.PrepareKeyForDefaultCache(NopModelCacheDefaults.ProductAttributeImageSquarePictureModelKey
+                                , attributeValue.ImageSquaresPictureId,
+                                    _webHelper.IsCurrentConnectionSecured(),
+                                    await _storeContext.GetCurrentStoreAsync());
+                            valueModel.ImageSquaresPictureModel = await _staticCacheManager.GetAsync(productAttributeImageSquarePictureCacheKey, async () =>
+                            {
+                                var imageSquaresPicture = await _pictureService.GetPictureByIdAsync(attributeValue.ImageSquaresPictureId);
+                                string fullSizeImageUrl, imageUrl;
+                                (imageUrl, imageSquaresPicture) = await _pictureService.GetPictureUrlAsync(imageSquaresPicture, _mediaSettings.ImageSquarePictureSize);
+                                (fullSizeImageUrl, imageSquaresPicture) = await _pictureService.GetPictureUrlAsync(imageSquaresPicture);
+
+                                if (imageSquaresPicture != null)
+                                {
+                                    return new PictureModel
+                                    {
+                                        FullSizeImageUrl = fullSizeImageUrl,
+                                        ImageUrl = imageUrl
+                                    };
+                                }
+
+                                return new PictureModel();
+                            });
+                        }
+
+                        //picture of a product attribute value
+                        valueModel.PictureId = attributeValue.PictureId;
+                    }
+                }
+
+                //set already selected attributes (if we're going to update the existing shopping cart item)
+                if (updatecartitem != null)
+                {
+                    switch (attribute.AttributeControlType)
+                    {
+                        case AttributeControlType.DropdownList:
+                        case AttributeControlType.RadioList:
+                        case AttributeControlType.Checkboxes:
+                        case AttributeControlType.ColorSquares:
+                        case AttributeControlType.ImageSquares:
+                            {
+                                if (!string.IsNullOrEmpty(updatecartitem.AttributesXml))
+                                {
+                                    //clear default selection
+                                    foreach (var item in attributeModel.Values)
+                                        item.IsPreSelected = false;
+
+                                    //select new values
+                                    var selectedValues = await _productAttributeParser.ParseProductAttributeValuesAsync(updatecartitem.AttributesXml);
+                                    foreach (var attributeValue in selectedValues)
+                                        foreach (var item in attributeModel.Values)
+                                            if (attributeValue.Id == item.Id)
+                                            {
+                                                item.IsPreSelected = true;
+
+                                                //set customer entered quantity
+                                                if (attributeValue.CustomerEntersQty)
+                                                    item.Quantity = attributeValue.Quantity;
+                                            }
+                                }
+                            }
+
+                            break;
+                        case AttributeControlType.ReadonlyCheckboxes:
+                            {
+                                //values are already pre-set
+
+                                //set customer entered quantity
+                                if (!string.IsNullOrEmpty(updatecartitem.AttributesXml))
+                                {
+                                    foreach (var attributeValue in (await _productAttributeParser.ParseProductAttributeValuesAsync(updatecartitem.AttributesXml))
+                                        .Where(value => value.CustomerEntersQty))
+                                    {
+                                        var item = attributeModel.Values.FirstOrDefault(value => value.Id == attributeValue.Id);
+                                        if (item != null)
+                                            item.Quantity = attributeValue.Quantity;
+                                    }
+                                }
+                            }
+
+                            break;
+                        case AttributeControlType.TextBox:
+                        case AttributeControlType.MultilineTextbox:
+                            {
+                                if (!string.IsNullOrEmpty(updatecartitem.AttributesXml))
+                                {
+                                    var enteredText = _productAttributeParser.ParseValues(updatecartitem.AttributesXml, attribute.Id);
+                                    if (enteredText.Any())
+                                        attributeModel.DefaultValue = enteredText[0];
+                                }
+                            }
+
+                            break;
+                        case AttributeControlType.Datepicker:
+                            {
+                                //keep in mind my that the code below works only in the current culture
+                                var selectedDateStr = _productAttributeParser.ParseValues(updatecartitem.AttributesXml, attribute.Id);
+                                if (selectedDateStr.Any())
+                                {
+                                    if (DateTime.TryParseExact(selectedDateStr[0], "D", CultureInfo.CurrentCulture, DateTimeStyles.None, out var selectedDate))
+                                    {
+                                        //successfully parsed
+                                        attributeModel.SelectedDay = selectedDate.Day;
+                                        attributeModel.SelectedMonth = selectedDate.Month;
+                                        attributeModel.SelectedYear = selectedDate.Year;
+                                    }
+                                }
+                            }
+
+                            break;
+                        case AttributeControlType.FileUpload:
+                            {
+                                if (!string.IsNullOrEmpty(updatecartitem.AttributesXml))
+                                {
+                                    var downloadGuidStr = _productAttributeParser.ParseValues(updatecartitem.AttributesXml, attribute.Id).FirstOrDefault();
+                                    _ = Guid.TryParse(downloadGuidStr, out var downloadGuid);
+                                    var download = await _downloadService.GetDownloadByGuidAsync(downloadGuid);
+                                    if (download != null)
+                                        attributeModel.DefaultValue = download.DownloadGuid.ToString();
+                                }
+                            }
+
+                            break;
+                        default:
+                            break;
+                    }
+                }
+
+                model.Add(attributeModel);
+            }
+
+            return model;
+        }
+
+        /// <summary>
+        /// Prepare the product tier price models
+        /// </summary>
+        /// <param name="product">Product</param>
+        /// <returns>
+        /// A task that represents the asynchronous operation
+        /// The task result contains the list of tier price model
+        /// </returns>
+        protected virtual async Task<IList<ProductDetailsModel.TierPriceModel>> PrepareProductTierPriceModelsAsync(Product product)
+        {
+            if (product == null)
+                throw new ArgumentNullException(nameof(product));
+
+            var customer = await _workContext.GetCurrentCustomerAsync();
+            var store = await _storeContext.GetCurrentStoreAsync();
+            var model = await (await _productService.GetTierPricesAsync(product, customer, store.Id))
+                .SelectAwait(async tierPrice =>
+                {
+                    var priceBase = (await _taxService.GetProductPriceAsync(product, (await _priceCalculationService.GetFinalPriceAsync(product,
+                        customer, decimal.Zero, _catalogSettings.DisplayTierPricesWithDiscounts,
+                        tierPrice.Quantity)).priceWithoutDiscounts)).price;
+
+                       var price = await _currencyService.ConvertFromPrimaryStoreCurrencyAsync(priceBase, await _workContext.GetWorkingCurrencyAsync());
+
+                       return new ProductDetailsModel.TierPriceModel
+                       {
+                           Quantity = tierPrice.Quantity,
+                           Price = await _priceFormatter.FormatPriceAsync(price, false, false),
+                           PriceValue = price
+                       };
+                   }).ToListAsync();
+
+            return model;
+        }
+
+        /// <summary>
+        /// Prepare the product manufacturer models
+        /// </summary>
+        /// <param name="product">Product</param>
+        /// <returns>
+        /// A task that represents the asynchronous operation
+        /// The task result contains the list of manufacturer brief info model
+        /// </returns>
+        protected virtual async Task<IList<ManufacturerBriefInfoModel>> PrepareProductManufacturerModelsAsync(Product product)
+        {
+            if (product == null)
+                throw new ArgumentNullException(nameof(product));
+
+            var model = await (await _manufacturerService.GetProductManufacturersByProductIdAsync(product.Id))
+                .SelectAwait(async pm =>
+                {
+                    var manufacturer = await _manufacturerService.GetManufacturerByIdAsync(pm.ManufacturerId);
+                    var modelMan = new ManufacturerBriefInfoModel
+                    {
+                        Id = manufacturer.Id,
+                        Name = await _localizationService.GetLocalizedAsync(manufacturer, x => x.Name),
+                        SeName = await _urlRecordService.GetSeNameAsync(manufacturer)
+                    };
+
+                    return modelMan;
+                }).ToListAsync();
+
+            return model;
+        }
+
+        /// <summary>
+        /// Prepare the product details picture model
+        /// </summary>
+        /// <param name="product">Product</param>
+        /// <param name="isAssociatedProduct">Whether the product is associated</param>
+        /// <returns>
+        /// A task that represents the asynchronous operation
+        /// The task result contains the picture model for the default picture; All picture models
+        /// </returns>
+        protected virtual async Task<(PictureModel pictureModel, IList<PictureModel> allPictureModels)> PrepareProductDetailsPictureModelAsync(Product product, bool isAssociatedProduct)
+        {
+            if (product == null)
+                throw new ArgumentNullException(nameof(product));
+
+            //default picture size
+            var defaultPictureSize = isAssociatedProduct ?
+                _mediaSettings.AssociatedProductPictureSize :
+                _mediaSettings.ProductDetailsPictureSize;
+
+            //prepare picture models
+            var productPicturesCacheKey = _staticCacheManager.PrepareKeyForDefaultCache(NopModelCacheDefaults.ProductDetailsPicturesModelKey
+                , product, defaultPictureSize, isAssociatedProduct, 
+                await _workContext.GetWorkingLanguageAsync(), _webHelper.IsCurrentConnectionSecured(), await _storeContext.GetCurrentStoreAsync());
+            var cachedPictures = await _staticCacheManager.GetAsync(productPicturesCacheKey, async () =>
+            {
+                var productName = await _localizationService.GetLocalizedAsync(product, x => x.Name);
+
+                var pictures = await _pictureService.GetPicturesByProductIdAsync(product.Id);
+                var defaultPicture = pictures.FirstOrDefault();
+
+                string fullSizeImageUrl, imageUrl, thumbImageUrl;
+                (imageUrl, defaultPicture) = await _pictureService.GetPictureUrlAsync(defaultPicture, defaultPictureSize, !isAssociatedProduct);
+                (fullSizeImageUrl, defaultPicture) = await _pictureService.GetPictureUrlAsync(defaultPicture, 0, !isAssociatedProduct);
+
+                var defaultPictureModel = new PictureModel
+                {
+                    ImageUrl = imageUrl,
+                    FullSizeImageUrl = fullSizeImageUrl
+                };
+                //"title" attribute
+                defaultPictureModel.Title = (defaultPicture != null && !string.IsNullOrEmpty(defaultPicture.TitleAttribute)) ?
+                    defaultPicture.TitleAttribute :
+                    string.Format(await _localizationService.GetResourceAsync("Media.Product.ImageLinkTitleFormat.Details"), productName);
+                //"alt" attribute
+                defaultPictureModel.AlternateText = (defaultPicture != null && !string.IsNullOrEmpty(defaultPicture.AltAttribute)) ?
+                    defaultPicture.AltAttribute :
+                    string.Format(await _localizationService.GetResourceAsync("Media.Product.ImageAlternateTextFormat.Details"), productName);
+
+                //all pictures
+                var pictureModels = new List<PictureModel>();
+                for (var i = 0; i < pictures.Count; i++ )
+                {
+                    var picture = pictures[i];
+
+                    (imageUrl, picture) = await _pictureService.GetPictureUrlAsync(picture, defaultPictureSize, !isAssociatedProduct);
+                    (fullSizeImageUrl, picture) = await _pictureService.GetPictureUrlAsync(picture);
+                    (thumbImageUrl, picture) = await _pictureService.GetPictureUrlAsync(picture, _mediaSettings.ProductThumbPictureSizeOnProductDetailsPage);
+
+                    var pictureModel = new PictureModel
+                    {
+                        ImageUrl = imageUrl,
+                        ThumbImageUrl = thumbImageUrl,
+                        FullSizeImageUrl = fullSizeImageUrl,
+                        Title = string.Format(await _localizationService.GetResourceAsync("Media.Product.ImageLinkTitleFormat.Details"), productName),
+                        AlternateText = string.Format(await _localizationService.GetResourceAsync("Media.Product.ImageAlternateTextFormat.Details"), productName),
+                    };
+                    //"title" attribute
+                    pictureModel.Title = !string.IsNullOrEmpty(picture.TitleAttribute) ?
+                        picture.TitleAttribute :
+                        string.Format(await _localizationService.GetResourceAsync("Media.Product.ImageLinkTitleFormat.Details"), productName);
+                    //"alt" attribute
+                    pictureModel.AlternateText = !string.IsNullOrEmpty(picture.AltAttribute) ?
+                        picture.AltAttribute :
+                        string.Format(await _localizationService.GetResourceAsync("Media.Product.ImageAlternateTextFormat.Details"), productName);
+
+                    pictureModels.Add(pictureModel);
+                }
+
+                return new { DefaultPictureModel = defaultPictureModel, PictureModels = pictureModels };
+            });
+
+            var allPictureModels = cachedPictures.PictureModels;
+            return (cachedPictures.DefaultPictureModel, allPictureModels);
+        }
+
+        #endregion
+
+        #region Methods
+
+        /// <summary>
+        /// Get the product template view path
+        /// </summary>
+        /// <param name="product">Product</param>
+        /// <returns>
+        /// A task that represents the asynchronous operation
+        /// The task result contains the view path
+        /// </returns>
+        public virtual async Task<string> PrepareProductTemplateViewPathAsync(Product product)
+        {
+            if (product == null)
+                throw new ArgumentNullException(nameof(product));
+
+            var template = await _productTemplateService.GetProductTemplateByIdAsync(product.ProductTemplateId) ??
+                           (await _productTemplateService.GetAllProductTemplatesAsync()).FirstOrDefault();
+
+            if (template == null)
+                throw new Exception("No default template could be loaded");
+
+            return template.ViewPath;
+        }
+
+        /// <summary>
+        /// Prepare the product overview models
+        /// </summary>
+        /// <param name="products">Collection of products</param>
+        /// <param name="preparePriceModel">Whether to prepare the price model</param>
+        /// <param name="preparePictureModel">Whether to prepare the picture model</param>
+        /// <param name="productThumbPictureSize">Product thumb picture size (longest side); pass null to use the default value of media settings</param>
+        /// <param name="prepareSpecificationAttributes">Whether to prepare the specification attribute models</param>
+        /// <param name="forceRedirectionAfterAddingToCart">Whether to force redirection after adding to cart</param>
+        /// <returns>
+        /// A task that represents the asynchronous operation
+        /// The task result contains the collection of product overview model
+        /// </returns>
+        public virtual async Task<IEnumerable<ProductOverviewModel>> PrepareProductOverviewModelsAsync(IEnumerable<Product> products,
+            bool preparePriceModel = true, bool preparePictureModel = true,
+            int? productThumbPictureSize = null, bool prepareSpecificationAttributes = false,
+            bool forceRedirectionAfterAddingToCart = false)
+        {
+            if (products == null)
+                throw new ArgumentNullException(nameof(products));
+
+            var models = new List<ProductOverviewModel>();
+            foreach (var product in products)
+            {
+                var model = new ProductOverviewModel
+                {
+                    Id = product.Id,
+                    Name = await _localizationService.GetLocalizedAsync(product, x => x.Name),
+                    ShortDescription = await _localizationService.GetLocalizedAsync(product, x => x.ShortDescription),
+                    FullDescription = await _localizationService.GetLocalizedAsync(product, x => x.FullDescription),
+                    SeName = await _urlRecordService.GetSeNameAsync(product),
+                    Sku = product.Sku,
+                    ProductType = product.ProductType,
+                    MarkAsNew = product.MarkAsNew &&
+                        (!product.MarkAsNewStartDateTimeUtc.HasValue || product.MarkAsNewStartDateTimeUtc.Value < DateTime.UtcNow) &&
+                        (!product.MarkAsNewEndDateTimeUtc.HasValue || product.MarkAsNewEndDateTimeUtc.Value > DateTime.UtcNow)
+                };
+
+                //price
+                if (preparePriceModel)
+                {
+                    model.ProductPrice = await PrepareProductOverviewPriceModelAsync(product, forceRedirectionAfterAddingToCart);
+                }
+
+                //picture
+                if (preparePictureModel)
+                {
+                    model.DefaultPictureModel = await PrepareProductOverviewPictureModelAsync(product, productThumbPictureSize);
+                }
+
+                //specs
+                if (prepareSpecificationAttributes)
+                {
+                    model.ProductSpecificationModel = await PrepareProductSpecificationModelAsync(product);
+                }
+
+                //reviews
+                model.ReviewOverviewModel = await PrepareProductReviewOverviewModelAsync(product);
+
+                models.Add(model);
+            }
+
+            return models;
+        }
+
+        /// <summary>
+        /// Prepare the product combination models
+        /// </summary>
+        /// <param name="product">Product</param>
+        /// <returns>
+        /// A task that represents the asynchronous operation
+        /// The task result contains the product combination models
+        /// </returns>
+        public virtual async Task<IList<ProductCombinationModel>> PrepareProductCombinationModelsAsync(Product product)
+        {
+            if (product == null)
+                throw new ArgumentNullException(nameof(product));
+
+            var result = new List<ProductCombinationModel>();
+
+            var combinations = await _productAttributeService
+                .GetAllProductAttributeCombinationsAsync(product.Id);
+            if (combinations?.Any() == true)
+            {
+                foreach (var combination in combinations)
+                {
+                    var combinationModel = new ProductCombinationModel
+                    {
+                        InStock = combination.StockQuantity > 0 || combination.AllowOutOfStockOrders
+                    };
+
+                    var mappings = await _productAttributeParser
+                        .ParseProductAttributeMappingsAsync(combination.AttributesXml);
+                    if (mappings == null || mappings.Count == 0)
+                        continue;
+
+                    foreach (var mapping in mappings)
+                    {
+                        var attributeModel = new ProductAttributeModel
+                        {
+                            Id = mapping.Id
+                        };
+
+                        var values = await _productAttributeParser
+                            .ParseProductAttributeValuesAsync(combination.AttributesXml, mapping.Id);
+                        if (values == null || values.Count == 0)
+                            continue;
+
+                        foreach (var value in values)
+                            attributeModel.ValueIds.Add(value.Id);
+
+                        combinationModel.Attributes.Add(attributeModel);
+                    }
+
+                    result.Add(combinationModel);
+                }
+            }
+
+            return result;
+        }
+
+        /// <summary>
+        /// Prepare the product details model
+        /// </summary>
+        /// <param name="product">Product</param>
+        /// <param name="updatecartitem">Updated shopping cart item</param>
+        /// <param name="isAssociatedProduct">Whether the product is associated</param>
+        /// <returns>
+        /// A task that represents the asynchronous operation
+        /// The task result contains the product details model
+        /// </returns>
+        public virtual async Task<ProductDetailsModel> PrepareProductDetailsModelAsync(Product product,
+            ShoppingCartItem updatecartitem = null, bool isAssociatedProduct = false)
+        {
+            if (product == null)
+                throw new ArgumentNullException(nameof(product));
+
+            //standard properties
+            var model = new ProductDetailsModel
+            {
+                Id = product.Id,
+                Name = await _localizationService.GetLocalizedAsync(product, x => x.Name),
+                ShortDescription = await _localizationService.GetLocalizedAsync(product, x => x.ShortDescription),
+                FullDescription = await _localizationService.GetLocalizedAsync(product, x => x.FullDescription),
+                MetaKeywords = await _localizationService.GetLocalizedAsync(product, x => x.MetaKeywords),
+                MetaDescription = await _localizationService.GetLocalizedAsync(product, x => x.MetaDescription),
+                MetaTitle = await _localizationService.GetLocalizedAsync(product, x => x.MetaTitle),
+                SeName = await _urlRecordService.GetSeNameAsync(product),
+                ProductType = product.ProductType,
+                ShowSku = _catalogSettings.ShowSkuOnProductDetailsPage,
+                Sku = product.Sku,
+                ShowManufacturerPartNumber = _catalogSettings.ShowManufacturerPartNumber,
+                FreeShippingNotificationEnabled = _catalogSettings.ShowFreeShippingNotification,
+                ManufacturerPartNumber = product.ManufacturerPartNumber,
+                ShowGtin = _catalogSettings.ShowGtin,
+                Gtin = product.Gtin,
+                ManageInventoryMethod = product.ManageInventoryMethod,
+                StockAvailability = await _productService.FormatStockMessageAsync(product, string.Empty),
+                HasSampleDownload = product.IsDownload && product.HasSampleDownload,
+                DisplayDiscontinuedMessage = !product.Published && _catalogSettings.DisplayDiscontinuedMessageForUnpublishedProducts,
+                AvailableEndDate = product.AvailableEndDateTimeUtc,
+                VisibleIndividually = product.VisibleIndividually,
+                AllowAddingOnlyExistingAttributeCombinations = product.AllowAddingOnlyExistingAttributeCombinations
+            };
+
+            //automatically generate product description?
+            if (_seoSettings.GenerateProductMetaDescription && string.IsNullOrEmpty(model.MetaDescription))
+            {
+                //based on short description
+                model.MetaDescription = model.ShortDescription;
+            }
+
+            //shipping info
+            model.IsShipEnabled = product.IsShipEnabled;
+            if (product.IsShipEnabled)
+            {
+                model.IsFreeShipping = product.IsFreeShipping;
+                //delivery date
+                var deliveryDate = await _dateRangeService.GetDeliveryDateByIdAsync(product.DeliveryDateId);
+                if (deliveryDate != null)
+                {
+                    model.DeliveryDate = await _localizationService.GetLocalizedAsync(deliveryDate, dd => dd.Name);
+                }
+            }
+
+            var store = await _storeContext.GetCurrentStoreAsync();
+            //email a friend
+            model.EmailAFriendEnabled = _catalogSettings.EmailAFriendEnabled;
+            //compare products
+            model.CompareProductsEnabled = _catalogSettings.CompareProductsEnabled;
+            //store name
+            model.CurrentStoreName = await _localizationService.GetLocalizedAsync(store, x => x.Name);
+
+            //vendor details
+            if (_vendorSettings.ShowVendorOnProductDetailsPage)
+            {
+                var vendor = await _vendorService.GetVendorByIdAsync(product.VendorId);
+                if (vendor != null && !vendor.Deleted && vendor.Active)
+                {
+                    model.ShowVendor = true;
+
+                    model.VendorModel = new VendorBriefInfoModel
+                    {
+                        Id = vendor.Id,
+                        Name = await _localizationService.GetLocalizedAsync(vendor, x => x.Name),
+                        SeName = await _urlRecordService.GetSeNameAsync(vendor),
+                    };
+                }
+            }
+
+            //page sharing
+            if (_catalogSettings.ShowShareButton && !string.IsNullOrEmpty(_catalogSettings.PageShareCode))
+            {
+                var shareCode = _catalogSettings.PageShareCode;
+                if (_webHelper.IsCurrentConnectionSecured())
+                {
+                    //need to change the add this link to be https linked when the page is, so that the page doesn't ask about mixed mode when viewed in https...
+                    shareCode = shareCode.Replace("http://", "https://");
+                }
+
+                model.PageShareCode = shareCode;
+            }
+
+            switch (product.ManageInventoryMethod)
+            {
+                case ManageInventoryMethod.DontManageStock:
+                    model.InStock = true;
+                    break;
+
+                case ManageInventoryMethod.ManageStock:
+                    model.InStock = product.BackorderMode != BackorderMode.NoBackorders
+                        || await _productService.GetTotalStockQuantityAsync(product) > 0;
+                    model.DisplayBackInStockSubscription = !model.InStock && product.AllowBackInStockSubscriptions;
+                    break;
+
+                case ManageInventoryMethod.ManageStockByAttributes:
+                    model.InStock = (await _productAttributeService
+                        .GetAllProductAttributeCombinationsAsync(product.Id))
+                        ?.Any(c => c.StockQuantity > 0 || c.AllowOutOfStockOrders)
+                        ?? false;
+                    break;
+            }
+
+            //breadcrumb
+            //do not prepare this model for the associated products. anyway it's not used
+            if (_catalogSettings.CategoryBreadcrumbEnabled && !isAssociatedProduct)
+            {
+                model.Breadcrumb = await PrepareProductBreadcrumbModelAsync(product);
+            }
+
+            //product tags
+            //do not prepare this model for the associated products. anyway it's not used
+            if (!isAssociatedProduct)
+            {
+                model.ProductTags = await PrepareProductTagModelsAsync(product);
+            }
+
+            //pictures
+            model.DefaultPictureZoomEnabled = _mediaSettings.DefaultPictureZoomEnabled;
+            IList<PictureModel> allPictureModels;
+            (model.DefaultPictureModel, allPictureModels) = await PrepareProductDetailsPictureModelAsync(product, isAssociatedProduct);
+            model.PictureModels = allPictureModels;
+
+            //price
+            model.ProductPrice = await PrepareProductPriceModelAsync(product);
+
+            //'Add to cart' model
+            model.AddToCart = await PrepareProductAddToCartModelAsync(product, updatecartitem);
+            var customer = await _workContext.GetCurrentCustomerAsync();
+            //gift card
+            if (product.IsGiftCard)
+            {
+                model.GiftCard.IsGiftCard = true;
+                model.GiftCard.GiftCardType = product.GiftCardType;
+
+                if (updatecartitem == null)
+                {
+                    model.GiftCard.SenderName = await _customerService.GetCustomerFullNameAsync(customer);
+                    model.GiftCard.SenderEmail = customer.Email;
+                }
+                else
+                {
+                    _productAttributeParser.GetGiftCardAttribute(updatecartitem.AttributesXml,
+                        out var giftCardRecipientName, out var giftCardRecipientEmail,
+                        out var giftCardSenderName, out var giftCardSenderEmail, out var giftCardMessage);
+
+                    model.GiftCard.RecipientName = giftCardRecipientName;
+                    model.GiftCard.RecipientEmail = giftCardRecipientEmail;
+                    model.GiftCard.SenderName = giftCardSenderName;
+                    model.GiftCard.SenderEmail = giftCardSenderEmail;
+                    model.GiftCard.Message = giftCardMessage;
+                }
+            }
+
+            //product attributes
+            model.ProductAttributes = await PrepareProductAttributeModelsAsync(product, updatecartitem);
+
+            //product specifications
+            //do not prepare this model for the associated products. anyway it's not used
+            if (!isAssociatedProduct)
+            {
+                model.ProductSpecificationModel = await PrepareProductSpecificationModelAsync(product);
+            }
+
+            //product review overview
+            model.ProductReviewOverview = await PrepareProductReviewOverviewModelAsync(product);
+
+            //tier prices
+            if (product.HasTierPrices && await _permissionService.AuthorizeAsync(StandardPermissionProvider.DisplayPrices))
+            {
+                model.TierPrices = await PrepareProductTierPriceModelsAsync(product);
+            }
+
+            //manufacturers
+            model.ProductManufacturers = await PrepareProductManufacturerModelsAsync(product);
+
+            //rental products
+            if (product.IsRental)
+            {
+                model.IsRental = true;
+                //set already entered dates attributes (if we're going to update the existing shopping cart item)
+                if (updatecartitem != null)
+                {
+                    model.RentalStartDate = updatecartitem.RentalStartDateUtc;
+                    model.RentalEndDate = updatecartitem.RentalEndDateUtc;
+                }
+            }
+
+            //estimate shipping
+            if (_shippingSettings.EstimateShippingProductPageEnabled && !model.IsFreeShipping)
+            {
+                var wrappedProduct = new ShoppingCartItem
+                {
+                    StoreId = store.Id,
+                    ShoppingCartTypeId = (int)ShoppingCartType.ShoppingCart,
+                    CustomerId = customer.Id,
+                    ProductId = product.Id,
+                    CreatedOnUtc = DateTime.UtcNow
+                };
+
+                var estimateShippingModel = await _shoppingCartModelFactory.PrepareEstimateShippingModelAsync(new[] { wrappedProduct });
+
+                model.ProductEstimateShipping.ProductId = product.Id;
+                model.ProductEstimateShipping.RequestDelay = estimateShippingModel.RequestDelay;
+                model.ProductEstimateShipping.Enabled = estimateShippingModel.Enabled;
+                model.ProductEstimateShipping.CountryId = estimateShippingModel.CountryId;
+                model.ProductEstimateShipping.StateProvinceId = estimateShippingModel.StateProvinceId;
+                model.ProductEstimateShipping.ZipPostalCode = estimateShippingModel.ZipPostalCode;
+                model.ProductEstimateShipping.UseCity = estimateShippingModel.UseCity;
+                model.ProductEstimateShipping.City = estimateShippingModel.City;
+                model.ProductEstimateShipping.AvailableCountries = estimateShippingModel.AvailableCountries;
+                model.ProductEstimateShipping.AvailableStates = estimateShippingModel.AvailableStates;
+            }
+
+            //associated products
+            if (product.ProductType == ProductType.GroupedProduct)
+            {
+                //ensure no circular references
+                if (!isAssociatedProduct)
+                {
+                    var associatedProducts = await _productService.GetAssociatedProductsAsync(product.Id, store.Id);
+                    foreach (var associatedProduct in associatedProducts)
+                        model.AssociatedProducts.Add(await PrepareProductDetailsModelAsync(associatedProduct, null, true));
+                }
+                model.InStock = model.AssociatedProducts.Any(associatedProduct => associatedProduct.InStock);
+            }
+
+            return model;
+        }
+
+        /// <summary>
+        /// Prepare the product reviews model
+        /// </summary>
+        /// <param name="model">Product reviews model</param>
+        /// <param name="product">Product</param>
+        /// <returns>
+        /// A task that represents the asynchronous operation
+        /// The task result contains the product reviews model
+        /// </returns>
+        public virtual async Task<ProductReviewsModel> PrepareProductReviewsModelAsync(ProductReviewsModel model, Product product)
+        {
+            if (model == null)
+                throw new ArgumentNullException(nameof(model));
+
+            if (product == null)
+                throw new ArgumentNullException(nameof(product));
+
+            model.ProductId = product.Id;
+            model.ProductName = await _localizationService.GetLocalizedAsync(product, x => x.Name);
+            model.ProductSeName = await _urlRecordService.GetSeNameAsync(product);
+
+            var currentStore = await _storeContext.GetCurrentStoreAsync();
+
+            var productReviews = await _productService.GetAllProductReviewsAsync(
+                approved: true, 
+                productId: product.Id,
+                storeId: _catalogSettings.ShowProductReviewsPerStore ? currentStore.Id : 0);
+
+            //get all review types
+            foreach (var reviewType in await _reviewTypeService.GetAllReviewTypesAsync())
+            {
+                model.ReviewTypeList.Add(new ReviewTypeModel
+                {
+                    Id = reviewType.Id,
+                    Name = await _localizationService.GetLocalizedAsync(reviewType, entity => entity.Name),
+                    Description = await _localizationService.GetLocalizedAsync(reviewType, entity => entity.Description),
+                    VisibleToAllCustomers = reviewType.VisibleToAllCustomers,
+                    DisplayOrder = reviewType.DisplayOrder,
+                    IsRequired = reviewType.IsRequired,
+                });
+            }
+
+            var currentCustomer = await _workContext.GetCurrentCustomerAsync();
+
+            //filling data from db
+            foreach (var pr in productReviews)
+            {
+                var customer = await _customerService.GetCustomerByIdAsync(pr.CustomerId);
+
+                var productReviewModel = new ProductReviewModel
+                {
+                    Id = pr.Id,
+                    CustomerId = pr.CustomerId,
+                    CustomerName = await _customerService.FormatUsernameAsync(customer),
+                    AllowViewingProfiles = _customerSettings.AllowViewingProfiles && customer != null && !await _customerService.IsGuestAsync(customer),
+                    Title = pr.Title,
+                    ReviewText = pr.ReviewText,
+                    ReplyText = pr.ReplyText,
+                    Rating = pr.Rating,
+                    Helpfulness = new ProductReviewHelpfulnessModel
+                    {
+                        ProductReviewId = pr.Id,
+                        HelpfulYesTotal = pr.HelpfulYesTotal,
+                        HelpfulNoTotal = pr.HelpfulNoTotal,
+                    },
+                    WrittenOnStr = (await _dateTimeHelper.ConvertToUserTimeAsync(pr.CreatedOnUtc, DateTimeKind.Utc)).ToString("g"),
+                };
+
+                if (_customerSettings.AllowCustomersToUploadAvatars)
+                {
+                    productReviewModel.CustomerAvatarUrl = await _pictureService.GetPictureUrlAsync(
+                        await _genericAttributeService.GetAttributeAsync<int>(customer, NopCustomerDefaults.AvatarPictureIdAttribute),
+                        _mediaSettings.AvatarPictureSize, _customerSettings.DefaultAvatarEnabled, defaultPictureType: PictureType.Avatar);
+                }
+
+                foreach (var q in await _reviewTypeService.GetProductReviewReviewTypeMappingsByProductReviewIdAsync(pr.Id))
+                {
+                    var reviewType = await _reviewTypeService.GetReviewTypeByIdAsync(q.ReviewTypeId);
+
+                    productReviewModel.AdditionalProductReviewList.Add(new ProductReviewReviewTypeMappingModel
+                    {
+                        ReviewTypeId = q.ReviewTypeId,
+                        ProductReviewId = pr.Id,
+                        Rating = q.Rating,
+                        Name = await _localizationService.GetLocalizedAsync(reviewType, x => x.Name),
+                        VisibleToAllCustomers = reviewType.VisibleToAllCustomers || currentCustomer.Id == pr.CustomerId,
+                    });
+                }
+
+                model.Items.Add(productReviewModel);
+            }
+
+            foreach (var rt in model.ReviewTypeList)
+            {
+                if (model.ReviewTypeList.Count <= model.AddAdditionalProductReviewList.Count)
+                    continue;
+                var reviewType = await _reviewTypeService.GetReviewTypeByIdAsync(rt.Id);
+                var reviewTypeMappingModel = new AddProductReviewReviewTypeMappingModel
+                {
+                    ReviewTypeId = rt.Id,
+                    Name = await _localizationService.GetLocalizedAsync(reviewType, entity => entity.Name),
+                    Description = await _localizationService.GetLocalizedAsync(reviewType, entity => entity.Description),
+                    DisplayOrder = rt.DisplayOrder,
+                    IsRequired = rt.IsRequired,
+                };
+
+                model.AddAdditionalProductReviewList.Add(reviewTypeMappingModel);
+            }
+
+            //Average rating
+            foreach (var rtm in model.ReviewTypeList)
+            {
+                var totalRating = 0;
+                var totalCount = 0;
+                foreach (var item in model.Items)
+                {
+                    foreach (var q in item.AdditionalProductReviewList.Where(w => w.ReviewTypeId == rtm.Id))
+                    {
+                        totalRating += q.Rating;
+                        totalCount = ++totalCount;
+                    }
+                }
+
+                rtm.AverageRating = (double)totalRating / (totalCount > 0 ? totalCount : 1);
+            }
+
+            model.AddProductReview.CanCurrentCustomerLeaveReview = _catalogSettings.AllowAnonymousUsersToReviewProduct || !await _customerService.IsGuestAsync(currentCustomer);
+            model.AddProductReview.DisplayCaptcha = _captchaSettings.Enabled && _captchaSettings.ShowOnProductReviewPage;
+            model.AddProductReview.CanAddNewReview = await _productService.CanAddReviewAsync(product.Id, _catalogSettings.ShowProductReviewsPerStore ? currentStore.Id : 0);
+
+            return model;
+        }
+
+        /// <summary>
+        /// Prepare the customer product reviews model
+        /// </summary>
+        /// <param name="page">Number of items page; pass null to load the first page</param>
+        /// <returns>
+        /// A task that represents the asynchronous operation
+        /// The task result contains the customer product reviews model
+        /// </returns>
+        public virtual async Task<CustomerProductReviewsModel> PrepareCustomerProductReviewsModelAsync(int? page)
+        {
+            var pageSize = _catalogSettings.ProductReviewsPageSizeOnAccountPage;
+            var pageIndex = 0;
+
+            if (page > 0)
+            {
+                pageIndex = page.Value - 1;
+            }
+
+            var store = await _storeContext.GetCurrentStoreAsync();
+            var customer = await _workContext.GetCurrentCustomerAsync();
+
+            var list = await _productService.GetAllProductReviewsAsync(
+                customerId: customer.Id,
+                approved: null,
+                storeId: _catalogSettings.ShowProductReviewsPerStore ? store.Id : 0,
+                pageIndex: pageIndex,
+                pageSize: pageSize);
+
+            var productReviews = new List<CustomerProductReviewModel>();
+
+            foreach (var review in list)
+            {
+                var product = await _productService.GetProductByIdAsync(review.ProductId);
+
+                var productReviewModel = new CustomerProductReviewModel
+                {
+                    Title = review.Title,
+                    ProductId = product.Id,
+                    ProductName = await _localizationService.GetLocalizedAsync(product, p => p.Name),
+                    ProductSeName = await _urlRecordService.GetSeNameAsync(product),
+                    Rating = review.Rating,
+                    ReviewText = review.ReviewText,
+                    ReplyText = review.ReplyText,
+                    WrittenOnStr = (await _dateTimeHelper.ConvertToUserTimeAsync(review.CreatedOnUtc, DateTimeKind.Utc)).ToString("g")
+                };
+
+                if (_catalogSettings.ProductReviewsMustBeApproved)
+                {
+                    productReviewModel.ApprovalStatus = review.IsApproved
+                        ? await _localizationService.GetResourceAsync("Account.CustomerProductReviews.ApprovalStatus.Approved")
+                        : await _localizationService.GetResourceAsync("Account.CustomerProductReviews.ApprovalStatus.Pending");
+                }
+
+                foreach (var q in await _reviewTypeService.GetProductReviewReviewTypeMappingsByProductReviewIdAsync(review.Id))
+                {
+                    var reviewType = await _reviewTypeService.GetReviewTypeByIdAsync(q.ReviewTypeId);
+
+                    productReviewModel.AdditionalProductReviewList.Add(new ProductReviewReviewTypeMappingModel
+                    {
+                        ReviewTypeId = q.ReviewTypeId,
+                        ProductReviewId = review.Id,
+                        Rating = q.Rating,
+                        Name = await _localizationService.GetLocalizedAsync(reviewType, x => x.Name),
+                    });
+                }
+
+                productReviews.Add(productReviewModel);
+            }
+
+            var pagerModel = new PagerModel(_localizationService)
+            {
+                PageSize = list.PageSize,
+                TotalRecords = list.TotalCount,
+                PageIndex = list.PageIndex,
+                ShowTotalSummary = false,
+                RouteActionName = "CustomerProductReviewsPaged",
+                UseRouteLinks = true,
+                RouteValues = new CustomerProductReviewsModel.CustomerProductReviewsRouteValues { pageNumber = pageIndex }
+            };
+
+            var model = new CustomerProductReviewsModel
+            {
+                ProductReviews = productReviews,
+                PagerModel = pagerModel
+            };
+
+            return model;
+        }
+
+        /// <summary>
+        /// Prepare the product email a friend model
+        /// </summary>
+        /// <param name="model">Product email a friend model</param>
+        /// <param name="product">Product</param>
+        /// <param name="excludeProperties">Whether to exclude populating of model properties from the entity</param>
+        /// <returns>
+        /// A task that represents the asynchronous operation
+        /// The task result contains the product email a friend model
+        /// </returns>
+        public virtual async Task<ProductEmailAFriendModel> PrepareProductEmailAFriendModelAsync(ProductEmailAFriendModel model, Product product, bool excludeProperties)
+        {
+            if (model == null)
+                throw new ArgumentNullException(nameof(model));
+
+            if (product == null)
+                throw new ArgumentNullException(nameof(product));
+
+            model.ProductId = product.Id;
+            model.ProductName = await _localizationService.GetLocalizedAsync(product, x => x.Name);
+            model.ProductSeName = await _urlRecordService.GetSeNameAsync(product);
+            model.DisplayCaptcha = _captchaSettings.Enabled && _captchaSettings.ShowOnEmailProductToFriendPage;
+            if (!excludeProperties)
+            {
+                var customer = await _workContext.GetCurrentCustomerAsync();
+                model.YourEmailAddress = customer.Email;
+            }
+
+            return model;
+        }
+
+        /// <summary>
+        /// Prepare the product specification model
+        /// </summary>
+        /// <param name="product">Product</param>
+        /// <returns>
+        /// A task that represents the asynchronous operation
+        /// The task result contains the product specification model
+        /// </returns>
+        public virtual async Task<ProductSpecificationModel> PrepareProductSpecificationModelAsync(Product product)
+        {
+            if (product == null)
+                throw new ArgumentNullException(nameof(product));
+
+            var model = new ProductSpecificationModel();
+
+            // Add non-grouped attributes first
+            model.Groups.Add(new ProductSpecificationAttributeGroupModel
+            {
+                Attributes = await PrepareProductSpecificationAttributeModelAsync(product, null)
+            });
+
+            // Add grouped attributes
+            var groups = await _specificationAttributeService.GetProductSpecificationAttributeGroupsAsync(product.Id);
+            foreach (var group in groups)
+            {
+                model.Groups.Add(new ProductSpecificationAttributeGroupModel
+                {
+                    Id = group.Id,
+                    Name = await _localizationService.GetLocalizedAsync(group, x => x.Name),
+                    Attributes = await PrepareProductSpecificationAttributeModelAsync(product, group)
+                });
+            }
+
+            return model;
+        }
+
+        #endregion
+    }
+}