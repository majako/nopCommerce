--- conflicted
+++ resolved
@@ -733,14 +733,16 @@
             }
         }
 
-<<<<<<< HEAD
         protected virtual async Task PingVideoUrlAsync(string videoUrl)
         {
-            var path = videoUrl.StartsWith("/") ? $"{_webHelper.GetStoreLocation()}{videoUrl.TrimStart('/')}" : videoUrl;
+            var path = videoUrl.StartsWith("/")
+                ? $"{_webHelper.GetStoreLocation()}{videoUrl.TrimStart('/')}"
+                : videoUrl;
 
             var client = _httpClientFactory.CreateClient(NopHttpDefaults.DefaultHttpClient);
             await client.GetStringAsync(path);
-=======
+        }
+
         protected virtual async Task SaveAttributeCombinationPicturesAsync(Product product, ProductAttributeCombination combination, ProductAttributeCombinationModel model)
         {
             var existingCombinationPictures = await _productAttributeService.GetProductAttributeCombinationPicturesAsync(combination.Id);
@@ -793,7 +795,6 @@
                     });
                 }
             }
->>>>>>> 0a99c378
         }
 
         #endregion
