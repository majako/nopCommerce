--- conflicted
+++ resolved
@@ -333,15 +333,8 @@
                 //if parent category changes, we need to clear cache for previous parent category
                 if (category.ParentCategoryId != model.ParentCategoryId)
                 {
-<<<<<<< HEAD
-                    var prefix = _cacheKeyService.PrepareKeyPrefix(NopCatalogDefaults.CategoriesByParentCategoryPrefixCacheKey, category.ParentCategoryId);
-                    await _staticCacheManager.RemoveByPrefix(prefix);
-                    prefix = _cacheKeyService.PrepareKeyPrefix(NopCatalogDefaults.CategoriesChildIdentifiersPrefixCacheKey, category.ParentCategoryId);
-                    await _staticCacheManager.RemoveByPrefix(prefix);
-=======
-                    _staticCacheManager.RemoveByPrefix(NopCatalogDefaults.CategoriesByParentCategoryPrefix, category.ParentCategoryId);
-                    _staticCacheManager.RemoveByPrefix(NopCatalogDefaults.CategoriesChildIdsPrefix, category.ParentCategoryId);
->>>>>>> 8df5bf22
+                    await _staticCacheManager.RemoveByPrefix(NopCatalogDefaults.CategoriesByParentCategoryPrefix, category.ParentCategoryId);
+                    await _staticCacheManager.RemoveByPrefix(NopCatalogDefaults.CategoriesChildIdsPrefix, category.ParentCategoryId);
                 }
 
                 category = model.ToEntity(category);
