﻿using FluentValidation;
using Nop.Core.Domain.Messages;
using Nop.Data.Mapping;
using Nop.Services.Localization;
using Nop.Web.Areas.Admin.Models.Messages;
using Nop.Web.Framework.Validators;

namespace Nop.Web.Areas.Admin.Validators.Messages;

public partial class EmailAccountValidator : BaseNopValidator<EmailAccountModel>
{
    public EmailAccountValidator(ILocalizationService localizationService, IMappingEntityAccessor mappingEntityAccessor)
    {
        RuleFor(x => x.Email).NotEmpty();
        RuleFor(x => x.Email).EmailAddress().WithMessageAwait(localizationService.GetResourceAsync("Admin.Common.WrongEmail"));

<<<<<<< HEAD
        RuleFor(x => x.DisplayName).NotEmpty();
=======
            RuleFor(x => x.DisplayName).NotEmpty();
            RuleFor(x => x.MaxNumberOfEmails).NotEmpty().GreaterThan(0)
                .WithMessageAwait(localizationService.GetResourceAsync("Admin.Configuration.EmailAccounts.Fields.MaxNumberOfEmails.ShouldBeGreaterThanZero"));
>>>>>>> 3808a569

        SetDatabaseValidationRules<EmailAccount>(mappingEntityAccessor);
    }
}<|MERGE_RESOLUTION|>--- conflicted
+++ resolved
@@ -14,13 +14,9 @@
         RuleFor(x => x.Email).NotEmpty();
         RuleFor(x => x.Email).EmailAddress().WithMessageAwait(localizationService.GetResourceAsync("Admin.Common.WrongEmail"));
 
-<<<<<<< HEAD
         RuleFor(x => x.DisplayName).NotEmpty();
-=======
-            RuleFor(x => x.DisplayName).NotEmpty();
-            RuleFor(x => x.MaxNumberOfEmails).NotEmpty().GreaterThan(0)
+        RuleFor(x => x.MaxNumberOfEmails).NotEmpty().GreaterThan(0)
                 .WithMessageAwait(localizationService.GetResourceAsync("Admin.Configuration.EmailAccounts.Fields.MaxNumberOfEmails.ShouldBeGreaterThanZero"));
->>>>>>> 3808a569
 
         SetDatabaseValidationRules<EmailAccount>(mappingEntityAccessor);
     }
