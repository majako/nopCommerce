--- conflicted
+++ resolved
@@ -146,14 +146,9 @@
                     giftCardModel.CreatedOn = _dateTimeHelper.ConvertToUserTime(giftCard.CreatedOnUtc, DateTimeKind.Utc);
 
                     //fill in additional values (not existing in the entity)
-<<<<<<< HEAD
-                    giftCardModel.RemainingAmountStr = _priceFormatter.FormatPriceAsync(_giftCardService.GetGiftCardRemainingAmountAsync(giftCard).Result, true, false).Result;
-                    giftCardModel.AmountStr = _priceFormatter.FormatPriceAsync(giftCard.Amount, true, false).Result;
-=======
-                    var giftAmount = await _giftCardService.GetGiftCardRemainingAmount(giftCard);
-                    giftCardModel.RemainingAmountStr = await _priceFormatter.FormatPrice(giftAmount, true, false);
-                    giftCardModel.AmountStr = await _priceFormatter.FormatPrice(giftCard.Amount, true, false);
->>>>>>> 1a8a2fcd
+                    var giftAmount = await _giftCardService.GetGiftCardRemainingAmountAsync(giftCard);
+                    giftCardModel.RemainingAmountStr = await _priceFormatter.FormatPriceAsync(giftAmount, true, false);
+                    giftCardModel.AmountStr = await _priceFormatter.FormatPriceAsync(giftCard.Amount, true, false);
 
                     return giftCardModel;
                 });
@@ -226,13 +221,8 @@
 
                     //fill in additional values (not existing in the entity)
                     giftCardUsageHistoryModel.OrderId = historyEntry.UsedWithOrderId;
-<<<<<<< HEAD
-                    giftCardUsageHistoryModel.CustomOrderNumber = _orderService.GetOrderByIdAsync(historyEntry.UsedWithOrderId).Result?.CustomOrderNumber;
-                    giftCardUsageHistoryModel.UsedValue = _priceFormatter.FormatPriceAsync(historyEntry.UsedValue, true, false).Result;
-=======
-                    giftCardUsageHistoryModel.CustomOrderNumber = (await _orderService.GetOrderById(historyEntry.UsedWithOrderId))?.CustomOrderNumber;
-                    giftCardUsageHistoryModel.UsedValue = await _priceFormatter.FormatPrice(historyEntry.UsedValue, true, false);
->>>>>>> 1a8a2fcd
+                    giftCardUsageHistoryModel.CustomOrderNumber = (await _orderService.GetOrderByIdAsync(historyEntry.UsedWithOrderId))?.CustomOrderNumber;
+                    giftCardUsageHistoryModel.UsedValue = await _priceFormatter.FormatPriceAsync(historyEntry.UsedValue, true, false);
 
                     return giftCardUsageHistoryModel;
                 });
