﻿using Nop.Core.Domain.Messages;
using Nop.Services.Messages;
using Nop.Web.Areas.Admin.Infrastructure.Mapper.Extensions;
using Nop.Web.Areas.Admin.Models.Messages;
using Nop.Web.Framework.Models.Extensions;

namespace Nop.Web.Areas.Admin.Factories;

/// <summary>
/// Represents the email account model factory implementation
/// </summary>
public partial class EmailAccountModelFactory : IEmailAccountModelFactory
{
    #region Fields

    protected readonly EmailAccountSettings _emailAccountSettings;
    protected readonly IEmailAccountService _emailAccountService;

    #endregion

    #region Ctor

    public EmailAccountModelFactory(EmailAccountSettings emailAccountSettings,
        IEmailAccountService emailAccountService)
    {
        _emailAccountSettings = emailAccountSettings;
        _emailAccountService = emailAccountService;
    }

    #endregion

    #region Methods

    /// <summary>
    /// Prepare email account search model
    /// </summary>
    /// <param name="searchModel">Email account search model</param>
    /// <returns>
    /// A task that represents the asynchronous operation
    /// The task result contains the email account search model
    /// </returns>
    public virtual Task<EmailAccountSearchModel> PrepareEmailAccountSearchModelAsync(EmailAccountSearchModel searchModel)
    {
        ArgumentNullException.ThrowIfNull(searchModel);

        //prepare page parameters
        searchModel.SetGridPageSize();

        return Task.FromResult(searchModel);
    }

    /// <summary>
    /// Prepare paged email account list model
    /// </summary>
    /// <param name="searchModel">Email account search model</param>
    /// <returns>
    /// A task that represents the asynchronous operation
    /// The task result contains the email account list model
    /// </returns>
    public virtual async Task<EmailAccountListModel> PrepareEmailAccountListModelAsync(EmailAccountSearchModel searchModel)
    {
        ArgumentNullException.ThrowIfNull(searchModel);

        //get email accounts
        var emailAccounts = (await _emailAccountService.GetAllEmailAccountsAsync()).ToPagedList(searchModel);

        //prepare grid model
        var model = new EmailAccountListModel().PrepareToGrid(searchModel, emailAccounts, () =>
        {
            return emailAccounts.Select(emailAccount =>
            {
                //fill in model values from the entity
                var emailAccountModel = emailAccount.ToModel<EmailAccountModel>();

                //fill in additional values (not existing in the entity)
                emailAccountModel.IsDefaultEmailAccount = emailAccount.Id == _emailAccountSettings.DefaultEmailAccountId;

                return emailAccountModel;
            });
        });

        return model;
    }

<<<<<<< HEAD
    /// <summary>
    /// Prepare email account model
    /// </summary>
    /// <param name="model">Email account model</param>
    /// <param name="emailAccount">Email account</param>
    /// <param name="excludeProperties">Whether to exclude populating of some properties of model</param>
    /// <returns>
    /// A task that represents the asynchronous operation
    /// The task result contains the email account model
    /// </returns>
    public virtual Task<EmailAccountModel> PrepareEmailAccountModelAsync(EmailAccountModel model,
        EmailAccount emailAccount, bool excludeProperties = false)
    {
        //fill in model values from the entity
        if (emailAccount != null)
            model ??= emailAccount.ToModel<EmailAccountModel>();
=======
            //set default values for the new model
            if (emailAccount == null)
            {
                model.Port = 25;
                model.MaxNumberOfEmails = 50;
            }
>>>>>>> 3808a569

        //set default values for the new model
        if (emailAccount == null)
            model.Port = 25;

        return Task.FromResult(model);
    }

    #endregion
}<|MERGE_RESOLUTION|>--- conflicted
+++ resolved
@@ -82,7 +82,6 @@
         return model;
     }
 
-<<<<<<< HEAD
     /// <summary>
     /// Prepare email account model
     /// </summary>
@@ -99,18 +98,13 @@
         //fill in model values from the entity
         if (emailAccount != null)
             model ??= emailAccount.ToModel<EmailAccountModel>();
-=======
-            //set default values for the new model
-            if (emailAccount == null)
-            {
-                model.Port = 25;
-                model.MaxNumberOfEmails = 50;
-            }
->>>>>>> 3808a569
 
         //set default values for the new model
         if (emailAccount == null)
+        {
             model.Port = 25;
+            model.MaxNumberOfEmails = 50;
+        }
 
         return Task.FromResult(model);
     }
