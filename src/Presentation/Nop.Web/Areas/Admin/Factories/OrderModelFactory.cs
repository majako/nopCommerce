--- conflicted
+++ resolved
@@ -1367,11 +1367,8 @@
                 searchModel.City,
                 searchModel.TrackingNumber,
                 searchModel.LoadNotShipped,
-<<<<<<< HEAD
                 searchModel.LoadNotDelivered,
-=======
                 0,
->>>>>>> 81c7285d
                 startDateValue,
                 endDateValue,
                 searchModel.Page - 1,
