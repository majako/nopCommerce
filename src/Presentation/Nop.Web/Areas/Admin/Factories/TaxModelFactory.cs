﻿using System;
using System.Linq;
using Nop.Services.Tax;
using Nop.Web.Areas.Admin.Infrastructure.Mapper.Extensions;
using Nop.Web.Areas.Admin.Models.Tax;
using Nop.Web.Framework.Models.Extensions;

namespace Nop.Web.Areas.Admin.Factories
{
    /// <summary>
    /// Represents the tax model factory implementation
    /// </summary>
    public partial class TaxModelFactory : ITaxModelFactory
    {
        #region Fields

        private readonly ITaxCategoryService _taxCategoryService;
        private readonly ITaxPluginManager _taxPluginManager;

        #endregion

        #region Ctor

        public TaxModelFactory(ITaxCategoryService taxCategoryService,
            ITaxPluginManager taxPluginManager)
        {
            _taxCategoryService = taxCategoryService;
            _taxPluginManager = taxPluginManager;
        }

        #endregion

        #region Methods

        /// <summary>
        /// Prepare tax configuration model
        /// </summary>
        /// <param name="taxConfigurationModel">Tax configuration model</param>
        /// <returns>Tax configuration model</returns>
        public virtual TaxConfigurationModel PrepareTaxConfigurationModel(TaxConfigurationModel taxConfigurationModel)
        {
            if (taxConfigurationModel == null)
                throw new ArgumentNullException(nameof(taxConfigurationModel));

            //prepare nested search models
            PrepareTaxProviderSearchModel(taxConfigurationModel.TaxProviders);
            PrepareTaxCategorySearchModel(taxConfigurationModel.TaxCategories);

            return taxConfigurationModel;
        }

        /// <summary>
        /// Prepare tax provider search model
        /// </summary>
        /// <param name="searchModel">Tax provider search model</param>
        /// <returns>Tax provider search model</returns>
        public virtual TaxProviderSearchModel PrepareTaxProviderSearchModel(TaxProviderSearchModel searchModel)
        {
            if (searchModel == null)
                throw new ArgumentNullException(nameof(searchModel));

            //prepare page parameters
            searchModel.SetGridPageSize();

            return searchModel;
        }

        /// <summary>
        /// Prepare paged tax provider list model
        /// </summary>
        /// <param name="searchModel">Tax provider search model</param>
        /// <returns>Tax provider list model</returns>
        public virtual TaxProviderListModel PrepareTaxProviderListModel(TaxProviderSearchModel searchModel)
        {
            if (searchModel == null)
                throw new ArgumentNullException(nameof(searchModel));

            //get tax providers
<<<<<<< HEAD
            var taxProviders = _taxPluginManager.LoadAllPlugins();
=======
            var taxProviders = _taxService.LoadAllTaxProviders().ToPagedList(searchModel);
>>>>>>> a8c2984d

            //prepare grid model
            var model = new TaxProviderListModel
            {
                Data = taxProviders.Select(provider =>
                {
                    //fill in model values from the entity
                    var taxProviderModel = provider.ToPluginModel<TaxProviderModel>();

                    //fill in additional values (not existing in the entity)
                    taxProviderModel.ConfigurationUrl = provider.GetConfigurationPageUrl();
                    taxProviderModel.IsPrimaryTaxProvider = _taxPluginManager.IsPluginActive(provider);

                    return taxProviderModel;
                }),
                Total = taxProviders.TotalCount
            };

            return model;
        }

        /// <summary>
        /// Prepare tax category search model
        /// </summary>
        /// <param name="searchModel">Tax category search model</param>
        /// <returns>Tax category search model</returns>
        public virtual TaxCategorySearchModel PrepareTaxCategorySearchModel(TaxCategorySearchModel searchModel)
        {
            if (searchModel == null)
                throw new ArgumentNullException(nameof(searchModel));

            //prepare page parameters
            searchModel.SetGridPageSize();

            return searchModel;
        }

        /// <summary>
        /// Prepare paged tax category list model
        /// </summary>
        /// <param name="searchModel">Tax category search model</param>
        /// <returns>Tax category list model</returns>
        public virtual TaxCategoryListModel PrepareTaxCategoryListModel(TaxCategorySearchModel searchModel)
        {
            if (searchModel == null)
                throw new ArgumentNullException(nameof(searchModel));

            //get tax categories
            var taxCategories = _taxCategoryService.GetAllTaxCategories().ToPagedList(searchModel);

            //prepare grid model
            var model = new TaxCategoryListModel
            {
                //fill in model values from the entity
                Data = taxCategories.Select(taxCategory => taxCategory.ToModel<TaxCategoryModel>()),
                Total = taxCategories.TotalCount
            };

            return model;
        }

        #endregion
    }
}<|MERGE_RESOLUTION|>--- conflicted
+++ resolved
@@ -76,11 +76,7 @@
                 throw new ArgumentNullException(nameof(searchModel));
 
             //get tax providers
-<<<<<<< HEAD
-            var taxProviders = _taxPluginManager.LoadAllPlugins();
-=======
-            var taxProviders = _taxService.LoadAllTaxProviders().ToPagedList(searchModel);
->>>>>>> a8c2984d
+            var taxProviders = _taxPluginManager.LoadAllPlugins().ToPagedList(searchModel);
 
             //prepare grid model
             var model = new TaxProviderListModel
