﻿using System;
using System.Linq;
using Microsoft.AspNetCore.Mvc.Rendering;
using Nop.Core.Domain.Catalog;
using Nop.Core.Domain.Customers;
using Nop.Core.Domain.Orders;
using Nop.Services.Catalog;
using Nop.Services.Customers;
using Nop.Services.Directory;
using Nop.Services.Helpers;
using Nop.Services.Localization;
using Nop.Services.Orders;
using Nop.Services.Stores;
using Nop.Services.Tax;
using Nop.Web.Areas.Admin.Infrastructure.Mapper.Extensions;
using Nop.Web.Areas.Admin.Models.ShoppingCart;
using Nop.Web.Framework.Models.Extensions;

namespace Nop.Web.Areas.Admin.Factories
{
    /// <summary>
    /// Represents the shopping cart model factory implementation
    /// </summary>
    public partial class ShoppingCartModelFactory : IShoppingCartModelFactory
    {
        #region Fields

        private readonly CatalogSettings _catalogSettings;
        private readonly IBaseAdminModelFactory _baseAdminModelFactory;
        private readonly ICountryService _countryService;
        private readonly ICustomerService _customerService;
        private readonly IDateTimeHelper _dateTimeHelper;
        private readonly ILocalizationService _localizationService;
        private readonly IPriceCalculationService _priceCalculationService;
        private readonly IPriceFormatter _priceFormatter;
        private readonly IProductAttributeFormatter _productAttributeFormatter;
        private readonly IShoppingCartService _shoppingCartService;
        private readonly IStoreService _storeService;
        private readonly ITaxService _taxService;

        #endregion

        #region Ctor

        public ShoppingCartModelFactory(CatalogSettings catalogSettings,
            IBaseAdminModelFactory baseAdminModelFactory,
            ICountryService countryService,
            ICustomerService customerService,
            IDateTimeHelper dateTimeHelper,
            ILocalizationService localizationService,
            IPriceCalculationService priceCalculationService,
            IPriceFormatter priceFormatter,
            IProductAttributeFormatter productAttributeFormatter,
            IShoppingCartService shoppingCartService,
            IStoreService storeService,
            ITaxService taxService)
        {
            _catalogSettings = catalogSettings;
            _baseAdminModelFactory = baseAdminModelFactory;
            _countryService = countryService;
            _customerService = customerService;
            _dateTimeHelper = dateTimeHelper;
            _localizationService = localizationService;
            _priceCalculationService = priceCalculationService;
            _priceFormatter = priceFormatter;
            _productAttributeFormatter = productAttributeFormatter;
            _shoppingCartService = shoppingCartService;
            _storeService = storeService;
            _taxService = taxService;
        }

        #endregion

        #region Utilities

        /// <summary>
        /// Prepare shopping cart item search model
        /// </summary>
        /// <param name="searchModel">Shopping cart item search model</param>
        /// <returns>Shopping cart item search model</returns>
        protected virtual ShoppingCartItemSearchModel PrepareShoppingCartItemSearchModel(ShoppingCartItemSearchModel searchModel)
        {
            if (searchModel == null)
                throw new ArgumentNullException(nameof(searchModel));

            //prepare page parameters
            searchModel.SetGridPageSize();

            return searchModel;
        }

        #endregion

        #region Methods

        /// <summary>
        /// Prepare shopping cart search model
        /// </summary>
        /// <param name="searchModel">Shopping cart search model</param>
        /// <returns>Shopping cart search model</returns>
        public virtual ShoppingCartSearchModel PrepareShoppingCartSearchModel(ShoppingCartSearchModel searchModel)
        {
            if (searchModel == null)
                throw new ArgumentNullException(nameof(searchModel));

            //prepare available shopping cart types
            _baseAdminModelFactory.PrepareShoppingCartTypes(searchModel.AvailableShoppingCartTypes, false);

            //set default search values
            searchModel.ShoppingCartType = ShoppingCartType.ShoppingCart;

            //prepare available billing countries
            searchModel.AvailableCountries = _countryService.GetAllCountriesForBilling(showHidden: true)
                .Select(country => new SelectListItem { Text = country.Name, Value = country.Id.ToString() }).ToList();
            searchModel.AvailableCountries.Insert(0, new SelectListItem { Text = _localizationService.GetResource("Admin.Common.All"), Value = "0" });

            //prepare available stores
            _baseAdminModelFactory.PrepareStores(searchModel.AvailableStores);

            searchModel.HideStoresList = _catalogSettings.IgnoreStoreLimitations || searchModel.AvailableStores.SelectionIsNotPossible();

            //prepare nested search model
            PrepareShoppingCartItemSearchModel(searchModel.ShoppingCartItemSearchModel);

            //prepare page parameters
            searchModel.SetGridPageSize();

            return searchModel;
        }

        /// <summary>
        /// Prepare paged shopping cart list model
        /// </summary>
        /// <param name="searchModel">Shopping cart search model</param>
        /// <returns>Shopping cart list model</returns>
        public virtual ShoppingCartListModel PrepareShoppingCartListModel(ShoppingCartSearchModel searchModel)
        {
            if (searchModel == null)
                throw new ArgumentNullException(nameof(searchModel));

            //get customers with shopping carts
            var customers = _customerService.GetCustomersWithShoppingCarts(searchModel.ShoppingCartType,
                storeId: searchModel.StoreId,
                productId: searchModel.ProductId,
                createdFromUtc: searchModel.StartDate,
                createdToUtc: searchModel.EndDate,
                countryId: searchModel.BillingCountryId,
                pageIndex: searchModel.Page - 1, pageSize: searchModel.PageSize);

            //prepare list model
            var model = new ShoppingCartListModel
            {
                Data = customers.Select(customer =>
                {
                    //fill in model values from the entity
                    var shoppingCartModel = new ShoppingCartModel
                    {
                        CustomerId = customer.Id
                    };

                    //fill in additional values (not existing in the entity)
                    shoppingCartModel.CustomerEmail = customer.IsRegistered()
                        ? customer.Email : _localizationService.GetResource("Admin.Customers.Guest");
                    shoppingCartModel.TotalItems = _shoppingCartService.GetShoppingCart(customer, searchModel.ShoppingCartType,
                        searchModel.StoreId, searchModel.ProductId, searchModel.StartDate, searchModel.EndDate).Sum(item => item.Quantity);

                    return shoppingCartModel;
                }),
                Total = customers.TotalCount
            };

            return model;
        }

        /// <summary>
        /// Prepare paged shopping cart item list model
        /// </summary>
        /// <param name="searchModel">Shopping cart item search model</param>
        /// <param name="customer">Customer</param>
        /// <returns>Shopping cart item list model</returns>
        public virtual ShoppingCartItemListModel PrepareShoppingCartItemListModel(ShoppingCartItemSearchModel searchModel, Customer customer)
        {
            if (searchModel == null)
                throw new ArgumentNullException(nameof(searchModel));

            if (customer == null)
                throw new ArgumentNullException(nameof(customer));

            //get shopping cart items
<<<<<<< HEAD
            var items = _shoppingCartService.GetShoppingCart(customer, searchModel.ShoppingCartType,
                searchModel.StoreId, searchModel.ProductId, searchModel.StartDate, searchModel.EndDate);
=======
            var items = customer.ShoppingCartItems
                .Where(item => item.ShoppingCartType == searchModel.ShoppingCartType).ToList()
                .ToPagedList(searchModel);
>>>>>>> a8c2984d

            //prepare list model
            var model = new ShoppingCartItemListModel
            {
                Data = items.Select(item =>
                {
                    //fill in model values from the entity
                    var itemModel = item.ToModel<ShoppingCartItemModel>();

                    //convert dates to the user time
                    itemModel.UpdatedOn = _dateTimeHelper.ConvertToUserTime(item.UpdatedOnUtc, DateTimeKind.Utc);

                    //fill in additional values (not existing in the entity)
                    itemModel.Store = _storeService.GetStoreById(item.StoreId)?.Name ?? "Deleted";
                    itemModel.AttributeInfo = _productAttributeFormatter.FormatAttributes(item.Product, item.AttributesXml, item.Customer);
                    var unitPrice = _priceCalculationService.GetUnitPrice(item);
                    itemModel.UnitPrice = _priceFormatter.FormatPrice(_taxService.GetProductPrice(item.Product, unitPrice, out var _));
                    var subTotal = _priceCalculationService.GetSubTotal(item);
                    itemModel.Total = _priceFormatter.FormatPrice(_taxService.GetProductPrice(item.Product, subTotal, out _));

                    //set product name since it does not survive mapping
                    itemModel.ProductName = item?.Product?.Name;

                    return itemModel;
                }),
                Total = items.TotalCount
            };

            return model;
        }

        #endregion
    }
}<|MERGE_RESOLUTION|>--- conflicted
+++ resolved
@@ -187,14 +187,8 @@
                 throw new ArgumentNullException(nameof(customer));
 
             //get shopping cart items
-<<<<<<< HEAD
             var items = _shoppingCartService.GetShoppingCart(customer, searchModel.ShoppingCartType,
-                searchModel.StoreId, searchModel.ProductId, searchModel.StartDate, searchModel.EndDate);
-=======
-            var items = customer.ShoppingCartItems
-                .Where(item => item.ShoppingCartType == searchModel.ShoppingCartType).ToList()
-                .ToPagedList(searchModel);
->>>>>>> a8c2984d
+                searchModel.StoreId, searchModel.ProductId, searchModel.StartDate, searchModel.EndDate).ToPagedList(searchModel);
 
             //prepare list model
             var model = new ShoppingCartItemListModel
