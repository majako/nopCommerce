﻿using Nop.Core.Domain.Localization;
using Nop.Services.Localization;
using Nop.Web.Areas.Admin.Infrastructure.Mapper.Extensions;
using Nop.Web.Areas.Admin.Models.Localization;
using Nop.Web.Framework.Factories;
using Nop.Web.Framework.Models.Extensions;

namespace Nop.Web.Areas.Admin.Factories
{
    /// <summary>
    /// Represents the language model factory implementation
    /// </summary>
    public partial class LanguageModelFactory : ILanguageModelFactory
    {
        #region Fields
<<<<<<< HEAD

        private readonly IBaseAdminModelFactory _baseAdminModelFactory;
        private readonly ILanguageService _languageService;
        private readonly ILocalizationService _localizationService;
        private readonly IStoreMappingSupportedModelFactory _storeMappingSupportedModelFactory;
=======
        
        protected readonly IBaseAdminModelFactory _baseAdminModelFactory;
        protected readonly ILanguageService _languageService;
        protected readonly ILocalizationService _localizationService;
        protected readonly IStoreMappingSupportedModelFactory _storeMappingSupportedModelFactory;
>>>>>>> 522dba81

        #endregion

        #region Ctor

        public LanguageModelFactory(IBaseAdminModelFactory baseAdminModelFactory,
            ILanguageService languageService,
            ILocalizationService localizationService,
            IStoreMappingSupportedModelFactory storeMappingSupportedModelFactory)
        {
            _baseAdminModelFactory = baseAdminModelFactory;
            _languageService = languageService;
            _localizationService = localizationService;
            _storeMappingSupportedModelFactory = storeMappingSupportedModelFactory;
        }

        #endregion

        #region Utilities

        /// <summary>
        /// Prepare locale resource search model
        /// </summary>
        /// <param name="searchModel">Locale resource search model</param>
        /// <param name="language">Language</param>
        /// <returns>Locale resource search model</returns>
        protected virtual LocaleResourceSearchModel PrepareLocaleResourceSearchModel(LocaleResourceSearchModel searchModel, Language language)
        {
            if (searchModel == null)
                throw new ArgumentNullException(nameof(searchModel));

            if (language == null)
                throw new ArgumentNullException(nameof(language));

            searchModel.LanguageId = language.Id;

            //prepare page parameters
            searchModel.SetGridPageSize();

            return searchModel;
        }

        #endregion

        #region Methods

        /// <summary>
        /// Prepare language search model
        /// </summary>
        /// <param name="searchModel">Language search model</param>
        /// <returns>
        /// A task that represents the asynchronous operation
        /// The task result contains the language search model
        /// </returns>
        public virtual Task<LanguageSearchModel> PrepareLanguageSearchModelAsync(LanguageSearchModel searchModel)
        {
            if (searchModel == null)
                throw new ArgumentNullException(nameof(searchModel));

            //prepare page parameters
            searchModel.SetGridPageSize();

            return Task.FromResult(searchModel);
        }

        /// <summary>
        /// Prepare paged language list model
        /// </summary>
        /// <param name="searchModel">Language search model</param>
        /// <returns>
        /// A task that represents the asynchronous operation
        /// The task result contains the language list model
        /// </returns>
        public virtual async Task<LanguageListModel> PrepareLanguageListModelAsync(LanguageSearchModel searchModel)
        {
            if (searchModel == null)
                throw new ArgumentNullException(nameof(searchModel));

            //get languages
            var languages = (await _languageService.GetAllLanguagesAsync(showHidden: true)).ToPagedList(searchModel);

            //prepare list model
            var model = new LanguageListModel().PrepareToGrid(searchModel, languages, () =>
            {
                return languages.Select(language => language.ToModel<LanguageModel>());
            });

            return model;
        }

        /// <summary>
        /// Prepare language model
        /// </summary>
        /// <param name="model">Language model</param>
        /// <param name="language">Language</param>
        /// <param name="excludeProperties">Whether to exclude populating of some properties of model</param>
        /// <returns>
        /// A task that represents the asynchronous operation
        /// The task result contains the language model
        /// </returns>
        public virtual async Task<LanguageModel> PrepareLanguageModelAsync(LanguageModel model, Language language, bool excludeProperties = false)
        {
            if (language != null)
            {
                //fill in model values from the entity
                model ??= language.ToModel<LanguageModel>();

                //prepare nested search model
                PrepareLocaleResourceSearchModel(model.LocaleResourceSearchModel, language);
            }

            //set default values for the new model
            if (language == null)
            {
                model.DisplayOrder = (await _languageService.GetAllLanguagesAsync()).Max(l => l.DisplayOrder) + 1;
                model.Published = true;
            }

            //prepare available currencies
            await _baseAdminModelFactory.PrepareCurrenciesAsync(model.AvailableCurrencies,
                defaultItemText: await _localizationService.GetResourceAsync("Admin.Common.EmptyItemText"));

            //prepare available stores
            await _storeMappingSupportedModelFactory.PrepareModelStoresAsync(model, language, excludeProperties);

            return model;
        }

        /// <summary>
        /// Prepare paged locale resource list model
        /// </summary>
        /// <param name="searchModel">Locale resource search model</param>
        /// <param name="language">Language</param>
        /// <returns>
        /// A task that represents the asynchronous operation
        /// The task result contains the locale resource list model
        /// </returns>
        public virtual async Task<LocaleResourceListModel> PrepareLocaleResourceListModelAsync(LocaleResourceSearchModel searchModel, Language language)
        {
            if (searchModel == null)
                throw new ArgumentNullException(nameof(searchModel));

            if (language == null)
                throw new ArgumentNullException(nameof(language));

            //get locale resources
            var localeResources = (await _localizationService.GetAllResourceValuesAsync(language.Id, loadPublicLocales: null))
                .OrderBy(localeResource => localeResource.Key).AsQueryable();

            //filter locale resources
            if (!string.IsNullOrEmpty(searchModel.SearchResourceName))
                localeResources = localeResources.Where(l => l.Key.ToLowerInvariant().Contains(searchModel.SearchResourceName.ToLowerInvariant()));
            if (!string.IsNullOrEmpty(searchModel.SearchResourceValue))
                localeResources = localeResources.Where(l => l.Value.Value.ToLowerInvariant().Contains(searchModel.SearchResourceValue.ToLowerInvariant()));

            var pagedLocaleResources = await localeResources.ToPagedListAsync(searchModel.Page - 1, searchModel.PageSize);

            //prepare list model
            var model = new LocaleResourceListModel().PrepareToGrid(searchModel, pagedLocaleResources, () =>
            {
                //fill in model values from the entity
                return pagedLocaleResources.Select(localeResource => new LocaleResourceModel
                {
                    LanguageId = language.Id,
                    Id = localeResource.Value.Key,
                    ResourceName = localeResource.Key,
                    ResourceValue = localeResource.Value.Value
                });
            });

            return model;
        }

        #endregion
    }
}<|MERGE_RESOLUTION|>--- conflicted
+++ resolved
@@ -13,19 +13,11 @@
     public partial class LanguageModelFactory : ILanguageModelFactory
     {
         #region Fields
-<<<<<<< HEAD
-
-        private readonly IBaseAdminModelFactory _baseAdminModelFactory;
-        private readonly ILanguageService _languageService;
-        private readonly ILocalizationService _localizationService;
-        private readonly IStoreMappingSupportedModelFactory _storeMappingSupportedModelFactory;
-=======
         
         protected readonly IBaseAdminModelFactory _baseAdminModelFactory;
         protected readonly ILanguageService _languageService;
         protected readonly ILocalizationService _localizationService;
         protected readonly IStoreMappingSupportedModelFactory _storeMappingSupportedModelFactory;
->>>>>>> 522dba81
 
         #endregion
 
