--- conflicted
+++ resolved
@@ -732,21 +732,12 @@
                     productModel.FullDescription = string.Empty;
 
                     //fill in additional values (not existing in the entity)
-<<<<<<< HEAD
-                    productModel.SeName = _urlRecordService.GetSeNameAsync(product, 0, true, false).Result;
-                    var defaultProductPicture = _pictureService.GetPicturesByProductIdAsync(product.Id, 1).Result.FirstOrDefault();
-                    (productModel.PictureThumbnailUrl, _) = _pictureService.GetPictureUrlAsync(defaultProductPicture, 75).Result;
-                    productModel.ProductTypeName = _localizationService.GetLocalizedEnumAsync(product.ProductType).Result;
+                    productModel.SeName = await _urlRecordService.GetSeNameAsync(product, 0, true, false);
+                    var defaultProductPicture = (await _pictureService.GetPicturesByProductIdAsync(product.Id, 1)).FirstOrDefault();
+                    (productModel.PictureThumbnailUrl, _) = await _pictureService.GetPictureUrlAsync(defaultProductPicture, 75);
+                    productModel.ProductTypeName = await _localizationService.GetLocalizedEnumAsync(product.ProductType);
                     if (product.ProductType == ProductType.SimpleProduct && product.ManageInventoryMethod == ManageInventoryMethod.ManageStock)
-                        productModel.StockQuantityStr = _productService.GetTotalStockQuantityAsync(product).Result.ToString();
-=======
-                    productModel.SeName = await _urlRecordService.GetSeName(product, 0, true, false);
-                    var defaultProductPicture = (await _pictureService.GetPicturesByProductId(product.Id, 1)).FirstOrDefault();
-                    (productModel.PictureThumbnailUrl, _) = await _pictureService.GetPictureUrl(defaultProductPicture, 75);
-                    productModel.ProductTypeName = await _localizationService.GetLocalizedEnum(product.ProductType);
-                    if (product.ProductType == ProductType.SimpleProduct && product.ManageInventoryMethod == ManageInventoryMethod.ManageStock)
-                        productModel.StockQuantityStr = (await _productService.GetTotalStockQuantity(product)).ToString();
->>>>>>> 1a8a2fcd
+                        productModel.StockQuantityStr = (await _productService.GetTotalStockQuantityAsync(product)).ToString();
 
                     return productModel;
                 });
@@ -1015,11 +1006,8 @@
                 return products.ToAsyncEnumerable().SelectAwait(async product =>
                 {
                     var productModel = product.ToModel<ProductModel>();
-<<<<<<< HEAD
-                    productModel.SeName = _urlRecordService.GetSeNameAsync(product, 0, true, false).Result;
-=======
-                    productModel.SeName = await _urlRecordService.GetSeName(product, 0, true, false);
->>>>>>> 1a8a2fcd
+
+                    productModel.SeName = await _urlRecordService.GetSeNameAsync(product, 0, true, false);
 
                     return productModel;
                 });
@@ -1055,11 +1043,7 @@
                     var relatedProductModel = relatedProduct.ToModel<RelatedProductModel>();
 
                     //fill in additional values (not existing in the entity)
-<<<<<<< HEAD
-                    relatedProductModel.Product2Name = _productService.GetProductByIdAsync(relatedProduct.ProductId2).Result?.Name;
-=======
-                    relatedProductModel.Product2Name = (await _productService.GetProductById(relatedProduct.ProductId2))?.Name;
->>>>>>> 1a8a2fcd
+                    relatedProductModel.Product2Name = (await _productService.GetProductByIdAsync(relatedProduct.ProductId2))?.Name;
 
                     return relatedProductModel;
                 });
@@ -1130,11 +1114,8 @@
                 return products.ToAsyncEnumerable().SelectAwait(async product =>
                 {
                     var productModel = product.ToModel<ProductModel>();
-<<<<<<< HEAD
-                    productModel.SeName = _urlRecordService.GetSeNameAsync(product, 0, true, false).Result;
-=======
-                    productModel.SeName = await _urlRecordService.GetSeName(product, 0, true, false);
->>>>>>> 1a8a2fcd
+
+                    productModel.SeName = await _urlRecordService.GetSeNameAsync(product, 0, true, false);
 
                     return productModel;
                 });
@@ -1174,11 +1155,7 @@
                     };
 
                     //fill in additional values (not existing in the entity)
-<<<<<<< HEAD
-                    crossSellProductModel.Product2Name = _productService.GetProductByIdAsync(crossSellProduct.ProductId2).Result?.Name;
-=======
-                    crossSellProductModel.Product2Name = (await _productService.GetProductById(crossSellProduct.ProductId2))?.Name;
->>>>>>> 1a8a2fcd
+                    crossSellProductModel.Product2Name = (await _productService.GetProductByIdAsync(crossSellProduct.ProductId2))?.Name;
 
                     return crossSellProductModel;
                 });
@@ -1250,11 +1227,8 @@
                 return products.ToAsyncEnumerable().SelectAwait(async product =>
                 {
                     var productModel = product.ToModel<ProductModel>();
-<<<<<<< HEAD
-                    productModel.SeName = _urlRecordService.GetSeNameAsync(product, 0, true, false).Result;
-=======
-                    productModel.SeName = await _urlRecordService.GetSeName(product, 0, true, false);
->>>>>>> 1a8a2fcd
+
+                    productModel.SeName = await _urlRecordService.GetSeNameAsync(product, 0, true, false);
 
                     return productModel;
                 });
@@ -1363,13 +1337,9 @@
                     var productModel = product.ToModel<ProductModel>();
 
                     //fill in additional values (not existing in the entity)
-<<<<<<< HEAD
-                    productModel.SeName = _urlRecordService.GetSeNameAsync(product, 0, true, false).Result;
-                    var parentGroupedProduct = _productService.GetProductByIdAsync(product.ParentGroupedProductId).Result;
-=======
-                    productModel.SeName = await _urlRecordService.GetSeName(product, 0, true, false);
-                    var parentGroupedProduct = await _productService.GetProductById(product.ParentGroupedProductId);
->>>>>>> 1a8a2fcd
+                    productModel.SeName = await _urlRecordService.GetSeNameAsync(product, 0, true, false);
+                    var parentGroupedProduct = await _productService.GetProductByIdAsync(product.ParentGroupedProductId);
+
                     if (parentGroupedProduct == null)
                         return productModel;
 
@@ -1409,17 +1379,11 @@
                     var productPictureModel = productPicture.ToModel<ProductPictureModel>();
 
                     //fill in additional values (not existing in the entity)
-<<<<<<< HEAD
-                    var picture = _pictureService.GetPictureByIdAsync(productPicture.PictureId).Result
-                                  ?? throw new Exception("Picture cannot be loaded");
-
-                    productPictureModel.PictureUrl = _pictureService.GetPictureUrlAsync(picture).Result.url;
-=======
-                    var picture = (await _pictureService.GetPictureById(productPicture.PictureId))
+                    var picture = (await _pictureService.GetPictureByIdAsync(productPicture.PictureId))
                         ?? throw new Exception("Picture cannot be loaded");
 
-                    productPictureModel.PictureUrl = (await _pictureService.GetPictureUrl(picture)).url;
->>>>>>> 1a8a2fcd
+                    productPictureModel.PictureUrl = (await _pictureService.GetPictureUrlAsync(picture)).url;
+
                     productPictureModel.OverrideAltAttribute = picture.AltAttribute;
                     productPictureModel.OverrideTitleAttribute = picture.TitleAttribute;
 
@@ -1457,21 +1421,14 @@
                     //fill in model values from the entity
                     var productSpecificationAttributeModel = attribute.ToModel<ProductSpecificationAttributeModel>();
 
-<<<<<<< HEAD
-                    var specAttributeOption = _specificationAttributeService.GetSpecificationAttributeOptionByIdAsync(attribute.SpecificationAttributeOptionId).Result;
-                    var specAttribute = _specificationAttributeService.GetSpecificationAttributeByIdAsync(specAttributeOption.SpecificationAttributeId).Result;
+                    var specAttributeOption = await _specificationAttributeService
+                        .GetSpecificationAttributeOptionByIdAsync(attribute.SpecificationAttributeOptionId);
+                    var specAttribute = await _specificationAttributeService
+                        .GetSpecificationAttributeByIdAsync(specAttributeOption.SpecificationAttributeId);
 
                     //fill in additional values (not existing in the entity)
-                    productSpecificationAttributeModel.AttributeTypeName = _localizationService.GetLocalizedEnumAsync(attribute.AttributeType).Result;
-=======
-                    var specAttributeOption = await _specificationAttributeService
-                        .GetSpecificationAttributeOptionById(attribute.SpecificationAttributeOptionId);
-                    var specAttribute = await _specificationAttributeService
-                        .GetSpecificationAttributeById(specAttributeOption.SpecificationAttributeId);
-
-                    //fill in additional values (not existing in the entity)
-                    productSpecificationAttributeModel.AttributeTypeName = await _localizationService.GetLocalizedEnum(attribute.AttributeType);
->>>>>>> 1a8a2fcd
+                    productSpecificationAttributeModel.AttributeTypeName = await _localizationService.GetLocalizedEnumAsync(attribute.AttributeType);
+
                     productSpecificationAttributeModel.AttributeId = specAttribute.Id;
                     productSpecificationAttributeModel.AttributeName = GetSpecificationAttributeName(specAttribute);
 
@@ -1482,18 +1439,11 @@
                             productSpecificationAttributeModel.SpecificationAttributeOptionId = specAttributeOption.Id;
                             break;
                         case SpecificationAttributeType.CustomText:
-<<<<<<< HEAD
-                            productSpecificationAttributeModel.ValueRaw = WebUtility.HtmlEncode(_localizationService.GetLocalizedAsync(attribute, x => x.CustomValue, _workContext.GetWorkingLanguageAsync().Result.Id).Result);
-                            break;
-                        case SpecificationAttributeType.CustomHtmlText:
-                            productSpecificationAttributeModel.ValueRaw = _localizationService.GetLocalizedAsync(attribute, x => x.CustomValue, _workContext.GetWorkingLanguageAsync().Result.Id).Result;
-=======
-                            productSpecificationAttributeModel.ValueRaw = WebUtility.HtmlEncode(await _localizationService.GetLocalized(attribute, x => x.CustomValue, (await _workContext.GetWorkingLanguage())?.Id));
+                            productSpecificationAttributeModel.ValueRaw = WebUtility.HtmlEncode(await _localizationService.GetLocalizedAsync(attribute, x => x.CustomValue, (await _workContext.GetWorkingLanguageAsync())?.Id));
                             break;
                         case SpecificationAttributeType.CustomHtmlText:
                             productSpecificationAttributeModel.ValueRaw = await _localizationService
-                                .GetLocalized(attribute, x => x.CustomValue, (await _workContext.GetWorkingLanguage())?.Id);
->>>>>>> 1a8a2fcd
+                                .GetLocalizedAsync(attribute, x => x.CustomValue, (await _workContext.GetWorkingLanguageAsync())?.Id);
                             break;
                         case SpecificationAttributeType.Hyperlink:
                             productSpecificationAttributeModel.ValueRaw = attribute.CustomValue;
@@ -1636,13 +1586,8 @@
                 throw new ArgumentNullException(nameof(searchModel));
 
             //get product tags
-<<<<<<< HEAD
-            var productTags = (await _productTagService.GetAllProductTagsAsync(tagName : searchModel.SearchTagName))
+            var productTags = (await _productTagService.GetAllProductTagsAsync(tagName: searchModel.SearchTagName))
                 .OrderByDescending(tag => _productTagService.GetProductCountAsync(tag.Id, storeId: 0, showHidden: true).Result).ToList()
-=======
-            var productTags = (await _productTagService.GetAllProductTags(tagName: searchModel.SearchTagName))
-                .OrderByDescending(tag => _productTagService.GetProductCount(tag.Id, storeId: 0, showHidden: true).Result).ToList()
->>>>>>> 1a8a2fcd
                 .ToPagedList(searchModel);
 
             //prepare list model
@@ -1654,11 +1599,7 @@
                     var productTagModel = tag.ToModel<ProductTagModel>();
 
                     //fill in additional values (not existing in the entity)
-<<<<<<< HEAD
-                    productTagModel.ProductCount = _productTagService.GetProductCountAsync(tag.Id, storeId: 0, showHidden: true).Result;
-=======
-                    productTagModel.ProductCount = await _productTagService.GetProductCount(tag.Id, storeId: 0, showHidden: true);
->>>>>>> 1a8a2fcd
+                    productTagModel.ProductCount = await _productTagService.GetProductCountAsync(tag.Id, storeId: 0, showHidden: true);
 
                     return productTagModel;
                 });
@@ -1725,11 +1666,7 @@
             {
                 return orders.ToAsyncEnumerable().SelectAwait(async order =>
                 {
-<<<<<<< HEAD
-                    var billingAddress = _addressService.GetAddressByIdAsync(order.BillingAddressId).Result;
-=======
-                    var billingAddress = await _addressService.GetAddressById(order.BillingAddressId);
->>>>>>> 1a8a2fcd
+                    var billingAddress = await _addressService.GetAddressByIdAsync(order.BillingAddressId);
 
                     //fill in model values from the entity
                     var orderModel = new OrderModel
@@ -1743,17 +1680,10 @@
                     orderModel.CreatedOn = _dateTimeHelper.ConvertToUserTime(order.CreatedOnUtc, DateTimeKind.Utc);
 
                     //fill in additional values (not existing in the entity)
-<<<<<<< HEAD
-                    orderModel.StoreName = _storeService.GetStoreByIdAsync(order.StoreId).Result?.Name ?? "Deleted";
-                    orderModel.OrderStatus = _localizationService.GetLocalizedEnumAsync(order.OrderStatus).Result;
-                    orderModel.PaymentStatus = _localizationService.GetLocalizedEnumAsync(order.PaymentStatus).Result;
-                    orderModel.ShippingStatus = _localizationService.GetLocalizedEnumAsync(order.ShippingStatus).Result;
-=======
-                    orderModel.StoreName = (await _storeService.GetStoreById(order.StoreId))?.Name ?? "Deleted";
-                    orderModel.OrderStatus = await _localizationService.GetLocalizedEnum(order.OrderStatus);
-                    orderModel.PaymentStatus = await _localizationService.GetLocalizedEnum(order.PaymentStatus);
-                    orderModel.ShippingStatus = await _localizationService.GetLocalizedEnum(order.ShippingStatus);
->>>>>>> 1a8a2fcd
+                    orderModel.StoreName = (await _storeService.GetStoreByIdAsync(order.StoreId))?.Name ?? "Deleted";
+                    orderModel.OrderStatus = await _localizationService.GetLocalizedEnumAsync(order.OrderStatus);
+                    orderModel.PaymentStatus = await _localizationService.GetLocalizedEnumAsync(order.PaymentStatus);
+                    orderModel.ShippingStatus = await _localizationService.GetLocalizedEnumAsync(order.ShippingStatus);
 
                     return orderModel;
                 });
@@ -1791,21 +1721,12 @@
 
                     //fill in additional values (not existing in the entity)   
                     tierPriceModel.Store = price.StoreId > 0
-<<<<<<< HEAD
-                        ? (_storeService.GetStoreByIdAsync(price.StoreId).Result?.Name ?? "Deleted")
-                        : _localizationService.GetResourceAsync("Admin.Catalog.Products.TierPrices.Fields.Store.All").Result;
+                        ? ((await _storeService.GetStoreByIdAsync(price.StoreId))?.Name ?? "Deleted")
+                        : await _localizationService.GetResourceAsync("Admin.Catalog.Products.TierPrices.Fields.Store.All");
                     tierPriceModel.CustomerRoleId = price.CustomerRoleId ?? 0;
                     tierPriceModel.CustomerRole = price.CustomerRoleId.HasValue
-                        ? _customerService.GetCustomerRoleByIdAsync(price.CustomerRoleId.Value).Result.Name
-                        : _localizationService.GetResourceAsync("Admin.Catalog.Products.TierPrices.Fields.CustomerRole.All").Result;
-=======
-                        ? ((await _storeService.GetStoreById(price.StoreId))?.Name ?? "Deleted")
-                        : await _localizationService.GetResource("Admin.Catalog.Products.TierPrices.Fields.Store.All");
-                    tierPriceModel.CustomerRoleId = price.CustomerRoleId ?? 0;
-                    tierPriceModel.CustomerRole = price.CustomerRoleId.HasValue
-                        ? (await _customerService.GetCustomerRoleById(price.CustomerRoleId.Value))?.Name
-                        : await _localizationService.GetResource("Admin.Catalog.Products.TierPrices.Fields.CustomerRole.All");
->>>>>>> 1a8a2fcd
+                        ? (await _customerService.GetCustomerRoleByIdAsync(price.CustomerRoleId.Value))?.Name
+                        : await _localizationService.GetResourceAsync("Admin.Catalog.Products.TierPrices.Fields.CustomerRole.All");
 
                     return tierPriceModel;
                 });
@@ -1876,31 +1797,16 @@
                         _dateTimeHelper.ConvertToUserTime(historyEntry.CreatedOnUtc, DateTimeKind.Utc);
 
                     //fill in additional values (not existing in the entity)
-<<<<<<< HEAD
-                    var combination =
-                        _productAttributeService.GetProductAttributeCombinationByIdAsync(historyEntry.CombinationId ?? 0).Result;
-                    if (combination != null)
-                    {
-                        stockQuantityHistoryModel.AttributeCombination = _productAttributeFormatter.FormatAttributesAsync(
-                            product,
-                            combination.AttributesXml, _workContext.GetCurrentCustomerAsync().Result, renderGiftCardAttributes: false).Result;
-                    }
-
-                    stockQuantityHistoryModel.WarehouseName = historyEntry.WarehouseId.HasValue
-                        ? _shippingService.GetWarehouseByIdAsync(historyEntry.WarehouseId.Value).Result?.Name ?? "Deleted"
-                        : _localizationService.GetResourceAsync("Admin.Catalog.Products.Fields.Warehouse.None").Result;
-=======
-                    var combination = await _productAttributeService.GetProductAttributeCombinationById(historyEntry.CombinationId ?? 0);
+                    var combination = await _productAttributeService.GetProductAttributeCombinationByIdAsync(historyEntry.CombinationId ?? 0);
                     if (combination != null)
                     {
                         stockQuantityHistoryModel.AttributeCombination = await _productAttributeFormatter
-                            .FormatAttributes(product, combination.AttributesXml, (await _workContext.GetCurrentCustomer()), renderGiftCardAttributes: false);
+                            .FormatAttributesAsync(product, combination.AttributesXml, (await _workContext.GetCurrentCustomerAsync()), renderGiftCardAttributes: false);
                     }
 
                     stockQuantityHistoryModel.WarehouseName = historyEntry.WarehouseId.HasValue
-                        ? (await _shippingService.GetWarehouseById(historyEntry.WarehouseId.Value))?.Name ?? "Deleted"
-                        : await _localizationService.GetResource("Admin.Catalog.Products.Fields.Warehouse.None");
->>>>>>> 1a8a2fcd
+                        ? (await _shippingService.GetWarehouseByIdAsync(historyEntry.WarehouseId.Value))?.Name ?? "Deleted"
+                        : await _localizationService.GetResourceAsync("Admin.Catalog.Products.Fields.Warehouse.None");
 
                     return stockQuantityHistoryModel;
                 });
@@ -1938,39 +1844,23 @@
 
                     //fill in additional values (not existing in the entity)
                     productAttributeMappingModel.ConditionString = string.Empty;
-<<<<<<< HEAD
-                    productAttributeMappingModel.ValidationRulesString = PrepareProductAttributeMappingValidationRulesStringAsync(attributeMapping).Result;
-                    productAttributeMappingModel.ProductAttribute = _productAttributeService
-                        .GetProductAttributeByIdAsync(attributeMapping.ProductAttributeId).Result?.Name;
-                    productAttributeMappingModel.AttributeControlType = _localizationService.GetLocalizedEnumAsync(attributeMapping.AttributeControlType).Result;
-                    var conditionAttribute = _productAttributeParser
-                        .ParseProductAttributeMappingsAsync(attributeMapping.ConditionAttributeXml).Result.FirstOrDefault();
-                    if (conditionAttribute == null)
-                        return productAttributeMappingModel;
-
-                    var conditionValue = _productAttributeParser.ParseProductAttributeValuesAsync(attributeMapping.ConditionAttributeXml).Result.FirstOrDefault();
-                    if (conditionValue != null)
-                    {
-                        productAttributeMappingModel.ConditionString =
-                            $"{WebUtility.HtmlEncode(_productAttributeService.GetProductAttributeByIdAsync(conditionAttribute.ProductAttributeId).Result.Name)}: {WebUtility.HtmlEncode(conditionValue.Name)}";
-=======
-                    productAttributeMappingModel.ValidationRulesString = await PrepareProductAttributeMappingValidationRulesString(attributeMapping);
-                    productAttributeMappingModel.ProductAttribute = (await _productAttributeService.GetProductAttributeById(attributeMapping.ProductAttributeId))?.Name;
-                    productAttributeMappingModel.AttributeControlType = await _localizationService.GetLocalizedEnum(attributeMapping.AttributeControlType);
+
+                    productAttributeMappingModel.ValidationRulesString = await PrepareProductAttributeMappingValidationRulesStringAsync(attributeMapping);
+                    productAttributeMappingModel.ProductAttribute = (await _productAttributeService.GetProductAttributeByIdAsync(attributeMapping.ProductAttributeId))?.Name;
+                    productAttributeMappingModel.AttributeControlType = await _localizationService.GetLocalizedEnumAsync(attributeMapping.AttributeControlType);
                     var conditionAttribute = (await _productAttributeParser
-                        .ParseProductAttributeMappings(attributeMapping.ConditionAttributeXml))
+                        .ParseProductAttributeMappingsAsync(attributeMapping.ConditionAttributeXml))
                         .FirstOrDefault();
                     if (conditionAttribute == null)
                         return productAttributeMappingModel;
 
                     var conditionValue = (await _productAttributeParser
-                        .ParseProductAttributeValues(attributeMapping.ConditionAttributeXml))
+                        .ParseProductAttributeValuesAsync(attributeMapping.ConditionAttributeXml))
                         .FirstOrDefault();
                     if (conditionValue != null)
                     {
                         productAttributeMappingModel.ConditionString =
-                            $"{WebUtility.HtmlEncode((await _productAttributeService.GetProductAttributeById(conditionAttribute.ProductAttributeId)).Name)}: {WebUtility.HtmlEncode(conditionValue.Name)}";
->>>>>>> 1a8a2fcd
+                            $"{WebUtility.HtmlEncode((await _productAttributeService.GetProductAttributeByIdAsync(conditionAttribute.ProductAttributeId)).Name)}: {WebUtility.HtmlEncode(conditionValue.Name)}";
                     }
 
                     return productAttributeMappingModel;
@@ -2080,11 +1970,8 @@
                     var productAttributeValueModel = value.ToModel<ProductAttributeValueModel>();
 
                     //fill in additional values (not existing in the entity)
-<<<<<<< HEAD
-                    productAttributeValueModel.AttributeValueTypeName = _localizationService.GetLocalizedEnumAsync(value.AttributeValueType).Result;
-=======
-                    productAttributeValueModel.AttributeValueTypeName = await _localizationService.GetLocalizedEnum(value.AttributeValueType);
->>>>>>> 1a8a2fcd
+                    productAttributeValueModel.AttributeValueTypeName = await _localizationService.GetLocalizedEnumAsync(value.AttributeValueType);
+
                     productAttributeValueModel.Name = productAttributeMapping.AttributeControlType != AttributeControlType.ColorSquares
                         ? value.Name : $"{value.Name} - {value.ColorSquaresRgb}";
                     if (value.AttributeValueType == AttributeValueType.Simple)
@@ -2097,24 +1984,14 @@
 
                     if (value.AttributeValueType == AttributeValueType.AssociatedToProduct)
                     {
-<<<<<<< HEAD
-                        productAttributeValueModel
-                            .AssociatedProductName = _productService.GetProductByIdAsync(value.AssociatedProductId).Result?.Name ?? string.Empty;
+                        productAttributeValueModel.AssociatedProductName = (await _productService.GetProductByIdAsync(value.AssociatedProductId))?.Name ?? string.Empty;
                     }
 
-                    var pictureThumbnailUrl = _pictureService.GetPictureUrlAsync(value.PictureId, 75, false).Result;
+                    var pictureThumbnailUrl = await _pictureService.GetPictureUrlAsync(value.PictureId, 75, false);
                     //little hack here. Grid is rendered wrong way with <img> without "src" attribute
                     if (string.IsNullOrEmpty(pictureThumbnailUrl))
-                        pictureThumbnailUrl = _pictureService.GetDefaultPictureUrlAsync(targetSize: 1).Result;
-=======
-                        productAttributeValueModel.AssociatedProductName = (await _productService.GetProductById(value.AssociatedProductId))?.Name ?? string.Empty;
-                    }
-
-                    var pictureThumbnailUrl = await _pictureService.GetPictureUrl(value.PictureId, 75, false);
-                    //little hack here. Grid is rendered wrong way with <img> without "src" attribute
-                    if (string.IsNullOrEmpty(pictureThumbnailUrl))
-                        pictureThumbnailUrl = await _pictureService.GetDefaultPictureUrl(targetSize: 1);
->>>>>>> 1a8a2fcd
+                        pictureThumbnailUrl = await _pictureService.GetDefaultPictureUrlAsync(targetSize: 1);
+
                     productAttributeValueModel.PictureThumbnailUrl = pictureThumbnailUrl;
 
                     return productAttributeValueModel;
@@ -2266,11 +2143,8 @@
                 return products.ToAsyncEnumerable().SelectAwait(async product =>
                 {
                     var productModel = product.ToModel<ProductModel>();
-<<<<<<< HEAD
-                    productModel.SeName = _urlRecordService.GetSeNameAsync(product, 0, true, false).Result;
-=======
-                    productModel.SeName = await _urlRecordService.GetSeName(product, 0, true, false);
->>>>>>> 1a8a2fcd
+
+                    productModel.SeName = await _urlRecordService.GetSeNameAsync(product, 0, true, false);
 
                     return productModel;
                 });
@@ -2298,7 +2172,7 @@
             var productAttributeCombinations = (await _productAttributeService
                 .GetAllProductAttributeCombinationsAsync(product.Id)).ToPagedList(searchModel);
 
-            var currentCustomer = await _workContext.GetCurrentCustomer();
+            var currentCustomer = await _workContext.GetCurrentCustomerAsync();
             //prepare grid model
             var model = await new ProductAttributeCombinationListModel().PrepareToGridAsync(searchModel, productAttributeCombinations, () =>
             {
@@ -2308,27 +2182,15 @@
                     var productAttributeCombinationModel = combination.ToModel<ProductAttributeCombinationModel>();
 
                     //fill in additional values (not existing in the entity)
-<<<<<<< HEAD
-                    productAttributeCombinationModel.AttributesXml = _productAttributeFormatter
-                        .FormatAttributesAsync(product, combination.AttributesXml, _workContext.GetCurrentCustomerAsync().Result, "<br />", true, true, true, false).Result;
-                    var pictureThumbnailUrl = _pictureService.GetPictureUrlAsync(combination.PictureId, 75, false).Result;
+                    productAttributeCombinationModel.AttributesXml = await _productAttributeFormatter
+                        .FormatAttributesAsync(product, combination.AttributesXml, currentCustomer, "<br />", true, true, true, false);
+                    var pictureThumbnailUrl = await _pictureService.GetPictureUrlAsync(combination.PictureId, 75, false);
                     //little hack here. Grid is rendered wrong way with <img> without "src" attribute
                     if (string.IsNullOrEmpty(pictureThumbnailUrl))
-                        pictureThumbnailUrl = _pictureService.GetDefaultPictureUrlAsync(targetSize: 1).Result;
-                        
+                        pictureThumbnailUrl = await _pictureService.GetDefaultPictureUrlAsync(targetSize: 1);
+
                     productAttributeCombinationModel.PictureThumbnailUrl = pictureThumbnailUrl;
-                    var warnings = _shoppingCartService.GetShoppingCartItemAttributeWarningsAsync(_workContext.GetCurrentCustomerAsync().Result,
-=======
-                    productAttributeCombinationModel.AttributesXml = await _productAttributeFormatter
-                        .FormatAttributes(product, combination.AttributesXml, currentCustomer, "<br />", true, true, true, false);
-                    var pictureThumbnailUrl = await _pictureService.GetPictureUrl(combination.PictureId, 75, false);
-                    //little hack here. Grid is rendered wrong way with <img> without "src" attribute
-                    if (string.IsNullOrEmpty(pictureThumbnailUrl))
-                        pictureThumbnailUrl = await _pictureService.GetDefaultPictureUrl(targetSize: 1);
-
-                    productAttributeCombinationModel.PictureThumbnailUrl = pictureThumbnailUrl;
-                    var warnings = (await _shoppingCartService.GetShoppingCartItemAttributeWarnings(currentCustomer,
->>>>>>> 1a8a2fcd
+                    var warnings = (await _shoppingCartService.GetShoppingCartItemAttributeWarningsAsync(currentCustomer,
                         ShoppingCartType.ShoppingCart, product,
                         attributesXml: combination.AttributesXml,
                         ignoreNonCombinableAttributes: true)
