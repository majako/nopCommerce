--- conflicted
+++ resolved
@@ -76,186 +76,6 @@
             var paymentStatus = searchModel.PaymentStatusId > 0 ? (PaymentStatus?)searchModel.PaymentStatusId : null;
             if (_workContext.CurrentVendor != null)
                 searchModel.VendorId = _workContext.CurrentVendor.Id;
-            var startDateValue = !searchModel.StartDate.HasValue
-                ? null
-                : (DateTime?)_dateTimeHelper.ConvertToUtcTime(searchModel.StartDate.Value, _dateTimeHelper.CurrentTimeZone);
-            var endDateValue = !searchModel.EndDate.HasValue
-                ? null
-                : (DateTime?)_dateTimeHelper.ConvertToUtcTime(searchModel.EndDate.Value, _dateTimeHelper.CurrentTimeZone)
-                    .AddDays(1);
-
-            //get bestsellers
-            var bestsellers = _orderReportService.BestSellersReport(showHidden: true,
-                createdFromUtc: startDateValue,
-                createdToUtc: endDateValue,
-                os: orderStatus,
-                ps: paymentStatus,
-                billingCountryId: searchModel.BillingCountryId,
-                orderBy: 2,
-                vendorId: searchModel.VendorId,
-                categoryId: searchModel.CategoryId,
-                manufacturerId: searchModel.ManufacturerId,
-                storeId: searchModel.StoreId,
-                pageIndex: searchModel.Page - 1, pageSize: searchModel.PageSize);
-            return bestsellers;
-        }
-
-        #endregion
-
-        #region Methods
-
-        #region LowStock
-
-        /// <summary>
-        /// Prepare low stock product search model
-        /// </summary>
-        /// <param name="searchModel">Low stock product search model</param>
-        /// <returns>Low stock product search model</returns>
-        public virtual LowStockProductSearchModel PrepareLowStockProductSearchModel(LowStockProductSearchModel searchModel)
-        {
-            if (searchModel == null)
-                throw new ArgumentNullException(nameof(searchModel));
-
-            //prepare "published" filter (0 - all; 1 - published only; 2 - unpublished only)
-            searchModel.AvailablePublishedOptions.Add(new SelectListItem
-            {
-                Value = "0",
-                Text = _localizationService.GetResource("Admin.Reports.LowStock.SearchPublished.All")
-            });
-            searchModel.AvailablePublishedOptions.Add(new SelectListItem
-            {
-                Value = "1",
-                Text = _localizationService.GetResource("Admin.Reports.LowStock.SearchPublished.PublishedOnly")
-            });
-            searchModel.AvailablePublishedOptions.Add(new SelectListItem
-            {
-                Value = "2",
-                Text = _localizationService.GetResource("Admin.Reports.LowStock.SearchPublished.UnpublishedOnly")
-            });
-
-            //prepare page parameters
-            searchModel.SetGridPageSize();
-
-            return searchModel;
-        }
-
-        /// <summary>
-        /// Prepare paged low stock product list model
-        /// </summary>
-        /// <param name="searchModel">Low stock product search model</param>
-        /// <returns>Low stock product list model</returns>
-        public virtual LowStockProductListModel PrepareLowStockProductListModel(LowStockProductSearchModel searchModel)
-        {
-            if (searchModel == null)
-                throw new ArgumentNullException(nameof(searchModel));
-
-            //get parameters to filter comments
-            var publishedOnly = searchModel.SearchPublishedId == 0 ? null : searchModel.SearchPublishedId == 1 ? true : (bool?)false;
-            var vendorId = _workContext.CurrentVendor?.Id ?? 0;
-
-            //get low stock product and product combinations
-            var products = _productService.GetLowStockProducts(vendorId: vendorId, loadPublishedOnly: publishedOnly);
-            var combinations = _productService.GetLowStockProductCombinations(vendorId: vendorId, loadPublishedOnly: publishedOnly);
-
-            //prepare low stock product models
-            var lowStockProductModels = new List<LowStockProductModel>();
-            lowStockProductModels.AddRange(products.Select(product => new LowStockProductModel
-            {
-                Id = product.Id,
-                Name = product.Name,
-                ManageInventoryMethod = _localizationService.GetLocalizedEnum(product.ManageInventoryMethod),
-                StockQuantity = _productService.GetTotalStockQuantity(product),
-                Published = product.Published
-            }));
-
-            lowStockProductModels.AddRange(combinations.Select(combination => {
-
-                var product = _productService.GetProductById(combination.ProductId);
-
-                return new LowStockProductModel
-                {
-                    Id = combination.ProductId,
-                    Name = product.Name,
-                    Attributes = _productAttributeFormatter
-                        .FormatAttributes(product, combination.AttributesXml, _workContext.CurrentCustomer, "<br />", true, true, true, false),
-                    ManageInventoryMethod = _localizationService.GetLocalizedEnum(product.ManageInventoryMethod),
-                    StockQuantity = combination.StockQuantity,
-                    Published = product.Published
-                };
-            }));
-
-            var pagesList = lowStockProductModels.ToPagedList(searchModel);
-
-            //prepare list model
-            var model = new LowStockProductListModel().PrepareToGrid(searchModel, pagesList, () =>
-            {
-                return pagesList;
-            });
-
-            return model;
-        }
-
-        #endregion
-
-        #region Bestsellers
-
-        /// <summary>
-        /// Prepare bestseller search model
-        /// </summary>
-        /// <param name="searchModel">Bestseller search model</param>
-        /// <returns>Bestseller search model</returns>
-        public virtual BestsellerSearchModel PrepareBestsellerSearchModel(BestsellerSearchModel searchModel)
-        {
-            if (searchModel == null)
-                throw new ArgumentNullException(nameof(searchModel));
-
-            searchModel.IsLoggedInAsVendor = _workContext.CurrentVendor != null;
-
-            //prepare available stores
-            _baseAdminModelFactory.PrepareStores(searchModel.AvailableStores);
-
-            //prepare available order statuses
-            _baseAdminModelFactory.PrepareOrderStatuses(searchModel.AvailableOrderStatuses);
-
-            //prepare available payment statuses
-            _baseAdminModelFactory.PreparePaymentStatuses(searchModel.AvailablePaymentStatuses);
-
-            //prepare available categories
-            _baseAdminModelFactory.PrepareCategories(searchModel.AvailableCategories);
-
-            //prepare available manufacturers
-            _baseAdminModelFactory.PrepareManufacturers(searchModel.AvailableManufacturers);
-
-            //prepare available billing countries
-            searchModel.AvailableCountries = _countryService.GetAllCountriesForBilling(showHidden: true)
-                .Select(country => new SelectListItem { Text = country.Name, Value = country.Id.ToString() }).ToList();
-            searchModel.AvailableCountries.Insert(0, new SelectListItem { Text = _localizationService.GetResource("Admin.Common.All"), Value = "0" });
-
-            //prepare available vendors
-            _baseAdminModelFactory.PrepareVendors(searchModel.AvailableVendors);
-
-            //prepare page parameters
-            searchModel.SetGridPageSize();
-
-            return searchModel;
-        }
-
-        /// <summary>
-        /// Prepare paged bestseller list model
-        /// </summary>
-        /// <param name="searchModel">Bestseller search model</param>
-        /// <returns>Bestseller list model</returns>
-        public virtual BestsellerListModel PrepareBestsellerListModel(BestsellerSearchModel searchModel)
-        {
-            if (searchModel == null)
-                throw new ArgumentNullException(nameof(searchModel));
-
-<<<<<<< HEAD
-            //get parameters to filter bestsellers
-            var orderStatus = searchModel.OrderStatusId > 0 ? (OrderStatus?)searchModel.OrderStatusId : null;
-            var paymentStatus = searchModel.PaymentStatusId > 0 ? (PaymentStatus?)searchModel.PaymentStatusId : null;
-            if (_workContext.CurrentVendor != null)
-                searchModel.VendorId = _workContext.CurrentVendor.Id;
             var startDateValue = !searchModel.StartDate.HasValue ? null
                 : (DateTime?)_dateTimeHelper.ConvertToUtcTime(searchModel.StartDate.Value, _dateTimeHelper.CurrentTimeZone);
             var endDateValue = !searchModel.EndDate.HasValue ? null
@@ -274,9 +94,161 @@
                 manufacturerId: searchModel.ManufacturerId,
                 storeId: searchModel.StoreId,
                 pageIndex: searchModel.Page - 1, pageSize: searchModel.PageSize);
-=======
+
+            return bestsellers;
+        }
+
+        #endregion
+
+        #region Methods
+
+        #region LowStock
+
+        /// <summary>
+        /// Prepare low stock product search model
+        /// </summary>
+        /// <param name="searchModel">Low stock product search model</param>
+        /// <returns>Low stock product search model</returns>
+        public virtual LowStockProductSearchModel PrepareLowStockProductSearchModel(LowStockProductSearchModel searchModel)
+        {
+            if (searchModel == null)
+                throw new ArgumentNullException(nameof(searchModel));
+
+            //prepare "published" filter (0 - all; 1 - published only; 2 - unpublished only)
+            searchModel.AvailablePublishedOptions.Add(new SelectListItem
+            {
+                Value = "0",
+                Text = _localizationService.GetResource("Admin.Reports.LowStock.SearchPublished.All")
+            });
+            searchModel.AvailablePublishedOptions.Add(new SelectListItem
+            {
+                Value = "1",
+                Text = _localizationService.GetResource("Admin.Reports.LowStock.SearchPublished.PublishedOnly")
+            });
+            searchModel.AvailablePublishedOptions.Add(new SelectListItem
+            {
+                Value = "2",
+                Text = _localizationService.GetResource("Admin.Reports.LowStock.SearchPublished.UnpublishedOnly")
+            });
+
+            //prepare page parameters
+            searchModel.SetGridPageSize();
+
+            return searchModel;
+        }
+
+        /// <summary>
+        /// Prepare paged low stock product list model
+        /// </summary>
+        /// <param name="searchModel">Low stock product search model</param>
+        /// <returns>Low stock product list model</returns>
+        public virtual LowStockProductListModel PrepareLowStockProductListModel(LowStockProductSearchModel searchModel)
+        {
+            if (searchModel == null)
+                throw new ArgumentNullException(nameof(searchModel));
+
+            //get parameters to filter comments
+            var publishedOnly = searchModel.SearchPublishedId == 0 ? null : searchModel.SearchPublishedId == 1 ? true : (bool?)false;
+            var vendorId = _workContext.CurrentVendor?.Id ?? 0;
+
+            //get low stock product and product combinations
+            var products = _productService.GetLowStockProducts(vendorId: vendorId, loadPublishedOnly: publishedOnly);
+            var combinations = _productService.GetLowStockProductCombinations(vendorId: vendorId, loadPublishedOnly: publishedOnly);
+
+            //prepare low stock product models
+            var lowStockProductModels = new List<LowStockProductModel>();
+            lowStockProductModels.AddRange(products.Select(product => new LowStockProductModel
+            {
+                Id = product.Id,
+                Name = product.Name,
+                ManageInventoryMethod = _localizationService.GetLocalizedEnum(product.ManageInventoryMethod),
+                StockQuantity = _productService.GetTotalStockQuantity(product),
+                Published = product.Published
+            }));
+
+            lowStockProductModels.AddRange(combinations.Select(combination => {
+
+                var product = _productService.GetProductById(combination.ProductId);
+
+                return new LowStockProductModel
+                {
+                    Id = combination.ProductId,
+                    Name = product.Name,
+                    Attributes = _productAttributeFormatter
+                        .FormatAttributes(product, combination.AttributesXml, _workContext.CurrentCustomer, "<br />", true, true, true, false),
+                    ManageInventoryMethod = _localizationService.GetLocalizedEnum(product.ManageInventoryMethod),
+                    StockQuantity = combination.StockQuantity,
+                    Published = product.Published
+                };
+            }));
+
+            var pagesList = lowStockProductModels.ToPagedList(searchModel);
+
+            //prepare list model
+            var model = new LowStockProductListModel().PrepareToGrid(searchModel, pagesList, () =>
+            {
+                return pagesList;
+            });
+
+            return model;
+        }
+
+        #endregion
+
+        #region Bestsellers
+
+        /// <summary>
+        /// Prepare bestseller search model
+        /// </summary>
+        /// <param name="searchModel">Bestseller search model</param>
+        /// <returns>Bestseller search model</returns>
+        public virtual BestsellerSearchModel PrepareBestsellerSearchModel(BestsellerSearchModel searchModel)
+        {
+            if (searchModel == null)
+                throw new ArgumentNullException(nameof(searchModel));
+
+            searchModel.IsLoggedInAsVendor = _workContext.CurrentVendor != null;
+
+            //prepare available stores
+            _baseAdminModelFactory.PrepareStores(searchModel.AvailableStores);
+
+            //prepare available order statuses
+            _baseAdminModelFactory.PrepareOrderStatuses(searchModel.AvailableOrderStatuses);
+
+            //prepare available payment statuses
+            _baseAdminModelFactory.PreparePaymentStatuses(searchModel.AvailablePaymentStatuses);
+
+            //prepare available categories
+            _baseAdminModelFactory.PrepareCategories(searchModel.AvailableCategories);
+
+            //prepare available manufacturers
+            _baseAdminModelFactory.PrepareManufacturers(searchModel.AvailableManufacturers);
+
+            //prepare available billing countries
+            searchModel.AvailableCountries = _countryService.GetAllCountriesForBilling(showHidden: true)
+                .Select(country => new SelectListItem { Text = country.Name, Value = country.Id.ToString() }).ToList();
+            searchModel.AvailableCountries.Insert(0, new SelectListItem { Text = _localizationService.GetResource("Admin.Common.All"), Value = "0" });
+
+            //prepare available vendors
+            _baseAdminModelFactory.PrepareVendors(searchModel.AvailableVendors);
+
+            //prepare page parameters
+            searchModel.SetGridPageSize();
+
+            return searchModel;
+        }
+
+        /// <summary>
+        /// Prepare paged bestseller list model
+        /// </summary>
+        /// <param name="searchModel">Bestseller search model</param>
+        /// <returns>Bestseller list model</returns>
+        public virtual BestsellerListModel PrepareBestsellerListModel(BestsellerSearchModel searchModel)
+        {
+            if (searchModel == null)
+                throw new ArgumentNullException(nameof(searchModel));
+
             var bestsellers = GetBestsellersReport(searchModel);
->>>>>>> 9d20d3e3
 
             //prepare list model
             var model = new BestsellerListModel().PrepareToGrid(searchModel, bestsellers, () =>
