﻿using Nop.Core.Domain.Vendors;
using Nop.Services.Attributes;
using Nop.Services.Localization;
using Nop.Web.Areas.Admin.Infrastructure.Mapper.Extensions;
using Nop.Web.Areas.Admin.Models.Vendors;
using Nop.Web.Framework.Factories;
using Nop.Web.Framework.Models.Extensions;

namespace Nop.Web.Areas.Admin.Factories
{
    /// <summary>
    /// Represents the vendor attribute model factory implementation
    /// </summary>
    public partial class VendorAttributeModelFactory : IVendorAttributeModelFactory
    {
        #region Fields

<<<<<<< HEAD
        private readonly IAttributeService<VendorAttribute, VendorAttributeValue> _vendorAttributeService;
        private readonly ILocalizationService _localizationService;
        private readonly ILocalizedModelFactory _localizedModelFactory;

=======
        protected readonly IAttributeService<VendorAttribute, VendorAttributeValue> _vendorAttributeService;
        protected readonly ILocalizationService _localizationService;
        protected readonly ILocalizedModelFactory _localizedModelFactory;
        
>>>>>>> 522dba81
        #endregion

        #region Ctor

        public VendorAttributeModelFactory(IAttributeService<VendorAttribute, VendorAttributeValue> vendorAttributeService,
            ILocalizationService localizationService,
            ILocalizedModelFactory localizedModelFactory)
        {
            _vendorAttributeService = vendorAttributeService;
            _localizationService = localizationService;
            _localizedModelFactory = localizedModelFactory;
        }

        #endregion

        #region Utilities

        /// <summary>
        /// Prepare vendor attribute value search model
        /// </summary>
        /// <param name="searchModel">Vendor attribute value search model</param>
        /// <param name="vendorAttribute">Vendor attribute</param>
        /// <returns>Vendor attribute value search model</returns>
        protected virtual VendorAttributeValueSearchModel PrepareVendorAttributeValueSearchModel(VendorAttributeValueSearchModel searchModel,
            VendorAttribute vendorAttribute)
        {
            if (searchModel == null)
                throw new ArgumentNullException(nameof(searchModel));

            if (vendorAttribute == null)
                throw new ArgumentNullException(nameof(vendorAttribute));

            searchModel.VendorAttributeId = vendorAttribute.Id;

            //prepare page parameters
            searchModel.SetGridPageSize();

            return searchModel;
        }

        #endregion

        #region Methods

        /// <summary>
        /// Prepare vendor attribute search model
        /// </summary>
        /// <param name="searchModel">Vendor attribute search model</param>
        /// <returns>
        /// A task that represents the asynchronous operation
        /// The task result contains the vendor attribute search model
        /// </returns>
        public virtual Task<VendorAttributeSearchModel> PrepareVendorAttributeSearchModelAsync(VendorAttributeSearchModel searchModel)
        {
            if (searchModel == null)
                throw new ArgumentNullException(nameof(searchModel));

            //prepare page parameters
            searchModel.SetGridPageSize();

            return Task.FromResult(searchModel);
        }

        /// <summary>
        /// Prepare paged vendor attribute list model
        /// </summary>
        /// <param name="searchModel">Vendor attribute search model</param>
        /// <returns>
        /// A task that represents the asynchronous operation
        /// The task result contains the vendor attribute list model
        /// </returns>
        public virtual async Task<VendorAttributeListModel> PrepareVendorAttributeListModelAsync(VendorAttributeSearchModel searchModel)
        {
            if (searchModel == null)
                throw new ArgumentNullException(nameof(searchModel));

            //get vendor attributes
            var vendorAttributes = (await _vendorAttributeService.GetAllAttributesAsync()).ToPagedList(searchModel);

            //prepare list model
            var model = await new VendorAttributeListModel().PrepareToGridAsync(searchModel, vendorAttributes, () =>
            {
                return vendorAttributes.SelectAwait(async attribute =>
                {
                    //fill in model values from the entity
                    var attributeModel = attribute.ToModel<VendorAttributeModel>();

                    //fill in additional values (not existing in the entity)
                    attributeModel.AttributeControlTypeName = await _localizationService.GetLocalizedEnumAsync(attribute.AttributeControlType);

                    return attributeModel;
                });
            });

            return model;
        }

        /// <summary>
        /// Prepare vendor attribute model
        /// </summary>
        /// <param name="model">Vendor attribute model</param>
        /// <param name="vendorAttribute">Vendor attribute</param>
        /// <param name="excludeProperties">Whether to exclude populating of some properties of model</param>
        /// <returns>
        /// A task that represents the asynchronous operation
        /// The task result contains the vendor attribute model
        /// </returns>
        public virtual async Task<VendorAttributeModel> PrepareVendorAttributeModelAsync(VendorAttributeModel model,
            VendorAttribute vendorAttribute, bool excludeProperties = false)
        {
            Func<VendorAttributeLocalizedModel, int, Task> localizedModelConfiguration = null;

            if (vendorAttribute != null)
            {
                //fill in model values from the entity
                model ??= vendorAttribute.ToModel<VendorAttributeModel>();

                //prepare nested search model
                PrepareVendorAttributeValueSearchModel(model.VendorAttributeValueSearchModel, vendorAttribute);

                //define localized model configuration action
                localizedModelConfiguration = async (locale, languageId) =>
                {
                    locale.Name = await _localizationService.GetLocalizedAsync(vendorAttribute, entity => entity.Name, languageId, false, false);
                };
            }

            //prepare localized models
            if (!excludeProperties)
                model.Locales = await _localizedModelFactory.PrepareLocalizedModelsAsync(localizedModelConfiguration);

            return model;
        }

        /// <summary>
        /// Prepare paged vendor attribute value list model
        /// </summary>
        /// <param name="searchModel">Vendor attribute value search model</param>
        /// <param name="vendorAttribute">Vendor attribute</param>
        /// <returns>
        /// A task that represents the asynchronous operation
        /// The task result contains the vendor attribute value list model
        /// </returns>
        public virtual async Task<VendorAttributeValueListModel> PrepareVendorAttributeValueListModelAsync(VendorAttributeValueSearchModel searchModel,
            VendorAttribute vendorAttribute)
        {
            if (searchModel == null)
                throw new ArgumentNullException(nameof(searchModel));

            if (vendorAttribute == null)
                throw new ArgumentNullException(nameof(vendorAttribute));

            //get vendor attribute values
            var vendorAttributeValues = (await _vendorAttributeService.GetAttributeValuesAsync(vendorAttribute.Id)).ToPagedList(searchModel);

            //prepare list model
            var model = new VendorAttributeValueListModel().PrepareToGrid(searchModel, vendorAttributeValues, () =>
            {
                //fill in model values from the entity
                return vendorAttributeValues.Select(value => value.ToModel<VendorAttributeValueModel>());
            });

            return model;
        }

        /// <summary>
        /// Prepare vendor attribute value model
        /// </summary>
        /// <param name="model">Vendor attribute value model</param>
        /// <param name="vendorAttribute">Vendor attribute</param>
        /// <param name="vendorAttributeValue">Vendor attribute value</param>
        /// <param name="excludeProperties">Whether to exclude populating of some properties of model</param>
        /// <returns>
        /// A task that represents the asynchronous operation
        /// The task result contains the vendor attribute value model
        /// </returns>
        public virtual async Task<VendorAttributeValueModel> PrepareVendorAttributeValueModelAsync(VendorAttributeValueModel model,
            VendorAttribute vendorAttribute, VendorAttributeValue vendorAttributeValue, bool excludeProperties = false)
        {
            if (vendorAttribute == null)
                throw new ArgumentNullException(nameof(vendorAttribute));

            Func<VendorAttributeValueLocalizedModel, int, Task> localizedModelConfiguration = null;

            if (vendorAttributeValue != null)
            {
                //fill in model values from the entity
                model ??= vendorAttributeValue.ToModel<VendorAttributeValueModel>();

                //define localized model configuration action
                localizedModelConfiguration = async (locale, languageId) =>
                {
                    locale.Name = await _localizationService.GetLocalizedAsync(vendorAttributeValue, entity => entity.Name, languageId, false, false);
                };
            }

            model.AttributeId = vendorAttribute.Id;

            //prepare localized models
            if (!excludeProperties)
                model.Locales = await _localizedModelFactory.PrepareLocalizedModelsAsync(localizedModelConfiguration);

            return model;
        }

        #endregion
    }
}<|MERGE_RESOLUTION|>--- conflicted
+++ resolved
@@ -15,17 +15,10 @@
     {
         #region Fields
 
-<<<<<<< HEAD
-        private readonly IAttributeService<VendorAttribute, VendorAttributeValue> _vendorAttributeService;
-        private readonly ILocalizationService _localizationService;
-        private readonly ILocalizedModelFactory _localizedModelFactory;
-
-=======
         protected readonly IAttributeService<VendorAttribute, VendorAttributeValue> _vendorAttributeService;
         protected readonly ILocalizationService _localizationService;
         protected readonly ILocalizedModelFactory _localizedModelFactory;
-        
->>>>>>> 522dba81
+
         #endregion
 
         #region Ctor
