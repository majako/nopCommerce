--- conflicted
+++ resolved
@@ -122,13 +122,8 @@
                 throw new ArgumentNullException(nameof(searchModel));
 
             //get blog posts
-<<<<<<< HEAD
             var blogPosts = await _blogService.GetAllBlogPostsAsync(storeId: searchModel.SearchStoreId, showHidden: true,
-                pageIndex: searchModel.Page - 1, pageSize: searchModel.PageSize, title : searchModel.SearchTitle);
-=======
-            var blogPosts = await _blogService.GetAllBlogPosts(storeId: searchModel.SearchStoreId, showHidden: true,
                 pageIndex: searchModel.Page - 1, pageSize: searchModel.PageSize, title: searchModel.SearchTitle);
->>>>>>> 1a8a2fcd
 
             //prepare list model
             var model = await new BlogPostListModel().PrepareToGridAsync(searchModel, blogPosts, () =>
@@ -149,17 +144,10 @@
                     blogPostModel.CreatedOn = _dateTimeHelper.ConvertToUserTime(blogPost.CreatedOnUtc, DateTimeKind.Utc);
 
                     //fill in additional values (not existing in the entity)
-<<<<<<< HEAD
-                    blogPostModel.LanguageName = _languageService.GetLanguageByIdAsync(blogPost.LanguageId).Result?.Name;
-                    blogPostModel.ApprovedComments = _blogService.GetBlogCommentsCountAsync(blogPost, isApproved: true).Result;
-                    blogPostModel.NotApprovedComments = _blogService.GetBlogCommentsCountAsync(blogPost, isApproved: false).Result;
-                    blogPostModel.SeName = _urlRecordService.GetSeNameAsync(blogPost, blogPost.LanguageId, true, false).Result;
-=======
-                    blogPostModel.LanguageName = (await _languageService.GetLanguageById(blogPost.LanguageId))?.Name;
-                    blogPostModel.ApprovedComments = await _blogService.GetBlogCommentsCount(blogPost, isApproved: true);
-                    blogPostModel.NotApprovedComments = await _blogService.GetBlogCommentsCount(blogPost, isApproved: false);
-                    blogPostModel.SeName = await _urlRecordService.GetSeName(blogPost, blogPost.LanguageId, true, false);
->>>>>>> 1a8a2fcd
+                    blogPostModel.LanguageName = (await _languageService.GetLanguageByIdAsync(blogPost.LanguageId))?.Name;
+                    blogPostModel.ApprovedComments = await _blogService.GetBlogCommentsCountAsync(blogPost, isApproved: true);
+                    blogPostModel.NotApprovedComments = await _blogService.GetBlogCommentsCountAsync(blogPost, isApproved: false);
+                    blogPostModel.SeName = await _urlRecordService.GetSeNameAsync(blogPost, blogPost.LanguageId, true, false);
 
                     return blogPostModel;
                 });
@@ -282,17 +270,9 @@
                 toUtc: createdOnToValue,
                 commentText: searchModel.SearchText)).ToPagedList(searchModel);
 
-<<<<<<< HEAD
-            //prepare list model
-            var model = new BlogCommentListModel().PrepareToGrid(searchModel, comments, () =>
-            {                
-                //prepare store names (to avoid loading for each comment)
-                var storeNames = _storeService.GetAllStoresAsync().Result.ToDictionary(store => store.Id, store => store.Name);
-=======
             //prepare store names (to avoid loading for each comment)
-            var storeNames = (await _storeService.GetAllStores())
+            var storeNames = (await _storeService.GetAllStoresAsync())
                 .ToDictionary(store => store.Id, store => store.Name);
->>>>>>> 1a8a2fcd
 
             //prepare list model
             var model = await new BlogCommentListModel().PrepareToGridAsync(searchModel, comments, () =>
@@ -301,24 +281,15 @@
                 {
                     //fill in model values from the entity
                     var commentModel = blogComment.ToModel<BlogCommentModel>();
-<<<<<<< HEAD
-                    
+
                     //set title from linked blog post
-                    commentModel.BlogPostTitle = _blogService.GetBlogPostByIdAsync(blogComment.BlogPostId).Result?.Title;
-
-                    if (_customerService.GetCustomerByIdAsync(blogComment.CustomerId).Result is Customer customer)
-                        commentModel.CustomerInfo = _customerService.IsRegisteredAsync(customer).Result ? customer.Email : _localizationService.GetResourceAsync("Admin.Customers.Guest").Result;
-=======
->>>>>>> 1a8a2fcd
-
-                    //set title from linked blog post
-                    commentModel.BlogPostTitle = (await _blogService.GetBlogPostById(blogComment.BlogPostId))?.Title;
-
-                    if ((await _customerService.GetCustomerById(blogComment.CustomerId)) is Customer customer)
+                    commentModel.BlogPostTitle = (await _blogService.GetBlogPostByIdAsync(blogComment.BlogPostId))?.Title;
+
+                    if ((await _customerService.GetCustomerByIdAsync(blogComment.CustomerId)) is Customer customer)
                     {
-                        commentModel.CustomerInfo = (await _customerService.IsRegistered(customer))
+                        commentModel.CustomerInfo = (await _customerService.IsRegisteredAsync(customer))
                             ? customer.Email
-                            : await _localizationService.GetResource("Admin.Customers.Guest");
+                            : await _localizationService.GetResourceAsync("Admin.Customers.Guest");
                     }
                     //fill in additional values (not existing in the entity)
                     commentModel.CreatedOn = _dateTimeHelper.ConvertToUserTime(blogComment.CreatedOnUtc, DateTimeKind.Utc);
