﻿using System;
using System.Collections.Generic;
using System.Linq;
using System.Threading.Tasks;
using Microsoft.AspNetCore.Mvc.Rendering;
using Nop.Core;
using Nop.Core.Configuration;
using Nop.Core.Domain;
using Nop.Core.Domain.Blogs;
using Nop.Core.Domain.Catalog;
using Nop.Core.Domain.Common;
using Nop.Core.Domain.Customers;
using Nop.Core.Domain.Directory;
using Nop.Core.Domain.Forums;
using Nop.Core.Domain.Gdpr;
using Nop.Core.Domain.Localization;
using Nop.Core.Domain.Media;
using Nop.Core.Domain.News;
using Nop.Core.Domain.Orders;
using Nop.Core.Domain.Security;
using Nop.Core.Domain.Seo;
using Nop.Core.Domain.Shipping;
using Nop.Core.Domain.Tax;
using Nop.Core.Domain.Vendors;
using Nop.Data;
using Nop.Services;
using Nop.Services.Common;
using Nop.Services.Configuration;
using Nop.Services.Directory;
using Nop.Services.Gdpr;
using Nop.Services.Helpers;
using Nop.Services.Localization;
using Nop.Services.Media;
using Nop.Services.Stores;
using Nop.Services.Themes;
using Nop.Web.Areas.Admin.Infrastructure.Mapper.Extensions;
using Nop.Web.Areas.Admin.Models.Common;
using Nop.Web.Areas.Admin.Models.Settings;
using Nop.Web.Areas.Admin.Models.Stores;
using Nop.Web.Framework.Factories;
using Nop.Web.Framework.Models.Extensions;

namespace Nop.Web.Areas.Admin.Factories
{
    /// <summary>
    /// Represents the setting model factory implementation
    /// </summary>
    public partial class SettingModelFactory : ISettingModelFactory
    {
        #region Fields

        private readonly AppSettings _appSettings;
        private readonly CurrencySettings _currencySettings;
        private readonly IAddressAttributeModelFactory _addressAttributeModelFactory;
        private readonly IAddressService _addressService;
        private readonly IBaseAdminModelFactory _baseAdminModelFactory;
        private readonly ICurrencyService _currencyService;
        private readonly ICustomerAttributeModelFactory _customerAttributeModelFactory;
        private readonly INopDataProvider _dataProvider;
        private readonly IDateTimeHelper _dateTimeHelper;
        private readonly IFulltextService _fulltextService;
        private readonly IGdprService _gdprService;
        private readonly ILocalizedModelFactory _localizedModelFactory;
        private readonly IGenericAttributeService _genericAttributeService;
        private readonly ILocalizationService _localizationService;
        private readonly IPictureService _pictureService;
        private readonly IReturnRequestModelFactory _returnRequestModelFactory;
        private readonly IReviewTypeModelFactory _reviewTypeModelFactory;
        private readonly ISettingService _settingService;
        private readonly IStoreContext _storeContext;
        private readonly IStoreService _storeService;
        private readonly IThemeProvider _themeProvider;
        private readonly IVendorAttributeModelFactory _vendorAttributeModelFactory;
        private readonly IWorkContext _workContext;

        #endregion

        #region Ctor

        public SettingModelFactory(AppSettings appSettings,
            CurrencySettings currencySettings,
            IAddressAttributeModelFactory addressAttributeModelFactory,
            IAddressService addressService,
            IBaseAdminModelFactory baseAdminModelFactory,
            ICurrencyService currencyService,
            ICustomerAttributeModelFactory customerAttributeModelFactory,
            INopDataProvider dataProvider,
            IDateTimeHelper dateTimeHelper,
            IFulltextService fulltextService,
            IGdprService gdprService,
            ILocalizedModelFactory localizedModelFactory,
            IGenericAttributeService genericAttributeService,
            ILocalizationService localizationService,
            IPictureService pictureService,
            IReturnRequestModelFactory returnRequestModelFactory,
            ISettingService settingService,
            IStoreContext storeContext,
            IStoreService storeService,
            IThemeProvider themeProvider,
            IVendorAttributeModelFactory vendorAttributeModelFactory,
            IReviewTypeModelFactory reviewTypeModelFactory,
            IWorkContext workContext)
        {
            _appSettings = appSettings;
            _currencySettings = currencySettings;
            _addressAttributeModelFactory = addressAttributeModelFactory;
            _addressService = addressService;
            _baseAdminModelFactory = baseAdminModelFactory;
            _currencyService = currencyService;
            _customerAttributeModelFactory = customerAttributeModelFactory;
            _dataProvider = dataProvider;
            _dateTimeHelper = dateTimeHelper;
            _fulltextService = fulltextService;
            _gdprService = gdprService;
            _localizedModelFactory = localizedModelFactory;
            _genericAttributeService = genericAttributeService;
            _localizationService = localizationService;
            _pictureService = pictureService;
            _returnRequestModelFactory = returnRequestModelFactory;
            _settingService = settingService;
            _storeContext = storeContext;
            _storeService = storeService;
            _themeProvider = themeProvider;
            _vendorAttributeModelFactory = vendorAttributeModelFactory;
            _reviewTypeModelFactory = reviewTypeModelFactory;
            _workContext = workContext;
        }

        #endregion

        #region Utilities

        /// <summary>
        /// Prepare address model
        /// </summary>
        /// <param name="model">Address model</param>
        /// <param name="address">Address</param>
        protected virtual async Task PrepareAddressModelAsync(AddressModel model, Address address)
        {
            if (model == null)
                throw new ArgumentNullException(nameof(model));

            //set some of address fields as enabled and required
            model.CountryEnabled = true;
            model.StateProvinceEnabled = true;
            model.CountyEnabled = true;
            model.CityEnabled = true;
            model.StreetAddressEnabled = true;
            model.ZipPostalCodeEnabled = true;
            model.ZipPostalCodeRequired = true;

            //prepare available countries
            await _baseAdminModelFactory.PrepareCountriesAsync(model.AvailableCountries);

            //prepare available states
            await _baseAdminModelFactory.PrepareStatesAndProvincesAsync(model.AvailableStates, model.CountryId);
        }

        /// <summary>
        /// Prepare store theme models
        /// </summary>
        /// <param name="models">List of store theme models</param>
        protected virtual async Task PrepareStoreThemeModelsAsync(IList<StoreInformationSettingsModel.ThemeModel> models)
        {
            if (models == null)
                throw new ArgumentNullException(nameof(models));

            //load settings for a chosen store scope
            var storeId = await _storeContext.GetActiveStoreScopeConfigurationAsync();
            var storeInformationSettings = await _settingService.LoadSettingAsync<StoreInformationSettings>(storeId);

            //get available themes
            var availableThemes = await _themeProvider.GetThemesAsync();
            foreach (var theme in availableThemes)
            {
                models.Add(new StoreInformationSettingsModel.ThemeModel
                {
                    FriendlyName = theme.FriendlyName,
                    SystemName = theme.SystemName,
                    PreviewImageUrl = theme.PreviewImageUrl,
                    PreviewText = theme.PreviewText,
                    SupportRtl = theme.SupportRtl,
                    Selected = theme.SystemName.Equals(storeInformationSettings.DefaultStoreTheme, StringComparison.InvariantCultureIgnoreCase)
                });
            }
        }

        /// <summary>
        /// Prepare sort option search model
        /// </summary>
        /// <param name="searchModel">Sort option search model</param>
        /// <returns>Sort option search model</returns>
        protected virtual Task<SortOptionSearchModel> PrepareSortOptionSearchModelAsync(SortOptionSearchModel searchModel)
        {
            if (searchModel == null)
                throw new ArgumentNullException(nameof(searchModel));

            //prepare page parameters
            searchModel.SetGridPageSize();

            return Task.FromResult(searchModel);
        }

        /// <summary>
        /// Prepare GDPR consent search model
        /// </summary>
        /// <param name="searchModel">GDPR consent search model</param>
        /// <returns>GDPR consent search model</returns>
        protected virtual Task<GdprConsentSearchModel> PrepareGdprConsentSearchModelAsync(GdprConsentSearchModel searchModel)
        {
            if (searchModel == null)
                throw new ArgumentNullException(nameof(searchModel));

            //prepare page parameters
            searchModel.SetGridPageSize();

            return Task.FromResult(searchModel);
        }

        /// <summary>
        /// Prepare address settings model
        /// </summary>
        /// <returns>Address settings model</returns>
        protected virtual async Task<AddressSettingsModel> PrepareAddressSettingsModelAsync()
        {
            //load settings for a chosen store scope
            var storeId = await _storeContext.GetActiveStoreScopeConfigurationAsync();
            var addressSettings = await _settingService.LoadSettingAsync<AddressSettings>(storeId);

            //fill in model values from the entity
            var model = addressSettings.ToSettingsModel<AddressSettingsModel>();

            return model;
        }

        /// <summary>
        /// Prepare customer settings model
        /// </summary>
        /// <returns>Customer settings model</returns>
        protected virtual async Task<CustomerSettingsModel> PrepareCustomerSettingsModelAsync()
        {
            //load settings for a chosen store scope
            var storeId = await _storeContext.GetActiveStoreScopeConfigurationAsync();
            var customerSettings = await _settingService.LoadSettingAsync<CustomerSettings>(storeId);

            //fill in model values from the entity
            var model = customerSettings.ToSettingsModel<CustomerSettingsModel>();

            return model;
        }

        /// <summary>
        /// Prepare date time settings model
        /// </summary>
        /// <returns>Date time settings model</returns>
        protected virtual async Task<DateTimeSettingsModel> PrepareDateTimeSettingsModelAsync()
        {
            //load settings for a chosen store scope
            var storeId = await _storeContext.GetActiveStoreScopeConfigurationAsync();
            var dateTimeSettings = await _settingService.LoadSettingAsync<DateTimeSettings>(storeId);

            //fill in model values from the entity
            var model = new DateTimeSettingsModel
            {
                AllowCustomersToSetTimeZone = dateTimeSettings.AllowCustomersToSetTimeZone
            };

            //fill in additional values (not existing in the entity)
            model.DefaultStoreTimeZoneId = _dateTimeHelper.DefaultStoreTimeZone.Id;

            //prepare available time zones
            await _baseAdminModelFactory.PrepareTimeZonesAsync(model.AvailableTimeZones, false);

            return model;
        }

        /// <summary>
        /// Prepare external authentication settings model
        /// </summary>
        /// <returns>External authentication settings model</returns>
        protected virtual async Task<ExternalAuthenticationSettingsModel> PrepareExternalAuthenticationSettingsModelAsync()
        {
            //load settings for a chosen store scope
            var storeId = await _storeContext.GetActiveStoreScopeConfigurationAsync();
            var externalAuthenticationSettings = await _settingService.LoadSettingAsync<ExternalAuthenticationSettings>(storeId);

            //fill in model values from the entity
            var model = new ExternalAuthenticationSettingsModel
            {
                AllowCustomersToRemoveAssociations = externalAuthenticationSettings.AllowCustomersToRemoveAssociations
            };

            return model;
        }

        /// <summary>
        /// Prepare store information settings model
        /// </summary>
        /// <returns>Store information settings model</returns>
        protected virtual async Task<StoreInformationSettingsModel> PrepareStoreInformationSettingsModelAsync()
        {
            //load settings for a chosen store scope
            var storeId = await _storeContext.GetActiveStoreScopeConfigurationAsync();
            var storeInformationSettings = await _settingService.LoadSettingAsync<StoreInformationSettings>(storeId);
            var commonSettings = await _settingService.LoadSettingAsync<CommonSettings>(storeId);

            //fill in model values from the entity
            var model = new StoreInformationSettingsModel
            {
                StoreClosed = storeInformationSettings.StoreClosed,
                DefaultStoreTheme = storeInformationSettings.DefaultStoreTheme,
                AllowCustomerToSelectTheme = storeInformationSettings.AllowCustomerToSelectTheme,
                LogoPictureId = storeInformationSettings.LogoPictureId,
                DisplayEuCookieLawWarning = storeInformationSettings.DisplayEuCookieLawWarning,
                FacebookLink = storeInformationSettings.FacebookLink,
                TwitterLink = storeInformationSettings.TwitterLink,
                YoutubeLink = storeInformationSettings.YoutubeLink,
                SubjectFieldOnContactUsForm = commonSettings.SubjectFieldOnContactUsForm,
                UseSystemEmailForContactUsForm = commonSettings.UseSystemEmailForContactUsForm,
                PopupForTermsOfServiceLinks = commonSettings.PopupForTermsOfServiceLinks
            };

            //prepare available themes
            await PrepareStoreThemeModelsAsync(model.AvailableStoreThemes);

            if (storeId <= 0)
                return model;

            //fill in overridden values
            model.StoreClosed_OverrideForStore = await _settingService.SettingExistsAsync(storeInformationSettings, x => x.StoreClosed, storeId);
            model.DefaultStoreTheme_OverrideForStore = await _settingService.SettingExistsAsync(storeInformationSettings, x => x.DefaultStoreTheme, storeId);
            model.AllowCustomerToSelectTheme_OverrideForStore = await _settingService.SettingExistsAsync(storeInformationSettings, x => x.AllowCustomerToSelectTheme, storeId);
            model.LogoPictureId_OverrideForStore = await _settingService.SettingExistsAsync(storeInformationSettings, x => x.LogoPictureId, storeId);
            model.DisplayEuCookieLawWarning_OverrideForStore = await _settingService.SettingExistsAsync(storeInformationSettings, x => x.DisplayEuCookieLawWarning, storeId);
            model.FacebookLink_OverrideForStore = await _settingService.SettingExistsAsync(storeInformationSettings, x => x.FacebookLink, storeId);
            model.TwitterLink_OverrideForStore = await _settingService.SettingExistsAsync(storeInformationSettings, x => x.TwitterLink, storeId);
            model.YoutubeLink_OverrideForStore = await _settingService.SettingExistsAsync(storeInformationSettings, x => x.YoutubeLink, storeId);
            model.SubjectFieldOnContactUsForm_OverrideForStore = await _settingService.SettingExistsAsync(commonSettings, x => x.SubjectFieldOnContactUsForm, storeId);
            model.UseSystemEmailForContactUsForm_OverrideForStore = await _settingService.SettingExistsAsync(commonSettings, x => x.UseSystemEmailForContactUsForm, storeId);
            model.PopupForTermsOfServiceLinks_OverrideForStore = await _settingService.SettingExistsAsync(commonSettings, x => x.PopupForTermsOfServiceLinks, storeId);

            return model;
        }

        /// <summary>
        /// Prepare Sitemap settings model
        /// </summary>
        /// <returns>Sitemap settings model</returns>
        protected virtual async Task<SitemapSettingsModel> PrepareSitemapSettingsModelAsync()
        {
            //load settings for a chosen store scope
            var storeId = await _storeContext.GetActiveStoreScopeConfigurationAsync();
            var sitemapSettings = await _settingService.LoadSettingAsync<SitemapSettings>(storeId);

            //fill in model values from the entity
            var model = new SitemapSettingsModel
            {
                SitemapEnabled = sitemapSettings.SitemapEnabled,
                SitemapPageSize = sitemapSettings.SitemapPageSize,
                SitemapIncludeCategories = sitemapSettings.SitemapIncludeCategories,
                SitemapIncludeManufacturers = sitemapSettings.SitemapIncludeManufacturers,
                SitemapIncludeProducts = sitemapSettings.SitemapIncludeProducts,
                SitemapIncludeProductTags = sitemapSettings.SitemapIncludeProductTags,
                SitemapIncludeBlogPosts = sitemapSettings.SitemapIncludeBlogPosts,
                SitemapIncludeNews = sitemapSettings.SitemapIncludeNews,
                SitemapIncludeTopics = sitemapSettings.SitemapIncludeTopics
            };

            if (storeId <= 0)
                return model;

            //fill in overridden values
            model.SitemapEnabled_OverrideForStore = await _settingService.SettingExistsAsync(sitemapSettings, x => x.SitemapEnabled, storeId);
            model.SitemapPageSize_OverrideForStore = await _settingService.SettingExistsAsync(sitemapSettings, x => x.SitemapPageSize, storeId);
            model.SitemapIncludeCategories_OverrideForStore = await _settingService.SettingExistsAsync(sitemapSettings, x => x.SitemapIncludeCategories, storeId);
            model.SitemapIncludeManufacturers_OverrideForStore = await _settingService.SettingExistsAsync(sitemapSettings, x => x.SitemapIncludeManufacturers, storeId);
            model.SitemapIncludeProducts_OverrideForStore = await _settingService.SettingExistsAsync(sitemapSettings, x => x.SitemapIncludeProducts, storeId);
            model.SitemapIncludeProductTags_OverrideForStore = await _settingService.SettingExistsAsync(sitemapSettings, x => x.SitemapIncludeProductTags, storeId);
            model.SitemapIncludeBlogPosts_OverrideForStore = await _settingService.SettingExistsAsync(sitemapSettings, x => x.SitemapIncludeBlogPosts, storeId);
            model.SitemapIncludeNews_OverrideForStore = await _settingService.SettingExistsAsync(sitemapSettings, x => x.SitemapIncludeNews, storeId);
            model.SitemapIncludeTopics_OverrideForStore = await _settingService.SettingExistsAsync(sitemapSettings, x => x.SitemapIncludeTopics, storeId);

            return model;
        }

        /// <summary>
        /// Prepare minification settings model
        /// </summary>
        /// <returns>Minification settings model</returns>
        protected virtual async Task<MinificationSettingsModel> PrepareMinificationSettingsModelAsync()
        {
            //load settings for a chosen store scope
            var storeId = await _storeContext.GetActiveStoreScopeConfigurationAsync();
            var minificationSettings = await _settingService.LoadSettingAsync<CommonSettings>(storeId);

            //fill in model values from the entity
            var model = new MinificationSettingsModel
            {
                EnableHtmlMinification = minificationSettings.EnableHtmlMinification,
                EnableJsBundling = minificationSettings.EnableJsBundling,
                EnableCssBundling = minificationSettings.EnableCssBundling,
                UseResponseCompression = minificationSettings.UseResponseCompression
            };

            if (storeId <= 0)
                return model;

            //fill in overridden values
            model.EnableHtmlMinification_OverrideForStore = await _settingService.SettingExistsAsync(minificationSettings, x => x.EnableHtmlMinification, storeId);
            model.EnableJsBundling_OverrideForStore = await _settingService.SettingExistsAsync(minificationSettings, x => x.EnableJsBundling, storeId);
            model.EnableCssBundling_OverrideForStore = await _settingService.SettingExistsAsync(minificationSettings, x => x.EnableCssBundling, storeId);
            model.UseResponseCompression_OverrideForStore = await _settingService.SettingExistsAsync(minificationSettings, x => x.UseResponseCompression, storeId);

            return model;
        }

        /// <summary>
        /// Prepare SEO settings model
        /// </summary>
        /// <returns>SEO settings model</returns>
        protected virtual async Task<SeoSettingsModel> PrepareSeoSettingsModelAsync()
        {
            //load settings for a chosen store scope
            var storeId = await _storeContext.GetActiveStoreScopeConfigurationAsync();
            var seoSettings = await _settingService.LoadSettingAsync<SeoSettings>(storeId);

            //fill in model values from the entity
            var model = new SeoSettingsModel
            {
                PageTitleSeparator = seoSettings.PageTitleSeparator,
                PageTitleSeoAdjustment = (int)seoSettings.PageTitleSeoAdjustment,
                PageTitleSeoAdjustmentValues = seoSettings.PageTitleSeoAdjustment.ToSelectList(),
                DefaultTitle = seoSettings.DefaultTitle,
                DefaultMetaKeywords = seoSettings.DefaultMetaKeywords,
                DefaultMetaDescription = seoSettings.DefaultMetaDescription,
                GenerateProductMetaDescription = seoSettings.GenerateProductMetaDescription,
                ConvertNonWesternChars = seoSettings.ConvertNonWesternChars,
                CanonicalUrlsEnabled = seoSettings.CanonicalUrlsEnabled,
                WwwRequirement = (int)seoSettings.WwwRequirement,
                WwwRequirementValues = seoSettings.WwwRequirement.ToSelectList(),

                TwitterMetaTags = seoSettings.TwitterMetaTags,
                OpenGraphMetaTags = seoSettings.OpenGraphMetaTags,
                CustomHeadTags = seoSettings.CustomHeadTags,
                MicrodataEnabled = seoSettings.MicrodataEnabled
            };

            if (storeId <= 0)
                return model;

            //fill in overridden values
            model.PageTitleSeparator_OverrideForStore = await _settingService.SettingExistsAsync(seoSettings, x => x.PageTitleSeparator, storeId);
            model.PageTitleSeoAdjustment_OverrideForStore = await _settingService.SettingExistsAsync(seoSettings, x => x.PageTitleSeoAdjustment, storeId);
            model.DefaultTitle_OverrideForStore = await _settingService.SettingExistsAsync(seoSettings, x => x.DefaultTitle, storeId);
            model.DefaultMetaKeywords_OverrideForStore = await _settingService.SettingExistsAsync(seoSettings, x => x.DefaultMetaKeywords, storeId);
            model.DefaultMetaDescription_OverrideForStore = await _settingService.SettingExistsAsync(seoSettings, x => x.DefaultMetaDescription, storeId);
            model.GenerateProductMetaDescription_OverrideForStore = await _settingService.SettingExistsAsync(seoSettings, x => x.GenerateProductMetaDescription, storeId);
            model.ConvertNonWesternChars_OverrideForStore = await _settingService.SettingExistsAsync(seoSettings, x => x.ConvertNonWesternChars, storeId);
            model.CanonicalUrlsEnabled_OverrideForStore = await _settingService.SettingExistsAsync(seoSettings, x => x.CanonicalUrlsEnabled, storeId);
            model.WwwRequirement_OverrideForStore = await _settingService.SettingExistsAsync(seoSettings, x => x.WwwRequirement, storeId);
            model.TwitterMetaTags_OverrideForStore = await _settingService.SettingExistsAsync(seoSettings, x => x.TwitterMetaTags, storeId);
            model.OpenGraphMetaTags_OverrideForStore = await _settingService.SettingExistsAsync(seoSettings, x => x.OpenGraphMetaTags, storeId);
            model.CustomHeadTags_OverrideForStore = await _settingService.SettingExistsAsync(seoSettings, x => x.CustomHeadTags, storeId);
            model.MicrodataEnabled_OverrideForStore = await _settingService.SettingExistsAsync(seoSettings, x => x.MicrodataEnabled, storeId);

            return model;
        }

        /// <summary>
        /// Prepare security settings model
        /// </summary>
        /// <returns>Security settings model</returns>
        protected virtual async Task<SecuritySettingsModel> PrepareSecuritySettingsModelAsync()
        {
            //load settings for a chosen store scope
            var storeId = await _storeContext.GetActiveStoreScopeConfigurationAsync();
            var securitySettings = await _settingService.LoadSettingAsync<SecuritySettings>(storeId);

            //fill in model values from the entity
            var model = new SecuritySettingsModel
            {
                EncryptionKey = securitySettings.EncryptionKey,
                HoneypotEnabled = securitySettings.HoneypotEnabled
            };

            //fill in additional values (not existing in the entity)
            if (securitySettings.AdminAreaAllowedIpAddresses != null)
                model.AdminAreaAllowedIpAddresses = string.Join(",", securitySettings.AdminAreaAllowedIpAddresses);

            return model;
        }

        /// <summary>
        /// Prepare captcha settings model
        /// </summary>
        /// <returns>Captcha settings model</returns>
        protected virtual async Task<CaptchaSettingsModel> PrepareCaptchaSettingsModelAsync()
        {
            //load settings for a chosen store scope
            var storeId = await _storeContext.GetActiveStoreScopeConfigurationAsync();
            var captchaSettings = await _settingService.LoadSettingAsync<CaptchaSettings>(storeId);

            //fill in model values from the entity
            var model = captchaSettings.ToSettingsModel<CaptchaSettingsModel>();

            model.CaptchaTypeValues = captchaSettings.CaptchaType.ToSelectList();

            if (storeId <= 0)
                return model;

            model.Enabled_OverrideForStore = await _settingService.SettingExistsAsync(captchaSettings, x => x.Enabled, storeId);
            model.ShowOnLoginPage_OverrideForStore = await _settingService.SettingExistsAsync(captchaSettings, x => x.ShowOnLoginPage, storeId);
            model.ShowOnRegistrationPage_OverrideForStore = await _settingService.SettingExistsAsync(captchaSettings, x => x.ShowOnRegistrationPage, storeId);
            model.ShowOnContactUsPage_OverrideForStore = await _settingService.SettingExistsAsync(captchaSettings, x => x.ShowOnContactUsPage, storeId);
            model.ShowOnEmailWishlistToFriendPage_OverrideForStore = await _settingService.SettingExistsAsync(captchaSettings, x => x.ShowOnEmailWishlistToFriendPage, storeId);
            model.ShowOnEmailProductToFriendPage_OverrideForStore = await _settingService.SettingExistsAsync(captchaSettings, x => x.ShowOnEmailProductToFriendPage, storeId);
            model.ShowOnBlogCommentPage_OverrideForStore = await _settingService.SettingExistsAsync(captchaSettings, x => x.ShowOnBlogCommentPage, storeId);
            model.ShowOnNewsCommentPage_OverrideForStore = await _settingService.SettingExistsAsync(captchaSettings, x => x.ShowOnNewsCommentPage, storeId);
            model.ShowOnProductReviewPage_OverrideForStore = await _settingService.SettingExistsAsync(captchaSettings, x => x.ShowOnProductReviewPage, storeId);
            model.ShowOnApplyVendorPage_OverrideForStore = await _settingService.SettingExistsAsync(captchaSettings, x => x.ShowOnApplyVendorPage, storeId);
            model.ShowOnForgotPasswordPage_OverrideForStore = await _settingService.SettingExistsAsync(captchaSettings, x => x.ShowOnForgotPasswordPage, storeId);
            model.ShowOnForum_OverrideForStore = await _settingService.SettingExistsAsync(captchaSettings, x => x.ShowOnForum, storeId);
            model.ReCaptchaPublicKey_OverrideForStore = await _settingService.SettingExistsAsync(captchaSettings, x => x.ReCaptchaPublicKey, storeId);
            model.ReCaptchaPrivateKey_OverrideForStore = await _settingService.SettingExistsAsync(captchaSettings, x => x.ReCaptchaPrivateKey, storeId);
            model.CaptchaType_OverrideForStore = await _settingService.SettingExistsAsync(captchaSettings, x => x.CaptchaType, storeId);
            model.ReCaptchaV3ScoreThreshold_OverrideForStore = await _settingService.SettingExistsAsync(captchaSettings, x => x.ReCaptchaV3ScoreThreshold, storeId);

            return model;
        }

        /// <summary>
        /// Prepare PDF settings model
        /// </summary>
        /// <returns>PDF settings model</returns>
        protected virtual async Task<PdfSettingsModel> PreparePdfSettingsModelAsync()
        {
            //load settings for a chosen store scope
            var storeId = await _storeContext.GetActiveStoreScopeConfigurationAsync();
            var pdfSettings = await _settingService.LoadSettingAsync<PdfSettings>(storeId);

            //fill in model values from the entity
            var model = new PdfSettingsModel
            {
                LetterPageSizeEnabled = pdfSettings.LetterPageSizeEnabled,
                LogoPictureId = pdfSettings.LogoPictureId,
                DisablePdfInvoicesForPendingOrders = pdfSettings.DisablePdfInvoicesForPendingOrders,
                InvoiceFooterTextColumn1 = pdfSettings.InvoiceFooterTextColumn1,
                InvoiceFooterTextColumn2 = pdfSettings.InvoiceFooterTextColumn2
            };

            if (storeId <= 0)
                return model;

            //fill in overridden values
            model.LetterPageSizeEnabled_OverrideForStore = await _settingService.SettingExistsAsync(pdfSettings, x => x.LetterPageSizeEnabled, storeId);
            model.LogoPictureId_OverrideForStore = await _settingService.SettingExistsAsync(pdfSettings, x => x.LogoPictureId, storeId);
            model.DisablePdfInvoicesForPendingOrders_OverrideForStore = await _settingService.SettingExistsAsync(pdfSettings, x => x.DisablePdfInvoicesForPendingOrders, storeId);
            model.InvoiceFooterTextColumn1_OverrideForStore = await _settingService.SettingExistsAsync(pdfSettings, x => x.InvoiceFooterTextColumn1, storeId);
            model.InvoiceFooterTextColumn2_OverrideForStore = await _settingService.SettingExistsAsync(pdfSettings, x => x.InvoiceFooterTextColumn2, storeId);

            return model;
        }

        /// <summary>
        /// Prepare localization settings model
        /// </summary>
        /// <returns>Localization settings model</returns>
        protected virtual async Task<LocalizationSettingsModel> PrepareLocalizationSettingsModelAsync()
        {
            //load settings for a chosen store scope
            var storeId = await _storeContext.GetActiveStoreScopeConfigurationAsync();
            var localizationSettings = await _settingService.LoadSettingAsync<LocalizationSettings>(storeId);

            //fill in model values from the entity
            var model = new LocalizationSettingsModel
            {
                UseImagesForLanguageSelection = localizationSettings.UseImagesForLanguageSelection,
                SeoFriendlyUrlsForLanguagesEnabled = localizationSettings.SeoFriendlyUrlsForLanguagesEnabled,
                AutomaticallyDetectLanguage = localizationSettings.AutomaticallyDetectLanguage,
                LoadAllLocaleRecordsOnStartup = localizationSettings.LoadAllLocaleRecordsOnStartup,
                LoadAllLocalizedPropertiesOnStartup = localizationSettings.LoadAllLocalizedPropertiesOnStartup,
                LoadAllUrlRecordsOnStartup = localizationSettings.LoadAllUrlRecordsOnStartup
            };

            return model;
        }

        /// <summary>
        /// Prepare full-text settings model
        /// </summary>
        /// <returns>Full-text settings model</returns>
        protected virtual async Task<FullTextSettingsModel> PrepareFullTextSettingsModelAsync()
        {
            //load settings for a chosen store scope
            var storeId = await _storeContext.GetActiveStoreScopeConfigurationAsync();
            var commonSettings = await _settingService.LoadSettingAsync<CommonSettings>(storeId);

            //fill in model values from the entity
            var model = new FullTextSettingsModel
            {
                Enabled = commonSettings.UseFullTextSearch,
                SearchMode = (int)commonSettings.FullTextMode
            };

            //fill in additional values (not existing in the entity)
            model.Supported = await _fulltextService.IsFullTextSupportedAsync();
            model.SearchModeValues = commonSettings.FullTextMode.ToSelectList();

            return model;
        }

        /// <summary>
        /// Prepare admin area settings model
        /// </summary>
        /// <returns>Admin area settings model</returns>
        protected virtual async Task<AdminAreaSettingsModel> PrepareAdminAreaSettingsModelAsync()
        {
            //load settings for a chosen store scope
            var storeId = await _storeContext.GetActiveStoreScopeConfigurationAsync();
            var adminAreaSettings = await _settingService.LoadSettingAsync<AdminAreaSettings>(storeId);

            //fill in model values from the entity
            var model = new AdminAreaSettingsModel
            {
                UseRichEditorInMessageTemplates = adminAreaSettings.UseRichEditorInMessageTemplates
            };

            //fill in overridden values
            if (storeId > 0)
            {
                model.UseRichEditorInMessageTemplates_OverrideForStore = await _settingService.SettingExistsAsync(adminAreaSettings, x => x.UseRichEditorInMessageTemplates, storeId);
            }

            return model;
        }

        /// <summary>
        /// Prepare display default menu item settings model
        /// </summary>
        /// <returns>Display default menu item settings model</returns>
        protected virtual async Task<DisplayDefaultMenuItemSettingsModel> PrepareDisplayDefaultMenuItemSettingsModelAsync()
        {
            //load settings for a chosen store scope
            var storeId = await _storeContext.GetActiveStoreScopeConfigurationAsync();
            var displayDefaultMenuItemSettings = await _settingService.LoadSettingAsync<DisplayDefaultMenuItemSettings>(storeId);

            //fill in model values from the entity
            var model = new DisplayDefaultMenuItemSettingsModel
            {
                DisplayHomepageMenuItem = displayDefaultMenuItemSettings.DisplayHomepageMenuItem,
                DisplayNewProductsMenuItem = displayDefaultMenuItemSettings.DisplayNewProductsMenuItem,
                DisplayProductSearchMenuItem = displayDefaultMenuItemSettings.DisplayProductSearchMenuItem,
                DisplayCustomerInfoMenuItem = displayDefaultMenuItemSettings.DisplayCustomerInfoMenuItem,
                DisplayBlogMenuItem = displayDefaultMenuItemSettings.DisplayBlogMenuItem,
                DisplayForumsMenuItem = displayDefaultMenuItemSettings.DisplayForumsMenuItem,
                DisplayContactUsMenuItem = displayDefaultMenuItemSettings.DisplayContactUsMenuItem
            };

            if (storeId <= 0)
                return model;

            //fill in overridden values
            model.DisplayHomepageMenuItem_OverrideForStore = await _settingService.SettingExistsAsync(displayDefaultMenuItemSettings, x => x.DisplayHomepageMenuItem, storeId);
            model.DisplayNewProductsMenuItem_OverrideForStore = await _settingService.SettingExistsAsync(displayDefaultMenuItemSettings, x => x.DisplayNewProductsMenuItem, storeId);
            model.DisplayProductSearchMenuItem_OverrideForStore = await _settingService.SettingExistsAsync(displayDefaultMenuItemSettings, x => x.DisplayProductSearchMenuItem, storeId);
            model.DisplayCustomerInfoMenuItem_OverrideForStore = await _settingService.SettingExistsAsync(displayDefaultMenuItemSettings, x => x.DisplayCustomerInfoMenuItem, storeId);
            model.DisplayBlogMenuItem_OverrideForStore = await _settingService.SettingExistsAsync(displayDefaultMenuItemSettings, x => x.DisplayBlogMenuItem, storeId);
            model.DisplayForumsMenuItem_OverrideForStore = await _settingService.SettingExistsAsync(displayDefaultMenuItemSettings, x => x.DisplayForumsMenuItem, storeId);
            model.DisplayContactUsMenuItem_OverrideForStore = await _settingService.SettingExistsAsync(displayDefaultMenuItemSettings, x => x.DisplayContactUsMenuItem, storeId);

            return model;
        }

        /// <summary>
        /// Prepare display default footer item settings model
        /// </summary>
        /// <returns>Display default footer item settings model</returns>
        protected virtual async Task<DisplayDefaultFooterItemSettingsModel> PrepareDisplayDefaultFooterItemSettingsModelAsync()
        {
            //load settings for a chosen store scope
            var storeId = await _storeContext.GetActiveStoreScopeConfigurationAsync();
            var displayDefaultFooterItemSettings = await _settingService.LoadSettingAsync<DisplayDefaultFooterItemSettings>(storeId);

            //fill in model values from the entity
            var model = new DisplayDefaultFooterItemSettingsModel
            {
                DisplaySitemapFooterItem = displayDefaultFooterItemSettings.DisplaySitemapFooterItem,
                DisplayContactUsFooterItem = displayDefaultFooterItemSettings.DisplayContactUsFooterItem,
                DisplayProductSearchFooterItem = displayDefaultFooterItemSettings.DisplayProductSearchFooterItem,
                DisplayNewsFooterItem = displayDefaultFooterItemSettings.DisplayNewsFooterItem,
                DisplayBlogFooterItem = displayDefaultFooterItemSettings.DisplayBlogFooterItem,
                DisplayForumsFooterItem = displayDefaultFooterItemSettings.DisplayForumsFooterItem,
                DisplayRecentlyViewedProductsFooterItem = displayDefaultFooterItemSettings.DisplayRecentlyViewedProductsFooterItem,
                DisplayCompareProductsFooterItem = displayDefaultFooterItemSettings.DisplayCompareProductsFooterItem,
                DisplayNewProductsFooterItem = displayDefaultFooterItemSettings.DisplayNewProductsFooterItem,
                DisplayCustomerInfoFooterItem = displayDefaultFooterItemSettings.DisplayCustomerInfoFooterItem,
                DisplayCustomerOrdersFooterItem = displayDefaultFooterItemSettings.DisplayCustomerOrdersFooterItem,
                DisplayCustomerAddressesFooterItem = displayDefaultFooterItemSettings.DisplayCustomerAddressesFooterItem,
                DisplayShoppingCartFooterItem = displayDefaultFooterItemSettings.DisplayShoppingCartFooterItem,
                DisplayWishlistFooterItem = displayDefaultFooterItemSettings.DisplayWishlistFooterItem,
                DisplayApplyVendorAccountFooterItem = displayDefaultFooterItemSettings.DisplayApplyVendorAccountFooterItem
            };

            if (storeId <= 0)
                return model;

            //fill in overridden values
            model.DisplaySitemapFooterItem_OverrideForStore = await _settingService.SettingExistsAsync(displayDefaultFooterItemSettings, x => x.DisplaySitemapFooterItem, storeId);
            model.DisplayContactUsFooterItem_OverrideForStore = await _settingService.SettingExistsAsync(displayDefaultFooterItemSettings, x => x.DisplayContactUsFooterItem, storeId);
            model.DisplayProductSearchFooterItem_OverrideForStore = await _settingService.SettingExistsAsync(displayDefaultFooterItemSettings, x => x.DisplayProductSearchFooterItem, storeId);
            model.DisplayNewsFooterItem_OverrideForStore = await _settingService.SettingExistsAsync(displayDefaultFooterItemSettings, x => x.DisplayNewsFooterItem, storeId);
            model.DisplayBlogFooterItem_OverrideForStore = await _settingService.SettingExistsAsync(displayDefaultFooterItemSettings, x => x.DisplayBlogFooterItem, storeId);
            model.DisplayForumsFooterItem_OverrideForStore = await _settingService.SettingExistsAsync(displayDefaultFooterItemSettings, x => x.DisplayForumsFooterItem, storeId);
            model.DisplayRecentlyViewedProductsFooterItem_OverrideForStore = await _settingService.SettingExistsAsync(displayDefaultFooterItemSettings, x => x.DisplayRecentlyViewedProductsFooterItem, storeId);
            model.DisplayCompareProductsFooterItem_OverrideForStore = await _settingService.SettingExistsAsync(displayDefaultFooterItemSettings, x => x.DisplayCompareProductsFooterItem, storeId);
            model.DisplayNewProductsFooterItem_OverrideForStore = await _settingService.SettingExistsAsync(displayDefaultFooterItemSettings, x => x.DisplayNewProductsFooterItem, storeId);
            model.DisplayCustomerInfoFooterItem_OverrideForStore = await _settingService.SettingExistsAsync(displayDefaultFooterItemSettings, x => x.DisplayCustomerInfoFooterItem, storeId);
            model.DisplayCustomerOrdersFooterItem_OverrideForStore = await _settingService.SettingExistsAsync(displayDefaultFooterItemSettings, x => x.DisplayCustomerOrdersFooterItem, storeId);
            model.DisplayCustomerAddressesFooterItem_OverrideForStore = await _settingService.SettingExistsAsync(displayDefaultFooterItemSettings, x => x.DisplayCustomerAddressesFooterItem, storeId);
            model.DisplayShoppingCartFooterItem_OverrideForStore = await _settingService.SettingExistsAsync(displayDefaultFooterItemSettings, x => x.DisplayShoppingCartFooterItem, storeId);
            model.DisplayWishlistFooterItem_OverrideForStore = await _settingService.SettingExistsAsync(displayDefaultFooterItemSettings, x => x.DisplayWishlistFooterItem, storeId);
            model.DisplayApplyVendorAccountFooterItem_OverrideForStore = await _settingService.SettingExistsAsync(displayDefaultFooterItemSettings, x => x.DisplayApplyVendorAccountFooterItem, storeId);

            return model;
        }

        /// <summary>
        /// Prepare setting model to add
        /// </summary>
        /// <param name="model">Setting model to add</param>
        protected virtual async Task PrepareAddSettingModelAsync(SettingModel model)
        {
            if (model == null)
                throw new ArgumentNullException(nameof(model));

            //prepare available stores
            await _baseAdminModelFactory.PrepareStoresAsync(model.AvailableStores);
        }

        #endregion

        #region Methods

        /// <summary>
        /// Prepare app settings model
        /// </summary>
        /// <returns>App settings model</returns>
        public virtual AppSettingsModel PrepareAppSettingsModel()
        {
            var model = new AppSettingsModel
            {
                CacheConfigModel = _appSettings.CacheConfig.ToConfigModel<CacheConfigModel>(),
                HostingConfigModel = _appSettings.HostingConfig.ToConfigModel<HostingConfigModel>(),
                RedisConfigModel = _appSettings.RedisConfig.ToConfigModel<RedisConfigModel>(),
                AzureBlobConfigModel = _appSettings.AzureBlobConfig.ToConfigModel<AzureBlobConfigModel>(),
                InstallationConfigModel = _appSettings.InstallationConfig.ToConfigModel<InstallationConfigModel>(),
                PluginConfigModel = _appSettings.PluginConfig.ToConfigModel<PluginConfigModel>(),
                CommonConfigModel = _appSettings.CommonConfig.ToConfigModel<CommonConfigModel>()
            };

            return model;
        }

        /// <summary>
        /// Prepare blog settings model
        /// </summary>
        /// <returns>Blog settings model</returns>
        public virtual async Task<BlogSettingsModel> PrepareBlogSettingsModelAsync()
        {
            //load settings for a chosen store scope
            var storeId = await _storeContext.GetActiveStoreScopeConfigurationAsync();
            var blogSettings = await _settingService.LoadSettingAsync<BlogSettings>(storeId);

            //fill in model values from the entity
            var model = blogSettings.ToSettingsModel<BlogSettingsModel>();

            //fill in additional values (not existing in the entity)
            model.ActiveStoreScopeConfiguration = storeId;

            if (storeId <= 0)
                return model;

            //fill in overridden values
            model.Enabled_OverrideForStore = await _settingService.SettingExistsAsync(blogSettings, x => x.Enabled, storeId);
            model.PostsPageSize_OverrideForStore = await _settingService.SettingExistsAsync(blogSettings, x => x.PostsPageSize, storeId);
            model.AllowNotRegisteredUsersToLeaveComments_OverrideForStore = await _settingService.SettingExistsAsync(blogSettings, x => x.AllowNotRegisteredUsersToLeaveComments, storeId);
            model.NotifyAboutNewBlogComments_OverrideForStore = await _settingService.SettingExistsAsync(blogSettings, x => x.NotifyAboutNewBlogComments, storeId);
            model.NumberOfTags_OverrideForStore = await _settingService.SettingExistsAsync(blogSettings, x => x.NumberOfTags, storeId);
            model.ShowHeaderRssUrl_OverrideForStore = await _settingService.SettingExistsAsync(blogSettings, x => x.ShowHeaderRssUrl, storeId);
            model.BlogCommentsMustBeApproved_OverrideForStore = await _settingService.SettingExistsAsync(blogSettings, x => x.BlogCommentsMustBeApproved, storeId);

            return model;
        }

        /// <summary>
        /// Prepare vendor settings model
        /// </summary>
        /// <returns>Vendor settings model</returns>
        public virtual async Task<VendorSettingsModel> PrepareVendorSettingsModelAsync()
        {
            //load settings for a chosen store scope
            var storeId = await _storeContext.GetActiveStoreScopeConfigurationAsync();
            var vendorSettings = await _settingService.LoadSettingAsync<VendorSettings>(storeId);

            //fill in model values from the entity
            var model = vendorSettings.ToSettingsModel<VendorSettingsModel>();

            //fill in additional values (not existing in the entity)
            model.ActiveStoreScopeConfiguration = storeId;

            //fill in overridden values
            if (storeId > 0)
            {
                model.VendorsBlockItemsToDisplay_OverrideForStore = await _settingService.SettingExistsAsync(vendorSettings, x => x.VendorsBlockItemsToDisplay, storeId);
                model.ShowVendorOnProductDetailsPage_OverrideForStore = await _settingService.SettingExistsAsync(vendorSettings, x => x.ShowVendorOnProductDetailsPage, storeId);
                model.ShowVendorOnOrderDetailsPage_OverrideForStore = await _settingService.SettingExistsAsync(vendorSettings, x => x.ShowVendorOnOrderDetailsPage, storeId);
                model.AllowCustomersToContactVendors_OverrideForStore = await _settingService.SettingExistsAsync(vendorSettings, x => x.AllowCustomersToContactVendors, storeId);
                model.AllowCustomersToApplyForVendorAccount_OverrideForStore = await _settingService.SettingExistsAsync(vendorSettings, x => x.AllowCustomersToApplyForVendorAccount, storeId);
                model.TermsOfServiceEnabled_OverrideForStore = await _settingService.SettingExistsAsync(vendorSettings, x => x.TermsOfServiceEnabled, storeId);
                model.AllowSearchByVendor_OverrideForStore = await _settingService.SettingExistsAsync(vendorSettings, x => x.AllowSearchByVendor, storeId);
                model.AllowVendorsToEditInfo_OverrideForStore = await _settingService.SettingExistsAsync(vendorSettings, x => x.AllowVendorsToEditInfo, storeId);
                model.NotifyStoreOwnerAboutVendorInformationChange_OverrideForStore = await _settingService.SettingExistsAsync(vendorSettings, x => x.NotifyStoreOwnerAboutVendorInformationChange, storeId);
                model.MaximumProductNumber_OverrideForStore = await _settingService.SettingExistsAsync(vendorSettings, x => x.MaximumProductNumber, storeId);
                model.AllowVendorsToImportProducts_OverrideForStore = await _settingService.SettingExistsAsync(vendorSettings, x => x.AllowVendorsToImportProducts, storeId);
            }

            //prepare nested search model
            await _vendorAttributeModelFactory.PrepareVendorAttributeSearchModelAsync(model.VendorAttributeSearchModel);

            return model;
        }

        /// <summary>
        /// Prepare forum settings model
        /// </summary>
        /// <returns>Forum settings model</returns>
        public virtual async Task<ForumSettingsModel> PrepareForumSettingsModelAsync()
        {
            //load settings for a chosen store scope
            var storeId = await _storeContext.GetActiveStoreScopeConfigurationAsync();
            var forumSettings = await _settingService.LoadSettingAsync<ForumSettings>(storeId);

            //fill in model values from the entity
            var model = forumSettings.ToSettingsModel<ForumSettingsModel>();

            //fill in additional values (not existing in the entity)
            model.ActiveStoreScopeConfiguration = storeId;
            model.ForumEditorValues = forumSettings.ForumEditor.ToSelectList();

            if (storeId <= 0)
                return model;

            //fill in overridden values
            model.ForumsEnabled_OverrideForStore = await _settingService.SettingExistsAsync(forumSettings, x => x.ForumsEnabled, storeId);
            model.RelativeDateTimeFormattingEnabled_OverrideForStore = await _settingService.SettingExistsAsync(forumSettings, x => x.RelativeDateTimeFormattingEnabled, storeId);
            model.ShowCustomersPostCount_OverrideForStore = await _settingService.SettingExistsAsync(forumSettings, x => x.ShowCustomersPostCount, storeId);
            model.AllowGuestsToCreatePosts_OverrideForStore = await _settingService.SettingExistsAsync(forumSettings, x => x.AllowGuestsToCreatePosts, storeId);
            model.AllowGuestsToCreateTopics_OverrideForStore = await _settingService.SettingExistsAsync(forumSettings, x => x.AllowGuestsToCreateTopics, storeId);
            model.AllowCustomersToEditPosts_OverrideForStore = await _settingService.SettingExistsAsync(forumSettings, x => x.AllowCustomersToEditPosts, storeId);
            model.AllowCustomersToDeletePosts_OverrideForStore = await _settingService.SettingExistsAsync(forumSettings, x => x.AllowCustomersToDeletePosts, storeId);
            model.AllowPostVoting_OverrideForStore = await _settingService.SettingExistsAsync(forumSettings, x => x.AllowPostVoting, storeId);
            model.MaxVotesPerDay_OverrideForStore = await _settingService.SettingExistsAsync(forumSettings, x => x.MaxVotesPerDay, storeId);
            model.AllowCustomersToManageSubscriptions_OverrideForStore = await _settingService.SettingExistsAsync(forumSettings, x => x.AllowCustomersToManageSubscriptions, storeId);
            model.TopicsPageSize_OverrideForStore = await _settingService.SettingExistsAsync(forumSettings, x => x.TopicsPageSize, storeId);
            model.PostsPageSize_OverrideForStore = await _settingService.SettingExistsAsync(forumSettings, x => x.PostsPageSize, storeId);
            model.ForumEditor_OverrideForStore = await _settingService.SettingExistsAsync(forumSettings, x => x.ForumEditor, storeId);
            model.SignaturesEnabled_OverrideForStore = await _settingService.SettingExistsAsync(forumSettings, x => x.SignaturesEnabled, storeId);
            model.AllowPrivateMessages_OverrideForStore = await _settingService.SettingExistsAsync(forumSettings, x => x.AllowPrivateMessages, storeId);
            model.ShowAlertForPM_OverrideForStore = await _settingService.SettingExistsAsync(forumSettings, x => x.ShowAlertForPM, storeId);
            model.NotifyAboutPrivateMessages_OverrideForStore = await _settingService.SettingExistsAsync(forumSettings, x => x.NotifyAboutPrivateMessages, storeId);
            model.ActiveDiscussionsFeedEnabled_OverrideForStore = await _settingService.SettingExistsAsync(forumSettings, x => x.ActiveDiscussionsFeedEnabled, storeId);
            model.ActiveDiscussionsFeedCount_OverrideForStore = await _settingService.SettingExistsAsync(forumSettings, x => x.ActiveDiscussionsFeedCount, storeId);
            model.ForumFeedsEnabled_OverrideForStore = await _settingService.SettingExistsAsync(forumSettings, x => x.ForumFeedsEnabled, storeId);
            model.ForumFeedCount_OverrideForStore = await _settingService.SettingExistsAsync(forumSettings, x => x.ForumFeedCount, storeId);
            model.SearchResultsPageSize_OverrideForStore = await _settingService.SettingExistsAsync(forumSettings, x => x.SearchResultsPageSize, storeId);
            model.ActiveDiscussionsPageSize_OverrideForStore = await _settingService.SettingExistsAsync(forumSettings, x => x.ActiveDiscussionsPageSize, storeId);

            return model;
        }

        /// <summary>
        /// Prepare news settings model
        /// </summary>
        /// <returns>News settings model</returns>
        public virtual async Task<NewsSettingsModel> PrepareNewsSettingsModelAsync()
        {
            //load settings for a chosen store scope
            var storeId = await _storeContext.GetActiveStoreScopeConfigurationAsync();
            var newsSettings = await _settingService.LoadSettingAsync<NewsSettings>(storeId);

            //fill in model values from the entity
            var model = newsSettings.ToSettingsModel<NewsSettingsModel>();

            //fill in additional values (not existing in the entity)
            model.ActiveStoreScopeConfiguration = storeId;

            if (storeId <= 0)
                return model;

            //fill in overridden values
            model.Enabled_OverrideForStore = await _settingService.SettingExistsAsync(newsSettings, x => x.Enabled, storeId);
            model.AllowNotRegisteredUsersToLeaveComments_OverrideForStore = await _settingService.SettingExistsAsync(newsSettings, x => x.AllowNotRegisteredUsersToLeaveComments, storeId);
            model.NotifyAboutNewNewsComments_OverrideForStore = await _settingService.SettingExistsAsync(newsSettings, x => x.NotifyAboutNewNewsComments, storeId);
            model.ShowNewsOnMainPage_OverrideForStore = await _settingService.SettingExistsAsync(newsSettings, x => x.ShowNewsOnMainPage, storeId);
            model.MainPageNewsCount_OverrideForStore = await _settingService.SettingExistsAsync(newsSettings, x => x.MainPageNewsCount, storeId);
            model.NewsArchivePageSize_OverrideForStore = await _settingService.SettingExistsAsync(newsSettings, x => x.NewsArchivePageSize, storeId);
            model.ShowHeaderRssUrl_OverrideForStore = await _settingService.SettingExistsAsync(newsSettings, x => x.ShowHeaderRssUrl, storeId);
            model.NewsCommentsMustBeApproved_OverrideForStore = await _settingService.SettingExistsAsync(newsSettings, x => x.NewsCommentsMustBeApproved, storeId);

            return model;
        }

        /// <summary>
        /// Prepare shipping settings model
        /// </summary>
        /// <returns>Shipping settings model</returns>
        public virtual async Task<ShippingSettingsModel> PrepareShippingSettingsModelAsync()
        {
            //load settings for a chosen store scope
            var storeId = await _storeContext.GetActiveStoreScopeConfigurationAsync();
            var shippingSettings = await _settingService.LoadSettingAsync<ShippingSettings>(storeId);

            //fill in model values from the entity
            var model = shippingSettings.ToSettingsModel<ShippingSettingsModel>();

            //fill in additional values (not existing in the entity)
            model.ActiveStoreScopeConfiguration = storeId;
            model.PrimaryStoreCurrencyCode = (await _currencyService.GetCurrencyByIdAsync(_currencySettings.PrimaryStoreCurrencyId))?.CurrencyCode;

            //fill in overridden values
            if (storeId > 0)
            {
                model.ShipToSameAddress_OverrideForStore = await _settingService.SettingExistsAsync(shippingSettings, x => x.ShipToSameAddress, storeId);
                model.AllowPickupInStore_OverrideForStore = await _settingService.SettingExistsAsync(shippingSettings, x => x.AllowPickupInStore, storeId);
                model.DisplayPickupPointsOnMap_OverrideForStore = await _settingService.SettingExistsAsync(shippingSettings, x => x.DisplayPickupPointsOnMap, storeId);
                model.IgnoreAdditionalShippingChargeForPickupInStore_OverrideForStore = await _settingService.SettingExistsAsync(shippingSettings, x => x.IgnoreAdditionalShippingChargeForPickupInStore, storeId);
                model.GoogleMapsApiKey_OverrideForStore = await _settingService.SettingExistsAsync(shippingSettings, x => x.GoogleMapsApiKey, storeId);
                model.UseWarehouseLocation_OverrideForStore = await _settingService.SettingExistsAsync(shippingSettings, x => x.UseWarehouseLocation, storeId);
                model.NotifyCustomerAboutShippingFromMultipleLocations_OverrideForStore = await _settingService.SettingExistsAsync(shippingSettings, x => x.NotifyCustomerAboutShippingFromMultipleLocations, storeId);
                model.FreeShippingOverXEnabled_OverrideForStore = await _settingService.SettingExistsAsync(shippingSettings, x => x.FreeShippingOverXEnabled, storeId);
                model.FreeShippingOverXValue_OverrideForStore = await _settingService.SettingExistsAsync(shippingSettings, x => x.FreeShippingOverXValue, storeId);
                model.FreeShippingOverXIncludingTax_OverrideForStore = await _settingService.SettingExistsAsync(shippingSettings, x => x.FreeShippingOverXIncludingTax, storeId);
                model.EstimateShippingCartPageEnabled_OverrideForStore = await _settingService.SettingExistsAsync(shippingSettings, x => x.EstimateShippingCartPageEnabled, storeId);
                model.EstimateShippingProductPageEnabled_OverrideForStore = await _settingService.SettingExistsAsync(shippingSettings, x => x.EstimateShippingProductPageEnabled, storeId);
                model.DisplayShipmentEventsToCustomers_OverrideForStore = await _settingService.SettingExistsAsync(shippingSettings, x => x.DisplayShipmentEventsToCustomers, storeId);
                model.DisplayShipmentEventsToStoreOwner_OverrideForStore = await _settingService.SettingExistsAsync(shippingSettings, x => x.DisplayShipmentEventsToStoreOwner, storeId);
                model.HideShippingTotal_OverrideForStore = await _settingService.SettingExistsAsync(shippingSettings, x => x.HideShippingTotal, storeId);
                model.BypassShippingMethodSelectionIfOnlyOne_OverrideForStore = await _settingService.SettingExistsAsync(shippingSettings, x => x.BypassShippingMethodSelectionIfOnlyOne, storeId);
                model.ConsiderAssociatedProductsDimensions_OverrideForStore = await _settingService.SettingExistsAsync(shippingSettings, x => x.ConsiderAssociatedProductsDimensions, storeId);
                model.ShippingOriginAddress_OverrideForStore = await _settingService.SettingExistsAsync(shippingSettings, x => x.ShippingOriginAddressId, storeId);
            }

            //prepare shipping origin address
            var originAddress = await _addressService.GetAddressByIdAsync(shippingSettings.ShippingOriginAddressId);
            if (originAddress != null)
                model.ShippingOriginAddress = originAddress.ToModel(model.ShippingOriginAddress);
            await PrepareAddressModelAsync(model.ShippingOriginAddress, originAddress);

            return model;
        }

        /// <summary>
        /// Prepare tax settings model
        /// </summary>
        /// <returns>Tax settings model</returns>
        public virtual async Task<TaxSettingsModel> PrepareTaxSettingsModelAsync()
        {
            //load settings for a chosen store scope
            var storeId = await _storeContext.GetActiveStoreScopeConfigurationAsync();
            var taxSettings = await _settingService.LoadSettingAsync<TaxSettings>(storeId);

            //fill in model values from the entity
            var model = taxSettings.ToSettingsModel<TaxSettingsModel>();
            model.TaxBasedOnValues = taxSettings.TaxBasedOn.ToSelectList();
            model.TaxDisplayTypeValues = taxSettings.TaxDisplayType.ToSelectList();

            //fill in additional values (not existing in the entity)
            model.ActiveStoreScopeConfiguration = storeId;

            //fill in overridden values
            if (storeId > 0)
            {
                model.PricesIncludeTax_OverrideForStore = await _settingService.SettingExistsAsync(taxSettings, x => x.PricesIncludeTax, storeId);
                model.AllowCustomersToSelectTaxDisplayType_OverrideForStore = await _settingService.SettingExistsAsync(taxSettings, x => x.AllowCustomersToSelectTaxDisplayType, storeId);
                model.TaxDisplayType_OverrideForStore = await _settingService.SettingExistsAsync(taxSettings, x => x.TaxDisplayType, storeId);
                model.DisplayTaxSuffix_OverrideForStore = await _settingService.SettingExistsAsync(taxSettings, x => x.DisplayTaxSuffix, storeId);
                model.DisplayTaxRates_OverrideForStore = await _settingService.SettingExistsAsync(taxSettings, x => x.DisplayTaxRates, storeId);
                model.HideZeroTax_OverrideForStore = await _settingService.SettingExistsAsync(taxSettings, x => x.HideZeroTax, storeId);
                model.HideTaxInOrderSummary_OverrideForStore = await _settingService.SettingExistsAsync(taxSettings, x => x.HideTaxInOrderSummary, storeId);
                model.ForceTaxExclusionFromOrderSubtotal_OverrideForStore = await _settingService.SettingExistsAsync(taxSettings, x => x.ForceTaxExclusionFromOrderSubtotal, storeId);
                model.DefaultTaxCategoryId_OverrideForStore = await _settingService.SettingExistsAsync(taxSettings, x => x.DefaultTaxCategoryId, storeId);
                model.TaxBasedOn_OverrideForStore = await _settingService.SettingExistsAsync(taxSettings, x => x.TaxBasedOn, storeId);
                model.TaxBasedOnPickupPointAddress_OverrideForStore = await _settingService.SettingExistsAsync(taxSettings, x => x.TaxBasedOnPickupPointAddress, storeId);
                model.DefaultTaxAddress_OverrideForStore = await _settingService.SettingExistsAsync(taxSettings, x => x.DefaultTaxAddressId, storeId);
                model.ShippingIsTaxable_OverrideForStore = await _settingService.SettingExistsAsync(taxSettings, x => x.ShippingIsTaxable, storeId);
                model.ShippingPriceIncludesTax_OverrideForStore = await _settingService.SettingExistsAsync(taxSettings, x => x.ShippingPriceIncludesTax, storeId);
                model.ShippingTaxClassId_OverrideForStore = await _settingService.SettingExistsAsync(taxSettings, x => x.ShippingTaxClassId, storeId);
                model.PaymentMethodAdditionalFeeIsTaxable_OverrideForStore = await _settingService.SettingExistsAsync(taxSettings, x => x.PaymentMethodAdditionalFeeIsTaxable, storeId);
                model.PaymentMethodAdditionalFeeIncludesTax_OverrideForStore = await _settingService.SettingExistsAsync(taxSettings, x => x.PaymentMethodAdditionalFeeIncludesTax, storeId);
                model.PaymentMethodAdditionalFeeTaxClassId_OverrideForStore = await _settingService.SettingExistsAsync(taxSettings, x => x.PaymentMethodAdditionalFeeTaxClassId, storeId);
                model.EuVatEnabled_OverrideForStore = await _settingService.SettingExistsAsync(taxSettings, x => x.EuVatEnabled, storeId);
                model.EuVatShopCountryId_OverrideForStore = await _settingService.SettingExistsAsync(taxSettings, x => x.EuVatShopCountryId, storeId);
                model.EuVatAllowVatExemption_OverrideForStore = await _settingService.SettingExistsAsync(taxSettings, x => x.EuVatAllowVatExemption, storeId);
                model.EuVatUseWebService_OverrideForStore = await _settingService.SettingExistsAsync(taxSettings, x => x.EuVatUseWebService, storeId);
                model.EuVatAssumeValid_OverrideForStore = await _settingService.SettingExistsAsync(taxSettings, x => x.EuVatAssumeValid, storeId);
                model.EuVatEmailAdminWhenNewVatSubmitted_OverrideForStore = await _settingService.SettingExistsAsync(taxSettings, x => x.EuVatEmailAdminWhenNewVatSubmitted, storeId);
            }

            //prepare available tax categories
            await _baseAdminModelFactory.PrepareTaxCategoriesAsync(model.TaxCategories);

            //prepare available EU VAT countries
            await _baseAdminModelFactory.PrepareCountriesAsync(model.EuVatShopCountries);

            //prepare default tax address
            var defaultAddress = await _addressService.GetAddressByIdAsync(taxSettings.DefaultTaxAddressId);
            if (defaultAddress != null)
                model.DefaultTaxAddress = defaultAddress.ToModel(model.DefaultTaxAddress);
            await PrepareAddressModelAsync(model.DefaultTaxAddress, defaultAddress);

            return model;
        }

        /// <summary>
        /// Prepare catalog settings model
        /// </summary>
        /// <returns>Catalog settings model</returns>
        public virtual async Task<CatalogSettingsModel> PrepareCatalogSettingsModelAsync()
        {
            //load settings for a chosen store scope
            var storeId = await _storeContext.GetActiveStoreScopeConfigurationAsync();
            var catalogSettings = await _settingService.LoadSettingAsync<CatalogSettings>(storeId);

            //fill in model values from the entity
            var model = catalogSettings.ToSettingsModel<CatalogSettingsModel>();

            //fill in additional values (not existing in the entity)
            model.ActiveStoreScopeConfiguration = storeId;
            model.AvailableViewModes.Add(new SelectListItem
            {
                Text = await _localizationService.GetResourceAsync("Admin.Catalog.ViewMode.Grid"),
                Value = "grid"
            });
            model.AvailableViewModes.Add(new SelectListItem
            {
                Text = await _localizationService.GetResourceAsync("Admin.Catalog.ViewMode.List"),
                Value = "list"
            });

            //fill in overridden values
            if (storeId > 0)
            {
                model.AllowViewUnpublishedProductPage_OverrideForStore = await _settingService.SettingExistsAsync(catalogSettings, x => x.AllowViewUnpublishedProductPage, storeId);
                model.DisplayDiscontinuedMessageForUnpublishedProducts_OverrideForStore = await _settingService.SettingExistsAsync(catalogSettings, x => x.DisplayDiscontinuedMessageForUnpublishedProducts, storeId);
                model.ShowSkuOnProductDetailsPage_OverrideForStore = await _settingService.SettingExistsAsync(catalogSettings, x => x.ShowSkuOnProductDetailsPage, storeId);
                model.ShowSkuOnCatalogPages_OverrideForStore = await _settingService.SettingExistsAsync(catalogSettings, x => x.ShowSkuOnCatalogPages, storeId);
                model.ShowManufacturerPartNumber_OverrideForStore = await _settingService.SettingExistsAsync(catalogSettings, x => x.ShowManufacturerPartNumber, storeId);
                model.ShowGtin_OverrideForStore = await _settingService.SettingExistsAsync(catalogSettings, x => x.ShowGtin, storeId);
                model.ShowFreeShippingNotification_OverrideForStore = await _settingService.SettingExistsAsync(catalogSettings, x => x.ShowFreeShippingNotification, storeId);
                model.AllowProductSorting_OverrideForStore = await _settingService.SettingExistsAsync(catalogSettings, x => x.AllowProductSorting, storeId);
                model.AllowProductViewModeChanging_OverrideForStore = await _settingService.SettingExistsAsync(catalogSettings, x => x.AllowProductViewModeChanging, storeId);
                model.DefaultViewMode_OverrideForStore = await _settingService.SettingExistsAsync(catalogSettings, x => x.DefaultViewMode, storeId);
                model.ShowProductsFromSubcategories_OverrideForStore = await _settingService.SettingExistsAsync(catalogSettings, x => x.ShowProductsFromSubcategories, storeId);
                model.ShowCategoryProductNumber_OverrideForStore = await _settingService.SettingExistsAsync(catalogSettings, x => x.ShowCategoryProductNumber, storeId);
                model.ShowCategoryProductNumberIncludingSubcategories_OverrideForStore = await _settingService.SettingExistsAsync(catalogSettings, x => x.ShowCategoryProductNumberIncludingSubcategories, storeId);
                model.CategoryBreadcrumbEnabled_OverrideForStore = await _settingService.SettingExistsAsync(catalogSettings, x => x.CategoryBreadcrumbEnabled, storeId);
                model.ShowShareButton_OverrideForStore = await _settingService.SettingExistsAsync(catalogSettings, x => x.ShowShareButton, storeId);
                model.PageShareCode_OverrideForStore = await _settingService.SettingExistsAsync(catalogSettings, x => x.PageShareCode, storeId);
                model.ProductReviewsMustBeApproved_OverrideForStore = await _settingService.SettingExistsAsync(catalogSettings, x => x.ProductReviewsMustBeApproved, storeId);
                model.OneReviewPerProductFromCustomer_OverrideForStore = await _settingService.SettingExistsAsync(catalogSettings, x => x.OneReviewPerProductFromCustomer, storeId);
                model.AllowAnonymousUsersToReviewProduct_OverrideForStore = await _settingService.SettingExistsAsync(catalogSettings, x => x.AllowAnonymousUsersToReviewProduct, storeId);
                model.ProductReviewPossibleOnlyAfterPurchasing_OverrideForStore = await _settingService.SettingExistsAsync(catalogSettings, x => x.ProductReviewPossibleOnlyAfterPurchasing, storeId);
                model.NotifyStoreOwnerAboutNewProductReviews_OverrideForStore = await _settingService.SettingExistsAsync(catalogSettings, x => x.NotifyStoreOwnerAboutNewProductReviews, storeId);
                model.NotifyCustomerAboutProductReviewReply_OverrideForStore = await _settingService.SettingExistsAsync(catalogSettings, x => x.NotifyCustomerAboutProductReviewReply, storeId);
                model.EmailAFriendEnabled_OverrideForStore = await _settingService.SettingExistsAsync(catalogSettings, x => x.EmailAFriendEnabled, storeId);
                model.AllowAnonymousUsersToEmailAFriend_OverrideForStore = await _settingService.SettingExistsAsync(catalogSettings, x => x.AllowAnonymousUsersToEmailAFriend, storeId);
                model.RecentlyViewedProductsNumber_OverrideForStore = await _settingService.SettingExistsAsync(catalogSettings, x => x.RecentlyViewedProductsNumber, storeId);
                model.RecentlyViewedProductsEnabled_OverrideForStore = await _settingService.SettingExistsAsync(catalogSettings, x => x.RecentlyViewedProductsEnabled, storeId);
                model.NewProductsNumber_OverrideForStore = await _settingService.SettingExistsAsync(catalogSettings, x => x.NewProductsNumber, storeId);
                model.NewProductsEnabled_OverrideForStore = await _settingService.SettingExistsAsync(catalogSettings, x => x.NewProductsEnabled, storeId);
                model.CompareProductsEnabled_OverrideForStore = await _settingService.SettingExistsAsync(catalogSettings, x => x.CompareProductsEnabled, storeId);
                model.ShowBestsellersOnHomepage_OverrideForStore = await _settingService.SettingExistsAsync(catalogSettings, x => x.ShowBestsellersOnHomepage, storeId);
                model.NumberOfBestsellersOnHomepage_OverrideForStore = await _settingService.SettingExistsAsync(catalogSettings, x => x.NumberOfBestsellersOnHomepage, storeId);
                model.SearchPageProductsPerPage_OverrideForStore = await _settingService.SettingExistsAsync(catalogSettings, x => x.SearchPageProductsPerPage, storeId);
                model.SearchPageAllowCustomersToSelectPageSize_OverrideForStore = await _settingService.SettingExistsAsync(catalogSettings, x => x.SearchPageAllowCustomersToSelectPageSize, storeId);
                model.SearchPagePageSizeOptions_OverrideForStore = await _settingService.SettingExistsAsync(catalogSettings, x => x.SearchPagePageSizeOptions, storeId);
                model.ProductSearchAutoCompleteEnabled_OverrideForStore = await _settingService.SettingExistsAsync(catalogSettings, x => x.ProductSearchAutoCompleteEnabled, storeId);
                model.ProductSearchAutoCompleteNumberOfProducts_OverrideForStore = await _settingService.SettingExistsAsync(catalogSettings, x => x.ProductSearchAutoCompleteNumberOfProducts, storeId);
                model.ShowProductImagesInSearchAutoComplete_OverrideForStore = await _settingService.SettingExistsAsync(catalogSettings, x => x.ShowProductImagesInSearchAutoComplete, storeId);
                model.ShowLinkToAllResultInSearchAutoComplete_OverrideForStore = await _settingService.SettingExistsAsync(catalogSettings, x => x.ShowLinkToAllResultInSearchAutoComplete, storeId);
                model.ProductSearchTermMinimumLength_OverrideForStore = await _settingService.SettingExistsAsync(catalogSettings, x => x.ProductSearchTermMinimumLength, storeId);
                model.ProductsAlsoPurchasedEnabled_OverrideForStore = await _settingService.SettingExistsAsync(catalogSettings, x => x.ProductsAlsoPurchasedEnabled, storeId);
                model.ProductsAlsoPurchasedNumber_OverrideForStore = await _settingService.SettingExistsAsync(catalogSettings, x => x.ProductsAlsoPurchasedNumber, storeId);
                model.NumberOfProductTags_OverrideForStore = await _settingService.SettingExistsAsync(catalogSettings, x => x.NumberOfProductTags, storeId);
                model.ProductsByTagPageSize_OverrideForStore = await _settingService.SettingExistsAsync(catalogSettings, x => x.ProductsByTagPageSize, storeId);
                model.ProductsByTagAllowCustomersToSelectPageSize_OverrideForStore = await _settingService.SettingExistsAsync(catalogSettings, x => x.ProductsByTagAllowCustomersToSelectPageSize, storeId);
                model.ProductsByTagPageSizeOptions_OverrideForStore = await _settingService.SettingExistsAsync(catalogSettings, x => x.ProductsByTagPageSizeOptions, storeId);
                model.IncludeShortDescriptionInCompareProducts_OverrideForStore = await _settingService.SettingExistsAsync(catalogSettings, x => x.IncludeShortDescriptionInCompareProducts, storeId);
                model.IncludeFullDescriptionInCompareProducts_OverrideForStore = await _settingService.SettingExistsAsync(catalogSettings, x => x.IncludeFullDescriptionInCompareProducts, storeId);
                model.ManufacturersBlockItemsToDisplay_OverrideForStore = await _settingService.SettingExistsAsync(catalogSettings, x => x.ManufacturersBlockItemsToDisplay, storeId);
                model.DisplayTaxShippingInfoFooter_OverrideForStore = await _settingService.SettingExistsAsync(catalogSettings, x => x.DisplayTaxShippingInfoFooter, storeId);
                model.DisplayTaxShippingInfoProductDetailsPage_OverrideForStore = await _settingService.SettingExistsAsync(catalogSettings, x => x.DisplayTaxShippingInfoProductDetailsPage, storeId);
                model.DisplayTaxShippingInfoProductBoxes_OverrideForStore = await _settingService.SettingExistsAsync(catalogSettings, x => x.DisplayTaxShippingInfoProductBoxes, storeId);
                model.DisplayTaxShippingInfoShoppingCart_OverrideForStore = await _settingService.SettingExistsAsync(catalogSettings, x => x.DisplayTaxShippingInfoShoppingCart, storeId);
                model.DisplayTaxShippingInfoWishlist_OverrideForStore = await _settingService.SettingExistsAsync(catalogSettings, x => x.DisplayTaxShippingInfoWishlist, storeId);
                model.DisplayTaxShippingInfoOrderDetailsPage_OverrideForStore = await _settingService.SettingExistsAsync(catalogSettings, x => x.DisplayTaxShippingInfoOrderDetailsPage, storeId);
                model.ShowProductReviewsPerStore_OverrideForStore = await _settingService.SettingExistsAsync(catalogSettings, x => x.ShowProductReviewsPerStore, storeId);
                model.ShowProductReviewsOnAccountPage_OverrideForStore = await _settingService.SettingExistsAsync(catalogSettings, x => x.ShowProductReviewsTabOnAccountPage, storeId);
                model.ProductReviewsPageSizeOnAccountPage_OverrideForStore = await _settingService.SettingExistsAsync(catalogSettings, x => x.ProductReviewsPageSizeOnAccountPage, storeId);
                model.ProductReviewsSortByCreatedDateAscending_OverrideForStore = await _settingService.SettingExistsAsync(catalogSettings, x => x.ProductReviewsSortByCreatedDateAscending, storeId);
                model.ExportImportProductAttributes_OverrideForStore = await _settingService.SettingExistsAsync(catalogSettings, x => x.ExportImportProductAttributes, storeId);
                model.ExportImportProductSpecificationAttributes_OverrideForStore = await _settingService.SettingExistsAsync(catalogSettings, x => x.ExportImportProductSpecificationAttributes, storeId);
                model.ExportImportProductCategoryBreadcrumb_OverrideForStore = await _settingService.SettingExistsAsync(catalogSettings, x => x.ExportImportProductCategoryBreadcrumb, storeId);
                model.ExportImportCategoriesUsingCategoryName_OverrideForStore = await _settingService.SettingExistsAsync(catalogSettings, x => x.ExportImportCategoriesUsingCategoryName, storeId);
                model.ExportImportAllowDownloadImages_OverrideForStore = await _settingService.SettingExistsAsync(catalogSettings, x => x.ExportImportAllowDownloadImages, storeId);
                model.ExportImportSplitProductsFile_OverrideForStore = await _settingService.SettingExistsAsync(catalogSettings, x => x.ExportImportSplitProductsFile, storeId);
                model.RemoveRequiredProducts_OverrideForStore = await _settingService.SettingExistsAsync(catalogSettings, x => x.RemoveRequiredProducts, storeId);
                model.ExportImportRelatedEntitiesByName_OverrideForStore = await _settingService.SettingExistsAsync(catalogSettings, x => x.ExportImportRelatedEntitiesByName, storeId);
                model.ExportImportProductUseLimitedToStores_OverrideForStore = await _settingService.SettingExistsAsync(catalogSettings, x => x.ExportImportProductUseLimitedToStores, storeId);
                model.DisplayDatePreOrderAvailability_OverrideForStore = await _settingService.SettingExistsAsync(catalogSettings, x => x.DisplayDatePreOrderAvailability, storeId);
            }

            //prepare nested search model
            await PrepareSortOptionSearchModelAsync(model.SortOptionSearchModel);
            await _reviewTypeModelFactory.PrepareReviewTypeSearchModelAsync(model.ReviewTypeSearchModel);

            return model;
        }

        /// <summary>
        /// Prepare paged sort option list model
        /// </summary>
        /// <param name="searchModel">Sort option search model</param>
        /// <returns>Sort option list model</returns>
        public virtual async Task<SortOptionListModel> PrepareSortOptionListModelAsync(SortOptionSearchModel searchModel)
        {
            if (searchModel == null)
                throw new ArgumentNullException(nameof(searchModel));

            var storeId = await _storeContext.GetActiveStoreScopeConfigurationAsync();
            var catalogSettings = await _settingService.LoadSettingAsync<CatalogSettings>(storeId);

            //get sort options
            var sortOptions = Enum.GetValues(typeof(ProductSortingEnum)).OfType<ProductSortingEnum>().ToList().ToPagedList(searchModel);

            //prepare list model
            var model = await new SortOptionListModel().PrepareToGridAsync(searchModel, sortOptions, () =>
            {
                return sortOptions.ToAsyncEnumerable().SelectAwait(async option =>
                {
                    //fill in model values from the entity
                    var sortOptionModel = new SortOptionModel { Id = (int)option };

                    //fill in additional values (not existing in the entity)
<<<<<<< HEAD
                    sortOptionModel.Name = _localizationService.GetLocalizedEnumAsync(option).Result;
=======
                    sortOptionModel.Name = await _localizationService.GetLocalizedEnum(option);
>>>>>>> 1a8a2fcd
                    sortOptionModel.IsActive = !catalogSettings.ProductSortingEnumDisabled.Contains((int)option);
                    sortOptionModel.DisplayOrder = catalogSettings
                        .ProductSortingEnumDisplayOrder.TryGetValue((int)option, out var value) ? value : (int)option;

                    return sortOptionModel;
                }).OrderBy(option => option.DisplayOrder);
            });

            return model;
        }

        /// <summary>
        /// Prepare reward points settings model
        /// </summary>
        /// <returns>Reward points settings model</returns>
        public virtual async Task<RewardPointsSettingsModel> PrepareRewardPointsSettingsModelAsync()
        {
            //load settings for a chosen store scope
            var storeId = await _storeContext.GetActiveStoreScopeConfigurationAsync();
            var rewardPointsSettings = await _settingService.LoadSettingAsync<RewardPointsSettings>(storeId);

            //fill in model values from the entity
            var model = rewardPointsSettings.ToSettingsModel<RewardPointsSettingsModel>();

            //fill in additional values (not existing in the entity)
            model.ActiveStoreScopeConfiguration = storeId;
            model.PrimaryStoreCurrencyCode = (await _currencyService.GetCurrencyByIdAsync(_currencySettings.PrimaryStoreCurrencyId))?.CurrencyCode;
            model.ActivatePointsImmediately = model.ActivationDelay <= 0;

            if (storeId <= 0)
                return model;

            //fill in overridden values
            model.Enabled_OverrideForStore = await _settingService.SettingExistsAsync(rewardPointsSettings, x => x.Enabled, storeId);
            model.ExchangeRate_OverrideForStore = await _settingService.SettingExistsAsync(rewardPointsSettings, x => x.ExchangeRate, storeId);
            model.MinimumRewardPointsToUse_OverrideForStore = await _settingService.SettingExistsAsync(rewardPointsSettings, x => x.MinimumRewardPointsToUse, storeId);
            model.MaximumRewardPointsToUsePerOrder_OverrideForStore = await _settingService.SettingExistsAsync(rewardPointsSettings, x => x.MaximumRewardPointsToUsePerOrder, storeId);
            model.PointsForRegistration_OverrideForStore = await _settingService.SettingExistsAsync(rewardPointsSettings, x => x.PointsForRegistration, storeId);
            model.RegistrationPointsValidity_OverrideForStore = await _settingService.SettingExistsAsync(rewardPointsSettings, x => x.RegistrationPointsValidity, storeId);
            model.PointsForPurchases_OverrideForStore = await _settingService.SettingExistsAsync(rewardPointsSettings, x => x.PointsForPurchases_Amount, storeId) || await _settingService.SettingExistsAsync(rewardPointsSettings, x => x.PointsForPurchases_Points, storeId);
            model.MinOrderTotalToAwardPoints_OverrideForStore = await _settingService.SettingExistsAsync(rewardPointsSettings, x => x.MinOrderTotalToAwardPoints, storeId);
            model.PurchasesPointsValidity_OverrideForStore = await _settingService.SettingExistsAsync(rewardPointsSettings, x => x.PurchasesPointsValidity, storeId);
            model.ActivationDelay_OverrideForStore = await _settingService.SettingExistsAsync(rewardPointsSettings, x => x.ActivationDelay, storeId);
            model.DisplayHowMuchWillBeEarned_OverrideForStore = await _settingService.SettingExistsAsync(rewardPointsSettings, x => x.DisplayHowMuchWillBeEarned, storeId);
            model.PointsForRegistration_OverrideForStore = await _settingService.SettingExistsAsync(rewardPointsSettings, x => x.PointsForRegistration, storeId);
            model.PageSize_OverrideForStore = await _settingService.SettingExistsAsync(rewardPointsSettings, x => x.PageSize, storeId);

            return model;
        }

        /// <summary>
        /// Prepare order settings model
        /// </summary>
        /// <returns>Order settings model</returns>
        public virtual async Task<OrderSettingsModel> PrepareOrderSettingsModelAsync()
        {
            //load settings for a chosen store scope
            var storeId = await _storeContext.GetActiveStoreScopeConfigurationAsync();
            var orderSettings = await _settingService.LoadSettingAsync<OrderSettings>(storeId);

            //fill in model values from the entity
            var model = orderSettings.ToSettingsModel<OrderSettingsModel>();

            //fill in additional values (not existing in the entity)
            model.ActiveStoreScopeConfiguration = storeId;
            model.PrimaryStoreCurrencyCode = (await _currencyService.GetCurrencyByIdAsync(_currencySettings.PrimaryStoreCurrencyId))?.CurrencyCode;
            model.OrderIdent = _dataProvider.GetTableIdent<Order>();

            //fill in overridden values
            if (storeId > 0)
            {
                model.IsReOrderAllowed_OverrideForStore = await _settingService.SettingExistsAsync(orderSettings, x => x.IsReOrderAllowed, storeId);
                model.MinOrderSubtotalAmount_OverrideForStore = await _settingService.SettingExistsAsync(orderSettings, x => x.MinOrderSubtotalAmount, storeId);
                model.MinOrderSubtotalAmountIncludingTax_OverrideForStore = await _settingService.SettingExistsAsync(orderSettings, x => x.MinOrderSubtotalAmountIncludingTax, storeId);
                model.MinOrderTotalAmount_OverrideForStore = await _settingService.SettingExistsAsync(orderSettings, x => x.MinOrderTotalAmount, storeId);
                model.AutoUpdateOrderTotalsOnEditingOrder_OverrideForStore = await _settingService.SettingExistsAsync(orderSettings, x => x.AutoUpdateOrderTotalsOnEditingOrder, storeId);
                model.AnonymousCheckoutAllowed_OverrideForStore = await _settingService.SettingExistsAsync(orderSettings, x => x.AnonymousCheckoutAllowed, storeId);
                model.CheckoutDisabled_OverrideForStore = await _settingService.SettingExistsAsync(orderSettings, x => x.CheckoutDisabled, storeId);
                model.TermsOfServiceOnShoppingCartPage_OverrideForStore = await _settingService.SettingExistsAsync(orderSettings, x => x.TermsOfServiceOnShoppingCartPage, storeId);
                model.TermsOfServiceOnOrderConfirmPage_OverrideForStore = await _settingService.SettingExistsAsync(orderSettings, x => x.TermsOfServiceOnOrderConfirmPage, storeId);
                model.OnePageCheckoutEnabled_OverrideForStore = await _settingService.SettingExistsAsync(orderSettings, x => x.OnePageCheckoutEnabled, storeId);
                model.OnePageCheckoutDisplayOrderTotalsOnPaymentInfoTab_OverrideForStore = await _settingService.SettingExistsAsync(orderSettings, x => x.OnePageCheckoutDisplayOrderTotalsOnPaymentInfoTab, storeId);
                model.DisableBillingAddressCheckoutStep_OverrideForStore = await _settingService.SettingExistsAsync(orderSettings, x => x.DisableBillingAddressCheckoutStep, storeId);
                model.DisableOrderCompletedPage_OverrideForStore = await _settingService.SettingExistsAsync(orderSettings, x => x.DisableOrderCompletedPage, storeId);
                model.DisplayPickupInStoreOnShippingMethodPage_OverrideForStore = await _settingService.SettingExistsAsync(orderSettings, x => x.DisplayPickupInStoreOnShippingMethodPage, storeId);
                model.AttachPdfInvoiceToOrderPlacedEmail_OverrideForStore = await _settingService.SettingExistsAsync(orderSettings, x => x.AttachPdfInvoiceToOrderPlacedEmail, storeId);
                model.AttachPdfInvoiceToOrderPaidEmail_OverrideForStore = await _settingService.SettingExistsAsync(orderSettings, x => x.AttachPdfInvoiceToOrderPaidEmail, storeId);
                model.AttachPdfInvoiceToOrderCompletedEmail_OverrideForStore = await _settingService.SettingExistsAsync(orderSettings, x => x.AttachPdfInvoiceToOrderCompletedEmail, storeId);
                model.ReturnRequestsEnabled_OverrideForStore = await _settingService.SettingExistsAsync(orderSettings, x => x.ReturnRequestsEnabled, storeId);
                model.ReturnRequestsAllowFiles_OverrideForStore = await _settingService.SettingExistsAsync(orderSettings, x => x.ReturnRequestsAllowFiles, storeId);
                model.ReturnRequestNumberMask_OverrideForStore = await _settingService.SettingExistsAsync(orderSettings, x => x.ReturnRequestNumberMask, storeId);
                model.NumberOfDaysReturnRequestAvailable_OverrideForStore = await _settingService.SettingExistsAsync(orderSettings, x => x.NumberOfDaysReturnRequestAvailable, storeId);
                model.CustomOrderNumberMask_OverrideForStore = await _settingService.SettingExistsAsync(orderSettings, x => x.CustomOrderNumberMask, storeId);
                model.ExportWithProducts_OverrideForStore = await _settingService.SettingExistsAsync(orderSettings, x => x.ExportWithProducts, storeId);
                model.AllowAdminsToBuyCallForPriceProducts_OverrideForStore = await _settingService.SettingExistsAsync(orderSettings, x => x.AllowAdminsToBuyCallForPriceProducts, storeId);
                model.DeleteGiftCardUsageHistory_OverrideForStore = await _settingService.SettingExistsAsync(orderSettings, x => x.DeleteGiftCardUsageHistory, storeId);
            }

            //prepare nested search models
            await _returnRequestModelFactory.PrepareReturnRequestReasonSearchModelAsync(model.ReturnRequestReasonSearchModel);
            await _returnRequestModelFactory.PrepareReturnRequestActionSearchModelAsync(model.ReturnRequestActionSearchModel);

            return model;
        }

        /// <summary>
        /// Prepare shopping cart settings model
        /// </summary>
        /// <returns>Shopping cart settings model</returns>
        public virtual async Task<ShoppingCartSettingsModel> PrepareShoppingCartSettingsModelAsync()
        {
            //load settings for a chosen store scope
            var storeId = await _storeContext.GetActiveStoreScopeConfigurationAsync();
            var shoppingCartSettings = await _settingService.LoadSettingAsync<ShoppingCartSettings>(storeId);

            //fill in model values from the entity
            var model = shoppingCartSettings.ToSettingsModel<ShoppingCartSettingsModel>();

            //fill in additional values (not existing in the entity)
            model.ActiveStoreScopeConfiguration = storeId;

            if (storeId <= 0)
                return model;

            //fill in overridden values
            model.DisplayCartAfterAddingProduct_OverrideForStore = await _settingService.SettingExistsAsync(shoppingCartSettings, x => x.DisplayCartAfterAddingProduct, storeId);
            model.DisplayWishlistAfterAddingProduct_OverrideForStore = await _settingService.SettingExistsAsync(shoppingCartSettings, x => x.DisplayWishlistAfterAddingProduct, storeId);
            model.MaximumShoppingCartItems_OverrideForStore = await _settingService.SettingExistsAsync(shoppingCartSettings, x => x.MaximumShoppingCartItems, storeId);
            model.MaximumWishlistItems_OverrideForStore = await _settingService.SettingExistsAsync(shoppingCartSettings, x => x.MaximumWishlistItems, storeId);
            model.AllowOutOfStockItemsToBeAddedToWishlist_OverrideForStore = await _settingService.SettingExistsAsync(shoppingCartSettings, x => x.AllowOutOfStockItemsToBeAddedToWishlist, storeId);
            model.MoveItemsFromWishlistToCart_OverrideForStore = await _settingService.SettingExistsAsync(shoppingCartSettings, x => x.MoveItemsFromWishlistToCart, storeId);
            model.CartsSharedBetweenStores_OverrideForStore = await _settingService.SettingExistsAsync(shoppingCartSettings, x => x.CartsSharedBetweenStores, storeId);
            model.ShowProductImagesOnShoppingCart_OverrideForStore = await _settingService.SettingExistsAsync(shoppingCartSettings, x => x.ShowProductImagesOnShoppingCart, storeId);
            model.ShowProductImagesOnWishList_OverrideForStore = await _settingService.SettingExistsAsync(shoppingCartSettings, x => x.ShowProductImagesOnWishList, storeId);
            model.ShowDiscountBox_OverrideForStore = await _settingService.SettingExistsAsync(shoppingCartSettings, x => x.ShowDiscountBox, storeId);
            model.ShowGiftCardBox_OverrideForStore = await _settingService.SettingExistsAsync(shoppingCartSettings, x => x.ShowGiftCardBox, storeId);
            model.CrossSellsNumber_OverrideForStore = await _settingService.SettingExistsAsync(shoppingCartSettings, x => x.CrossSellsNumber, storeId);
            model.EmailWishlistEnabled_OverrideForStore = await _settingService.SettingExistsAsync(shoppingCartSettings, x => x.EmailWishlistEnabled, storeId);
            model.AllowAnonymousUsersToEmailWishlist_OverrideForStore = await _settingService.SettingExistsAsync(shoppingCartSettings, x => x.AllowAnonymousUsersToEmailWishlist, storeId);
            model.MiniShoppingCartEnabled_OverrideForStore = await _settingService.SettingExistsAsync(shoppingCartSettings, x => x.MiniShoppingCartEnabled, storeId);
            model.ShowProductImagesInMiniShoppingCart_OverrideForStore = await _settingService.SettingExistsAsync(shoppingCartSettings, x => x.ShowProductImagesInMiniShoppingCart, storeId);
            model.MiniShoppingCartProductNumber_OverrideForStore = await _settingService.SettingExistsAsync(shoppingCartSettings, x => x.MiniShoppingCartProductNumber, storeId);
            model.AllowCartItemEditing_OverrideForStore = await _settingService.SettingExistsAsync(shoppingCartSettings, x => x.AllowCartItemEditing, storeId);
            model.GroupTierPricesForDistinctShoppingCartItems_OverrideForStore = await _settingService.SettingExistsAsync(shoppingCartSettings, x => x.GroupTierPricesForDistinctShoppingCartItems, storeId);

            return model;
        }

        /// <summary>
        /// Prepare media settings model
        /// </summary>
        /// <returns>Media settings model</returns>
        public virtual async Task<MediaSettingsModel> PrepareMediaSettingsModelAsync()
        {
            //load settings for a chosen store scope
            var storeId = await _storeContext.GetActiveStoreScopeConfigurationAsync();
            var mediaSettings = await _settingService.LoadSettingAsync<MediaSettings>(storeId);

            //fill in model values from the entity
            var model = mediaSettings.ToSettingsModel<MediaSettingsModel>();

            //fill in additional values (not existing in the entity)
            model.ActiveStoreScopeConfiguration = storeId;
            model.PicturesStoredIntoDatabase = _pictureService.StoreInDb;

            if (storeId <= 0)
                return model;

            //fill in overridden values
            model.AvatarPictureSize_OverrideForStore = await _settingService.SettingExistsAsync(mediaSettings, x => x.AvatarPictureSize, storeId);
            model.ProductThumbPictureSize_OverrideForStore = await _settingService.SettingExistsAsync(mediaSettings, x => x.ProductThumbPictureSize, storeId);
            model.ProductDetailsPictureSize_OverrideForStore = await _settingService.SettingExistsAsync(mediaSettings, x => x.ProductDetailsPictureSize, storeId);
            model.ProductThumbPictureSizeOnProductDetailsPage_OverrideForStore = await _settingService.SettingExistsAsync(mediaSettings, x => x.ProductThumbPictureSizeOnProductDetailsPage, storeId);
            model.AssociatedProductPictureSize_OverrideForStore = await _settingService.SettingExistsAsync(mediaSettings, x => x.AssociatedProductPictureSize, storeId);
            model.CategoryThumbPictureSize_OverrideForStore = await _settingService.SettingExistsAsync(mediaSettings, x => x.CategoryThumbPictureSize, storeId);
            model.ManufacturerThumbPictureSize_OverrideForStore = await _settingService.SettingExistsAsync(mediaSettings, x => x.ManufacturerThumbPictureSize, storeId);
            model.VendorThumbPictureSize_OverrideForStore = await _settingService.SettingExistsAsync(mediaSettings, x => x.VendorThumbPictureSize, storeId);
            model.CartThumbPictureSize_OverrideForStore = await _settingService.SettingExistsAsync(mediaSettings, x => x.CartThumbPictureSize, storeId);
            model.MiniCartThumbPictureSize_OverrideForStore = await _settingService.SettingExistsAsync(mediaSettings, x => x.MiniCartThumbPictureSize, storeId);
            model.MaximumImageSize_OverrideForStore = await _settingService.SettingExistsAsync(mediaSettings, x => x.MaximumImageSize, storeId);
            model.MultipleThumbDirectories_OverrideForStore = await _settingService.SettingExistsAsync(mediaSettings, x => x.MultipleThumbDirectories, storeId);
            model.DefaultImageQuality_OverrideForStore = await _settingService.SettingExistsAsync(mediaSettings, x => x.DefaultImageQuality, storeId);
            model.ImportProductImagesUsingHash_OverrideForStore = await _settingService.SettingExistsAsync(mediaSettings, x => x.ImportProductImagesUsingHash, storeId);
            model.DefaultPictureZoomEnabled_OverrideForStore = await _settingService.SettingExistsAsync(mediaSettings, x => x.DefaultPictureZoomEnabled, storeId);

            return model;
        }

        /// <summary>
        /// Prepare customer user settings model
        /// </summary>
        /// <returns>Customer user settings model</returns>
        public virtual async Task<CustomerUserSettingsModel> PrepareCustomerUserSettingsModelAsync()
        {
            var model = new CustomerUserSettingsModel
            {
                ActiveStoreScopeConfiguration = await _storeContext.GetActiveStoreScopeConfigurationAsync()
            };

            //prepare customer settings model
            model.CustomerSettings = await PrepareCustomerSettingsModelAsync();

            //prepare address settings model
            model.AddressSettings = await PrepareAddressSettingsModelAsync();

            //prepare date time settings model
            model.DateTimeSettings = await PrepareDateTimeSettingsModelAsync();

            //prepare external authentication settings model
            model.ExternalAuthenticationSettings = await PrepareExternalAuthenticationSettingsModelAsync();

            //prepare nested search models
            await _customerAttributeModelFactory.PrepareCustomerAttributeSearchModelAsync(model.CustomerAttributeSearchModel);
            await _addressAttributeModelFactory.PrepareAddressAttributeSearchModelAsync(model.AddressAttributeSearchModel);

            return model;
        }

        /// <summary>
        /// Prepare GDPR settings model
        /// </summary>
        /// <returns>GDPR settings model</returns>
        public virtual async Task<GdprSettingsModel> PrepareGdprSettingsModelAsync()
        {
            //load settings for a chosen store scope
            var storeId = await _storeContext.GetActiveStoreScopeConfigurationAsync();
            var gdprSettings = await _settingService.LoadSettingAsync<GdprSettings>(storeId);

            //fill in model values from the entity
            var model = gdprSettings.ToSettingsModel<GdprSettingsModel>();

            //fill in additional values (not existing in the entity)
            model.ActiveStoreScopeConfiguration = storeId;

            //prepare nested search model
            await PrepareGdprConsentSearchModelAsync(model.GdprConsentSearchModel);

            if (storeId <= 0)
                return model;

            //fill in overridden values
            model.GdprEnabled_OverrideForStore = await _settingService.SettingExistsAsync(gdprSettings, x => x.GdprEnabled, storeId);
            model.LogPrivacyPolicyConsent_OverrideForStore = await _settingService.SettingExistsAsync(gdprSettings, x => x.LogPrivacyPolicyConsent, storeId);
            model.LogNewsletterConsent_OverrideForStore = await _settingService.SettingExistsAsync(gdprSettings, x => x.LogNewsletterConsent, storeId);
            model.LogUserProfileChanges_OverrideForStore = await _settingService.SettingExistsAsync(gdprSettings, x => x.LogUserProfileChanges, storeId);

            return model;
        }

        /// <summary>
        /// Prepare paged GDPR consent list model
        /// </summary>
        /// <param name="searchModel">GDPR search model</param>
        /// <returns>GDPR consent list model</returns>
        public virtual async Task<GdprConsentListModel> PrepareGdprConsentListModelAsync(GdprConsentSearchModel searchModel)
        {
            if (searchModel == null)
                throw new ArgumentNullException(nameof(searchModel));

            //get sort options
            var consentList = (await _gdprService.GetAllConsentsAsync()).ToPagedList(searchModel);

            //prepare list model
            var model = await new GdprConsentListModel().PrepareToGridAsync(searchModel, consentList, () =>
            {
                return consentList.ToAsyncEnumerable().SelectAwait(async consent =>
                {
                    var gdprConsentModel = consent.ToModel<GdprConsentModel>();
<<<<<<< HEAD
                    var gdprConsent = _gdprService.GetConsentByIdAsync(gdprConsentModel.Id).Result;
                    gdprConsentModel.Message = _localizationService.GetLocalizedAsync(gdprConsent, entity => entity.Message).Result;
                    gdprConsentModel.RequiredMessage = _localizationService.GetLocalizedAsync(gdprConsent, entity => entity.RequiredMessage).Result;
=======
                    var gdprConsent = await _gdprService.GetConsentById(gdprConsentModel.Id);
                    gdprConsentModel.Message = await _localizationService.GetLocalized(gdprConsent, entity => entity.Message);
                    gdprConsentModel.RequiredMessage = await _localizationService.GetLocalized(gdprConsent, entity => entity.RequiredMessage);
>>>>>>> 1a8a2fcd

                    return gdprConsentModel;
                });
            });

            return model;
        }

        /// <summary>
        /// Prepare GDPR consent model
        /// </summary>
        /// <param name="model">GDPR consent model</param>
        /// <param name="gdprConsent">GDPR consent</param>
        /// <param name="excludeProperties">Whether to exclude populating of some properties of model</param>
        /// <returns>GDPR consent model</returns>
        public virtual async Task<GdprConsentModel> PrepareGdprConsentModelAsync(GdprConsentModel model, GdprConsent gdprConsent, bool excludeProperties = false)
        {
            Action<GdprConsentLocalizedModel, int> localizedModelConfiguration = null;

            //fill in model values from the entity
            if (gdprConsent != null)
            {
                model ??= gdprConsent.ToModel<GdprConsentModel>();

                //define localized model configuration action
                localizedModelConfiguration = async (locale, languageId) =>
                {
                    locale.Message = await _localizationService.GetLocalizedAsync(gdprConsent, entity => entity.Message, languageId, false, false);
                    locale.RequiredMessage = await _localizationService.GetLocalizedAsync(gdprConsent, entity => entity.RequiredMessage, languageId, false, false);
                };
            }

            //set default values for the new model
            if (gdprConsent == null)
                model.DisplayOrder = 1;

            //prepare localized models
            if (!excludeProperties)
                model.Locales = await _localizedModelFactory.PrepareLocalizedModelsAsync(localizedModelConfiguration);

            return model;
        }

        /// <summary>
        /// Prepare general and common settings model
        /// </summary>
        /// <returns>General and common settings model</returns>
        public virtual async Task<GeneralCommonSettingsModel> PrepareGeneralCommonSettingsModelAsync()
        {
            var model = new GeneralCommonSettingsModel
            {
                ActiveStoreScopeConfiguration = await _storeContext.GetActiveStoreScopeConfigurationAsync()
            };

            //prepare store information settings model
            model.StoreInformationSettings = await PrepareStoreInformationSettingsModelAsync();

            //prepare Sitemap settings model
            model.SitemapSettings = await PrepareSitemapSettingsModelAsync();

            //prepare Minification settings model
            model.MinificationSettings = await PrepareMinificationSettingsModelAsync();

            //prepare SEO settings model
            model.SeoSettings = await PrepareSeoSettingsModelAsync();

            //prepare security settings model
            model.SecuritySettings = await PrepareSecuritySettingsModelAsync();

            //prepare captcha settings model
            model.CaptchaSettings = await PrepareCaptchaSettingsModelAsync();

            //prepare PDF settings model
            model.PdfSettings = await PreparePdfSettingsModelAsync();

            //prepare PDF settings model
            model.LocalizationSettings = await PrepareLocalizationSettingsModelAsync();

            //prepare full-text settings model
            model.FullTextSettings = await PrepareFullTextSettingsModelAsync();

            //prepare admin area settings model
            model.AdminAreaSettings = await PrepareAdminAreaSettingsModelAsync();

            //prepare display default menu item settings model
            model.DisplayDefaultMenuItemSettings = await PrepareDisplayDefaultMenuItemSettingsModelAsync();

            //prepare display default footer item settings model
            model.DisplayDefaultFooterItemSettings = await PrepareDisplayDefaultFooterItemSettingsModelAsync();

            return model;
        }

        /// <summary>
        /// Prepare product editor settings model
        /// </summary>
        /// <returns>Product editor settings model</returns>
        public virtual async Task<ProductEditorSettingsModel> PrepareProductEditorSettingsModelAsync()
        {
            //load settings for a chosen store scope
            var storeId = await _storeContext.GetActiveStoreScopeConfigurationAsync();
            var productEditorSettings = await _settingService.LoadSettingAsync<ProductEditorSettings>(storeId);

            //fill in model values from the entity
            var model = productEditorSettings.ToSettingsModel<ProductEditorSettingsModel>();

            return model;
        }

        /// <summary>
        /// Prepare setting search model
        /// </summary>
        /// <param name="searchModel">Setting search model</param>
        /// <returns>Setting search model</returns>
        public virtual async Task<SettingSearchModel> PrepareSettingSearchModelAsync(SettingSearchModel searchModel)
        {
            if (searchModel == null)
                throw new ArgumentNullException(nameof(searchModel));

            //prepare model to add
            await PrepareAddSettingModelAsync(searchModel.AddSetting);

            //prepare page parameters
            searchModel.SetGridPageSize();

            return searchModel;
        }

        /// <summary>
        /// Prepare paged setting list model
        /// </summary>
        /// <param name="searchModel">Setting search model</param>
        /// <returns>Setting list model</returns>
        public virtual async Task<SettingListModel> PrepareSettingListModelAsync(SettingSearchModel searchModel)
        {
            if (searchModel == null)
                throw new ArgumentNullException(nameof(searchModel));

            //get settings
            var settings = (await _settingService.GetAllSettingsAsync()).AsQueryable();

            //filter settings
            if (!string.IsNullOrEmpty(searchModel.SearchSettingName))
                settings = settings.Where(setting => setting.Name.ToLowerInvariant().Contains(searchModel.SearchSettingName.ToLowerInvariant()));
            if (!string.IsNullOrEmpty(searchModel.SearchSettingValue))
                settings = settings.Where(setting => setting.Value.ToLowerInvariant().Contains(searchModel.SearchSettingValue.ToLowerInvariant()));

            var pagedSettings = settings.ToList().ToPagedList(searchModel);

            //prepare list model
            var model = await new SettingListModel().PrepareToGridAsync(searchModel, pagedSettings, () =>
            {
                return pagedSettings.ToAsyncEnumerable().SelectAwait(async setting =>
                {
                    //fill in model values from the entity
                    var settingModel = setting.ToModel<SettingModel>();

                    //fill in additional values (not existing in the entity)
                    settingModel.Store = setting.StoreId > 0
<<<<<<< HEAD
                        ? _storeService.GetStoreByIdAsync(setting.StoreId).Result?.Name ?? "Deleted"
                        : _localizationService.GetResourceAsync("Admin.Configuration.Settings.AllSettings.Fields.StoreName.AllStores").Result;
=======
                        ? (await _storeService.GetStoreById(setting.StoreId))?.Name ?? "Deleted"
                        : await _localizationService.GetResource("Admin.Configuration.Settings.AllSettings.Fields.StoreName.AllStores");
>>>>>>> 1a8a2fcd

                    return settingModel;
                });
            });

            return model;
        }

        /// <summary>
        /// Prepare setting mode model
        /// </summary>
        /// <param name="modeName">Mode name</param>
        /// <returns>Setting mode model</returns>
        public virtual async Task<SettingModeModel> PrepareSettingModeModelAsync(string modeName)
        {
            var model = new SettingModeModel
            {
                ModeName = modeName,
                Enabled = await _genericAttributeService.GetAttributeAsync<bool>(await _workContext.GetCurrentCustomerAsync(), modeName)
            };

            return model;
        }

        /// <summary>
        /// Prepare store scope configuration model
        /// </summary>
        /// <returns>Store scope configuration model</returns>
        public virtual async Task<StoreScopeConfigurationModel> PrepareStoreScopeConfigurationModelAsync()
        {
            var model = new StoreScopeConfigurationModel
            {
                Stores = (await _storeService.GetAllStoresAsync()).Select(store => store.ToModel<StoreModel>()).ToList(),
                StoreId = await _storeContext.GetActiveStoreScopeConfigurationAsync()
            };

            return model;
        }

        #endregion
    }
}<|MERGE_RESOLUTION|>--- conflicted
+++ resolved
@@ -1152,11 +1152,7 @@
                     var sortOptionModel = new SortOptionModel { Id = (int)option };
 
                     //fill in additional values (not existing in the entity)
-<<<<<<< HEAD
-                    sortOptionModel.Name = _localizationService.GetLocalizedEnumAsync(option).Result;
-=======
-                    sortOptionModel.Name = await _localizationService.GetLocalizedEnum(option);
->>>>>>> 1a8a2fcd
+                    sortOptionModel.Name = await _localizationService.GetLocalizedEnumAsync(option);
                     sortOptionModel.IsActive = !catalogSettings.ProductSortingEnumDisabled.Contains((int)option);
                     sortOptionModel.DisplayOrder = catalogSettings
                         .ProductSortingEnumDisplayOrder.TryGetValue((int)option, out var value) ? value : (int)option;
@@ -1425,15 +1421,10 @@
                 return consentList.ToAsyncEnumerable().SelectAwait(async consent =>
                 {
                     var gdprConsentModel = consent.ToModel<GdprConsentModel>();
-<<<<<<< HEAD
-                    var gdprConsent = _gdprService.GetConsentByIdAsync(gdprConsentModel.Id).Result;
-                    gdprConsentModel.Message = _localizationService.GetLocalizedAsync(gdprConsent, entity => entity.Message).Result;
-                    gdprConsentModel.RequiredMessage = _localizationService.GetLocalizedAsync(gdprConsent, entity => entity.RequiredMessage).Result;
-=======
-                    var gdprConsent = await _gdprService.GetConsentById(gdprConsentModel.Id);
-                    gdprConsentModel.Message = await _localizationService.GetLocalized(gdprConsent, entity => entity.Message);
-                    gdprConsentModel.RequiredMessage = await _localizationService.GetLocalized(gdprConsent, entity => entity.RequiredMessage);
->>>>>>> 1a8a2fcd
+
+                    var gdprConsent = await _gdprService.GetConsentByIdAsync(gdprConsentModel.Id);
+                    gdprConsentModel.Message = await _localizationService.GetLocalizedAsync(gdprConsent, entity => entity.Message);
+                    gdprConsentModel.RequiredMessage = await _localizationService.GetLocalizedAsync(gdprConsent, entity => entity.RequiredMessage);
 
                     return gdprConsentModel;
                 });
@@ -1593,13 +1584,8 @@
 
                     //fill in additional values (not existing in the entity)
                     settingModel.Store = setting.StoreId > 0
-<<<<<<< HEAD
-                        ? _storeService.GetStoreByIdAsync(setting.StoreId).Result?.Name ?? "Deleted"
-                        : _localizationService.GetResourceAsync("Admin.Configuration.Settings.AllSettings.Fields.StoreName.AllStores").Result;
-=======
-                        ? (await _storeService.GetStoreById(setting.StoreId))?.Name ?? "Deleted"
-                        : await _localizationService.GetResource("Admin.Configuration.Settings.AllSettings.Fields.StoreName.AllStores");
->>>>>>> 1a8a2fcd
+                        ? (await _storeService.GetStoreByIdAsync(setting.StoreId))?.Name ?? "Deleted"
+                        : await _localizationService.GetResourceAsync("Admin.Configuration.Settings.AllSettings.Fields.StoreName.AllStores");
 
                     return settingModel;
                 });
