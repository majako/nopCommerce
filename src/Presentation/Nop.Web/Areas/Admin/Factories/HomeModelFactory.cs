﻿using Nop.Core;
using Nop.Core.Caching;
using Nop.Core.Domain.Common;
using Nop.Services.Common;
using Nop.Services.Configuration;
using Nop.Services.Localization;
using Nop.Services.Orders;
using Nop.Web.Areas.Admin.Infrastructure.Cache;
using Nop.Web.Areas.Admin.Models.Common;
using Nop.Web.Areas.Admin.Models.Home;
using Nop.Web.Areas.Admin.Models.Orders;
using Nop.Web.Areas.Admin.Models.Reports;
using Nop.Web.Framework.Models.DataTables;
using ILogger = Nop.Services.Logging.ILogger;

namespace Nop.Web.Areas.Admin.Factories
{
    /// <summary>
    /// Represents the home models factory implementation
    /// </summary>
    public partial class HomeModelFactory : IHomeModelFactory
    {
        #region Fields

<<<<<<< HEAD
        private readonly AdminAreaSettings _adminAreaSettings;
        private readonly ICommonModelFactory _commonModelFactory;
        private readonly ILocalizationService _localizationService;
        private readonly ILogger _logger;
        private readonly IOrderModelFactory _orderModelFactory;
        private readonly ISettingService _settingService;
        private readonly IStaticCacheManager _staticCacheManager;
        private readonly IWorkContext _workContext;
        private readonly NopHttpClient _nopHttpClient;
=======
        protected readonly AdminAreaSettings _adminAreaSettings;
        protected readonly ICommonModelFactory _commonModelFactory;
        protected readonly ILogger _logger;
        protected readonly IOrderModelFactory _orderModelFactory;
        protected readonly ISettingService _settingService;
        protected readonly IStaticCacheManager _staticCacheManager;
        protected readonly IWorkContext _workContext;
        protected readonly NopHttpClient _nopHttpClient;
>>>>>>> 522dba81

        #endregion

        #region Ctor

        public HomeModelFactory(AdminAreaSettings adminAreaSettings,
            ICommonModelFactory commonModelFactory,
            ILocalizationService localizationService,
            ILogger logger,
            IOrderModelFactory orderModelFactory,
            ISettingService settingService,
            IStaticCacheManager staticCacheManager,
            IWorkContext workContext,
            NopHttpClient nopHttpClient)
        {
            _adminAreaSettings = adminAreaSettings;
            _commonModelFactory = commonModelFactory;
            _localizationService = localizationService;
            _logger = logger;
            _orderModelFactory = orderModelFactory;
            _settingService = settingService;
            _staticCacheManager = staticCacheManager;
            _workContext = workContext;
            _nopHttpClient = nopHttpClient;
        }

        #endregion

        #region Methods

        /// <summary>
        /// Prepare dashboard model
        /// </summary>
        /// <param name="model">Dashboard model</param>
        /// <returns>
        /// A task that represents the asynchronous operation
        /// The task result contains the dashboard model
        /// </returns>
        public virtual async Task<DashboardModel> PrepareDashboardModelAsync(DashboardModel model)
        {
            if (model == null)
                throw new ArgumentNullException(nameof(model));

            model.IsLoggedInAsVendor = await _workContext.GetCurrentVendorAsync() != null;

            return model;
        }

        /// <summary>
        /// Prepare popular search term report model
        /// </summary>
        /// <param name="model">DataTables model</param>
        /// <returns>
        /// A task that represents the asynchronous operation
        /// The task result contains the dashboard model
        /// </returns>
        public virtual async Task<DataTablesModel> PreparePopularSearchTermReportModelAsync(DataTablesModel model)
        {
            if (model == null)
                throw new ArgumentNullException(nameof(model));

            var searchModel = new PopularSearchTermSearchModel();
            searchModel = await _commonModelFactory.PreparePopularSearchTermSearchModelAsync(searchModel);

            model.Name = "search-term-report-grid";
            model.UrlRead = new DataUrl("PopularSearchTermsReport", "Common", null);
            model.Length = searchModel.Length;
            model.LengthMenu = searchModel.AvailablePageSizes;
            model.Dom = "<'row'<'col-md-12't>>" +
            "<'row margin-t-5'" +
            "<'col-lg-10 col-xs-12'<'float-lg-left'p>>" +
            "<'col-lg-2 col-xs-12'<'float-lg-right text-center'i>>" +
            ">";
            model.ColumnCollection = new List<ColumnProperty>
            {
                new ColumnProperty(nameof(PopularSearchTermModel.Keyword))
                {
                    Title = await _localizationService.GetResourceAsync("Admin.SearchTermReport.Keyword")
                },
                new ColumnProperty(nameof(PopularSearchTermModel.Count))
                {
                    Title = await _localizationService.GetResourceAsync("Admin.SearchTermReport.Count")
                }
            };

            return model;
        }

        /// <summary>
        /// Prepare bestsellers brief by amount report model
        /// </summary>
        /// <param name="model">DataTables model</param>
        /// <returns>
        /// A task that represents the asynchronous operation
        /// The task result contains the dashboard model
        /// </returns>
        public virtual async Task<DataTablesModel> PrepareBestsellersBriefReportByAmountModelAsync(DataTablesModel model)
        {
            if (model == null)
                throw new ArgumentNullException(nameof(model));

            var searchModel = new BestsellerBriefSearchModel();
            searchModel = await _orderModelFactory.PrepareBestsellerBriefSearchModelAsync(searchModel);

            model.Name = "bestsellers-byamount-grid";
            model.UrlRead = new DataUrl("BestsellersBriefReportByAmountList", "Order", new RouteValueDictionary { [nameof(searchModel.OrderBy)] = OrderByEnum.OrderByTotalAmount });
            model.Length = searchModel.PageSize;
            model.Dom = "<'row'<'col-md-12't>>" +
                       "<'row margin-t-5'" +
                         "<'col-lg-10 col-xs-12'<'float-lg-left'p>>" +
                         "<'col-lg-2 col-xs-12'<'float-lg-right text-center'i>>" +
                       ">";
            model.ColumnCollection = new List<ColumnProperty>
                {
                    new ColumnProperty(nameof(BestsellerModel.ProductName))
                    {
                        Title = await _localizationService.GetResourceAsync("Admin.Reports.Sales.Bestsellers.Fields.Name")
                    },
                    new ColumnProperty(nameof(BestsellerModel.TotalQuantity))
                    {
                        Title = await _localizationService.GetResourceAsync("Admin.Reports.Sales.Bestsellers.Fields.TotalQuantity")
                    },
                    new ColumnProperty(nameof(BestsellerModel.TotalAmount))
                    {
                        Title = await _localizationService.GetResourceAsync("Admin.Reports.Sales.Bestsellers.Fields.TotalAmount")
                    },
                    new ColumnProperty(nameof(BestsellerModel.ProductId))
                    {
                        Title = await _localizationService.GetResourceAsync("Admin.Common.View"),
                        Width = "80",
                        ClassName = NopColumnClassDefaults.Button,
                        Render = new RenderButtonView(new DataUrl("~/Admin/Product/Edit/"))
                    }
                };

            return model;
        }

        /// <summary>
        /// Prepare bestsellers brief by quantity report model
        /// </summary>
        /// <param name="model">DataTables model</param>
        /// <returns>
        /// A task that represents the asynchronous operation
        /// The task result contains the dashboard model
        /// </returns>
        public virtual async Task<DataTablesModel> PrepareBestsellersBriefReportByQuantityModelAsync(DataTablesModel model)
        {
            if (model == null)
                throw new ArgumentNullException(nameof(model));

            var searchModel = new BestsellerBriefSearchModel();
            searchModel = await _orderModelFactory.PrepareBestsellerBriefSearchModelAsync(searchModel);

            model.Name = "bestsellers-byquantity-grid";
            model.UrlRead = new DataUrl("BestsellersBriefReportByQuantityList", "Order", new RouteValueDictionary { [nameof(searchModel.OrderBy)] = OrderByEnum.OrderByQuantity });
            model.Length = searchModel.PageSize;
            model.Dom = "<'row'<'col-md-12't>>" +
                  "<'row margin-t-5'" +
                    "<'col-lg-10 col-xs-12'<'float-lg-left'p>>" +
                    "<'col-lg-2 col-xs-12'<'float-lg-right text-center'i>>" +
                  ">";
            model.ColumnCollection = new List<ColumnProperty>
            {
                new ColumnProperty(nameof(BestsellerModel.ProductName))
                {
                    Title = await _localizationService.GetResourceAsync("Admin.Reports.Sales.Bestsellers.Fields.Name")
                },
                new ColumnProperty(nameof(BestsellerModel.TotalQuantity))
                {
                    Title = await _localizationService.GetResourceAsync("Admin.Reports.Sales.Bestsellers.Fields.TotalQuantity")
                },
                new ColumnProperty(nameof(BestsellerModel.TotalAmount))
                {
                    Title = await _localizationService.GetResourceAsync("Admin.Reports.Sales.Bestsellers.Fields.TotalAmount")
                },
                new ColumnProperty(nameof(BestsellerModel.ProductId))
                {
                    Title = await _localizationService.GetResourceAsync("Admin.Common.View"),
                    Width = "80",
                    ClassName = NopColumnClassDefaults.Button,
                    Render = new RenderButtonView(new DataUrl("~/Admin/Product/Edit/"))
                }
            };

            return model;
        }


        /// <summary>
        /// Prepare latest orders model
        /// </summary>
        /// <param name="model">DataTables model</param>
        /// <returns>
        /// A task that represents the asynchronous operation
        /// The task result contains the dashboard model
        /// </returns>
        public virtual async Task<DataTablesModel> PrepareLatestOrdersModelAsync(DataTablesModel model)
        {
            if (model == null)
                throw new ArgumentNullException(nameof(model));

            model.Name = "orders-grid";
            model.UrlRead = new DataUrl("OrderList", "Order", null);
            model.Length = 5;
            model.Dom = "<'row'<'col-md-12't>>" +
                  "<'row margin-t-5'" +
                    "<'col-lg-10 col-xs-12'<'float-lg-left'p>>" +
                    "<'col-lg-2 col-xs-12'<'float-lg-right text-center'i>>" +
                  ">";
            model.ColumnCollection = new List<ColumnProperty>
            {
                new ColumnProperty(nameof(OrderModel.CustomOrderNumber))
                {
                    Title = await _localizationService.GetResourceAsync("Admin.Orders.Fields.CustomOrderNumber"),
                    Width = "80"
                },
                new ColumnProperty(nameof(OrderModel.OrderStatus))
                {
                    Title = await _localizationService.GetResourceAsync("Admin.Orders.Fields.OrderStatus"),
                    Width = "100",
                    Render = new RenderCustom("renderColumnOrderStatus")
                },
                new ColumnProperty(nameof(OrderModel.CustomerEmail))
                {
                    Title = await _localizationService.GetResourceAsync("Admin.Orders.Fields.Customer"),
                    Width = "250",
                    Render = new RenderCustom("renderColumnCustomerEmail")
                },
                new ColumnProperty(nameof(OrderModel.CreatedOn))
                {
                    Title = await _localizationService.GetResourceAsync("Admin.Orders.Fields.CreatedOn"),
                    Width = "100",
                    Render = new RenderDate()
                },
                new ColumnProperty(nameof(OrderModel.Id))
                {
                    Title = await _localizationService.GetResourceAsync("Admin.Common.View"),
                    Width = "50",
                    ClassName = NopColumnClassDefaults.Button,
                    Render = new RenderButtonView(new DataUrl("~/Admin/Order/Edit/"))
                }
            };

            return model;
        }

        /// <summary>
        /// Prepare incomplete orders report model
        /// </summary>
        /// <param name="model">DataTables model</param>
        /// <returns>
        /// A task that represents the asynchronous operation
        /// The task result contains the dashboard model
        /// </returns>
        public virtual async Task<DataTablesModel> PrepareOrderIncompleteModelAsync(DataTablesModel model)
        {
            if (model == null)
                throw new ArgumentNullException(nameof(model));

            model.Name = "incomplete-order-report-grid";
            model.UrlRead = new DataUrl("OrderIncompleteReportList", "Order", null);
            model.Length = int.MaxValue;
            model.Paging = false;
            model.Info = false;
            model.ColumnCollection = new List<ColumnProperty>
            {
                new ColumnProperty(nameof(OrderIncompleteReportModel.Item))
                {
                    Title = await _localizationService.GetResourceAsync("Admin.SalesReport.Incomplete.Item")
                },
                new ColumnProperty(nameof(OrderIncompleteReportModel.Total))
                {
                    Title = await _localizationService.GetResourceAsync("Admin.SalesReport.Incomplete.Total"),
                    Width = "50"
                },
                new ColumnProperty(nameof(OrderIncompleteReportModel.Count))
                {
                    Title = await _localizationService.GetResourceAsync("Admin.SalesReport.Incomplete.Count"),
                    Width = "120",
                    ClassName =  NopColumnClassDefaults.Button,
                    Render = new RenderCustom("renderColumnOrderIncompleteReportCount")
                }
            };

            return model;
        }

        /// <summary>
        /// Prepare order average report model
        /// </summary>
        /// <param name="model">DataTables model</param>
        /// <returns>
        /// A task that represents the asynchronous operation
        /// The task result contains the dashboard model
        /// </returns>
        public virtual async Task<DataTablesModel> PrepareOrderAverageModelAsync(DataTablesModel model)
        {
            if (model == null)
                throw new ArgumentNullException(nameof(model));

            model.Name = "average-order-report-grid";
            model.UrlRead = new DataUrl("OrderAverageReportList", "Order", null);
            model.Length = int.MaxValue;
            model.Paging = false;
            model.Info = false;
            model.ColumnCollection = new List<ColumnProperty>
            {
                new ColumnProperty(nameof(OrderAverageReportModel.OrderStatus))
                {
                    Title = await _localizationService.GetResourceAsync("Admin.SalesReport.Average.OrderStatus")
                },
                new ColumnProperty(nameof(OrderAverageReportModel.SumTodayOrders))
                {
                    Title = await _localizationService.GetResourceAsync("Admin.SalesReport.Average.SumTodayOrders")
                },
                new ColumnProperty(nameof(OrderAverageReportModel.SumThisWeekOrders))
                {
                    Title = await _localizationService.GetResourceAsync("Admin.SalesReport.Average.SumThisWeekOrders")
                },
                new ColumnProperty(nameof(OrderAverageReportModel.SumThisMonthOrders))
                {
                    Title = await _localizationService.GetResourceAsync("Admin.SalesReport.Average.SumThisMonthOrders")
                },
                new ColumnProperty(nameof(OrderAverageReportModel.SumThisYearOrders))
                {
                    Title = await _localizationService.GetResourceAsync("Admin.SalesReport.Average.SumThisYearOrders")
                },
                new ColumnProperty(nameof(OrderAverageReportModel.SumAllTimeOrders))
                {
                    Title = await _localizationService.GetResourceAsync("Admin.SalesReport.Average.SumAllTimeOrders")
                }
            };

            return model;
        }

        /// <summary>
        /// Prepare nopCommerce news model
        /// </summary>
        /// <returns>
        /// A task that represents the asynchronous operation
        /// The task result contains the nopCommerce news model
        /// </returns>
        public virtual async Task<NopCommerceNewsModel> PrepareNopCommerceNewsModelAsync()
        {
            var model = new NopCommerceNewsModel
            {
                HideAdvertisements = _adminAreaSettings.HideAdvertisementsOnAdminArea
            };

            try
            {
                //try to get news RSS feed
                var rssData = await _staticCacheManager.GetAsync(_staticCacheManager.PrepareKeyForDefaultCache(NopModelCacheDefaults.OfficialNewsModelKey), async () =>
                {
                    try
                    {
                        return await _nopHttpClient.GetNewsRssAsync();
                    }
                    catch (AggregateException exception)
                    {
                        //rethrow actual excepion
                        throw exception.InnerException;
                    }
                });

                for (var i = 0; i < rssData.Items.Count; i++)
                {
                    var item = rssData.Items.ElementAt(i);
                    var newsItem = new NopCommerceNewsDetailsModel
                    {
                        Title = item.TitleText,
                        Summary = XmlHelper.XmlDecode(item.Content?.Value ?? string.Empty),
                        Url = item.Url.OriginalString,
                        PublishDate = item.PublishDate
                    };
                    model.Items.Add(newsItem);

                    //has new items?
                    if (i != 0)
                        continue;

                    var firstRequest = string.IsNullOrEmpty(_adminAreaSettings.LastNewsTitleAdminArea);
                    if (_adminAreaSettings.LastNewsTitleAdminArea == newsItem.Title)
                        continue;

                    _adminAreaSettings.LastNewsTitleAdminArea = newsItem.Title;
                    await _settingService.SaveSettingAsync(_adminAreaSettings);

                    //new item
                    if (!firstRequest)
                        model.HasNewItems = true;
                }
            }
            catch (Exception ex)
            {
                await _logger.ErrorAsync("No access to the news. Website www.nopcommerce.com is not available.", ex);
            }

            return model;
        }

        #endregion
    }
}<|MERGE_RESOLUTION|>--- conflicted
+++ resolved
@@ -22,26 +22,15 @@
     {
         #region Fields
 
-<<<<<<< HEAD
-        private readonly AdminAreaSettings _adminAreaSettings;
-        private readonly ICommonModelFactory _commonModelFactory;
-        private readonly ILocalizationService _localizationService;
-        private readonly ILogger _logger;
-        private readonly IOrderModelFactory _orderModelFactory;
-        private readonly ISettingService _settingService;
-        private readonly IStaticCacheManager _staticCacheManager;
-        private readonly IWorkContext _workContext;
-        private readonly NopHttpClient _nopHttpClient;
-=======
         protected readonly AdminAreaSettings _adminAreaSettings;
         protected readonly ICommonModelFactory _commonModelFactory;
+        protected readonly ILocalizationService _localizationService;
         protected readonly ILogger _logger;
         protected readonly IOrderModelFactory _orderModelFactory;
         protected readonly ISettingService _settingService;
         protected readonly IStaticCacheManager _staticCacheManager;
         protected readonly IWorkContext _workContext;
         protected readonly NopHttpClient _nopHttpClient;
->>>>>>> 522dba81
 
         #endregion
 
