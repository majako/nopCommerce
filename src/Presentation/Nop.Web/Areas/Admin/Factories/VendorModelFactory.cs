﻿using System;
using System.Collections.Generic;
using System.Linq;
using System.Threading.Tasks;
using Nop.Core.Domain.Catalog;
using Nop.Core.Domain.Common;
using Nop.Core.Domain.Vendors;
using Nop.Services.Common;
using Nop.Services.Customers;
using Nop.Services.Helpers;
using Nop.Services.Localization;
using Nop.Services.Seo;
using Nop.Services.Vendors;
using Nop.Web.Areas.Admin.Infrastructure.Mapper.Extensions;
using Nop.Web.Areas.Admin.Models.Common;
using Nop.Web.Areas.Admin.Models.Vendors;
using Nop.Web.Framework.Factories;
using Nop.Web.Framework.Models.Extensions;

namespace Nop.Web.Areas.Admin.Factories
{
    /// <summary>
    /// Represents the vendor model factory implementation
    /// </summary>
    public partial class VendorModelFactory : IVendorModelFactory
    {
        #region Fields

        private readonly IAddressAttributeModelFactory _addressAttributeModelFactory;
        private readonly IAddressService _addressService;
        private readonly IBaseAdminModelFactory _baseAdminModelFactory;
        private readonly ICustomerService _customerService;
        private readonly IDateTimeHelper _dateTimeHelper;
        private readonly IGenericAttributeService _genericAttributeService;
        private readonly ILocalizationService _localizationService;
        private readonly ILocalizedModelFactory _localizedModelFactory;
        private readonly IUrlRecordService _urlRecordService;
        private readonly IVendorAttributeParser _vendorAttributeParser;
        private readonly IVendorAttributeService _vendorAttributeService;
        private readonly IVendorService _vendorService;
        private readonly VendorSettings _vendorSettings;

        #endregion

        #region Ctor

        public VendorModelFactory(IAddressAttributeModelFactory addressAttributeModelFactory,
            IAddressService addressService,
            IBaseAdminModelFactory baseAdminModelFactory,
            ICustomerService customerService,
            IDateTimeHelper dateTimeHelper,
            IGenericAttributeService genericAttributeService,
            ILocalizationService localizationService,
            ILocalizedModelFactory localizedModelFactory,
            IUrlRecordService urlRecordService,
            IVendorAttributeParser vendorAttributeParser,
            IVendorAttributeService vendorAttributeService,
            IVendorService vendorService,
            VendorSettings vendorSettings)
        {
            _addressAttributeModelFactory = addressAttributeModelFactory;
            _addressService = addressService;
            _baseAdminModelFactory = baseAdminModelFactory;
            _customerService = customerService;
            _dateTimeHelper = dateTimeHelper;
            _genericAttributeService = genericAttributeService;
            _localizationService = localizationService;
            _localizedModelFactory = localizedModelFactory;
            _urlRecordService = urlRecordService;
            _vendorAttributeParser = vendorAttributeParser;
            _vendorAttributeService = vendorAttributeService;
            _vendorService = vendorService;
            _vendorSettings = vendorSettings;
        }

        #endregion

        #region Utilities

        /// <summary>
        /// Prepare vendor associated customer models
        /// </summary>
        /// <param name="models">List of vendor associated customer models</param>
        /// <param name="vendor">Vendor</param>
        protected virtual async Task PrepareAssociatedCustomerModelsAsync(IList<VendorAssociatedCustomerModel> models, Vendor vendor)
        {
            if (models == null)
                throw new ArgumentNullException(nameof(models));

            if (vendor == null)
                throw new ArgumentNullException(nameof(vendor));

            var associatedCustomers = await _customerService.GetAllCustomersAsync(vendorId: vendor.Id);
            foreach (var customer in associatedCustomers)
            {
                models.Add(new VendorAssociatedCustomerModel
                {
                    Id = customer.Id,
                    Email = customer.Email
                });
            }
        }

        /// <summary>
        /// Prepare vendor attribute models
        /// </summary>
        /// <param name="models">List of vendor attribute models</param>
        /// <param name="vendor">Vendor</param>
        protected virtual async Task PrepareVendorAttributeModelsAsync(IList<VendorModel.VendorAttributeModel> models, Vendor vendor)
        {
            if (models == null)
                throw new ArgumentNullException(nameof(models));

            //get available vendor attributes
            var vendorAttributes = await _vendorAttributeService.GetAllVendorAttributesAsync();
            foreach (var attribute in vendorAttributes)
            {
                var attributeModel = new VendorModel.VendorAttributeModel
                {
                    Id = attribute.Id,
                    Name = attribute.Name,
                    IsRequired = attribute.IsRequired,
                    AttributeControlType = attribute.AttributeControlType
                };

                if (attribute.ShouldHaveValues())
                {
                    //values
                    var attributeValues = await _vendorAttributeService.GetVendorAttributeValuesAsync(attribute.Id);
                    foreach (var attributeValue in attributeValues)
                    {
                        var attributeValueModel = new VendorModel.VendorAttributeValueModel
                        {
                            Id = attributeValue.Id,
                            Name = attributeValue.Name,
                            IsPreSelected = attributeValue.IsPreSelected
                        };
                        attributeModel.Values.Add(attributeValueModel);
                    }
                }

                //set already selected attributes
                if (vendor != null)
                {
                    var selectedVendorAttributes = await _genericAttributeService.GetAttributeAsync<string>(vendor, NopVendorDefaults.VendorAttributes);
                    switch (attribute.AttributeControlType)
                    {
                        case AttributeControlType.DropdownList:
                        case AttributeControlType.RadioList:
                        case AttributeControlType.Checkboxes:
                            {
                                if (!string.IsNullOrEmpty(selectedVendorAttributes))
                                {
                                    //clear default selection
                                    foreach (var item in attributeModel.Values)
                                        item.IsPreSelected = false;

                                    //select new values
                                    var selectedValues = await _vendorAttributeParser.ParseVendorAttributeValuesAsync(selectedVendorAttributes);
                                    foreach (var attributeValue in selectedValues)
                                        foreach (var item in attributeModel.Values)
                                            if (attributeValue.Id == item.Id)
                                                item.IsPreSelected = true;
                                }
                            }
                            break;
                        case AttributeControlType.ReadonlyCheckboxes:
                            {
                                //do nothing
                                //values are already pre-set
                            }
                            break;
                        case AttributeControlType.TextBox:
                        case AttributeControlType.MultilineTextbox:
                            {
                                if (!string.IsNullOrEmpty(selectedVendorAttributes))
                                {
                                    var enteredText = _vendorAttributeParser.ParseValues(selectedVendorAttributes, attribute.Id);
                                    if (enteredText.Any())
                                        attributeModel.DefaultValue = enteredText[0];
                                }
                            }
                            break;
                        case AttributeControlType.Datepicker:
                        case AttributeControlType.ColorSquares:
                        case AttributeControlType.ImageSquares:
                        case AttributeControlType.FileUpload:
                        default:
                            //not supported attribute control types
                            break;
                    }
                }

                models.Add(attributeModel);
            }
        }

        /// <summary>
        /// Prepare address model
        /// </summary>
        /// <param name="model">Address model</param>
        /// <param name="address">Address</param>
        protected virtual async Task PrepareAddressModelAsync(AddressModel model, Address address)
        {
            if (model == null)
                throw new ArgumentNullException(nameof(model));

            //set some of address fields as enabled and required
            model.CountryEnabled = true;
            model.StateProvinceEnabled = true;
            model.CountyEnabled = true;
            model.CityEnabled = true;
            model.StreetAddressEnabled = true;
            model.StreetAddress2Enabled = true;
            model.ZipPostalCodeEnabled = true;
            model.PhoneEnabled = true;
            model.FaxEnabled = true;

            //prepare available countries
            await _baseAdminModelFactory.PrepareCountriesAsync(model.AvailableCountries);

            //prepare available states
            await _baseAdminModelFactory.PrepareStatesAndProvincesAsync(model.AvailableStates, model.CountryId);

            //prepare custom address attributes
            await _addressAttributeModelFactory.PrepareCustomAddressAttributesAsync(model.CustomAddressAttributes, address);
        }

        /// <summary>
        /// Prepare vendor note search model
        /// </summary>
        /// <param name="searchModel">Vendor note search model</param>
        /// <param name="vendor">Vendor</param>
        /// <returns>Vendor note search model</returns>
        protected virtual VendorNoteSearchModel PrepareVendorNoteSearchModel(VendorNoteSearchModel searchModel, Vendor vendor)
        {
            if (searchModel == null)
                throw new ArgumentNullException(nameof(searchModel));

            if (vendor == null)
                throw new ArgumentNullException(nameof(vendor));

            searchModel.VendorId = vendor.Id;

            //prepare page parameters
            searchModel.SetGridPageSize();

            return searchModel;
        }

        #endregion

        #region Methods

        /// <summary>
        /// Prepare vendor search model
        /// </summary>
        /// <param name="searchModel">Vendor search model</param>
        /// <returns>Vendor search model</returns>
        public virtual Task<VendorSearchModel> PrepareVendorSearchModelAsync(VendorSearchModel searchModel)
        {
            if (searchModel == null)
                throw new ArgumentNullException(nameof(searchModel));

            //prepare page parameters
            searchModel.SetGridPageSize();

            return Task.FromResult(searchModel);
        }

        /// <summary>
        /// Prepare paged vendor list model
        /// </summary>
        /// <param name="searchModel">Vendor search model</param>
        /// <returns>Vendor list model</returns>
        public virtual async Task<VendorListModel> PrepareVendorListModelAsync(VendorSearchModel searchModel)
        {
            if (searchModel == null)
                throw new ArgumentNullException(nameof(searchModel));

            //get vendors
            var vendors = await _vendorService.GetAllVendorsAsync(showHidden: true,
                name: searchModel.SearchName,
                email: searchModel.SearchEmail,
                pageIndex: searchModel.Page - 1, pageSize: searchModel.PageSize);

            //prepare list model
            var model = await new VendorListModel().PrepareToGridAsync(searchModel, vendors, () =>
            {
                //fill in model values from the entity
                return vendors.ToAsyncEnumerable().SelectAwait(async vendor =>
                {
                    var vendorModel = vendor.ToModel<VendorModel>();
<<<<<<< HEAD
                    vendorModel.SeName = _urlRecordService.GetSeNameAsync(vendor, 0, true, false).Result;
=======
                    vendorModel.SeName = await _urlRecordService.GetSeName(vendor, 0, true, false);
>>>>>>> 1a8a2fcd

                    return vendorModel;
                });
            });

            return model;
        }

        /// <summary>
        /// Prepare vendor model
        /// </summary>
        /// <param name="model">Vendor model</param>
        /// <param name="vendor">Vendor</param>
        /// <param name="excludeProperties">Whether to exclude populating of some properties of model</param>
        /// <returns>Vendor model</returns>
        public virtual async Task<VendorModel> PrepareVendorModelAsync(VendorModel model, Vendor vendor, bool excludeProperties = false)
        {
            Action<VendorLocalizedModel, int> localizedModelConfiguration = null;

            if (vendor != null)
            {
                //fill in model values from the entity
                if (model == null)
                {
                    model = vendor.ToModel<VendorModel>();
                    model.SeName = await _urlRecordService.GetSeNameAsync(vendor, 0, true, false);
                }

                //define localized model configuration action
                localizedModelConfiguration = async (locale, languageId) =>
                {
                    locale.Name = await _localizationService.GetLocalizedAsync(vendor, entity => entity.Name, languageId, false, false);
                    locale.Description = await _localizationService.GetLocalizedAsync(vendor, entity => entity.Description, languageId, false, false);
                    locale.MetaKeywords = await _localizationService.GetLocalizedAsync(vendor, entity => entity.MetaKeywords, languageId, false, false);
                    locale.MetaDescription = await _localizationService.GetLocalizedAsync(vendor, entity => entity.MetaDescription, languageId, false, false);
                    locale.MetaTitle = await _localizationService.GetLocalizedAsync(vendor, entity => entity.MetaTitle, languageId, false, false);
                    locale.SeName = await _urlRecordService.GetSeNameAsync(vendor, languageId, false, false);
                };

                //prepare associated customers
                await PrepareAssociatedCustomerModelsAsync(model.AssociatedCustomers, vendor);

                //prepare nested search models
                PrepareVendorNoteSearchModel(model.VendorNoteSearchModel, vendor);
            }

            //set default values for the new model
            if (vendor == null)
            {
                model.PageSize = 6;
                model.Active = true;
                model.AllowCustomersToSelectPageSize = true;
                model.PageSizeOptions = _vendorSettings.DefaultVendorPageSizeOptions;
            }

            //prepare localized models
            if (!excludeProperties)
                model.Locales = await _localizedModelFactory.PrepareLocalizedModelsAsync(localizedModelConfiguration);

            //prepare model vendor attributes
            await PrepareVendorAttributeModelsAsync(model.VendorAttributes, vendor);

            //prepare address model
            var address = await _addressService.GetAddressByIdAsync(vendor?.AddressId ?? 0);
            if (!excludeProperties && address != null)
                model.Address = address.ToModel(model.Address);
            await PrepareAddressModelAsync(model.Address, address);

            return model;
        }

        /// <summary>
        /// Prepare paged vendor note list model
        /// </summary>
        /// <param name="searchModel">Vendor note search model</param>
        /// <param name="vendor">Vendor</param>
        /// <returns>Vendor note list model</returns>
        public virtual async Task<VendorNoteListModel> PrepareVendorNoteListModelAsync(VendorNoteSearchModel searchModel, Vendor vendor)
        {
            if (searchModel == null)
                throw new ArgumentNullException(nameof(searchModel));

            if (vendor == null)
                throw new ArgumentNullException(nameof(vendor));

            //get vendor notes
            var vendorNotes = await _vendorService.GetVendorNotesByVendorAsync(vendor.Id, searchModel.Page - 1, searchModel.PageSize);

            //prepare list model
            var model = new VendorNoteListModel().PrepareToGrid(searchModel, vendorNotes, () =>
            {
                //fill in model values from the entity
                return vendorNotes.Select(note =>
                {
                    //fill in model values from the entity        
                    var vendorNoteModel = note.ToModel<VendorNoteModel>();

                    //convert dates to the user time
                    vendorNoteModel.CreatedOn = _dateTimeHelper.ConvertToUserTime(note.CreatedOnUtc, DateTimeKind.Utc);

                    //fill in additional values (not existing in the entity)
                    vendorNoteModel.Note = _vendorService.FormatVendorNoteText(note);

                    return vendorNoteModel;
                });
            });

            return model;
        }

        #endregion
    }
}<|MERGE_RESOLUTION|>--- conflicted
+++ resolved
@@ -291,11 +291,8 @@
                 return vendors.ToAsyncEnumerable().SelectAwait(async vendor =>
                 {
                     var vendorModel = vendor.ToModel<VendorModel>();
-<<<<<<< HEAD
-                    vendorModel.SeName = _urlRecordService.GetSeNameAsync(vendor, 0, true, false).Result;
-=======
-                    vendorModel.SeName = await _urlRecordService.GetSeName(vendor, 0, true, false);
->>>>>>> 1a8a2fcd
+
+                    vendorModel.SeName = await _urlRecordService.GetSeNameAsync(vendor, 0, true, false);
 
                     return vendorModel;
                 });
