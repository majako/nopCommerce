--- conflicted
+++ resolved
@@ -1,11 +1,7 @@
 ﻿@model CategoryModel
 
 <div class="panel-body">
-<<<<<<< HEAD
-    @(Html.LocalizedEditorAsync<CategoryModel, CategoryLocalizedModel>("category-name-localized",
-=======
-    @(await Html.LocalizedEditor<CategoryModel, CategoryLocalizedModel>("category-name-localized",
->>>>>>> 1a8a2fcd
+    @(await Html.LocalizedEditorAsync<CategoryModel, CategoryLocalizedModel>("category-name-localized",
     @<div>
          <div class="form-group">
               <div class="col-md-3">
