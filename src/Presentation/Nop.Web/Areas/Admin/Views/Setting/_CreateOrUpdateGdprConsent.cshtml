--- conflicted
+++ resolved
@@ -9,11 +9,7 @@
             @await Component.InvokeAsync("AdminWidget", new { widgetZone = AdminWidgetZones.GdprConsentDetailsTop, additionalData = Model })
             <div class="panel panel-default">
                 <div class="panel-body">
-<<<<<<< HEAD
-                    @(Html.LocalizedEditorAsync<GdprConsentModel, GdprConsentLocalizedModel>("gdpr-consent-localized",
-=======
-                    @(await Html.LocalizedEditor<GdprConsentModel, GdprConsentLocalizedModel>("gdpr-consent-localized",
->>>>>>> 1a8a2fcd
+                    @(await Html.LocalizedEditorAsync<GdprConsentModel, GdprConsentLocalizedModel>("gdpr-consent-localized",
                         @<div>
                             <div class="form-group">
                                 <div class="col-md-3">
@@ -67,11 +63,7 @@
                     else
                     {
                         <div id="pnlRequiredMessage">
-<<<<<<< HEAD
-                            @(Html.LocalizedEditorAsync<GdprConsentModel, GdprConsentLocalizedModel>("gdpr-consent-required-localized",
-=======
-                            @(await Html.LocalizedEditor<GdprConsentModel, GdprConsentLocalizedModel>("gdpr-consent-required-localized",
->>>>>>> 1a8a2fcd
+                            @(await Html.LocalizedEditorAsync<GdprConsentModel, GdprConsentLocalizedModel>("gdpr-consent-required-localized",
                                 @<div>
                                     <div class="form-group">
                                         <div class="col-md-3">
