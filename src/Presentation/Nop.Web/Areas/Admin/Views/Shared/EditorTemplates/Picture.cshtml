﻿@model int
@inject IPictureService pictureService

@using Nop.Core;
@using Nop.Services.Media
@using Nop.Web.Framework.UI;

@{
    //register CSS and JS
    Html.AddCssFileParts("~/lib_npm/fine-uploader/fine-uploader/fine-uploader.min.css");
    Html.AddScriptParts("~/lib_npm/fine-uploader/jquery.fine-uploader/jquery.fine-uploader.min.js");

    //other variables
    var random = CommonHelper.GenerateRandomInteger();
    var clientId = "picture" + random;
    var picture = await pictureService.GetPictureByIdAsync(Model);

    const int pictureSize = 100;
}

<div id="@(clientId + "value")">
    <input type="hidden" asp-for="@Model" />
</div>
<div class="upload-picture-block">
    <div class="picture-container">
        <div id="@(clientId + "image")" class="uploaded-image">
<<<<<<< HEAD
            <img src="@(await pictureService.GetPictureUrlAsync(Model, pictureSize, true))"/>
=======
            <img src="@(pictureService.GetPictureUrl(Model, pictureSize, true))" />
>>>>>>> 8436c882
        </div>
    </div>
    <div class="upload-button-container">
        @*fine uploader container*@
        <div id="@clientId" class="upload-image-button pull-left px-md-1">
            <noscript>
                <p>Please enable JavaScript to use file uploader.</p>
            </noscript>
        </div>
        <div class="remove-image-button pull-left px-md-1">
            @if (picture != null)
            {
                <span id="@(clientId + "remove")" class="btn btn-danger">@T("Admin.Picture.RemovePicture")</span>
            }
            else
            {
                <span id="@(clientId + "remove")" class="btn btn-danger" style="display: none;">@T("Admin.Picture.RemovePicture")</span>
            }
        </div>
    </div>
</div>

@*fine uploader template (keep it synchronized to \Content\fineuploader\templates\default.html)*@
<script type="text/template" id="@(clientId)-qq-template">
    <div class="qq-uploader-selector qq-uploader">
        <div class="qq-upload-drop-area-selector qq-upload-drop-area" qq-hide-dropzone>
            <span>@T("Common.FileUploader.DropFiles")</span>
        </div>
        <div class="qq-upload-button-selector btn bg-gradient-green">
            <div>@T("Common.FileUploader.Upload")</div>
        </div>
        <span class="qq-drop-processing-selector qq-drop-processing">
            <span>@T("Common.FileUploader.Processing")</span>
            <span class="qq-drop-processing-spinner-selector qq-drop-processing-spinner"></span>
        </span>
        <ul class="qq-upload-list-selector qq-upload-list">
            <li>
                <div class="qq-progress-bar-container-selector">
                    <div class="qq-progress-bar-selector qq-progress-bar"></div>
                </div>
                <span class="qq-upload-spinner-selector qq-upload-spinner"></span>
                <span class="qq-edit-filename-icon-selector qq-edit-filename-icon"></span>
                <span class="qq-upload-file-selector qq-upload-file"></span>
                <input class="qq-edit-filename-selector qq-edit-filename" tabindex="0" type="text">
                <span class="qq-upload-size-selector qq-upload-size"></span>
                <a class="qq-upload-cancel-selector qq-upload-cancel" href="#">@T("Common.FileUploader.Cancel")</a>
                <a class="qq-upload-retry-selector qq-upload-retry" href="#">@T("Common.FileUploader.Retry")</a>
                <a class="qq-upload-delete-selector qq-upload-delete" href="#">@T("Common.FileUploader.Delete")</a>
                <span class="qq-upload-status-text-selector qq-upload-status-text"></span>
            </li>
        </ul>
    </div>
</script>
<script>
    $(document).ready(function() {
        $("#@(clientId)").fineUploader({
            request: {
                endpoint: '@(Url.Content("~/Admin/Picture/AsyncUpload"))'
            },
            template: "@(clientId)-qq-template",
            multiple: false,
            validation: {
                allowedExtensions: [ "bmp", "gif", "jpeg", "jpg", "jpe", "jfif", "pjpeg", "pjp", "png", "tiff", "tif"]
            }
        }).on("complete", function(event, id, name, responseJSON, xhr) {
            if (responseJSON.success) {
                $("#@(clientId + "image")").html("<img src='" + responseJSON.imageUrl + "'/>");
                $("#@(clientId + "value") input").val(responseJSON.pictureId);
                $("#@(clientId + "remove")").show();
            }
        });
        $("#@(clientId + "remove")").click(function(e) {
            $("#@(clientId + "image")").html("<img src='@await pictureService.GetDefaultPictureUrlAsync(pictureSize)'/>");
            $("#@(clientId + "value") input").val(0);
            $("#@(clientId) .qq-upload-list-selector").empty();
            $(this).hide();
        });
    });
</script><|MERGE_RESOLUTION|>--- conflicted
+++ resolved
@@ -24,11 +24,7 @@
 <div class="upload-picture-block">
     <div class="picture-container">
         <div id="@(clientId + "image")" class="uploaded-image">
-<<<<<<< HEAD
-            <img src="@(await pictureService.GetPictureUrlAsync(Model, pictureSize, true))"/>
-=======
-            <img src="@(pictureService.GetPictureUrl(Model, pictureSize, true))" />
->>>>>>> 8436c882
+            <img src="@(await pictureService.GetPictureUrlAsync(Model, pictureSize, true))" />
         </div>
     </div>
     <div class="upload-button-container">
