﻿@model DataTablesModel
@using System.Net;
@using System.Runtime.Serialization;

@{
    //the locale which MomentJS should use - the default is en (English).
    var locale = "en";

    //Model name for js function names
    var model_name = Model.Name.Replace("-", "_");

    var dom = "<'row'<'col-md-12't>>" +
              "<'row margin-t-5'" +
                    "<'col-lg-5 col-xs-12'<'float-lg-left'p>>" +
                    "<'col-lg-3 col-xs-12'<'data-tables-length text-center'l>>" +
                    "<'col-lg-4 col-xs-12'<'float-lg-right text-center'i>>" +
              ">";
    if (!string.IsNullOrEmpty(Model.Dom))
    {
        dom = Model.Dom;
    }
}

@functions
{
    string GetUrl(DataUrl dataUrl)
    {
        return !string.IsNullOrEmpty(dataUrl?.ActionName) && !string.IsNullOrEmpty(dataUrl.ControllerName)
            ? Url.Action(dataUrl.ActionName, dataUrl.ControllerName, dataUrl.RouteValues)
            : !string.IsNullOrEmpty(dataUrl.Url)
            ? $"{(dataUrl.Url.StartsWith("~/", StringComparison.Ordinal) ? Url.Content(dataUrl.Url) : dataUrl.Url).TrimEnd('/')}" + (!dataUrl.TrimEnd ? "/" : "")
            : string.Empty;
    }
}

@if (!string.IsNullOrEmpty(Model.HeaderCallback))
{
    <text>
    headerCallback: function (tfoot, data, start, end, display) {
        return @(Model.HeaderCallback)(tfoot, data, start, end, display);
    },
    </text>
}
@if (!string.IsNullOrEmpty(Model.FooterCallback))
{
    <text>
    footerCallback: function (tfoot, data, start, end, display) {
        return @(Model.FooterCallback)(tfoot, data, start, end, display);
    },
    </text>
}
@if (Model.Processing)
{
    <text>
    processing: @Model.Processing.ToString().ToLower(),
    </text>
}
@if (Model.ServerSide)
{
    <text>
    serverSide: @Model.ServerSide.ToString().ToLower(),
    </text>
}
@if (Model.Data != null)
{
    <text>
    data: @Html.Raw(Model.Data.ToString()),
    </text>
}
else
{
    <text>
    ajax:
    {
        url: "@Html.Raw(GetUrl(Model.UrlRead))",
        type: "@WebRequestMethods.Http.Post",
        dataType: "json",
        dataSrc: "Data",
        data: function(data) {
            @if (Model.Filters != null)
            {
                foreach (var filter in Model.Filters)
                {
                    if (filter.Type == typeof(string))
                    {
                        if (Model.IsChildTable && !string.IsNullOrEmpty(filter.ParentName))
                        {
                            <text>
                            data.@filter.Name = row.data().@filter.ParentName;
                            </text>
                            continue;
                        }

                        if (!string.IsNullOrEmpty(filter.ModelName))
                        {
                            <text>
                            data.@filter.Name = $('#@(filter.ModelName)_@filter.Name').val();
                            </text>
                        }
                        else
                        {
                            <text>
                            data.@filter.Name = $('#@filter.Name').val();
                            </text>
                        }
                        continue;
                    }
                    if (filter.Type == typeof(bool))
                    {
                        <text>
                        data.@filter.Name = $('#@filter.Name').is(':checked');
                        </text>
                        continue;
                    }
                    if (filter.Type == typeof(int))
                    {
                        if (int.TryParse(@filter.Value.ToString(), out int val))
                        {
                            <text>
                            data.@filter.Name = @val;
                            </text>
                        }
                        continue;
                    }
                }
            }
            addAntiForgeryToken(data);
            return data;
        }
    },
    </text>
}
scrollX: true,
info: @Model.Info.ToString().ToLower(),
paging: @Model.Paging.ToString().ToLower(),
pagingType: '@Model.PagingType',
language: @await Html.PartialAsync("_GridLocalization"),
pageLength: @Model.Length,
@if (!string.IsNullOrEmpty(Model.LengthMenu))
{
    <text>
        lengthMenu: [@Model.LengthMenu],
    </text>
}
else
{
    <text>
        lengthChange: false,
    </text>
}
ordering: @Model.Ordering.ToString().ToLower(),
fixedHeader: @Model.FixedHeader.ToString().ToLower(),
<<<<<<< HEAD
dom: '@JavaScriptEncoder.Default.Encode(dom)',
=======
@if (!Model.IsChildTable)
{
<text>
dom: 
'<"row"<"col-md-12"t>>' +
     '<"row margin-t-5"' +
        '<"col-lg-5 col-md-5 col-xs-5"<"pull-left"p>>' +        
        '<"col-lg-3 col-md-3 col-xs-3"<"pull-left"l>>' +
        '<"col-lg-3 col-md-3 col-xs-3"<"pull-right"i>>' +
        '<"col-lg-1 col-md-1 col-xs-1"<"pull-right"B>>' +
     '>',
buttons: [ 
{
    name: 'refresh',
    text: '<i class="fa fa-refresh" style="padding-left: 5px"></i>',
    action: function () {
        updateTable('#@Model.Name');
    }
}],
</text>
}
else
{
<text>
dom: '<"row"<"col-md-12"t>>' +
     '<"row margin-t-5"' +
        '<"col-lg-4 col-md-5 col-xs-6"<"pull-left"p>>' +
        '<"col-lg-4 col-md-4 col-xs-6"<"data-tables-length text-center"l>>' +
        '<"col-lg-4 col-md-3 col-xs-12"<"pull-right"i>>' +
     '>',
</text>
}

>>>>>>> ced0ecf7
columns: [    
    @for (int i = 0; i < Model.ColumnCollection.Count; i++)
    {
        var column = Model.ColumnCollection[i];
        <text>
        {            
            @if (!string.IsNullOrEmpty(column.Title) && !column.IsMasterCheckBox)
            {
                <text>
                title: '@JavaScriptEncoder.Default.Encode(column.Title)',
                </text>
            }
            else
            {
                if (!string.IsNullOrEmpty(column.Title) && column.IsMasterCheckBox)
                {
                    <text>
                    title: '<div class="checkbox"><label><input id="mastercheckbox" type="checkbox" />@JavaScriptEncoder.Default.Encode(column.Title)</label></div>',
                    </text>
                }
                else
                {
                    if (string.IsNullOrEmpty(column.Title) && column.IsMasterCheckBox)
                    {
                        <text>
                        title: '<input id="mastercheckbox" type="checkbox"/>',
                        </text>
                    }
                }
            }
            width: '@column.Width',
            visible: @column.Visible.ToString().ToLower(),
            searchable: @column.Searchable.ToString().ToLower(),
            @if (column.AutoWidth)
            {
                <text>
                autoWidth: @column.AutoWidth.ToString().ToLower(),
                </text>
            }
            @if (!string.IsNullOrEmpty(column.ClassName))
            {
                <text>
                className: '@column.ClassName',
                </text>
            }
            @if ((Model.UrlUpdate != null) || (Model.ChildTable?.UrlUpdate != null))
            {
                <text>
                createdCell: function (td, cellData, rowData, row, col) {
                   $(td).attr('data-columnname', '@column.Data');
                },
                </text>
            }
            @if (column.Encode && column.Render == null)
            {
                <text>
                render: $.fn.dataTable.render.text(),
                </text>
            }
            @switch (column.Render)
            {
                case RenderLink link:
                    <text>
                    render: function (data, type, row, meta) {
                        var textRenderer = $.fn.dataTable.render.text().display;
                        @if (!string.IsNullOrEmpty(link.Title))
                        {
                            <text>
                            return '<a href="@GetUrl(link.Url)' + textRenderer(row.@link.Url.DataId) + '">@JavaScriptEncoder.Default.Encode(link.Title)</a>';
                            </text>
                        }
                        else
                        {
                            <text>
                            return '<a href="@GetUrl(link.Url)' + textRenderer(row.@link.Url.DataId) + '">' + textRenderer(data) + '</a>';
                            </text>
                        }
                    },
                    </text>
                    break;
                case RenderDate date:
                    <text>
                    render: function (data, type, row, meta) {
                        return (data) ? moment(data).locale('@locale').format('@date.Format') : null;
                    },
                    </text>
                    break;
                case RenderButtonRemove button:
                    <text>
                    render: function (data, type, row, meta) {
                        return '<a href="#" class="@button.ClassName" onclick="table_deletedata_@(model_name)(\'' + data + '\');return false;"><i class="fa fa-remove"></i>@button.Title</a>';
                    },
                    </text>
                    break;
                    case RenderButtonsInlineEdit button:
                    <text>
                        render: function (data, type, row, meta) {
                            var origData = data;
                            var modData = data;
                            if (typeof data == 'string'){
                                modData = data.replace(/[.*+?^${}()|[\]\\]/g, "_");
                            }
                            return '<a href="#" class="@button.ClassName" id="buttonEdit_@(model_name)'+ modData + '" onclick="editData_@(model_name)($(this).parent().parent(), \'' + origData + '\');return false;"><i class="fa fa-pencil"></i>@T("Admin.Common.Edit")</a>' +
                            '<a href="#" class="@button.ClassName" id="buttonConfirm_@(model_name)'+ modData + '" style="display:none" onclick="confirmEditData_@(model_name)($(this).parent().parent(), \'' + origData + '\', \'@column.Data\');return false;"><i class="fa fa-check"></i>@T("Admin.Common.Update")</a>' +
                            '<a href="#" class="@button.ClassName" id="buttonCancel_@(model_name)'+ modData + '" style="display:none" onclick="cancelEditData_@(model_name)(\'' + row + '\', \'' + origData + '\');return false;"><i class="fa fa-ban"></i>@T("Admin.Common.Cancel")</a>';
                        },                         
                    </text>
                    break;
                case RenderButtonEdit buttonEdit:
                    <text>
                    render: function (data, type, row, meta) {
                        return '<a class="@buttonEdit.ClassName" href="@GetUrl(buttonEdit.Url)' + data + '"><i class="fa fa-pencil"></i>@T("Admin.Common.Edit")</a>';
                    },
                    </text>
                    break;
                case RenderButtonView buttonView:
                    <text>
                    render: function (data, type, row, meta) {
                        return '<a class="@buttonView.ClassName" href="@GetUrl(buttonView.Url)' + data + '"><i class="fa fa-eye"></i>@T("Admin.Common.View")</a>';
                    },
                    </text>
                    break;
                case RenderButtonCustom buttonCustom:
                    if (!string.IsNullOrEmpty(buttonCustom.Url))
                    {
                        <text>
                        render: function (data, type, row, meta) {
                            return '<a class="@buttonCustom.ClassName" href="@buttonCustom.Url' + data + '">@JavaScriptEncoder.Default.Encode(buttonCustom.Title)</a>';
                        },
                        </text>
                    }
                    if (!string.IsNullOrEmpty(buttonCustom.OnClickFunctionName))
                    {
                        <text>
                        render: function (data, type, row, meta) {
                            return '<a class="@buttonCustom.ClassName" onclick="@buttonCustom.OnClickFunctionName' + '(' + data + ');">@JavaScriptEncoder.Default.Encode(buttonCustom.Title)</a>';
                        },
                        </text>
                    }
                    break;
                case RenderPicture picture:
                    <text>
                    render: function (data, type, row, meta) {
                        @if (!string.IsNullOrEmpty(picture.Src))
                        {
                            <text>
                            return '<img src="@(picture.SrcPrefix)@(picture.Src)"/>';
                            </text>
                        }
                        else
                        {
                            <text>
                            return '<img src="@(picture.SrcPrefix)' + data + '"/>';
                            </text>
                        }
                    },
                    </text>
                    break;
                case RenderCheckBox checkBox:
                    <text>
                    render: function (data, type, row, meta) {
                        return (data === 'true')
                            ? '<input name="@checkBox.Name" value="' + row.Id + '" type="checkbox" class="checkboxGroups" checked="checked" />'
                            : '<input name="@checkBox.Name" value="' + row.Id + '" type="checkbox" class="checkboxGroups" />';
                    },
                    </text>
                    break;
                case RenderBoolean renderBoolean:
                    <text>
                    render: function (data, type, row) {
                        return (data == true)
                            ? '<i class="fa fa-check true-icon" nop-value="true"></i>'
                            : '<i class="fa fa-close false-icon" nop-value="false"></i>';
                    },
                    </text>
                    break;
                case RenderCustom custom:
                    <text>
                    render: function (data, type, row, meta) {
                        return @(custom.FunctionName)(data, type, row, meta);
                    },
                    </text>
                    break;
                case RenderChildCaret caret:
                    <text>
                    render: function (data, type, row, meta) {
                        return '<i class="fa fa-caret-right" aria-hidden="true"></i>';
                    },
                    </text>
                    break;
            }
            data: '@column.Data'            
        }
        @if (i != Model.ColumnCollection.Count - 1) {<text>,</text>}
        </text>
    }
]
           <|MERGE_RESOLUTION|>--- conflicted
+++ resolved
@@ -150,9 +150,6 @@
 }
 ordering: @Model.Ordering.ToString().ToLower(),
 fixedHeader: @Model.FixedHeader.ToString().ToLower(),
-<<<<<<< HEAD
-dom: '@JavaScriptEncoder.Default.Encode(dom)',
-=======
 @if (!Model.IsChildTable)
 {
 <text>
@@ -177,16 +174,10 @@
 else
 {
 <text>
-dom: '<"row"<"col-md-12"t>>' +
-     '<"row margin-t-5"' +
-        '<"col-lg-4 col-md-5 col-xs-6"<"pull-left"p>>' +
-        '<"col-lg-4 col-md-4 col-xs-6"<"data-tables-length text-center"l>>' +
-        '<"col-lg-4 col-md-3 col-xs-12"<"pull-right"i>>' +
-     '>',
+dom: '@JavaScriptEncoder.Default.Encode(dom)',
 </text>
 }
 
->>>>>>> ced0ecf7
 columns: [    
     @for (int i = 0; i < Model.ColumnCollection.Count; i++)
     {
