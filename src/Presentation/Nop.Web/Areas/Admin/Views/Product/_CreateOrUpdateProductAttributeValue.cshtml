--- conflicted
+++ resolved
@@ -61,35 +61,6 @@
     }
 </script>
 
-<<<<<<< HEAD
-<div class="content">
-    <div class="form-horizontal">
-        <div class="panel-group">
-            @await Component.InvokeAsync("AdminWidget", new { widgetZone = AdminWidgetZones.ProductAttributeValueDetailsTop, additionalData = Model })
-            <div class="panel panel-default panel-popup panel-popup">
-                <div class="panel-body">
-                    <div class="form-group">
-                        <div class="col-sm-3">
-                            <nop-label asp-for="AttributeValueTypeId" />
-                        </div>
-                        <div class="col-sm-9">
-                            <nop-select asp-for="AttributeValueTypeId" asp-items="@await (((AttributeValueType)Model.AttributeValueTypeId).ToSelectList())" />
-                            <span asp-validation-for="AttributeValueTypeId"></span>
-                        </div>
-                    </div>
-                    <div class="form-group" id="group-associated-product">
-                        <div class="col-sm-3">
-                            <nop-label asp-for="AssociatedProductId" />
-                        </div>
-                        <div class="col-sm-9">
-                            <input asp-for="AssociatedProductId" type="hidden" />
-                            <span id="associate-product-name">@Model.AssociatedProductName</span>
-                            <span asp-validation-for="AssociatedProductId"></span>
-                            <button type="submit" onclick="javascript:OpenWindow('@(Url.Action("AssociateProductToAttributeValuePopup", "Product", new {productIdInput = Html.IdFor(model => model.AssociatedProductId), productNameInput = "associate-product-name"}))', 800, 850, true); return false;" class="btn btn-primary">
-                                @T("Admin.Catalog.Products.ProductAttributes.Attributes.Values.Fields.AssociatedProduct.AddNew")
-                            </button>
-                            <script>
-=======
 <section class="content">
     <div class="container-fluid">
         <div class="form-horizontal">
@@ -103,7 +74,7 @@
                                     <nop-label asp-for="AttributeValueTypeId" />
                                 </div>
                                 <div class="col-sm-9">
-                                    <nop-select asp-for="AttributeValueTypeId" asp-items="@(((AttributeValueType)Model.AttributeValueTypeId).ToSelectList())" />
+                                    <nop-select asp-for="AttributeValueTypeId" asp-items="@await (((AttributeValueType)Model.AttributeValueTypeId).ToSelectList())" />
                                     <span asp-validation-for="AttributeValueTypeId"></span>
                                 </div>
                             </div>
@@ -119,7 +90,6 @@
                                         @T("Admin.Catalog.Products.ProductAttributes.Attributes.Values.Fields.AssociatedProduct.AddNew")
                                     </button>
                                     <script>
->>>>>>> 8436c882
                                 $(document).ready(function () {
                                     if (@Model.AssociatedProductId > 0) {
                                         warningValidation('@Url.Action("AssociatedProductGetWarnings", "Product")', '@Html.NameFor(model => model.AssociatedProductId)', { productId: '@Model.AssociatedProductId' });
@@ -129,51 +99,8 @@
                                         warningValidation('@Url.Action("AssociatedProductGetWarnings", "Product")', '@Html.NameFor(model => model.AssociatedProductId)', { productId: $(this).val() });
                                     });
                                 });
-<<<<<<< HEAD
-                            </script>
-                        </div>
-                    </div>
-                    <div class="form-group" id="group-customer-enters-qty">
-                        <div class="col-sm-3">
-                            <nop-label asp-for="CustomerEntersQty" />
-                        </div>
-                        <div class="col-sm-9">
-                            <nop-editor asp-for="CustomerEntersQty" />
-                            <span asp-validation-for="CustomerEntersQty"></span>
-                        </div>
-                    </div>
-                    <div class="form-group" id="group-quantity">
-                        <div class="col-sm-3">
-                            <nop-label asp-for="Quantity" />
-                        </div>
-                        <div class="col-sm-9">
-                            <nop-editor asp-for="Quantity" />
-                            <span asp-validation-for="Quantity"></span>
-                        </div>
-                    </div>
-
-                    @(await Html.LocalizedEditorAsync<ProductAttributeValueModel, ProductAttributeValueLocalizedModel>("productattributevalue-localized",
-                    @<div>
-                        <div class="form-group">
-                            <div class="col-sm-3">
-                                <nop-label asp-for="@Model.Locales[item].Name" />
-                            </div>
-                            <div class="col-sm-9">
-                                <nop-editor asp-for="@Model.Locales[item].Name" />
-                                <span asp-validation-for="@Model.Locales[item].Name"></span>
-                            </div>
-                        </div>
-                         <input type="hidden" asp-for="@Model.Locales[item].LanguageId" />
-                    </div>
-    ,
-                    @<div>
-                        <div class="form-group">
-                            <div class="col-sm-3">
-                                <nop-label asp-for="Name" />
-=======
                                     </script>
                                 </div>
->>>>>>> 8436c882
                             </div>
                             <div class="form-group row" id="group-customer-enters-qty">
                                 <div class="col-sm-3">
@@ -194,7 +121,7 @@
                                 </div>
                             </div>
 
-                            @(Html.LocalizedEditor<ProductAttributeValueModel, ProductAttributeValueLocalizedModel>("productattributevalue-localized",
+                            @(await Html.LocalizedEditorAsync<ProductAttributeValueModel, ProductAttributeValueLocalizedModel>("productattributevalue-localized",
                                     @<div>
                                         <div class="form-group row">
                                             <div class="col-sm-3">
