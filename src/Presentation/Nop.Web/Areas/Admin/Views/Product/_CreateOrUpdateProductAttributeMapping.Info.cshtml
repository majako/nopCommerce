--- conflicted
+++ resolved
@@ -78,11 +78,7 @@
             <span asp-validation-for="ProductAttributeId"></span>
         </div>
     </div>
-<<<<<<< HEAD
-    @(Html.LocalizedEditorAsync<ProductAttributeMappingModel, ProductAttributeMappingLocalizedModel>("productattribute-localized",
-=======
-    @(await Html.LocalizedEditor<ProductAttributeMappingModel, ProductAttributeMappingLocalizedModel>("productattribute-localized",
->>>>>>> 1a8a2fcd
+    @(await Html.LocalizedEditorAsync<ProductAttributeMappingModel, ProductAttributeMappingLocalizedModel>("productattribute-localized",
     @<div>
         <div class="form-group">
             <div class="col-md-3">
@@ -126,11 +122,7 @@
             <span asp-validation-for="AttributeControlTypeId"></span>
         </div>
     </div>
-<<<<<<< HEAD
-    @(Html.LocalizedEditorAsync<ProductAttributeMappingModel, ProductAttributeMappingLocalizedModel>("pnlDefaultValueLocalized",
-=======
-    @(await Html.LocalizedEditor<ProductAttributeMappingModel, ProductAttributeMappingLocalizedModel>("pnlDefaultValueLocalized",
->>>>>>> 1a8a2fcd
+    @(await Html.LocalizedEditorAsync<ProductAttributeMappingModel, ProductAttributeMappingLocalizedModel>("pnlDefaultValueLocalized",
     @<div>
         <div class="form-group advanced-setting">
             <div class="col-md-3">
