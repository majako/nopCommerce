--- conflicted
+++ resolved
@@ -5,15 +5,9 @@
 
 <div class="cards-group">
     @await Component.InvokeAsync("AdminWidget", new { widgetZone = AdminWidgetZones.ReturnRequestReasonSettingsTop })
-<<<<<<< HEAD
-    <div class="panel panel-default">
-        <div class="panel-body">
-            @(await Html.LocalizedEditorAsync<ReturnRequestReasonModel, ReturnRequestReasonLocalizedModel>("returnrequestreason-localized",
-=======
     <div class="card card-default">
         <div class="card-body">
-            @(Html.LocalizedEditor<ReturnRequestReasonModel, ReturnRequestReasonLocalizedModel>("returnrequestreason-localized",
->>>>>>> 8436c882
+            @(await Html.LocalizedEditorAsync<ReturnRequestReasonModel, ReturnRequestReasonLocalizedModel>("returnrequestreason-localized",
             @<div>
                 <div class="form-group row">
                     <div class="col-md-3">
