--- conflicted
+++ resolved
@@ -2,11 +2,7 @@
 
 <div class="panel-body">
     <div class="sub-panel">
-<<<<<<< HEAD
-        @(Html.LocalizedEditorAsync<VendorModel, VendorLocalizedModel>("vendor-info-localized",
-=======
-        @(await Html.LocalizedEditor<VendorModel, VendorLocalizedModel>("vendor-info-localized",
->>>>>>> 1a8a2fcd
+        @(await Html.LocalizedEditorAsync<VendorModel, VendorLocalizedModel>("vendor-info-localized",
         @<div>
             <div class="form-group">
                 <div class="col-md-3">
