--- conflicted
+++ resolved
@@ -172,7 +172,6 @@
                                 if (data.Result) {
                                     //reload grid
                                     $('#measureweight-grid').DataTable().ajax.reload();
-<<<<<<< HEAD
 
                                     //clear input value
                                     $("#@Html.IdFor(model => model.AddMeasureWeight.Name)").val('');
@@ -180,8 +179,6 @@
                                     $("#@Html.IdFor(model => model.AddMeasureWeight.Ratio)").val('');
                                     $("#@Html.IdFor(model => model.AddMeasureWeight.DisplayOrder)").val('');
 
-=======
->>>>>>> 55e16eec
                                 } else {
                                     //display errors if returned
                                     display_nop_error(data);
