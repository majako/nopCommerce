﻿@using Nop.Core
@model SpecificationAttributeModel

<<<<<<< HEAD
@inject IEventPublisher eventPublisher
@inject Nop.Services.Common.IGenericAttributeService genericAttributeService
@inject IWorkContext workContext
@{

=======
@inject Nop.Services.Common.IGenericAttributeService genericAttributeService
@inject IWorkContext workContext
@{
>>>>>>> 71f5d665
    const string hideInfoBlockAttributeName = "SpecificationAttributePage.HideInfoBlock";
    var hideInfoBlock = genericAttributeService.GetAttribute<bool>(workContext.CurrentCustomer, hideInfoBlockAttributeName);

    const string hideOptionsBlockAttributeName = "SpecificationAttributePage.HideOptionsBlock";
    var hideOptionsBlock = genericAttributeService.GetAttribute<bool>(workContext.CurrentCustomer, hideOptionsBlockAttributeName);

    const string hideUsedByProductsBlockAttributeName = "SpecificationAttributePage.HideUsedByProductsBlock";
    var hideUsedByProductsBlock = genericAttributeService.GetAttribute<bool>(workContext.CurrentCustomer, hideUsedByProductsBlockAttributeName);
<<<<<<< HEAD

=======
>>>>>>> 71f5d665
}

<div asp-validation-summary="All"></div>
<input asp-for="Id" type="hidden" />

<div class="content">
    <div class="form-horizontal">
<<<<<<< HEAD
        <div class="panel panel-default collapsible-panel">
            <div class="panel-heading @if (!hideInfoBlock){<text>opened</text>}" data-hideAttribute="@hideInfoBlockAttributeName">
                <span>@T("Admin.Catalog.Attributes.SpecificationAttributes.Info")</span>
                <i class="fa @if (hideInfoBlock){<text>fa-plus</text>} else {<text>fa-minus</text>}"></i>
            </div>
            <div class="panel-body @if (hideInfoBlock){<text>collapsed</text>}">
                @(Html.LocalizedEditor<SpecificationAttributeModel, SpecificationAttributeLocalizedModel>("specificationattribute-localized",
                @<div>
                    <div class="form-group">
                        <div class="col-md-3">
                            <nop-label asp-for="@Model.Locales[item].Name" />
                        </div>
                        <div class="col-md-9">
                            <nop-editor asp-for="@Model.Locales[item].Name" />
                            <span asp-validation-for="@Model.Locales[item].Name"></span>
                        </div>
                    </div>
                    <input type="hidden" asp-for="@Model.Locales[item].LanguageId" />
                </div>
,
                @<div>
                    <div class="form-group">
                        <div class="col-md-3">
                            <nop-label asp-for="Name" />
                        </div>
                        <div class="col-md-9">
                            <nop-editor asp-for="Name" asp-required="true" />
                            <span asp-validation-for="Name"></span>
                        </div>
                    </div>
                </div>))

                <div class="form-group">
                    <div class="col-md-3">
                        <nop-label asp-for="DisplayOrder" />
                    </div>
                    <div class="col-md-9">
                        <nop-editor asp-for="DisplayOrder" />
                        <span asp-validation-for="DisplayOrder"></span>
                    </div>
                </div>
            </div>
        </div>

        <div class="panel panel-default collapsible-panel">
            <div class="panel-heading @if (!hideOptionsBlock){<text>opened</text>}" data-hideAttribute="@hideOptionsBlockAttributeName">
                <span>@T("Admin.Catalog.Attributes.SpecificationAttributes.Options")</span>
                <i class="fa @if (hideOptionsBlock){<text>fa-plus</text>} else {<text>fa-minus</text>}"></i>
            </div>

            @if (Model.Id > 0)
            {
                <div class="panel-body @if (hideOptionsBlock){<text>collapsed</text>}">
                    <div id="specificationattributeoptions-grid"></div>

                    <script>
                        $(document).ready(function () {
                            $("#specificationattributeoptions-grid").kendoGrid({
                                dataSource: {
                                    type: "json",
                                    transport: {
                                        read: {
                                            url: "@Html.Raw(Url.Action("OptionList", "SpecificationAttribute"))",
                                            type: "POST",
                                            dataType: "json",
                                            data: function() {
                                                var data = {
                                                    SpecificationAttributeId: '@(Model.Id)'
                                                };
                                                addAntiForgeryToken(data);
                                                return data;
                                            }
                                        },
                                        destroy: {
                                            url: "@Html.Raw(Url.Action("OptionDelete", "SpecificationAttribute"))",
                                            type: "POST",
                                            dataType: "json",
                                            data: addAntiForgeryToken
                                        }
                                    },
                                    schema: {
                                        data: "Data",
                                        total: "Total",
                                        errors: "Errors",
                                        model: {
                                            id: "Id"
                                        }
                                    },
                                    requestEnd: function (e) {
                                        if (e.type === "destroy") {
                                            var grid = $("#specificationattributeoptions-grid").data('kendoGrid');
                                            grid.dataSource.read();
                                        }
                                    },
                                    error: function (e) {
                                        display_kendoui_grid_error(e);
                                        // Cancel the changes
                                        this.cancelChanges();
                                    },
                                    pageSize: @(Model.SpecificationAttributeOptionSearchModel.PageSize),
                                    serverPaging: true,
                                    serverFiltering: true,
                                    serverSorting: true
                                },
                                pageable: {
                                    refresh: true,
                                    pageSizes: [@(Model.SpecificationAttributeOptionSearchModel.AvailablePageSizes)],
                                    @await Html.PartialAsync("_GridPagerMessages")
                                },
                                editable: {
                                    confirmation: "@T("Admin.Common.DeleteConfirmation")",
                                    mode: "inline"
                                },
                                scrollable: false,
                                columns: [
                                    {
                                        //TODO display localized values here
                                        field: "Name",
                                        title: "@T("Admin.Catalog.Attributes.SpecificationAttributes.Options.Fields.Name")"
                                    }, {
                                        field: "DisplayOrder",
                                        title: "@T("Admin.Catalog.Attributes.SpecificationAttributes.Options.Fields.DisplayOrder")",
                                        width: 100
                                    }, {
                                        field: "NumberOfAssociatedProducts",
                                        title: "@T("Admin.Catalog.Attributes.SpecificationAttributes.Options.Fields.NumberOfAssociatedProducts")",
                                        width: 250
                                    }, {
                                        field: "Id",
                                        title: "@T("Admin.Common.Edit")",
                                        width: 100,
                                        headerAttributes: { style: "text-align:center" },
                                        attributes: { style: "text-align:center" },
                                        template: "<button onclick=\"javascript:OpenWindow('@Url.Content("~/Admin/SpecificationAttribute/OptionEditPopup/")#=Id#?btnId=btnRefresh&formId=specificationattribute-form', 800, 400, true); return false;\" class='btn btn-default'><i class=\"fa fa-pencil\"></i>@T("Admin.Common.Edit")</button>"
                                    }, {
                                        command: { name: "destroy", text: "@T("Admin.Common.Delete")" },
                                        headerAttributes: { style: "text-align:center" },
                                        attributes: { style: "text-align:center" },
                                        title: "@T("Admin.Common.Delete")",
                                        width: 100
                                    }
                                ]
                            });
                        });
                    </script>
                </div>
                <div class="panel-footer @if (hideOptionsBlock){<text>collapsed</text>}">
                    <button type="submit" id="btnAddNewOption" onclick="javascript:OpenWindow('@(Url.Action("OptionCreatePopup", "SpecificationAttribute", new { specificationAttributeId = Model.Id, btnId = "btnRefresh", formId = "specificationattribute-form" }))', 800, 400, true); return false;" class="btn btn-primary">
                        @T("Admin.Catalog.Attributes.SpecificationAttributes.Options.AddNew")
                    </button>
                    <input type="submit" id="btnRefresh" style="display: none" />
                    <script>
                        $(document).ready(function () {
                            $('#btnRefresh').click(function () {
                                //refresh grid
                                var grid = $("#specificationattributeoptions-grid").data('kendoGrid');
                                grid.dataSource.read();

                                //return false to don't reload a page
                                return false;
                            });
                        });
                    </script>
                </div>
            }    
            else
            {
                <div class="panel-body @if (hideOptionsBlock){<text>collapsed</text>}">
                    @T("Admin.Catalog.Attributes.SpecificationAttributes.Options.SaveBeforeEdit")
                </div>
            }
        </div>

        <div class="panel panel-default collapsible-panel">
            <div class="panel-heading @if (!hideUsedByProductsBlock){<text>opened</text>}" data-hideAttribute="@hideUsedByProductsBlockAttributeName">
                <span>@T("Admin.Catalog.Attributes.SpecificationAttributes.UsedByProducts")</span>
                <i class="fa @if (hideUsedByProductsBlock){<text>fa-plus</text>} else {<text>fa-minus</text>}"></i>
            </div>

            <div class="panel-body @if (hideUsedByProductsBlock){<text>collapsed</text>}">
                <div id="used-by-products-grid"></div>

                <script>
                    $(document).ready(function () {
                        $("#used-by-products-grid").kendoGrid({
                            dataSource: {
                                type: "json",
                                transport: {
                                    read: {
                                        url: "@Html.Raw(Url.Action("UsedByProducts", "SpecificationAttribute"))",
                                        type: "POST",
                                        dataType: "json",
                                        data: function() {
                                            var data = {
                                                SpecificationAttributeId: '@(Model.Id)'
                                            };
                                            addAntiForgeryToken(data);
                                            return data;
                                        }
                                    }
                                },
                                schema: {
                                    data: "Data",
                                    total: "Total",
                                    errors: "Errors",
                                    model: {
                                        id: "Id"
                                    }
                                },
                                error: function (e) {
                                    display_kendoui_grid_error(e);
                                    // Cancel the changes
                                    this.cancelChanges();
                                },
                                pageSize: @(Model.SpecificationAttributeProductSearchModel.PageSize),
                                serverPaging: true,
                                serverFiltering: true,
                                serverSorting: true
                            },
                            editable: {
                                confirmation: "@T("Admin.Common.DeleteConfirmation")",
                                mode: "inline"
                            },
                            pageable: {
                                refresh: true,
                                pageSizes: [@(Model.SpecificationAttributeProductSearchModel.AvailablePageSizes)],
                                @await Html.PartialAsync("_GridPagerMessages")
                            },
                            scrollable: false,
                            columns: [
                                {
                                    field: "ProductName",
                                    title: "@T("Admin.Catalog.Attributes.SpecificationAttributes.UsedByProducts.Product")"
                                }, {
                                    field: "Published",
                                    title: "@T("Admin.Catalog.Attributes.SpecificationAttributes.UsedByProducts.Published")",
                                    width: 100,
                                    headerAttributes: { style: "text-align:center" },
                                    attributes: { style: "text-align:center" },
                                    template: '# if(Published) {# <i class="fa fa-check true-icon"></i> #} else {# <i class="fa fa-close false-icon"></i> #} #'
                                },
                                {
                                    field: "ProductId",
                                    title: "@T("Admin.Common.View")",
                                    width: 100,
                                    headerAttributes: { style: "text-align:center" },
                                    attributes: { style: "text-align:center" },
                                    template: '<a class="btn btn-default" href="@Url.Content("~/Admin/Product/Edit/")#=ProductId#"><i class="fa fa-eye"></i>@T("Admin.Common.View")</a>'
                                }
                            ]
                        });
                    });
                </script>
            </div>
        </div>
=======
        
        <nop-panels id="specification-attribute-panels">
            <nop-panel asp-name="specification-attribute-info" asp-title="@T("Admin.Catalog.Attributes.SpecificationAttributes.Info")" asp-hide-block-attribute-name="@hideInfoBlockAttributeName" asp-hide="@hideInfoBlock" asp-advanced="false">@await Html.PartialAsync("_CreateOrUpdate.Info", Model)</nop-panel>
            <nop-panel asp-name="specification-attribute-used-by-products" asp-title="@T("Admin.Catalog.Attributes.SpecificationAttributes.Options")" asp-hide-block-attribute-name="@hideOptionsBlockAttributeName" asp-hide="@hideOptionsBlock" asp-advanced="false">@await Html.PartialAsync("_CreateOrUpdate.Options", Model)</nop-panel>
            <nop-panel asp-name="specification-attribute-predefined-values" asp-title="@T("Admin.Catalog.Attributes.SpecificationAttributes.UsedByProducts")" asp-hide-block-attribute-name="@hideUsedByProductsBlockAttributeName" asp-hide="@hideUsedByProductsBlock" asp-advanced="true">@await Html.PartialAsync("_CreateOrUpdate.UsedByProducts", Model)</nop-panel>
        </nop-panels>
>>>>>>> 71f5d665
        
        @await Component.InvokeAsync("AdminWidget", new { widgetZone = AdminWidgetZones.SpecificationAttributeDetailsBlock, additionalData = Model })
    </div>
</div><|MERGE_RESOLUTION|>--- conflicted
+++ resolved
@@ -1,17 +1,8 @@
-﻿@using Nop.Core
-@model SpecificationAttributeModel
+﻿@model SpecificationAttributeModel
 
-<<<<<<< HEAD
-@inject IEventPublisher eventPublisher
 @inject Nop.Services.Common.IGenericAttributeService genericAttributeService
 @inject IWorkContext workContext
 @{
-
-=======
-@inject Nop.Services.Common.IGenericAttributeService genericAttributeService
-@inject IWorkContext workContext
-@{
->>>>>>> 71f5d665
     const string hideInfoBlockAttributeName = "SpecificationAttributePage.HideInfoBlock";
     var hideInfoBlock = genericAttributeService.GetAttribute<bool>(workContext.CurrentCustomer, hideInfoBlockAttributeName);
 
@@ -20,10 +11,6 @@
 
     const string hideUsedByProductsBlockAttributeName = "SpecificationAttributePage.HideUsedByProductsBlock";
     var hideUsedByProductsBlock = genericAttributeService.GetAttribute<bool>(workContext.CurrentCustomer, hideUsedByProductsBlockAttributeName);
-<<<<<<< HEAD
-
-=======
->>>>>>> 71f5d665
 }
 
 <div asp-validation-summary="All"></div>
@@ -31,270 +18,12 @@
 
 <div class="content">
     <div class="form-horizontal">
-<<<<<<< HEAD
-        <div class="panel panel-default collapsible-panel">
-            <div class="panel-heading @if (!hideInfoBlock){<text>opened</text>}" data-hideAttribute="@hideInfoBlockAttributeName">
-                <span>@T("Admin.Catalog.Attributes.SpecificationAttributes.Info")</span>
-                <i class="fa @if (hideInfoBlock){<text>fa-plus</text>} else {<text>fa-minus</text>}"></i>
-            </div>
-            <div class="panel-body @if (hideInfoBlock){<text>collapsed</text>}">
-                @(Html.LocalizedEditor<SpecificationAttributeModel, SpecificationAttributeLocalizedModel>("specificationattribute-localized",
-                @<div>
-                    <div class="form-group">
-                        <div class="col-md-3">
-                            <nop-label asp-for="@Model.Locales[item].Name" />
-                        </div>
-                        <div class="col-md-9">
-                            <nop-editor asp-for="@Model.Locales[item].Name" />
-                            <span asp-validation-for="@Model.Locales[item].Name"></span>
-                        </div>
-                    </div>
-                    <input type="hidden" asp-for="@Model.Locales[item].LanguageId" />
-                </div>
-,
-                @<div>
-                    <div class="form-group">
-                        <div class="col-md-3">
-                            <nop-label asp-for="Name" />
-                        </div>
-                        <div class="col-md-9">
-                            <nop-editor asp-for="Name" asp-required="true" />
-                            <span asp-validation-for="Name"></span>
-                        </div>
-                    </div>
-                </div>))
-
-                <div class="form-group">
-                    <div class="col-md-3">
-                        <nop-label asp-for="DisplayOrder" />
-                    </div>
-                    <div class="col-md-9">
-                        <nop-editor asp-for="DisplayOrder" />
-                        <span asp-validation-for="DisplayOrder"></span>
-                    </div>
-                </div>
-            </div>
-        </div>
-
-        <div class="panel panel-default collapsible-panel">
-            <div class="panel-heading @if (!hideOptionsBlock){<text>opened</text>}" data-hideAttribute="@hideOptionsBlockAttributeName">
-                <span>@T("Admin.Catalog.Attributes.SpecificationAttributes.Options")</span>
-                <i class="fa @if (hideOptionsBlock){<text>fa-plus</text>} else {<text>fa-minus</text>}"></i>
-            </div>
-
-            @if (Model.Id > 0)
-            {
-                <div class="panel-body @if (hideOptionsBlock){<text>collapsed</text>}">
-                    <div id="specificationattributeoptions-grid"></div>
-
-                    <script>
-                        $(document).ready(function () {
-                            $("#specificationattributeoptions-grid").kendoGrid({
-                                dataSource: {
-                                    type: "json",
-                                    transport: {
-                                        read: {
-                                            url: "@Html.Raw(Url.Action("OptionList", "SpecificationAttribute"))",
-                                            type: "POST",
-                                            dataType: "json",
-                                            data: function() {
-                                                var data = {
-                                                    SpecificationAttributeId: '@(Model.Id)'
-                                                };
-                                                addAntiForgeryToken(data);
-                                                return data;
-                                            }
-                                        },
-                                        destroy: {
-                                            url: "@Html.Raw(Url.Action("OptionDelete", "SpecificationAttribute"))",
-                                            type: "POST",
-                                            dataType: "json",
-                                            data: addAntiForgeryToken
-                                        }
-                                    },
-                                    schema: {
-                                        data: "Data",
-                                        total: "Total",
-                                        errors: "Errors",
-                                        model: {
-                                            id: "Id"
-                                        }
-                                    },
-                                    requestEnd: function (e) {
-                                        if (e.type === "destroy") {
-                                            var grid = $("#specificationattributeoptions-grid").data('kendoGrid');
-                                            grid.dataSource.read();
-                                        }
-                                    },
-                                    error: function (e) {
-                                        display_kendoui_grid_error(e);
-                                        // Cancel the changes
-                                        this.cancelChanges();
-                                    },
-                                    pageSize: @(Model.SpecificationAttributeOptionSearchModel.PageSize),
-                                    serverPaging: true,
-                                    serverFiltering: true,
-                                    serverSorting: true
-                                },
-                                pageable: {
-                                    refresh: true,
-                                    pageSizes: [@(Model.SpecificationAttributeOptionSearchModel.AvailablePageSizes)],
-                                    @await Html.PartialAsync("_GridPagerMessages")
-                                },
-                                editable: {
-                                    confirmation: "@T("Admin.Common.DeleteConfirmation")",
-                                    mode: "inline"
-                                },
-                                scrollable: false,
-                                columns: [
-                                    {
-                                        //TODO display localized values here
-                                        field: "Name",
-                                        title: "@T("Admin.Catalog.Attributes.SpecificationAttributes.Options.Fields.Name")"
-                                    }, {
-                                        field: "DisplayOrder",
-                                        title: "@T("Admin.Catalog.Attributes.SpecificationAttributes.Options.Fields.DisplayOrder")",
-                                        width: 100
-                                    }, {
-                                        field: "NumberOfAssociatedProducts",
-                                        title: "@T("Admin.Catalog.Attributes.SpecificationAttributes.Options.Fields.NumberOfAssociatedProducts")",
-                                        width: 250
-                                    }, {
-                                        field: "Id",
-                                        title: "@T("Admin.Common.Edit")",
-                                        width: 100,
-                                        headerAttributes: { style: "text-align:center" },
-                                        attributes: { style: "text-align:center" },
-                                        template: "<button onclick=\"javascript:OpenWindow('@Url.Content("~/Admin/SpecificationAttribute/OptionEditPopup/")#=Id#?btnId=btnRefresh&formId=specificationattribute-form', 800, 400, true); return false;\" class='btn btn-default'><i class=\"fa fa-pencil\"></i>@T("Admin.Common.Edit")</button>"
-                                    }, {
-                                        command: { name: "destroy", text: "@T("Admin.Common.Delete")" },
-                                        headerAttributes: { style: "text-align:center" },
-                                        attributes: { style: "text-align:center" },
-                                        title: "@T("Admin.Common.Delete")",
-                                        width: 100
-                                    }
-                                ]
-                            });
-                        });
-                    </script>
-                </div>
-                <div class="panel-footer @if (hideOptionsBlock){<text>collapsed</text>}">
-                    <button type="submit" id="btnAddNewOption" onclick="javascript:OpenWindow('@(Url.Action("OptionCreatePopup", "SpecificationAttribute", new { specificationAttributeId = Model.Id, btnId = "btnRefresh", formId = "specificationattribute-form" }))', 800, 400, true); return false;" class="btn btn-primary">
-                        @T("Admin.Catalog.Attributes.SpecificationAttributes.Options.AddNew")
-                    </button>
-                    <input type="submit" id="btnRefresh" style="display: none" />
-                    <script>
-                        $(document).ready(function () {
-                            $('#btnRefresh').click(function () {
-                                //refresh grid
-                                var grid = $("#specificationattributeoptions-grid").data('kendoGrid');
-                                grid.dataSource.read();
-
-                                //return false to don't reload a page
-                                return false;
-                            });
-                        });
-                    </script>
-                </div>
-            }    
-            else
-            {
-                <div class="panel-body @if (hideOptionsBlock){<text>collapsed</text>}">
-                    @T("Admin.Catalog.Attributes.SpecificationAttributes.Options.SaveBeforeEdit")
-                </div>
-            }
-        </div>
-
-        <div class="panel panel-default collapsible-panel">
-            <div class="panel-heading @if (!hideUsedByProductsBlock){<text>opened</text>}" data-hideAttribute="@hideUsedByProductsBlockAttributeName">
-                <span>@T("Admin.Catalog.Attributes.SpecificationAttributes.UsedByProducts")</span>
-                <i class="fa @if (hideUsedByProductsBlock){<text>fa-plus</text>} else {<text>fa-minus</text>}"></i>
-            </div>
-
-            <div class="panel-body @if (hideUsedByProductsBlock){<text>collapsed</text>}">
-                <div id="used-by-products-grid"></div>
-
-                <script>
-                    $(document).ready(function () {
-                        $("#used-by-products-grid").kendoGrid({
-                            dataSource: {
-                                type: "json",
-                                transport: {
-                                    read: {
-                                        url: "@Html.Raw(Url.Action("UsedByProducts", "SpecificationAttribute"))",
-                                        type: "POST",
-                                        dataType: "json",
-                                        data: function() {
-                                            var data = {
-                                                SpecificationAttributeId: '@(Model.Id)'
-                                            };
-                                            addAntiForgeryToken(data);
-                                            return data;
-                                        }
-                                    }
-                                },
-                                schema: {
-                                    data: "Data",
-                                    total: "Total",
-                                    errors: "Errors",
-                                    model: {
-                                        id: "Id"
-                                    }
-                                },
-                                error: function (e) {
-                                    display_kendoui_grid_error(e);
-                                    // Cancel the changes
-                                    this.cancelChanges();
-                                },
-                                pageSize: @(Model.SpecificationAttributeProductSearchModel.PageSize),
-                                serverPaging: true,
-                                serverFiltering: true,
-                                serverSorting: true
-                            },
-                            editable: {
-                                confirmation: "@T("Admin.Common.DeleteConfirmation")",
-                                mode: "inline"
-                            },
-                            pageable: {
-                                refresh: true,
-                                pageSizes: [@(Model.SpecificationAttributeProductSearchModel.AvailablePageSizes)],
-                                @await Html.PartialAsync("_GridPagerMessages")
-                            },
-                            scrollable: false,
-                            columns: [
-                                {
-                                    field: "ProductName",
-                                    title: "@T("Admin.Catalog.Attributes.SpecificationAttributes.UsedByProducts.Product")"
-                                }, {
-                                    field: "Published",
-                                    title: "@T("Admin.Catalog.Attributes.SpecificationAttributes.UsedByProducts.Published")",
-                                    width: 100,
-                                    headerAttributes: { style: "text-align:center" },
-                                    attributes: { style: "text-align:center" },
-                                    template: '# if(Published) {# <i class="fa fa-check true-icon"></i> #} else {# <i class="fa fa-close false-icon"></i> #} #'
-                                },
-                                {
-                                    field: "ProductId",
-                                    title: "@T("Admin.Common.View")",
-                                    width: 100,
-                                    headerAttributes: { style: "text-align:center" },
-                                    attributes: { style: "text-align:center" },
-                                    template: '<a class="btn btn-default" href="@Url.Content("~/Admin/Product/Edit/")#=ProductId#"><i class="fa fa-eye"></i>@T("Admin.Common.View")</a>'
-                                }
-                            ]
-                        });
-                    });
-                </script>
-            </div>
-        </div>
-=======
         
         <nop-panels id="specification-attribute-panels">
             <nop-panel asp-name="specification-attribute-info" asp-title="@T("Admin.Catalog.Attributes.SpecificationAttributes.Info")" asp-hide-block-attribute-name="@hideInfoBlockAttributeName" asp-hide="@hideInfoBlock" asp-advanced="false">@await Html.PartialAsync("_CreateOrUpdate.Info", Model)</nop-panel>
             <nop-panel asp-name="specification-attribute-used-by-products" asp-title="@T("Admin.Catalog.Attributes.SpecificationAttributes.Options")" asp-hide-block-attribute-name="@hideOptionsBlockAttributeName" asp-hide="@hideOptionsBlock" asp-advanced="false">@await Html.PartialAsync("_CreateOrUpdate.Options", Model)</nop-panel>
             <nop-panel asp-name="specification-attribute-predefined-values" asp-title="@T("Admin.Catalog.Attributes.SpecificationAttributes.UsedByProducts")" asp-hide-block-attribute-name="@hideUsedByProductsBlockAttributeName" asp-hide="@hideUsedByProductsBlock" asp-advanced="true">@await Html.PartialAsync("_CreateOrUpdate.UsedByProducts", Model)</nop-panel>
         </nop-panels>
->>>>>>> 71f5d665
         
         @await Component.InvokeAsync("AdminWidget", new { widgetZone = AdminWidgetZones.SpecificationAttributeDetailsBlock, additionalData = Model })
     </div>
