@model DeliveryDateModel

<div asp-validation-summary="All"></div>
<input asp-for="Id" type="hidden" />

<<<<<<< HEAD
<div class="content">
    <div class="form-horizontal">
        <div class="panel-group">
            @await Component.InvokeAsync("AdminWidget", new { widgetZone = AdminWidgetZones.DeliveryDateDetailsTop, additionalData = Model })
            <div class="panel panel-default">
                <div class="panel-body">
                    @(await Html.LocalizedEditorAsync<DeliveryDateModel, DeliveryDateLocalizedModel>("delivery-date-localized",
                    @<div>
                        <div class="form-group">
=======
<section class="content">
    <div class="container-fluid">
        <div class="form-horizontal">
            <div class="cards-group">
                @await Component.InvokeAsync("AdminWidget", new { widgetZone = AdminWidgetZones.DeliveryDateDetailsTop, additionalData = Model })
                <div class="card card-default">
                    <div class="card-body">
                        @(Html.LocalizedEditor<DeliveryDateModel, DeliveryDateLocalizedModel>("delivery-date-localized",
                                @<div>
                                    <div class="form-group row">
                                        <div class="col-md-3">
                                            <nop-label asp-for="@Model.Locales[item].Name" />
                                        </div>
                                        <div class="col-md-9">
                                            <nop-editor asp-for="@Model.Locales[item].Name" />
                                            <span asp-validation-for="@Model.Locales[item].Name"></span>
                                        </div>
                                    </div>
                                    <input type="hidden" asp-for="@Model.Locales[item].LanguageId" />
                                </div>
      ,
                                                @<div>
                                                    <div class="form-group row">
                                                        <div class="col-md-3">
                                                            <nop-label asp-for="Name" />
                                                        </div>
                                                        <div class="col-md-9">
                                                            <nop-editor asp-for="Name" asp-required="true" />
                                                            <span asp-validation-for="Name"></span>
                                                        </div>
                                                    </div>
                                                </div>
                      ))
                        <div class="form-group row">
>>>>>>> 8436c882
                            <div class="col-md-3">
                                <nop-label asp-for="DisplayOrder" />
                            </div>
                            <div class="col-md-9">
                                <nop-editor asp-for="DisplayOrder" />
                                <span asp-validation-for="DisplayOrder"></span>
                            </div>
                        </div>
                    </div>
                </div>
                @await Component.InvokeAsync("AdminWidget", new { widgetZone = AdminWidgetZones.DeliveryDateDetailsBottomp, additionalData = Model })
            </div>
        </div>
    </div>
</section><|MERGE_RESOLUTION|>--- conflicted
+++ resolved
@@ -3,17 +3,6 @@
 <div asp-validation-summary="All"></div>
 <input asp-for="Id" type="hidden" />
 
-<<<<<<< HEAD
-<div class="content">
-    <div class="form-horizontal">
-        <div class="panel-group">
-            @await Component.InvokeAsync("AdminWidget", new { widgetZone = AdminWidgetZones.DeliveryDateDetailsTop, additionalData = Model })
-            <div class="panel panel-default">
-                <div class="panel-body">
-                    @(await Html.LocalizedEditorAsync<DeliveryDateModel, DeliveryDateLocalizedModel>("delivery-date-localized",
-                    @<div>
-                        <div class="form-group">
-=======
 <section class="content">
     <div class="container-fluid">
         <div class="form-horizontal">
@@ -21,7 +10,7 @@
                 @await Component.InvokeAsync("AdminWidget", new { widgetZone = AdminWidgetZones.DeliveryDateDetailsTop, additionalData = Model })
                 <div class="card card-default">
                     <div class="card-body">
-                        @(Html.LocalizedEditor<DeliveryDateModel, DeliveryDateLocalizedModel>("delivery-date-localized",
+                        @(await Html.LocalizedEditorAsync<DeliveryDateModel, DeliveryDateLocalizedModel>("delivery-date-localized",
                                 @<div>
                                     <div class="form-group row">
                                         <div class="col-md-3">
@@ -48,7 +37,6 @@
                                                 </div>
                       ))
                         <div class="form-group row">
->>>>>>> 8436c882
                             <div class="col-md-3">
                                 <nop-label asp-for="DisplayOrder" />
                             </div>
