﻿@model MessageTemplateModel
@inject AdminAreaSettings adminAreaSettings
@using Nop.Core.Domain.Messages;
@using Nop.Services

<div asp-validation-summary="All"></div>
<input asp-for="Id" type="hidden" />

<section class="content">
    <div class="container-fluid">
        <div class="form-horizontal">
            @await Component.InvokeAsync("SettingMode", new { modeName = "messagetemplate-advanced-mode" })
            <div class="cards-group">
                @await Component.InvokeAsync("AdminWidget", new { widgetZone = AdminWidgetZones.MessageTemplateDetailsTop, additionalData = Model })
                <div class="card card-default">
                    <div class="card-body">
                        <div class="margin-bottom">
                            <em>@T($"Admin.ContentManagement.MessageTemplates.Description.{Model.Name}")</em>
                        </div>
                        <div class="form-group row">
                            <div class="col-md-3">
                                <nop-label asp-for="AllowedTokens" />
                            </div>
                            <div class="col-md-9">
                                <a id="allowedTokensShowHide" href="javascript:toggleLoadedAllowedTokens();">@T("Admin.Common.Show")</a>
                                <div id="pnlAllowedTokens" style="display: none; white-space: pre-line">
                                    <div class="form-text-row">@Model.AllowedTokens</div>
                                </div>
                            </div>
                        </div>
                        <div class="form-group row">
                            <div class="col-md-3">
                                <nop-label asp-for="Name" />
                            </div>
                            <div class="col-md-9">
                                <div class="form-text-row">@Model.Name</div>
                                <input asp-for="Name" type="hidden" />
                            </div>
                        </div>
                        <script>
                        function toggleLoadedAllowedTokens() {
                            $('#pnlAllowedTokens').toggle();
                            if ($('#pnlAllowedTokens').css('display') == 'none') {
                                $('#allowedTokensShowHide').text('@T("Admin.Common.Show")');
                            } else {
                                $('#allowedTokensShowHide').text('@T("Admin.Common.Hide")');
                            }
                        }
                        </script>

                        @(Html.LocalizedEditor<MessageTemplateModel, MessageTemplateLocalizedModel>("messagetemplate-localized",
                                @<div>
                                    <div class="form-group row">
                                        <div class="col-md-3">
                                            <nop-label asp-for="@Model.Locales[item].Subject" />
                                        </div>
                                        <div class="col-md-9">
                                            <nop-editor asp-for="@Model.Locales[item].Subject" />
                                            <span asp-validation-for="@Model.Locales[item].Subject"></span>
                                        </div>
                                    </div>
                                    <div class="form-group row">
                                        <div class="col-md-3">
                                            <nop-label asp-for="@Model.Locales[item].Body" />
                                        </div>
                                        <div class="col-md-9">
                                           @if (adminAreaSettings.UseRichEditorInMessageTemplates)
                                            {
                                                <nop-editor asp-for="@Model.Locales[item].Body" asp-template="RichEditor" />
                                            }
                                            else
                                            {
                                                <nop-textarea asp-for="@Model.Locales[item].Body"/>
                                                <text>
                                                    <script>
                                                            $(document).ready(function() {
                                                                $('#@Html.IdFor(model => model.Locales[item].Body)')
                                                                    .height($('#@Html.IdFor(model => model.Body)')[0].scrollHeight);
                                                            });
                                                    </script>
                                                </text>
                                            }
                                            <span asp-validation-for="@Model.Locales[item].Body"></span>
                                        </div>
                                    </div>
                                    <div class="form-group row">
                                        <div class="col-md-3">
                                            <nop-label asp-for="@Model.Locales[item].BccEmailAddresses" />
                                        </div>
                                        <div class="col-md-9">
                                            <nop-editor asp-for="@Model.Locales[item].BccEmailAddresses" />
                                            <span asp-validation-for="@Model.Locales[item].BccEmailAddresses"></span>
                                        </div>
                                    </div>
                                    <div class="form-group row">
                                        <div class="col-md-3">
                                            <nop-label asp-for="@Model.Locales[item].EmailAccountId" />
                                        </div>
                                        <div class="col-md-9">
                                            <nop-select asp-for="@Model.Locales[item].EmailAccountId" asp-items="Model.Locales[item].AvailableEmailAccounts" />
                                            <span asp-validation-for="@Model.Locales[item].EmailAccountId"></span>
                                        </div>
                                    </div>
                                    <div class="form-group row">
                                        <div class="col-md-3">
                                            <div class="label-wrapper">
                                                <label class="col-form-label">
                                                    @T("Admin.ContentManagement.MessageTemplates.Test")
                                                </label>
                                            </div>
                                        </div>
                                        <div class="col-md-9">
                                            <button type="button" class="btn btn-primary" onclick="setLocation('@(Url.Action("TestTemplate", new {id = Model.Id, languageId = Model.Locales[item].LanguageId}))')">@T("Admin.ContentManagement.MessageTemplates.Test")</button>
                                        </div>
                                    </div>
                                    <input type="hidden" asp-for="@Model.Locales[item].LanguageId" />
                                </div>
                                ,
                                @<div>
                                    <div class="form-group row">
                                        <div class="col-md-3">
                                            <nop-label asp-for="Subject" />
                                        </div>
                                        <div class="col-md-9">
                                            <nop-editor asp-for="Subject" asp-required="true" />
                                            <span asp-validation-for="Subject"></span>
                                        </div>
                                    </div>
                                    <div class="form-group row">
                                        <div class="col-md-3">
                                            <nop-label asp-for="Body" />
                                        </div>
                                        <div class="col-md-9">
                                       @if (adminAreaSettings.UseRichEditorInMessageTemplates)
                                        {
                                            <div class="input-group-append input-group-required">
                                                <div class="input-group">
                                                    <nop-editor asp-for="Body" asp-template="RichEditor" />
                                                </div>
                                                <div class="input-group-btn">
                                                    <nop-required />
                                                </div>
                                            </div>
                                        }
                                        else
                                        {
                                            <nop-textarea asp-for="Body" asp-required="true" />
                                            <text>
                                                <script>
                                                $(document).ready(function() {
                                                    $('#@Html.IdFor(model => model.Body)')
                                                    .height($('#@Html.IdFor(model => model.Body)')[0].scrollHeight);
                                                });
                                                </script>
                                            </text>
                                        }                                            
                                            <span asp-validation-for="Body"></span>
                                        </div>
                                    </div>
                                    <div class="form-group row">
                                        <div class="col-md-3">
                                            <nop-label asp-for="BccEmailAddresses" />
                                        </div>
                                        <div class="col-md-9">
                                            <nop-editor asp-for="BccEmailAddresses" />
                                            <span asp-validation-for="BccEmailAddresses"></span>
                                        </div>
                                    </div>
                                    <div class="form-group row">
                                        <div class="col-md-3">
                                            <nop-label asp-for="EmailAccountId" />
                                        </div>
                                        <div class="col-md-9">
                                            <nop-select asp-for="EmailAccountId" asp-items="Model.AvailableEmailAccounts" />
                                            <span asp-validation-for="EmailAccountId"></span>
                                        </div>
                                    </div>
                                    <div class="form-group row">
                                        <div class="col-md-3">
                                            <div class="label-wrapper">
                                                <label class="col-form-label">@T("Admin.ContentManagement.MessageTemplates.Test")</label>
                                            </div>
                                        </div>
                                        <div class="col-md-9">
                                            <button type="button" class="btn btn-primary" onclick="setLocation('@(Url.Action("TestTemplate", new {id = Model.Id}))')">@T("Admin.ContentManagement.MessageTemplates.Test")</button>
                                        </div>
                                    </div>
                                </div>
                      ))

                        <div class="form-group row">
                            <div class="col-md-3">
                                <nop-label asp-for="IsActive" />
                            </div>
                            <div class="col-md-9">
<<<<<<< HEAD
                                <nop-editor asp-for="IsActive" />
                                <span asp-validation-for="IsActive"></span>
=======
                                @if (adminAreaSettings.UseRichEditorInMessageTemplates)
                                {
                                    <nop-editor asp-for="@Model.Locales[item].Body" asp-template="RichEditor" />
                                }
                                else
                                {
                                    <nop-textarea asp-for="@Model.Locales[item].Body"/>
                                    <text>
                                        <script>
                                            $(document).ready(function() {
                                                $('#@Html.IdFor(model => model.Locales[item].Body)').height('auto');
                                            });
                                        </script>
                                    </text>
                                }
                                <span asp-validation-for="@Model.Locales[item].Body"></span>
>>>>>>> 6eb32848
                            </div>
                        </div>
                        <div class="form-group row">
                            <div class="col-md-3">
                                <nop-label asp-for="SendImmediately" />
                            </div>
                            <div class="col-md-9">
                                <nop-editor asp-for="SendImmediately" />
                                <span asp-validation-for="SendImmediately"></span>
                            </div>
                        </div>
                        <div class="form-group row" id="pnl-send-after">
                            <div class="col-md-3">
                                <nop-label asp-for="DelayBeforeSend" />
                            </div>
                            <div class="col-md-9">
                                <div class="row">
                                    <div class="col-md-3">
                                        <nop-editor asp-for="DelayBeforeSend" />
                                        <span asp-validation-for="DelayBeforeSend"></span>
                                    </div>
                                    <div class="col-md-3">
                                        <nop-select asp-for="DelayPeriodId" asp-items="@(((MessageDelayPeriod)Model.DelayPeriodId).ToSelectList())" style="max-width: 200px;" />
                                        <span asp-validation-for="DelayPeriodId"></span>
                                    </div>
                                </div>
                            </div>
                        </div>
                        <div class="form-group row">
                            <div class="col-md-3">
                                <nop-label asp-for="AttachedDownloadId" />
                            </div>
                            <div class="col-md-9">
                                @{
                                    //Static file attachments do not support URLs yet
                                    //A store owner have to upload a file
                                    //we store a value into "ViewData" and then use it in the Download.cshtml file
                                    ViewData["nop.DownloadEditor.DisableUrl"] = true;
                                }
<<<<<<< HEAD
                                <div class="form-check">
                                    <label class="form-check-label">
                                        <input class="form-check-input" type="checkbox" asp-for="HasAttachedDownload" />
                                        @T("Admin.ContentManagement.MessageTemplates.Fields.AttachedDownload.Exists")
                                    </label>
=======
                                else
                                {
                                    <nop-textarea asp-for="Body" asp-required="true" />
                                    <text>
                                        <script>
                                            $(document).ready(function() {
                                                $('#@Html.IdFor(model => model.Body)').height('auto');
                                            });
                                        </script>
                                    </text>
                                }
                                <span asp-validation-for="Body"></span>
                            </div>
                        </div>
                        <div class="form-group advanced-setting">
                            <div class="col-md-3">
                                <nop-label asp-for="BccEmailAddresses" />
                            </div>
                            <div class="col-md-9">
                                <nop-editor asp-for="BccEmailAddresses" />
                                <span asp-validation-for="BccEmailAddresses"></span>
                            </div>
                        </div>
                        <div class="form-group advanced-setting">
                            <div class="col-md-3">
                                <nop-label asp-for="EmailAccountId" />
                            </div>
                            <div class="col-md-9">
                                <nop-select asp-for="EmailAccountId" asp-items="Model.AvailableEmailAccounts" />
                                <span asp-validation-for="EmailAccountId"></span>
                            </div>
                        </div>
                        <div class="form-group">
                            <div class="col-md-3">
                                <div class="label-wrapper">
                                    <label class="control-label">@T("Admin.ContentManagement.MessageTemplates.Test")</label>
                                </div>
                            </div>
                            <div class="col-md-9">
                                <button type="button" class="btn btn-primary" onclick="setLocation('@(Url.Action("TestTemplate", new {id = Model.Id}))')">@T("Admin.ContentManagement.MessageTemplates.Test")</button>
                            </div>
                        </div>
                    </div>
      ))

                    <div class="form-group">
                        <div class="col-md-3">
                            <nop-label asp-for="IsActive" />
                        </div>
                        <div class="col-md-9">
                            <nop-editor asp-for="IsActive" />
                            <span asp-validation-for="IsActive"></span>
                        </div>
                    </div>
                    <div class="form-group advanced-setting">
                        <div class="col-md-3">
                            <nop-label asp-for="SendImmediately" />
                        </div>
                        <div class="col-md-9">
                            <nop-editor asp-for="SendImmediately" />
                            <span asp-validation-for="SendImmediately"></span>
                        </div>
                    </div>
                    <div class="form-group advanced-setting" id="pnl-send-after">
                        <div class="col-md-3">
                            <nop-label asp-for="DelayBeforeSend" />
                        </div>
                        <div class="col-md-9">
                            <div class="row">
                                <div class="col-md-3">
                                    <nop-editor asp-for="DelayBeforeSend" />
                                    <span asp-validation-for="DelayBeforeSend"></span>
>>>>>>> 6eb32848
                                </div>
                                <div id="pnlAttachedDownload">
                                    <nop-editor asp-for="AttachedDownloadId" />
                                    <span asp-validation-for="AttachedDownloadId"></span>
                                </div>
                            </div>
                        </div>
                        <div class="form-group row">
                            <div class="col-md-3">
                                <nop-label asp-for="SelectedStoreIds" />
                            </div>
                            <div class="col-md-9">
                                <div class="row">
                                    <div class="col-md-4">
                                        <nop-select asp-for="SelectedStoreIds" asp-items="Model.AvailableStores" asp-multiple="true" />
                                        <script>
                                        $(document).ready(function() {
                                            var storesIdsInput = $('#@Html.IdFor(model => model.SelectedStoreIds)')
                                                .data("kendoMultiSelect");
                                            storesIdsInput.setOptions({
                                                autoClose: false,
                                                filter: "contains"
                                            });

                                            @if (Model.AvailableStores.Count == 0)
                                            {
                                                <text>
                                                    storesIdsInput.setOptions({
                                                        enable: false,
                                                        placeholder: 'No stores available'
                                                    });
                                                    storesIdsInput._placeholder();
                                                    storesIdsInput._enable();
                                                </text>
                                            }
                                        });
                                        </script>
                                    </div>
                                    <div class="col-md-8">
                                        @await Component.InvokeAsync("MultistoreDisabledWarning")
                                    </div>
                                </div>
                            </div>
                        </div>
                    </div>
                </div>
                @await Component.InvokeAsync("AdminWidget", new { widgetZone = AdminWidgetZones.MessageTemplateDetailsBottom, additionalData = Model })
            </div>
            <script>
                $(document).ready(function() {
                    $("#@Html.IdFor(model => model.HasAttachedDownload)").change(toggleHasAttachedDownload);
                    $("#@Html.IdFor(model => model.SendImmediately)").click(sendImmediately);
                    toggleHasAttachedDownload();
                    sendImmediately();
                });

                function toggleHasAttachedDownload() {
                    if ($('#@Html.IdFor(model => model.HasAttachedDownload)').is(':checked')) {
                        $('#pnlAttachedDownload').show();
                    } else {
                        $('#pnlAttachedDownload').hide();
                    }
                }

                function sendImmediately() {
                    if ($('#@Html.IdFor(model => model.SendImmediately)').is(':checked'))
                        $('#pnl-send-after').hide();
                    else
                        $('#pnl-send-after').show();
                }
            </script>
        </div>
    </div>
</section><|MERGE_RESOLUTION|>--- conflicted
+++ resolved
@@ -73,10 +73,9 @@
                                                 <nop-textarea asp-for="@Model.Locales[item].Body"/>
                                                 <text>
                                                     <script>
-                                                            $(document).ready(function() {
-                                                                $('#@Html.IdFor(model => model.Locales[item].Body)')
-                                                                    .height($('#@Html.IdFor(model => model.Body)')[0].scrollHeight);
-                                                            });
+                                                        $(document).ready(function() {
+                                                            $('#@Html.IdFor(model => model.Locales[item].Body)').height('auto');
+                                                        });
                                                     </script>
                                                 </text>
                                             }
@@ -147,10 +146,9 @@
                                             <nop-textarea asp-for="Body" asp-required="true" />
                                             <text>
                                                 <script>
-                                                $(document).ready(function() {
-                                                    $('#@Html.IdFor(model => model.Body)')
-                                                    .height($('#@Html.IdFor(model => model.Body)')[0].scrollHeight);
-                                                });
+                                                    $(document).ready(function() {
+                                                        $('#@Html.IdFor(model => model.Body)').height('auto');
+                                                    });
                                                 </script>
                                             </text>
                                         }                                            
@@ -193,27 +191,8 @@
                                 <nop-label asp-for="IsActive" />
                             </div>
                             <div class="col-md-9">
-<<<<<<< HEAD
                                 <nop-editor asp-for="IsActive" />
                                 <span asp-validation-for="IsActive"></span>
-=======
-                                @if (adminAreaSettings.UseRichEditorInMessageTemplates)
-                                {
-                                    <nop-editor asp-for="@Model.Locales[item].Body" asp-template="RichEditor" />
-                                }
-                                else
-                                {
-                                    <nop-textarea asp-for="@Model.Locales[item].Body"/>
-                                    <text>
-                                        <script>
-                                            $(document).ready(function() {
-                                                $('#@Html.IdFor(model => model.Locales[item].Body)').height('auto');
-                                            });
-                                        </script>
-                                    </text>
-                                }
-                                <span asp-validation-for="@Model.Locales[item].Body"></span>
->>>>>>> 6eb32848
                             </div>
                         </div>
                         <div class="form-group row">
@@ -253,86 +232,11 @@
                                     //we store a value into "ViewData" and then use it in the Download.cshtml file
                                     ViewData["nop.DownloadEditor.DisableUrl"] = true;
                                 }
-<<<<<<< HEAD
                                 <div class="form-check">
                                     <label class="form-check-label">
                                         <input class="form-check-input" type="checkbox" asp-for="HasAttachedDownload" />
                                         @T("Admin.ContentManagement.MessageTemplates.Fields.AttachedDownload.Exists")
                                     </label>
-=======
-                                else
-                                {
-                                    <nop-textarea asp-for="Body" asp-required="true" />
-                                    <text>
-                                        <script>
-                                            $(document).ready(function() {
-                                                $('#@Html.IdFor(model => model.Body)').height('auto');
-                                            });
-                                        </script>
-                                    </text>
-                                }
-                                <span asp-validation-for="Body"></span>
-                            </div>
-                        </div>
-                        <div class="form-group advanced-setting">
-                            <div class="col-md-3">
-                                <nop-label asp-for="BccEmailAddresses" />
-                            </div>
-                            <div class="col-md-9">
-                                <nop-editor asp-for="BccEmailAddresses" />
-                                <span asp-validation-for="BccEmailAddresses"></span>
-                            </div>
-                        </div>
-                        <div class="form-group advanced-setting">
-                            <div class="col-md-3">
-                                <nop-label asp-for="EmailAccountId" />
-                            </div>
-                            <div class="col-md-9">
-                                <nop-select asp-for="EmailAccountId" asp-items="Model.AvailableEmailAccounts" />
-                                <span asp-validation-for="EmailAccountId"></span>
-                            </div>
-                        </div>
-                        <div class="form-group">
-                            <div class="col-md-3">
-                                <div class="label-wrapper">
-                                    <label class="control-label">@T("Admin.ContentManagement.MessageTemplates.Test")</label>
-                                </div>
-                            </div>
-                            <div class="col-md-9">
-                                <button type="button" class="btn btn-primary" onclick="setLocation('@(Url.Action("TestTemplate", new {id = Model.Id}))')">@T("Admin.ContentManagement.MessageTemplates.Test")</button>
-                            </div>
-                        </div>
-                    </div>
-      ))
-
-                    <div class="form-group">
-                        <div class="col-md-3">
-                            <nop-label asp-for="IsActive" />
-                        </div>
-                        <div class="col-md-9">
-                            <nop-editor asp-for="IsActive" />
-                            <span asp-validation-for="IsActive"></span>
-                        </div>
-                    </div>
-                    <div class="form-group advanced-setting">
-                        <div class="col-md-3">
-                            <nop-label asp-for="SendImmediately" />
-                        </div>
-                        <div class="col-md-9">
-                            <nop-editor asp-for="SendImmediately" />
-                            <span asp-validation-for="SendImmediately"></span>
-                        </div>
-                    </div>
-                    <div class="form-group advanced-setting" id="pnl-send-after">
-                        <div class="col-md-3">
-                            <nop-label asp-for="DelayBeforeSend" />
-                        </div>
-                        <div class="col-md-9">
-                            <div class="row">
-                                <div class="col-md-3">
-                                    <nop-editor asp-for="DelayBeforeSend" />
-                                    <span asp-validation-for="DelayBeforeSend"></span>
->>>>>>> 6eb32848
                                 </div>
                                 <div id="pnlAttachedDownload">
                                     <nop-editor asp-for="AttachedDownloadId" />
