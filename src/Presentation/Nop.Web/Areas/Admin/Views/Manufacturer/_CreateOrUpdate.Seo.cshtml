﻿@model ManufacturerModel

<<<<<<< HEAD
<div class="panel-body">
    @(await Html.LocalizedEditorAsync<ManufacturerModel, ManufacturerLocalizedModel>("manufacturer-seo-localized",
=======
<div class="card-body">
    @(Html.LocalizedEditor<ManufacturerModel, ManufacturerLocalizedModel>("manufacturer-seo-localized",
>>>>>>> 8436c882
    @<div>
        <div class="form-group row">
            <div class="col-md-3">
                <nop-label asp-for="@Model.Locales[item].SeName" />
            </div>
            <div class="col-md-9">
                <nop-editor asp-for="@Model.Locales[item].SeName" />
                <span asp-validation-for="@Model.Locales[item].SeName"></span>
            </div>
        </div>
        <div class="form-group row">
            <div class="col-md-3">
                <nop-label asp-for="@Model.Locales[item].MetaTitle" />
            </div>
            <div class="col-md-9">
                <nop-editor asp-for="@Model.Locales[item].MetaTitle" />
                <span asp-validation-for="@Model.Locales[item].MetaTitle"></span>
            </div>
        </div>
        <div class="form-group row">
            <div class="col-md-3">
                <nop-label asp-for="@Model.Locales[item].MetaKeywords" />
            </div>
            <div class="col-md-9">
                <nop-editor asp-for="@Model.Locales[item].MetaKeywords" />
                <span asp-validation-for="@Model.Locales[item].MetaKeywords"></span>
            </div>
        </div>
        <div class="form-group row">
            <div class="col-md-3">
                <nop-label asp-for="@Model.Locales[item].MetaDescription" />
            </div>
            <div class="col-md-9">
                <nop-textarea asp-for="@Model.Locales[item].MetaDescription"></nop-textarea>
                <span asp-validation-for="@Model.Locales[item].MetaDescription"></span>
            </div>
        </div>
        <script>
            $(document).ready(function () {
                $('#@Html.IdFor(model => model.Locales[item].SeName)').on('input change', function () {
                    var parameters = {
                        entityId: '@Model.Id',
                        entityName: 'Manufacturer',
                        seName: $(this).val()
                    };
                    warningValidation('@Url.Action("UrlReservedWarning", "Common")', '@Html.NameFor(model => model.Locales[item].SeName)', parameters);
                });
            });
        </script>
        <input type="hidden" asp-for="@Model.Locales[item].LanguageId" />
    </div>
,
    @<div>
        <div class="form-group row">
            <div class="col-md-3">
                <nop-label asp-for="SeName" />
            </div>
            <div class="col-md-9">
                <nop-editor asp-for="SeName" />
                <span asp-validation-for="SeName"></span>
            </div>
        </div>
        <div class="form-group row">
            <div class="col-md-3">
                <nop-label asp-for="MetaTitle" />
            </div>
            <div class="col-md-9">
                <nop-editor asp-for="MetaTitle" />
                <span asp-validation-for="MetaTitle"></span>
            </div>
        </div>
        <div class="form-group row">
            <div class="col-md-3">
                <nop-label asp-for="MetaKeywords" />
            </div>
            <div class="col-md-9">
                <nop-editor asp-for="MetaKeywords" />
                <span asp-validation-for="MetaKeywords"></span>
            </div>
        </div>
        <div class="form-group row">
            <div class="col-md-3">
                <nop-label asp-for="MetaDescription" />
            </div>
            <div class="col-md-9">
                <nop-textarea asp-for="MetaDescription"></nop-textarea>
                <span asp-validation-for="MetaDescription"></span>
            </div>
        </div>
        <script>
              $(document).ready(function () {
                  $('#@Html.IdFor(model => model.SeName)').on('input change', function () {
                      var parameters = {
                          entityId: '@Model.Id',
                          entityName: 'Manufacturer',
                          seName: $(this).val()
                      };
                      warningValidation('@Url.Action("UrlReservedWarning", "Common")', '@Html.NameFor(model => model.SeName)', parameters);
                  });
              });
        </script>
    </div>))
</div><|MERGE_RESOLUTION|>--- conflicted
+++ resolved
@@ -1,12 +1,7 @@
 ﻿@model ManufacturerModel
 
-<<<<<<< HEAD
-<div class="panel-body">
+<div class="card-body">
     @(await Html.LocalizedEditorAsync<ManufacturerModel, ManufacturerLocalizedModel>("manufacturer-seo-localized",
-=======
-<div class="card-body">
-    @(Html.LocalizedEditor<ManufacturerModel, ManufacturerLocalizedModel>("manufacturer-seo-localized",
->>>>>>> 8436c882
     @<div>
         <div class="form-group row">
             <div class="col-md-3">
