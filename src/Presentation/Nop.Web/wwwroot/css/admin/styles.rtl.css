--- conflicted
+++ resolved
@@ -1989,18 +1989,11 @@
   padding-bottom: 5px;
 }
 
-<<<<<<< HEAD
 .parent-setting.opened div[class^="col-md-"] + div[class^="col-md-"]:before,
 .parent-setting.opened + .nested-setting .form-group div[class^="col-md-"] + div[class^="col-md-"]:before,
 .parent-setting.opened + .nested-setting .form-group:last-child div[class^="col-md-"] + div[class^="col-md-"]:before {
   border-right: 1px solid #c1c1c1;
 }
-=======
-    .parent-setting.opened div[class^="col-md-"] + div[class^="col-md-"]:before,
-    .parent-setting.opened + .nested-setting .form-group div[class^="col-md-"] + div[class^="col-md-"]:before,
-    .parent-setting.opened + .nested-setting .form-group:last-child div[class^="col-md-"] + div[class^="col-md-"]:before {
-      border-right: 1px solid #c1c1c1;
-    }
 
   .parent-setting.opened div + div:before {
     position: absolute;
@@ -2010,16 +2003,6 @@
     top: 15px;
     z-index: 10;
   }
->>>>>>> a48409cd
-
-.parent-setting.opened div + div:before {
-  position: absolute;
-  height: 100%;
-  content: "";
-  margin-right: -10px;
-  top: 15px;
-  z-index: 10;
-}
 
 .parent-setting.opened div + div input[type=checkbox] {
   margin-right: -15px;
@@ -2062,15 +2045,6 @@
   margin-right: -10px;
 }
 
-<<<<<<< HEAD
-.parent-setting.opened + .nested-setting .form-group.parent-setting div[class^="col-md-"] + div[class^="col-md-"]:before {
-  position: absolute;
-  height: 36px;
-  content: "";
-  margin-right: -10px;
-  margin-top: -18px;
-}
-=======
   .parent-setting.opened + .nested-setting .form-group.parent-setting-reversed.parent-setting-ticked div[class^="col-md-"] + div[class^="col-md-"]:before {
     display: none;
   }
@@ -2082,7 +2056,6 @@
     margin-right: -10px;
     margin-top: -18px;
   }
->>>>>>> a48409cd
 
 .basic-settings-mode .parent-setting.parent-setting-advanced.opened div[class^="col-md-"] + div[class^="col-md-"]:before {
   height: 110%;
