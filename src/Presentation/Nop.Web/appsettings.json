--- conflicted
+++ resolved
@@ -60,16 +60,14 @@
     //Enable to store TempData in the session state
     "UseSessionStateTempDataProvider": false,
 
-<<<<<<< HEAD
     //Default cache time in minutes
     "DefaultCacheTime": 60,
     //sets the short term cache time in minutes
     "ShortTermCacheTime": 3,
     //Bundled files cache time in minutes
-    "BundledFilesCacheTime": 120
-=======
+    "BundledFilesCacheTime": 120,
+
     //Enable if you want to display the performance indicator by MiniProfiler. By default, the performance indicator can see only Administrators, to change this behavior set ACL rules in the admin area.
-    "MiniProfilerEnabled": true
->>>>>>> 854b4456
+    "MiniProfilerEnabled": false
   }
 }