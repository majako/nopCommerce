﻿@using StackExchange.Profiling
@using Nop.Core.Configuration
@using Nop.Core.Domain.Common
@using Nop.Core.Domain.Seo
@using Nop.Services.Events
@using Nop.Services.Security
@using Nop.Web.Framework.Events
@using Nop.Core
@using Nop.Core.Events
@inject CommonSettings commonSettings
@inject IEventPublisher eventPublisher
@inject IPermissionService permissionService
@inject IWorkContext workContext
@inject SeoSettings seoSettings
@inject AppSettings appSettings
@inject Nop.Services.Localization.ILanguageService languageService
@{
    Html.AppendScriptParts(ResourceLocation.Footer, "~/js/public.countryselect.js");
    Html.AppendScriptParts(ResourceLocation.Footer, "~/js/public.ajaxcart.js");
    Html.AppendScriptParts(ResourceLocation.Footer, "~/js/public.common.js");
    //when jQuery migrate script logging is active you will see the log in the browser console
    if (commonSettings.JqueryMigrateScriptLoggingActive)
    {
        Html.AppendScriptParts(ResourceLocation.Footer, "~/lib_npm/jquery-migrate/jquery-migrate.js");
    }
    else
    {
        Html.AppendScriptParts(ResourceLocation.Footer, "~/lib_npm/jquery-migrate/jquery-migrate.min.js");
    }
    Html.AppendScriptParts(ResourceLocation.Footer, "~/lib_npm/jquery-ui-dist/jquery-ui.min.js");
    Html.AppendScriptParts(ResourceLocation.Footer, "~/lib_npm/jquery-validation-unobtrusive/jquery.validate.unobtrusive.min.js");
    Html.AppendScriptParts(ResourceLocation.Footer, "~/lib_npm/jquery-validation/jquery.validate.min.js");
    Html.AppendScriptParts(ResourceLocation.Footer, "~/lib_npm/jquery/jquery.min.js");
    
    //custom tag(s);
    if (!string.IsNullOrEmpty(seoSettings.CustomHeadTags))
    {
        Html.AppendHeadCustomParts(seoSettings.CustomHeadTags);
    }
<<<<<<< HEAD
    var displayMiniProfiler = storeInformationSettings.DisplayMiniProfilerInPublicStore
        && (!storeInformationSettings.DisplayMiniProfilerForAdminOnly || await permissionService.Authorize(StandardPermissionProvider.AccessAdminPanel));
=======

    var displayMiniProfiler = appSettings.CommonConfig.MiniProfilerEnabled && permissionService.Authorize(StandardPermissionProvider.AccessProfiling);

>>>>>>> 8df5bf22
    //event
    await eventPublisher.Publish(new PageRenderingEvent(this.Html));
}
<!DOCTYPE html>
<html lang="@languageService.GetTwoLetterIsoLanguageName(await workContext.GetWorkingLanguage())" @(this.ShouldUseRtlTheme() ? Html.Raw(" dir=\"rtl\"") : null) @Html.NopPageCssClasses()>
<head>
    <title>@Html.NopTitle()</title>
    <meta http-equiv="Content-type" content="text/html;charset=UTF-8" />
    <meta name="description" content="@(Html.NopMetaDescription())" />
    <meta name="keywords" content="@(Html.NopMetaKeywords())" />
    <meta name="generator" content="nopCommerce" />
    <meta name="viewport" content="width=device-width, initial-scale=1" />
    @Html.NopHeadCustom()
    @*This is used so that themes can inject content into the header*@
    @await Html.PartialAsync("Head")
    @await Component.InvokeAsync("Widget", new { widgetZone = PublicWidgetZones.HeadHtmlTag })
    @Html.NopCssFiles(ResourceLocation.Head)
    @Html.NopScripts(ResourceLocation.Head)
    @Html.NopCanonicalUrls()
    @await Component.InvokeAsync("NewsRssHeaderLink")
    @await Component.InvokeAsync("BlogRssHeaderLink")
    @*Insert favicon and app icons head code*@
    @await Component.InvokeAsync("Favicon")
    @if (displayMiniProfiler)
    {
        <mini-profiler />
    }
    @Html.NopInlineScripts(ResourceLocation.Head)
    <!--Powered by nopCommerce - https://www.nopCommerce.com-->
</head>
<body>
    @RenderBody()
    @Html.NopCssFiles(ResourceLocation.Footer)
    @Html.NopScripts(ResourceLocation.Footer)
    @Html.NopInlineScripts(ResourceLocation.Footer)
</body>
</html><|MERGE_RESOLUTION|>--- conflicted
+++ resolved
@@ -1,84 +1,79 @@
-﻿@using StackExchange.Profiling
-@using Nop.Core.Configuration
-@using Nop.Core.Domain.Common
-@using Nop.Core.Domain.Seo
-@using Nop.Services.Events
-@using Nop.Services.Security
-@using Nop.Web.Framework.Events
-@using Nop.Core
-@using Nop.Core.Events
-@inject CommonSettings commonSettings
-@inject IEventPublisher eventPublisher
-@inject IPermissionService permissionService
-@inject IWorkContext workContext
-@inject SeoSettings seoSettings
-@inject AppSettings appSettings
-@inject Nop.Services.Localization.ILanguageService languageService
-@{
-    Html.AppendScriptParts(ResourceLocation.Footer, "~/js/public.countryselect.js");
-    Html.AppendScriptParts(ResourceLocation.Footer, "~/js/public.ajaxcart.js");
-    Html.AppendScriptParts(ResourceLocation.Footer, "~/js/public.common.js");
-    //when jQuery migrate script logging is active you will see the log in the browser console
-    if (commonSettings.JqueryMigrateScriptLoggingActive)
-    {
-        Html.AppendScriptParts(ResourceLocation.Footer, "~/lib_npm/jquery-migrate/jquery-migrate.js");
-    }
-    else
-    {
-        Html.AppendScriptParts(ResourceLocation.Footer, "~/lib_npm/jquery-migrate/jquery-migrate.min.js");
-    }
-    Html.AppendScriptParts(ResourceLocation.Footer, "~/lib_npm/jquery-ui-dist/jquery-ui.min.js");
-    Html.AppendScriptParts(ResourceLocation.Footer, "~/lib_npm/jquery-validation-unobtrusive/jquery.validate.unobtrusive.min.js");
-    Html.AppendScriptParts(ResourceLocation.Footer, "~/lib_npm/jquery-validation/jquery.validate.min.js");
-    Html.AppendScriptParts(ResourceLocation.Footer, "~/lib_npm/jquery/jquery.min.js");
-    
-    //custom tag(s);
-    if (!string.IsNullOrEmpty(seoSettings.CustomHeadTags))
-    {
-        Html.AppendHeadCustomParts(seoSettings.CustomHeadTags);
-    }
-<<<<<<< HEAD
-    var displayMiniProfiler = storeInformationSettings.DisplayMiniProfilerInPublicStore
-        && (!storeInformationSettings.DisplayMiniProfilerForAdminOnly || await permissionService.Authorize(StandardPermissionProvider.AccessAdminPanel));
-=======
-
-    var displayMiniProfiler = appSettings.CommonConfig.MiniProfilerEnabled && permissionService.Authorize(StandardPermissionProvider.AccessProfiling);
-
->>>>>>> 8df5bf22
-    //event
-    await eventPublisher.Publish(new PageRenderingEvent(this.Html));
-}
-<!DOCTYPE html>
-<html lang="@languageService.GetTwoLetterIsoLanguageName(await workContext.GetWorkingLanguage())" @(this.ShouldUseRtlTheme() ? Html.Raw(" dir=\"rtl\"") : null) @Html.NopPageCssClasses()>
-<head>
-    <title>@Html.NopTitle()</title>
-    <meta http-equiv="Content-type" content="text/html;charset=UTF-8" />
-    <meta name="description" content="@(Html.NopMetaDescription())" />
-    <meta name="keywords" content="@(Html.NopMetaKeywords())" />
-    <meta name="generator" content="nopCommerce" />
-    <meta name="viewport" content="width=device-width, initial-scale=1" />
-    @Html.NopHeadCustom()
-    @*This is used so that themes can inject content into the header*@
-    @await Html.PartialAsync("Head")
-    @await Component.InvokeAsync("Widget", new { widgetZone = PublicWidgetZones.HeadHtmlTag })
-    @Html.NopCssFiles(ResourceLocation.Head)
-    @Html.NopScripts(ResourceLocation.Head)
-    @Html.NopCanonicalUrls()
-    @await Component.InvokeAsync("NewsRssHeaderLink")
-    @await Component.InvokeAsync("BlogRssHeaderLink")
-    @*Insert favicon and app icons head code*@
-    @await Component.InvokeAsync("Favicon")
-    @if (displayMiniProfiler)
-    {
-        <mini-profiler />
-    }
-    @Html.NopInlineScripts(ResourceLocation.Head)
-    <!--Powered by nopCommerce - https://www.nopCommerce.com-->
-</head>
-<body>
-    @RenderBody()
-    @Html.NopCssFiles(ResourceLocation.Footer)
-    @Html.NopScripts(ResourceLocation.Footer)
-    @Html.NopInlineScripts(ResourceLocation.Footer)
-</body>
+﻿@using StackExchange.Profiling
+@using Nop.Core.Configuration
+@using Nop.Core.Domain.Common
+@using Nop.Core.Domain.Seo
+@using Nop.Services.Events
+@using Nop.Services.Security
+@using Nop.Web.Framework.Events
+@using Nop.Core
+@using Nop.Core.Events
+@inject CommonSettings commonSettings
+@inject IEventPublisher eventPublisher
+@inject IPermissionService permissionService
+@inject IWorkContext workContext
+@inject SeoSettings seoSettings
+@inject AppSettings appSettings
+@inject Nop.Services.Localization.ILanguageService languageService
+@{
+    Html.AppendScriptParts(ResourceLocation.Footer, "~/js/public.countryselect.js");
+    Html.AppendScriptParts(ResourceLocation.Footer, "~/js/public.ajaxcart.js");
+    Html.AppendScriptParts(ResourceLocation.Footer, "~/js/public.common.js");
+    //when jQuery migrate script logging is active you will see the log in the browser console
+    if (commonSettings.JqueryMigrateScriptLoggingActive)
+    {
+        Html.AppendScriptParts(ResourceLocation.Footer, "~/lib_npm/jquery-migrate/jquery-migrate.js");
+    }
+    else
+    {
+        Html.AppendScriptParts(ResourceLocation.Footer, "~/lib_npm/jquery-migrate/jquery-migrate.min.js");
+    }
+    Html.AppendScriptParts(ResourceLocation.Footer, "~/lib_npm/jquery-ui-dist/jquery-ui.min.js");
+    Html.AppendScriptParts(ResourceLocation.Footer, "~/lib_npm/jquery-validation-unobtrusive/jquery.validate.unobtrusive.min.js");
+    Html.AppendScriptParts(ResourceLocation.Footer, "~/lib_npm/jquery-validation/jquery.validate.min.js");
+    Html.AppendScriptParts(ResourceLocation.Footer, "~/lib_npm/jquery/jquery.min.js");
+    
+    //custom tag(s);
+    if (!string.IsNullOrEmpty(seoSettings.CustomHeadTags))
+    {
+        Html.AppendHeadCustomParts(seoSettings.CustomHeadTags);
+    }
+
+    var displayMiniProfiler = appSettings.CommonConfig.MiniProfilerEnabled && await permissionService.Authorize(StandardPermissionProvider.AccessProfiling);
+
+    //event
+    await eventPublisher.Publish(new PageRenderingEvent(this.Html));
+}
+<!DOCTYPE html>
+<html lang="@languageService.GetTwoLetterIsoLanguageName(await workContext.GetWorkingLanguage())" @(this.ShouldUseRtlTheme() ? Html.Raw(" dir=\"rtl\"") : null) @Html.NopPageCssClasses()>
+<head>
+    <title>@Html.NopTitle()</title>
+    <meta http-equiv="Content-type" content="text/html;charset=UTF-8" />
+    <meta name="description" content="@(Html.NopMetaDescription())" />
+    <meta name="keywords" content="@(Html.NopMetaKeywords())" />
+    <meta name="generator" content="nopCommerce" />
+    <meta name="viewport" content="width=device-width, initial-scale=1" />
+    @Html.NopHeadCustom()
+    @*This is used so that themes can inject content into the header*@
+    @await Html.PartialAsync("Head")
+    @await Component.InvokeAsync("Widget", new { widgetZone = PublicWidgetZones.HeadHtmlTag })
+    @Html.NopCssFiles(ResourceLocation.Head)
+    @Html.NopScripts(ResourceLocation.Head)
+    @Html.NopCanonicalUrls()
+    @await Component.InvokeAsync("NewsRssHeaderLink")
+    @await Component.InvokeAsync("BlogRssHeaderLink")
+    @*Insert favicon and app icons head code*@
+    @await Component.InvokeAsync("Favicon")
+    @if (displayMiniProfiler)
+    {
+        <mini-profiler />
+    }
+    @Html.NopInlineScripts(ResourceLocation.Head)
+    <!--Powered by nopCommerce - https://www.nopCommerce.com-->
+</head>
+<body>
+    @RenderBody()
+    @Html.NopCssFiles(ResourceLocation.Footer)
+    @Html.NopScripts(ResourceLocation.Footer)
+    @Html.NopInlineScripts(ResourceLocation.Footer)
+</body>
 </html>