--- conflicted
+++ resolved
@@ -1,524 +1,500 @@
-﻿@using System.Text.Encodings.Web
-@using Nop.Core
-@model CustomerInfoModel
-@inject Nop.Core.IWebHelper webHelper
-@{
-    Layout = "_ColumnsTwo";
-
-    //title
-    Html.AddTitleParts(T("PageTitle.Account").Text);
-    //page class
-    Html.AppendPageCssClassParts("html-account-page");
-    Html.AppendPageCssClassParts("html-customer-info-page");
-}
-
-@section left
-    {
-    @await Component.InvokeAsync("CustomerNavigation", new { selectedTabId = CustomerNavigationEnum.Info })
-}
-
-@if (Model.CountryEnabled && Model.StateProvinceEnabled)
-{
-    <script asp-location="Footer">
-        $(document).ready(function () {
-            $("#@Html.IdFor(model => model.CountryId)").on('change', function () {
-                var selectedItem = $(this).val();
-                var ddlStates = $("#@Html.IdFor(model => model.StateProvinceId)");
-                var statesProgress = $("#states-loading-progress");
-                statesProgress.show();
-                $.ajax({
-                    cache: false,
-                    type: "GET",
-                    url: "@(Url.RouteUrl("GetStatesByCountryId"))",
-                    data: { "countryId": selectedItem, "addSelectStateItem": "true" },
-                    success: function (data) {
-                        ddlStates.html('');
-                        $.each(data, function (id, option) {
-                            ddlStates.append($('<option></option>').val(option.id).html(option.name));
-                        });
-                        statesProgress.hide();
-                    },
-                    error: function (xhr, ajaxOptions, thrownError) {
-                        alert('Failed to retrieve states.');
-                        statesProgress.hide();
-                    }
-                });
-            });
-        });
-    </script>
-}
-
-<div class="page account-page customer-info-page">
-    <div class="page-title">
-        <h1>@T("Account.MyAccount") - @T("Account.CustomerInfo")</h1>
-    </div>
-    <div class="page-body">
-        <form asp-route="CustomerInfo" method="post">
-            <div asp-validation-summary="ModelOnly" class="message-error"></div>
-            <div class="fieldset">
-                <div class="title">
-                    <strong>@T("Account.YourPersonalDetails")</strong>
-                </div>
-                <div class="form-fields">
-                    @if (Model.GenderEnabled)
-                    {
-                        <div class="inputs">
-                            <label>@T("Account.Fields.Gender"):</label>
-                            <div class="gender">
-                                <span class="male">
-                                    <input type="radio" asp-for="Gender" value="M" checked="@(Model.Gender == "M")" id="gender-male" />
-                                    <label class="forcheckbox" for="gender-male">@T("Account.Fields.Gender.Male")</label>
-                                </span>
-                                <span class="female">
-                                    <input type="radio" asp-for="Gender" value="F" checked="@(Model.Gender == "F")" id="gender-female" />
-                                    <label class="forcheckbox" for="gender-female">@T("Account.Fields.Gender.Female")</label>
-                                </span>
-                            </div>
-                        </div>
-                    }
-                    <div class="inputs">
-                        <label asp-for="FirstName" asp-postfix=":"></label>
-                        <input asp-for="FirstName" />
-                        <nop-required />
-                        <span asp-validation-for="FirstName"></span>
-                    </div>
-                    <div class="inputs">
-                        <label asp-for="LastName" asp-postfix=":"></label>
-                        <input asp-for="LastName" />
-                        <nop-required />
-                        <span asp-validation-for="LastName"></span>
-                    </div>
-                    @if (Model.DateOfBirthEnabled)
-                    {
-                        <div class="inputs date-of-birth">
-                            <label>@T("Account.Fields.DateOfBirth"):</label>
-                            <nop-date-picker asp-day-name="@Html.NameFor(x => x.DateOfBirthDay)"
-                                             asp-month-name="@Html.NameFor(x => x.DateOfBirthMonth)"
-                                             asp-year-name="@Html.NameFor(x => x.DateOfBirthYear)"
-                                             asp-begin-year="@(DateTime.Now.Year - 110)"
-                                             asp-end-year="@(DateTime.Now.Year)"
-                                             asp-selected-day="@Model.DateOfBirthDay"
-                                             asp-selected-month="@Model.DateOfBirthMonth"
-                                             asp-selected-year="@Model.DateOfBirthYear" />
-                            @if (Model.DateOfBirthRequired)
-                            {
-                                <nop-required />
-                            }
-                            <span asp-validation-for="DateOfBirthDay"></span>
-                            <span asp-validation-for="DateOfBirthMonth"></span>
-                            <span asp-validation-for="DateOfBirthYear"></span>
-                        </div>
-                    }
-                    <div class="inputs">
-                        <label asp-for="Email" asp-postfix=":"></label>
-                        <input asp-for="Email" />
-                        <nop-required />
-                        <span asp-validation-for="Email"></span>
-                    </div>
-                    @if (!string.IsNullOrEmpty(Model.EmailToRevalidate))
-                    {
-                        <div class="inputs">
-                            <label asp-for="EmailToRevalidate"></label>
-                            <span class="email-to-revalidate">@Model.EmailToRevalidate</span>
-                            <span class="email-to-revalidate-note">
-                                <em>@T("Account.Fields.EmailToRevalidate.Note")</em>
-                            </span>
-                        </div>
-                    }
-                    @if (Model.UsernamesEnabled)
-                    {
-                        if (Model.AllowUsersToChangeUsernames)
-                        {
-                            <div class="inputs">
-                                <label asp-for="Username" asp-postfix=":"></label>
-                                <input asp-for="Username" />
-                                <nop-required />
-                                <span asp-validation-for="Username"></span>
-                                @if (Model.CheckUsernameAvailabilityEnabled)
-                                {
-                                    @await Html.PartialAsync("_CheckUsernameAvailability")
-                                }
-                            </div>
-                        }
-                        else
-                        {
-                            <div class="inputs">
-                                <label asp-for="Username" asp-postfix=":"></label>
-                                <span class="readonly-username">@Model.Username</span>
-                            </div>
-                        }
-                    }
-                </div>
-            </div>
-            @if (Model.CompanyEnabled || Model.DisplayVatNumber)
-            {
-                <div class="fieldset">
-                    <div class="title">
-                        <strong>@T("Account.CompanyDetails")</strong>
-                    </div>
-                    <div class="form-fields">
-                        @if (Model.CompanyEnabled)
-                        {
-                            <div class="inputs">
-                                <label asp-for="Company" asp-postfix=":"></label>
-                                <input asp-for="Company" />
-                                @if (Model.CompanyRequired)
-                                {
-                                    <nop-required />
-                                }
-                                <span asp-validation-for="Company"></span>
-                            </div>
-                        }
-                        @if (Model.DisplayVatNumber)
-                        {
-                            <div class="inputs">
-                                <label asp-for="VatNumber" asp-postfix=":"></label>
-                                <input asp-for="VatNumber" />
-                                <span class="vat-status">@Model.VatNumberStatusNote</span>
-                                <span class="vat-note">
-                                    <em>@T("Account.Fields.VatNumber.Note")</em>
-                                </span>
-                            </div>
-                        }
-                    </div>
-                </div>
-            }
-            @if (Model.StreetAddressEnabled ||
-         Model.StreetAddress2Enabled ||
-         Model.ZipPostalCodeEnabled ||
-         Model.CityEnabled ||
-         Model.CountyEnabled ||
-         Model.CountryEnabled)
-            {
-                <div class="fieldset">
-                    <div class="title">
-                        <strong>@T("Account.YourAddress")</strong>
-                    </div>
-                    <div class="form-fields">
-                        @if (Model.StreetAddressEnabled)
-                        {
-                            <div class="inputs">
-                                <label asp-for="StreetAddress" asp-postfix=":"></label>
-                                <input asp-for="StreetAddress" />
-                                @if (Model.StreetAddressRequired)
-                                {
-                                    <nop-required />
-                                }
-                                <span asp-validation-for="StreetAddress"></span>
-                            </div>
-                        }
-                        @if (Model.StreetAddress2Enabled)
-                        {
-                            <div class="inputs">
-                                <label asp-for="StreetAddress2" asp-postfix=":"></label>
-                                <input asp-for="StreetAddress2" />
-                                @if (Model.StreetAddress2Required)
-                                {
-                                    <nop-required />
-                                }
-                                <span asp-validation-for="StreetAddress2"></span>
-                            </div>
-                        }
-                        @if (Model.ZipPostalCodeEnabled)
-                        {
-                            <div class="inputs">
-                                <label asp-for="ZipPostalCode" asp-postfix=":"></label>
-                                <input asp-for="ZipPostalCode" />
-                                @if (Model.ZipPostalCodeRequired)
-                                {
-                                    <nop-required />
-                                }
-                                <span asp-validation-for="ZipPostalCode"></span>
-                            </div>
-                        }
-                        @if (Model.CityEnabled)
-                        {
-                            <div class="inputs">
-                                <label asp-for="City" asp-postfix=":"></label>
-                                <input asp-for="City" />
-                                @if (Model.CityRequired)
-                                {
-                                    <nop-required />
-                                }
-                                <span asp-validation-for="City"></span>
-                            </div>
-                        }
-                        @if (Model.CountyEnabled)
-                        {
-                            <div class="inputs">
-                                <label asp-for="County" asp-postfix=":"></label>
-                                <input asp-for="County" />
-                                @if (Model.CountyRequired)
-                                {
-                                    <nop-required />
-                                }
-                                <span asp-validation-for="County"></span>
-                            </div>
-                        }
-                        @if (Model.CountryEnabled)
-                        {
-                            <div class="inputs">
-                                <label asp-for="CountryId" asp-postfix=":"></label>
-                                <select asp-for="CountryId" asp-items="Model.AvailableCountries"></select>
-                                @if (Model.CountryRequired)
-                                {
-                                    <nop-required />
-                                }
-                                <span asp-validation-for="CountryId"></span>
-                            </div>
-                        }
-                        @if (Model.CountryEnabled && Model.StateProvinceEnabled)
-                        {
-                            <div class="inputs">
-                                <label asp-for="StateProvinceId" asp-postfix=":"></label>
-                                <select asp-for="StateProvinceId" asp-items="Model.AvailableStates"></select>
-                                @if (Model.StateProvinceRequired)
-                                {
-                                    <nop-required />
-                                }
-                                <span asp-validation-for="StateProvinceId"></span>
-                                <span id="states-loading-progress" style="display: none;" class="please-wait">@T("Common.Wait...")</span>
-                            </div>
-                        }
-                    </div>
-                </div>
-            }
-            @if (Model.PhoneEnabled || Model.FaxEnabled)
-            {
-                <div class="fieldset">
-                    <div class="title">
-                        <strong>@T("Account.YourContactInformation")</strong>
-                    </div>
-                    <div class="form-fields">
-                        @if (Model.PhoneEnabled)
-                        {
-                            <div class="inputs">
-                                <label asp-for="Phone" asp-postfix=":"></label>
-                                <input asp-for="Phone" />
-                                @if (Model.PhoneRequired)
-                                {
-                                    <nop-required />
-                                }
-                                <span asp-validation-for="Phone"></span>
-                            </div>
-                        }
-                        @if (Model.FaxEnabled)
-                        {
-                            <div class="inputs">
-                                <label asp-for="Fax" asp-postfix=":"></label>
-                                <input asp-for="Fax" />
-                                @if (Model.FaxRequired)
-                                {
-                                    <nop-required />
-                                }
-                                <span asp-validation-for="Fax"></span>
-                            </div>
-                        }
-                    </div>
-                </div>
-            }
-            @if (Model.NewsletterEnabled || Model.CustomerAttributes.Count > 0)
-            {
-                <div class="fieldset">
-                    <div class="title">
-                        <strong>@T("Account.Options")</strong>
-                    </div>
-                    <div class="form-fields">
-                        @if (Model.NewsletterEnabled)
-                        {
-                            <div class="inputs">
-                                <label asp-for="Newsletter" asp-postfix=":"></label>
-                                <input asp-for="Newsletter" />
-                                <span asp-validation-for="Newsletter"></span>
-                            </div>
-                        }
-                        @if (Model.CustomerAttributes.Count > 0)
-                        {
-                            @await Html.PartialAsync("_CustomerAttributes", Model.CustomerAttributes)
-                        }
-                    </div>
-                </div>
-            }
-            @if (Model.AllowCustomersToSetTimeZone || Model.SignatureEnabled)
-            {
-                <div class="fieldset">
-                    <div class="title">
-                        <strong>@T("Account.Preferences")</strong>
-                    </div>
-                    <div class="form-fields">
-                        @if (Model.AllowCustomersToSetTimeZone)
-                        {
-                            <div class="inputs">
-                                <label asp-for="TimeZoneId" asp-postfix=":"></label>
-                                <select asp-for="TimeZoneId" asp-items="Model.AvailableTimeZones"></select>
-                                <span asp-validation-for="TimeZoneId"></span>
-                            </div>
-                        }
-                        @if (Model.SignatureEnabled)
-                        {
-                            <div class="inputs">
-                                <label asp-for="Signature" asp-postfix=":"></label>
-                                <textarea asp-for="Signature" class="account-signature-text"></textarea>
-                            </div>
-                        }
-                    </div>
-                </div>
-            }
-            @if (Model.NumberOfExternalAuthenticationProviders > 0)
-            {
-                <div class="fieldset">
-                    <div class="title">
-                        <strong>@T("Account.AssociatedExternalAuth")</strong>
-                    </div>
-                    @if (Model.AssociatedExternalAuthRecords.Count > 0)
-                    {
-                        //existing associated external records
-                        <div class="table-wrapper">
-                            <table class="data-table">
-                                <colgroup>
-                                    <col />
-                                    <col />
-                                    <col />
-                                </colgroup>
-                                <thead>
-                                    <tr>
-                                        <th class="auth-method-name">
-                                            @T("Account.AssociatedExternalAuth.AuthMethodName")
-                                        </th>
-                                        <th class="email">
-                                            @T("Account.AssociatedExternalAuth.Email")
-                                        </th>
-                                        <th class="external-id">
-                                            @T("Account.AssociatedExternalAuth.ExternalIdentifier")
-                                        </th>
-                                        @if (Model.AllowCustomersToRemoveAssociations)
-                                        {
-                                            <th class="remove">
-                                                @T("Account.AssociatedExternalAuth.Remove")
-                                            </th>
-                                        }
-                                    </tr>
-                                </thead>
-                                <tbody>
-                                    @foreach (var item in Model.AssociatedExternalAuthRecords)
-                                    {
-                                        <tr>
-                                            <td class="auth-method-name">
-                                                @item.AuthMethodName
-                                            </td>
-                                            <td class="email">
-                                                @item.Email
-                                            </td>
-                                            <td class="external-id">
-                                                @CommonHelper.EnsureMaximumLength(item.ExternalIdentifier, 40, "...")
-                                            </td>
-                                            @if (Model.AllowCustomersToRemoveAssociations)
-                                            {
-                                                <td class="remove">
-                                                    <a href="#" onclick="return removeexternalassociation(@item.Id)">@T("Account.AssociatedExternalAuth.Remove")</a>
-                                                </td>
-                                            }
-                                        </tr>
-                                    }
-                                </tbody>
-                            </table>
-                        </div>
-                    }
-                    @if (Model.NumberOfExternalAuthenticationProviders > Model.AssociatedExternalAuthRecords.Count)
-                    {
-                        //we can add more external records
-                        var loginUrl = Url.RouteUrl("Login", null, webHelper.CurrentRequestProtocol);
-                        <div class="form-fields add-more-external-records">
-                            @T("Account.AssociatedExternalAuth.AddMoreRecords")
-                            <a href="@loginUrl">@loginUrl</a>
-                        </div>
-                    }
-                </div>
-            }
-<<<<<<< HEAD
-            @if (Model.GdprConsents.Count > 0)
-            {
-                <div class="fieldset">
-                    <div class="form-fields">
-                        @foreach (var consent in Model.GdprConsents)
-                        {
-                            if (consent.IsRequired)
-                            {
-                                <script asp-location="Footer">
-                                    $(document).ready(function() {
-                                       $('#save-info-button').click(function() {
-                                            if ($('#consent@(consent.Id)').is(':checked')) {
-                                                    //do some stuff
-                                                    return true;
-                                                } else {
-                                                    //just show validation errors, don't post
-                                               alert('@Html.Raw(JavaScriptEncoder.Default.Encode(consent.RequiredMessage))');
-                                                    return false;
-                                                }
-                                            });
-                                    });
-                                </script>
-                            }
-                            <div class="inputs accept-consent">
-                                <input id="consent@(consent.Id)" type="checkbox" name="consent@(consent.Id)" checked="@consent.Accepted" />
-                                <label for="consent@(consent.Id)">@consent.Message</label>
-                            </div>
-                        }
-=======
-                @foreach (var consent in Model.GdprConsents)
-                {
-                    if (consent.IsRequired)
-                    {
-                <script asp-location="Footer">
-                            $(document).ready(function() {
-                                $('#save-info-button').on('click', function() {
-                                    if ($('#consent@(consent.Id)').is(':checked')) {
-                                        //do some stuff
-                                        return true;
-                                    } else {
-                                        //just show validation errors, don't post
-                                        alert('@Html.Raw(JavaScriptEncoder.Default.Encode(consent.RequiredMessage))');
-                                        return false;
-                                    }
-                                });
-                            });
-                </script>
-                    }
-                    <div class="accept-consent">
-                        <input id="consent@(consent.Id)" type="checkbox" name="consent@(consent.Id)" checked="@consent.Accepted" />
-                        <label for="consent@(consent.Id)">@consent.Message</label>
->>>>>>> 408b0b06
-                    </div>
-                </div>
-            }
-            <div class="buttons">
-                <input type="submit" id="save-info-button" value="@T("Common.Save")" name="save-info-button" class="button-1 save-customer-info-button" />
-            </div>
-        </form>
-    </div>
-</div>
-
-<script asp-location="Footer">
-    function removeexternalassociation(itemId) {
-        if (confirm('@T("Common.AreYouSure")')) {
-            var postData = {
-                id: itemId
-            };
-            addAntiForgeryToken(postData);
-            $.ajax({
-                cache: false,
-                type: 'POST',
-                url: '@Url.Action("RemoveExternalAssociation", "Customer")',
-                data: postData,
-                dataType: 'json',
-                success: function (data) {
-                    location.href = data.redirect;
-                },
-                error: function (xhr, ajaxOptions, thrownError) {
-                    alert('Failed to delete');
-                }
-            });
-        }
-        return false;
-    }
-</script>
+﻿@using System.Text.Encodings.Web
+@using Nop.Core
+@model CustomerInfoModel
+@inject Nop.Core.IWebHelper webHelper
+@{
+    Layout = "_ColumnsTwo";
+
+    //title
+    Html.AddTitleParts(T("PageTitle.Account").Text);
+    //page class
+    Html.AppendPageCssClassParts("html-account-page");
+    Html.AppendPageCssClassParts("html-customer-info-page");
+}
+
+@section left
+    {
+    @await Component.InvokeAsync("CustomerNavigation", new { selectedTabId = CustomerNavigationEnum.Info })
+}
+
+@if (Model.CountryEnabled && Model.StateProvinceEnabled)
+{
+    <script asp-location="Footer">
+        $(document).ready(function () {
+            $("#@Html.IdFor(model => model.CountryId)").on('change', function () {
+                var selectedItem = $(this).val();
+                var ddlStates = $("#@Html.IdFor(model => model.StateProvinceId)");
+                var statesProgress = $("#states-loading-progress");
+                statesProgress.show();
+                $.ajax({
+                    cache: false,
+                    type: "GET",
+                    url: "@(Url.RouteUrl("GetStatesByCountryId"))",
+                    data: { "countryId": selectedItem, "addSelectStateItem": "true" },
+                    success: function (data) {
+                        ddlStates.html('');
+                        $.each(data, function (id, option) {
+                            ddlStates.append($('<option></option>').val(option.id).html(option.name));
+                        });
+                        statesProgress.hide();
+                    },
+                    error: function (xhr, ajaxOptions, thrownError) {
+                        alert('Failed to retrieve states.');
+                        statesProgress.hide();
+                    }
+                });
+            });
+        });
+    </script>
+}
+
+<div class="page account-page customer-info-page">
+    <div class="page-title">
+        <h1>@T("Account.MyAccount") - @T("Account.CustomerInfo")</h1>
+    </div>
+    <div class="page-body">
+        <form asp-route="CustomerInfo" method="post">
+            <div asp-validation-summary="ModelOnly" class="message-error"></div>
+            <div class="fieldset">
+                <div class="title">
+                    <strong>@T("Account.YourPersonalDetails")</strong>
+                </div>
+                <div class="form-fields">
+                    @if (Model.GenderEnabled)
+                    {
+                        <div class="inputs">
+                            <label>@T("Account.Fields.Gender"):</label>
+                            <div class="gender">
+                                <span class="male">
+                                    <input type="radio" asp-for="Gender" value="M" checked="@(Model.Gender == "M")" id="gender-male" />
+                                    <label class="forcheckbox" for="gender-male">@T("Account.Fields.Gender.Male")</label>
+                                </span>
+                                <span class="female">
+                                    <input type="radio" asp-for="Gender" value="F" checked="@(Model.Gender == "F")" id="gender-female" />
+                                    <label class="forcheckbox" for="gender-female">@T("Account.Fields.Gender.Female")</label>
+                                </span>
+                            </div>
+                        </div>
+                    }
+                    <div class="inputs">
+                        <label asp-for="FirstName" asp-postfix=":"></label>
+                        <input asp-for="FirstName" />
+                        <nop-required />
+                        <span asp-validation-for="FirstName"></span>
+                    </div>
+                    <div class="inputs">
+                        <label asp-for="LastName" asp-postfix=":"></label>
+                        <input asp-for="LastName" />
+                        <nop-required />
+                        <span asp-validation-for="LastName"></span>
+                    </div>
+                    @if (Model.DateOfBirthEnabled)
+                    {
+                        <div class="inputs date-of-birth">
+                            <label>@T("Account.Fields.DateOfBirth"):</label>
+                            <nop-date-picker asp-day-name="@Html.NameFor(x => x.DateOfBirthDay)"
+                                             asp-month-name="@Html.NameFor(x => x.DateOfBirthMonth)"
+                                             asp-year-name="@Html.NameFor(x => x.DateOfBirthYear)"
+                                             asp-begin-year="@(DateTime.Now.Year - 110)"
+                                             asp-end-year="@(DateTime.Now.Year)"
+                                             asp-selected-day="@Model.DateOfBirthDay"
+                                             asp-selected-month="@Model.DateOfBirthMonth"
+                                             asp-selected-year="@Model.DateOfBirthYear" />
+                            @if (Model.DateOfBirthRequired)
+                            {
+                                <nop-required />
+                            }
+                            <span asp-validation-for="DateOfBirthDay"></span>
+                            <span asp-validation-for="DateOfBirthMonth"></span>
+                            <span asp-validation-for="DateOfBirthYear"></span>
+                        </div>
+                    }
+                    <div class="inputs">
+                        <label asp-for="Email" asp-postfix=":"></label>
+                        <input asp-for="Email" />
+                        <nop-required />
+                        <span asp-validation-for="Email"></span>
+                    </div>
+                    @if (!string.IsNullOrEmpty(Model.EmailToRevalidate))
+                    {
+                        <div class="inputs">
+                            <label asp-for="EmailToRevalidate"></label>
+                            <span class="email-to-revalidate">@Model.EmailToRevalidate</span>
+                            <span class="email-to-revalidate-note">
+                                <em>@T("Account.Fields.EmailToRevalidate.Note")</em>
+                            </span>
+                        </div>
+                    }
+                    @if (Model.UsernamesEnabled)
+                    {
+                        if (Model.AllowUsersToChangeUsernames)
+                        {
+                            <div class="inputs">
+                                <label asp-for="Username" asp-postfix=":"></label>
+                                <input asp-for="Username" />
+                                <nop-required />
+                                <span asp-validation-for="Username"></span>
+                                @if (Model.CheckUsernameAvailabilityEnabled)
+                                {
+                                    @await Html.PartialAsync("_CheckUsernameAvailability")
+                                }
+                            </div>
+                        }
+                        else
+                        {
+                            <div class="inputs">
+                                <label asp-for="Username" asp-postfix=":"></label>
+                                <span class="readonly-username">@Model.Username</span>
+                            </div>
+                        }
+                    }
+                </div>
+            </div>
+            @if (Model.CompanyEnabled || Model.DisplayVatNumber)
+            {
+                <div class="fieldset">
+                    <div class="title">
+                        <strong>@T("Account.CompanyDetails")</strong>
+                    </div>
+                    <div class="form-fields">
+                        @if (Model.CompanyEnabled)
+                        {
+                            <div class="inputs">
+                                <label asp-for="Company" asp-postfix=":"></label>
+                                <input asp-for="Company" />
+                                @if (Model.CompanyRequired)
+                                {
+                                    <nop-required />
+                                }
+                                <span asp-validation-for="Company"></span>
+                            </div>
+                        }
+                        @if (Model.DisplayVatNumber)
+                        {
+                            <div class="inputs">
+                                <label asp-for="VatNumber" asp-postfix=":"></label>
+                                <input asp-for="VatNumber" />
+                                <span class="vat-status">@Model.VatNumberStatusNote</span>
+                                <span class="vat-note">
+                                    <em>@T("Account.Fields.VatNumber.Note")</em>
+                                </span>
+                            </div>
+                        }
+                    </div>
+                </div>
+            }
+            @if (Model.StreetAddressEnabled ||
+         Model.StreetAddress2Enabled ||
+         Model.ZipPostalCodeEnabled ||
+         Model.CityEnabled ||
+         Model.CountyEnabled ||
+         Model.CountryEnabled)
+            {
+                <div class="fieldset">
+                    <div class="title">
+                        <strong>@T("Account.YourAddress")</strong>
+                    </div>
+                    <div class="form-fields">
+                        @if (Model.StreetAddressEnabled)
+                        {
+                            <div class="inputs">
+                                <label asp-for="StreetAddress" asp-postfix=":"></label>
+                                <input asp-for="StreetAddress" />
+                                @if (Model.StreetAddressRequired)
+                                {
+                                    <nop-required />
+                                }
+                                <span asp-validation-for="StreetAddress"></span>
+                            </div>
+                        }
+                        @if (Model.StreetAddress2Enabled)
+                        {
+                            <div class="inputs">
+                                <label asp-for="StreetAddress2" asp-postfix=":"></label>
+                                <input asp-for="StreetAddress2" />
+                                @if (Model.StreetAddress2Required)
+                                {
+                                    <nop-required />
+                                }
+                                <span asp-validation-for="StreetAddress2"></span>
+                            </div>
+                        }
+                        @if (Model.ZipPostalCodeEnabled)
+                        {
+                            <div class="inputs">
+                                <label asp-for="ZipPostalCode" asp-postfix=":"></label>
+                                <input asp-for="ZipPostalCode" />
+                                @if (Model.ZipPostalCodeRequired)
+                                {
+                                    <nop-required />
+                                }
+                                <span asp-validation-for="ZipPostalCode"></span>
+                            </div>
+                        }
+                        @if (Model.CityEnabled)
+                        {
+                            <div class="inputs">
+                                <label asp-for="City" asp-postfix=":"></label>
+                                <input asp-for="City" />
+                                @if (Model.CityRequired)
+                                {
+                                    <nop-required />
+                                }
+                                <span asp-validation-for="City"></span>
+                            </div>
+                        }
+                        @if (Model.CountyEnabled)
+                        {
+                            <div class="inputs">
+                                <label asp-for="County" asp-postfix=":"></label>
+                                <input asp-for="County" />
+                                @if (Model.CountyRequired)
+                                {
+                                    <nop-required />
+                                }
+                                <span asp-validation-for="County"></span>
+                            </div>
+                        }
+                        @if (Model.CountryEnabled)
+                        {
+                            <div class="inputs">
+                                <label asp-for="CountryId" asp-postfix=":"></label>
+                                <select asp-for="CountryId" asp-items="Model.AvailableCountries"></select>
+                                @if (Model.CountryRequired)
+                                {
+                                    <nop-required />
+                                }
+                                <span asp-validation-for="CountryId"></span>
+                            </div>
+                        }
+                        @if (Model.CountryEnabled && Model.StateProvinceEnabled)
+                        {
+                            <div class="inputs">
+                                <label asp-for="StateProvinceId" asp-postfix=":"></label>
+                                <select asp-for="StateProvinceId" asp-items="Model.AvailableStates"></select>
+                                @if (Model.StateProvinceRequired)
+                                {
+                                    <nop-required />
+                                }
+                                <span asp-validation-for="StateProvinceId"></span>
+                                <span id="states-loading-progress" style="display: none;" class="please-wait">@T("Common.Wait...")</span>
+                            </div>
+                        }
+                    </div>
+                </div>
+            }
+            @if (Model.PhoneEnabled || Model.FaxEnabled)
+            {
+                <div class="fieldset">
+                    <div class="title">
+                        <strong>@T("Account.YourContactInformation")</strong>
+                    </div>
+                    <div class="form-fields">
+                        @if (Model.PhoneEnabled)
+                        {
+                            <div class="inputs">
+                                <label asp-for="Phone" asp-postfix=":"></label>
+                                <input asp-for="Phone" />
+                                @if (Model.PhoneRequired)
+                                {
+                                    <nop-required />
+                                }
+                                <span asp-validation-for="Phone"></span>
+                            </div>
+                        }
+                        @if (Model.FaxEnabled)
+                        {
+                            <div class="inputs">
+                                <label asp-for="Fax" asp-postfix=":"></label>
+                                <input asp-for="Fax" />
+                                @if (Model.FaxRequired)
+                                {
+                                    <nop-required />
+                                }
+                                <span asp-validation-for="Fax"></span>
+                            </div>
+                        }
+                    </div>
+                </div>
+            }
+            @if (Model.NewsletterEnabled || Model.CustomerAttributes.Count > 0)
+            {
+                <div class="fieldset">
+                    <div class="title">
+                        <strong>@T("Account.Options")</strong>
+                    </div>
+                    <div class="form-fields">
+                        @if (Model.NewsletterEnabled)
+                        {
+                            <div class="inputs">
+                                <label asp-for="Newsletter" asp-postfix=":"></label>
+                                <input asp-for="Newsletter" />
+                                <span asp-validation-for="Newsletter"></span>
+                            </div>
+                        }
+                        @if (Model.CustomerAttributes.Count > 0)
+                        {
+                            @await Html.PartialAsync("_CustomerAttributes", Model.CustomerAttributes)
+                        }
+                    </div>
+                </div>
+            }
+            @if (Model.AllowCustomersToSetTimeZone || Model.SignatureEnabled)
+            {
+                <div class="fieldset">
+                    <div class="title">
+                        <strong>@T("Account.Preferences")</strong>
+                    </div>
+                    <div class="form-fields">
+                        @if (Model.AllowCustomersToSetTimeZone)
+                        {
+                            <div class="inputs">
+                                <label asp-for="TimeZoneId" asp-postfix=":"></label>
+                                <select asp-for="TimeZoneId" asp-items="Model.AvailableTimeZones"></select>
+                                <span asp-validation-for="TimeZoneId"></span>
+                            </div>
+                        }
+                        @if (Model.SignatureEnabled)
+                        {
+                            <div class="inputs">
+                                <label asp-for="Signature" asp-postfix=":"></label>
+                                <textarea asp-for="Signature" class="account-signature-text"></textarea>
+                            </div>
+                        }
+                    </div>
+                </div>
+            }
+            @if (Model.NumberOfExternalAuthenticationProviders > 0)
+            {
+                <div class="fieldset">
+                    <div class="title">
+                        <strong>@T("Account.AssociatedExternalAuth")</strong>
+                    </div>
+                    @if (Model.AssociatedExternalAuthRecords.Count > 0)
+                    {
+                        //existing associated external records
+                        <div class="table-wrapper">
+                            <table class="data-table">
+                                <colgroup>
+                                    <col />
+                                    <col />
+                                    <col />
+                                </colgroup>
+                                <thead>
+                                    <tr>
+                                        <th class="auth-method-name">
+                                            @T("Account.AssociatedExternalAuth.AuthMethodName")
+                                        </th>
+                                        <th class="email">
+                                            @T("Account.AssociatedExternalAuth.Email")
+                                        </th>
+                                        <th class="external-id">
+                                            @T("Account.AssociatedExternalAuth.ExternalIdentifier")
+                                        </th>
+                                        @if (Model.AllowCustomersToRemoveAssociations)
+                                        {
+                                            <th class="remove">
+                                                @T("Account.AssociatedExternalAuth.Remove")
+                                            </th>
+                                        }
+                                    </tr>
+                                </thead>
+                                <tbody>
+                                    @foreach (var item in Model.AssociatedExternalAuthRecords)
+                                    {
+                                        <tr>
+                                            <td class="auth-method-name">
+                                                @item.AuthMethodName
+                                            </td>
+                                            <td class="email">
+                                                @item.Email
+                                            </td>
+                                            <td class="external-id">
+                                                @CommonHelper.EnsureMaximumLength(item.ExternalIdentifier, 40, "...")
+                                            </td>
+                                            @if (Model.AllowCustomersToRemoveAssociations)
+                                            {
+                                                <td class="remove">
+                                                    <a href="#" onclick="return removeexternalassociation(@item.Id)">@T("Account.AssociatedExternalAuth.Remove")</a>
+                                                </td>
+                                            }
+                                        </tr>
+                                    }
+                                </tbody>
+                            </table>
+                        </div>
+                    }
+                    @if (Model.NumberOfExternalAuthenticationProviders > Model.AssociatedExternalAuthRecords.Count)
+                    {
+                        //we can add more external records
+                        var loginUrl = Url.RouteUrl("Login", null, webHelper.CurrentRequestProtocol);
+                        <div class="form-fields add-more-external-records">
+                            @T("Account.AssociatedExternalAuth.AddMoreRecords")
+                            <a href="@loginUrl">@loginUrl</a>
+                        </div>
+                    }
+                </div>
+            }
+
+            @if (Model.GdprConsents.Count > 0)
+            {
+                <div class="fieldset">
+                    <div class="form-fields">
+                        @foreach (var consent in Model.GdprConsents)
+                        {
+                            if (consent.IsRequired)
+                            {
+                                <script asp-location="Footer">
+                                    $(document).ready(function() {
+                                        $('#save-info-button').on('click', function() {
+                                            if ($('#consent@(consent.Id)').is(':checked')) {
+                                                    //do some stuff
+                                                    return true;
+                                                } else {
+                                                    //just show validation errors, don't post
+                                               alert('@Html.Raw(JavaScriptEncoder.Default.Encode(consent.RequiredMessage))');
+                                                    return false;
+                                                }
+                                            });
+                                    });
+                                </script>
+                            }
+                            <div class="inputs accept-consent">
+                                <input id="consent@(consent.Id)" type="checkbox" name="consent@(consent.Id)" checked="@consent.Accepted" />
+                                <label for="consent@(consent.Id)">@consent.Message</label>
+                            </div>
+                        }
+                    </div>
+                </div>
+            }
+            <div class="buttons">
+                <input type="submit" id="save-info-button" value="@T("Common.Save")" name="save-info-button" class="button-1 save-customer-info-button" />
+            </div>
+        </form>
+    </div>
+</div>
+
+<script asp-location="Footer">
+    function removeexternalassociation(itemId) {
+        if (confirm('@T("Common.AreYouSure")')) {
+            var postData = {
+                id: itemId
+            };
+            addAntiForgeryToken(postData);
+            $.ajax({
+                cache: false,
+                type: 'POST',
+                url: '@Url.Action("RemoveExternalAssociation", "Customer")',
+                data: postData,
+                dataType: 'json',
+                success: function (data) {
+                    location.href = data.redirect;
+                },
+                error: function (xhr, ajaxOptions, thrownError) {
+                    alert('Failed to delete');
+                }
+            });
+        }
+        return false;
+    }
+</script>