# create the build instance 
FROM mcr.microsoft.com/dotnet/sdk:5.0 AS build

WORKDIR /src                                                                    
COPY ./src ./

# restore solution
RUN dotnet restore NopCommerce.sln

WORKDIR /src/Presentation/Nop.Web   

# build project   
RUN dotnet build Nop.Web.csproj -c Release

# build plugins
WORKDIR /src/Plugins/Nop.Plugin.DiscountRules.CustomerRoles
RUN dotnet build Nop.Plugin.DiscountRules.CustomerRoles.csproj -c Release
WORKDIR /src/Plugins/Nop.Plugin.ExchangeRate.EcbExchange
RUN dotnet build Nop.Plugin.ExchangeRate.EcbExchange.csproj -c Release
WORKDIR /src/Plugins/Nop.Plugin.ExternalAuth.Facebook
RUN dotnet build Nop.Plugin.ExternalAuth.Facebook.csproj -c Release
WORKDIR /src/Plugins/Nop.Plugin.Misc.Sendinblue
RUN dotnet build Nop.Plugin.Misc.Sendinblue.csproj -c Release
WORKDIR /src/Plugins/Nop.Plugin.Payments.CheckMoneyOrder
RUN dotnet build Nop.Plugin.Payments.CheckMoneyOrder.csproj -c Release
WORKDIR /src/Plugins/Nop.Plugin.Payments.Manual
RUN dotnet build Nop.Plugin.Payments.Manual.csproj -c Release
WORKDIR /src/Plugins/Nop.Plugin.Payments.PayPalSmartPaymentButtons
RUN dotnet build Nop.Plugin.Payments.PayPalSmartPaymentButtons.csproj -c Release
WORKDIR /src/Plugins/Nop.Plugin.Payments.PayPalStandard
RUN dotnet build Nop.Plugin.Payments.PayPalStandard.csproj -c Release
WORKDIR /src/Plugins/Nop.Plugin.Pickup.PickupInStore
RUN dotnet build Nop.Plugin.Pickup.PickupInStore.csproj -c Release
WORKDIR /src/Plugins/Nop.Plugin.Shipping.FixedByWeightByTotal
RUN dotnet build Nop.Plugin.Shipping.FixedByWeightByTotal.csproj -c Release
WORKDIR /src/Plugins/Nop.Plugin.Shipping.ShipStation
RUN dotnet build Nop.Plugin.Shipping.ShipStation.csproj -c Release
WORKDIR /src/Plugins/Nop.Plugin.Shipping.UPS
RUN dotnet build Nop.Plugin.Shipping.UPS.csproj -c Release
WORKDIR /src/Plugins/Nop.Plugin.Tax.Avalara
RUN dotnet build Nop.Plugin.Tax.Avalara.csproj -c Release
WORKDIR /src/Plugins/Nop.Plugin.Widgets.FacebookPixel
RUN dotnet build Nop.Plugin.Widgets.FacebookPixel.csproj -c Release
WORKDIR /src/Plugins/Nop.Plugin.Widgets.AccessiBe
RUN dotnet build Nop.Plugin.Widgets.AccessiBe.csproj -c Release
WORKDIR /src/Plugins/Nop.Plugin.Tax.FixedOrByCountryStateZip
RUN dotnet build Nop.Plugin.Tax.FixedOrByCountryStateZip.csproj -c Release
WORKDIR /src/Plugins/Nop.Plugin.Widgets.GoogleAnalytics
RUN dotnet build Nop.Plugin.Widgets.GoogleAnalytics.csproj -c Release
WORKDIR /src/Plugins/Nop.Plugin.Widgets.NivoSlider
RUN dotnet build Nop.Plugin.Widgets.NivoSlider.csproj -c Release

# publish project
WORKDIR /src/Presentation/Nop.Web   
RUN dotnet publish Nop.Web.csproj -c Release -o /app/published

# create the runtime instance 
FROM mcr.microsoft.com/dotnet/aspnet:5.0-alpine AS runtime 

# add globalization support
RUN apk add --no-cache icu-libs
ENV DOTNET_SYSTEM_GLOBALIZATION_INVARIANT=false

# installs required packages
RUN apk add libgdiplus --no-cache --repository http://dl-3.alpinelinux.org/alpine/edge/testing/ --allow-untrusted
RUN apk add libc-dev --no-cache

# copy entrypoint script
COPY ./entrypoint.sh /entrypoint.sh
RUN chmod 755 /entrypoint.sh

WORKDIR /app        
RUN mkdir bin
RUN mkdir logs  
                                                            
COPY --from=build /app/published .
<<<<<<< HEAD

# call entrypoint script instead of dotnet                            
=======
                            
>>>>>>> 7d83105f
ENTRYPOINT "/entrypoint.sh"<|MERGE_RESOLUTION|>--- conflicted
+++ resolved
@@ -74,10 +74,5 @@
 RUN mkdir logs  
                                                             
 COPY --from=build /app/published .
-<<<<<<< HEAD
-
-# call entrypoint script instead of dotnet                            
-=======
                             
->>>>>>> 7d83105f
 ENTRYPOINT "/entrypoint.sh"