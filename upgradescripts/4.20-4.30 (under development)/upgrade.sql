--- conflicted
+++ resolved
@@ -604,16 +604,14 @@
   <LocaleResource Name="Admin.Configuration.Settings.ProductEditor.DisplayStockQuantity">
     <Value></Value>
   </LocaleResource>
-<<<<<<< HEAD
   <LocaleResource Name="Wishlist.AddToCart.NoAddedItems">
     <Value>No products selected to add to cart.</Value>
   </LocaleResource>  
   <LocaleResource Name="Admin.Configuration.Settings.ProductEditor.BlockTitle.Tabs">
     <Value>Panels and product species</Value>
-=======
+  </LocaleResource>
   <LocaleResource Name="Admin.Reports.Sales.Bestsellers.Total">
     <Value>Total</Value>
->>>>>>> 9d20d3e3
   </LocaleResource>
 </Language>
 '
