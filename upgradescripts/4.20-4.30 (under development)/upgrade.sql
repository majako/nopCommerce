﻿--upgrade scripts from nopCommerce 4.20 to 4.30

--new locale resources
declare @resources xml
--a resource will be deleted if its value is empty
set @resources='
<Language>  
  <LocaleResource Name="Admin.Configuration.Settings.GeneralCommon.EnableHtmlMinification">
    <Value>HTML minification</Value>
  </LocaleResource>
  <LocaleResource Name="Admin.Catalog.Products.SpecificationAttributes.Hint">
    <Value>
      Specification attributes are product features i.e, screen size, number of USB-ports, visible on product details page. Specification attributes can be used for filtering products on the category details page. Unlike product attributes, specification attributes are used for information purposes only.
      You can add attribute for your product using existing list of attributes, or if you need to create a new one go to Catalog &gt; Attributes &gt; Specification attributes.
    </Value>
  </LocaleResource>
  <LocaleResource Name="Admin.Configuration.Settings.Tax.DefaultTaxCategory.Hint">
    <Value>Select default tax category for products. It''ll be pre-selected on the "Add new product" page.</Value>
  </LocaleResource>
  <LocaleResource Name="Admin.Catalog.Attributes.CheckoutAttributes.Fields.TaxCategory.Hint">
    <Value>The tax classification for this attribute (used to calculate tax). You can manage tax categories by selecting Configuration &gt; Tax &gt; Tax Categories.</Value>
  </LocaleResource>
  <LocaleResource Name="Admin.Catalog.Products.SpecificationAttributes.Fields.SpecificationAttribute.Hint">
    <Value>Choose a product specification attribute. You can manage specification attributes from Catalog &gt; Attributes &gt; Product Specifications.</Value>
  </LocaleResource>
  <LocaleResource Name="Admin.Orders.Fields.OrderTotalDiscount.Hint">
    <Value>The total discount applied to this order. Manage your discounts from Promotions &gt; Discounts.</Value>
  </LocaleResource>
  <LocaleResource Name="Admin.Orders.Fields.PaymentMethod.Hint">
    <Value>The payment method used for this transaction. You can manage Payment Methods from Configuration &gt; Payment &gt; Payment Methods.</Value>
  </LocaleResource>
  <LocaleResource Name="Admin.Orders.Fields.ShippingMethod.Hint">
    <Value>The customers chosen shipping method for this order. You can manage shipping methods from Configuration &gt; Shipping &gt; Shipping Methods.</Value>
  </LocaleResource>
  <LocaleResource Name="Admin.Orders.Fields.Tax.Hint">
    <Value>Total tax applied to this order. Manage your tax settings from Configuration &gt; Tax.</Value>
  </LocaleResource>
  <LocaleResource Name="Admin.Catalog.Products.ProductAttributes.AttributeCombinations.Alert.FailedValue">
    <Value>Error while save attribute combinations. Attribute value not specified.</Value>
  </LocaleResource>
  <LocaleResource Name="Admin.Configuration.Settings.GeneralCommon.CaptchaShowOnForum">
    <Value>Show on forum</Value>
  </LocaleResource>
  <LocaleResource Name="Admin.Configuration.Settings.GeneralCommon.CaptchaShowOnForum.Hint">
    <Value>Check to show CAPTCHA on forum, when editing and creating a topic or post.</Value>
  </LocaleResource>
  <LocaleResource Name="Admin.Orders.Shipments.CanDeliver">
    <Value>Delivered</Value>
  </LocaleResource>
  <LocaleResource Name="Admin.Orders.Shipments.CanDeliver.Hint">
    <Value>Check to apply current date to delivery.</Value>
  </LocaleResource>
  <LocaleResource Name="Admin.Orders.Shipments.CanShip">
    <Value>Shipped</Value>
  </LocaleResource>
  <LocaleResource Name="Admin.Orders.Shipments.CanShip.Hint">
    <Value>Check to apply current date to shipment.</Value>
  </LocaleResource>
  <LocaleResource Name="ShippingMethod.NotAvailableMethodsError">
    <Value>Your order cannot be completed at this time as there is no shipping methods available for it. Please make necessary changes in your shipping address.</Value>
  </LocaleResource>
  <LocaleResource Name="ShippingMethod.SpecifyMethodError">
    <Value>Please specify shipping method.</Value>
  </LocaleResource>
  <LocaleResource Name="PaymentMethod.NotAvailableMethodsError">
    <Value>Your order cannot be completed at this time as there is no payment methods available for it.</Value>
  </LocaleResource>
  <LocaleResource Name="PaymentMethod.SpecifyMethodError">
    <Value>Please specify payment method.</Value>
  </LocaleResource>
  <LocaleResource Name="AjaxCart.Failure">
    <Value>Failed to add the product. Please refresh the page and try one more time.</Value>
  </LocaleResource>
  <LocaleResource Name="MainMenu.AjaxFailure">
    <Value>Failed to open menu. Please refresh the page and try one more time.</Value>
  </LocaleResource>
  <LocaleResource Name="Plugins.Payments.Square.Fields.Token.Key">
    <Value>Verification token</Value>
  </LocaleResource>
  <LocaleResource Name="Plugins.Payments.Square.Fields.Use3ds">
    <Value>Use 3D-Secure</Value>
  </LocaleResource>
  <LocaleResource Name="Plugins.Payments.Square.Fields.Use3ds.Hint">
    <Value>Determine whether to use 3D-Secure feature. Used for Strong customer authentication (SCA). SCA is generally friction-free for the buyer, but a card-issuing bank may require additional authentication for some payments. In those cases, the buyer must verify their identiy with the bank using an additional secure dialog.</Value>
  </LocaleResource>
  <LocaleResource Name="Admin.Catalog.Products.Fields.AclCustomerRoles.Hint">
    <Value>Choose one or several customer roles i.e. administrators, vendors, guests, who will be able to see this product in catalog. If you don''t need this option just leave this field empty. In order to use this functionality, you have to disable the following setting: Configuration &gt; Settings &gt; Catalog &gt; Ignore ACL rules (sitewide).</Value>
  </LocaleResource>
  <LocaleResource Name="ShoppingCart.DiscountCouponCode.CannotBeFound">
    <Value>The coupon code cannot be found</Value>
  </LocaleResource>
  <LocaleResource Name="ShoppingCart.DiscountCouponCode.Empty">
    <Value>The coupon code is empty</Value>
  </LocaleResource>
  <LocaleResource Name="PrivateMessages.Inbox.NoItems">
    <Value>No inbox messages</Value>
  </LocaleResource>
  <LocaleResource Name="PrivateMessages.Sent.NoItems">
    <Value>No sent messages</Value>
  </LocaleResource>
  <LocaleResource Name="Plugins.Pickup.PickupInStore.Fields.Latitude">
    <Value>Latitude</Value>
  </LocaleResource>
  <LocaleResource Name="Plugins.Pickup.PickupInStore.Fields.Latitude.Hint">
    <Value>Specify a latitude (DD.dddddddd°).</Value>
  </LocaleResource>
  <LocaleResource Name="Plugins.Pickup.PickupInStore.Fields.Latitude.InvalidRange">
    <Value>Latitude should be in range -90 to 90</Value>
  </LocaleResource>
  <LocaleResource Name="Plugins.Pickup.PickupInStore.Fields.Latitude.InvalidPrecision">
    <Value>Precision should be less then 8</Value>
  </LocaleResource>
  <LocaleResource Name="Plugins.Pickup.PickupInStore.Fields.Latitude.IsNullWhenLongitudeHasValue">
    <Value>Latitude and Longitude should be specify together</Value>
  </LocaleResource>
  <LocaleResource Name="Plugins.Pickup.PickupInStore.Fields.Longitude">
    <Value>Longitude</Value>
  </LocaleResource>
  <LocaleResource Name="Plugins.Pickup.PickupInStore.Fields.Longitude.Hint">
    <Value>Specify a longitude (DD.dddddddd°).</Value>
  </LocaleResource>
  <LocaleResource Name="Plugins.Pickup.PickupInStore.Fields.Longitude.InvalidRange">
    <Value>Longitude should be in range -180 to 180</Value>
  </LocaleResource>
  <LocaleResource Name="Plugins.Pickup.PickupInStore.Fields.Longitude.InvalidPrecision">
    <Value>Precision should be less then 8</Value>
  </LocaleResource>
    <LocaleResource Name="Plugins.Pickup.PickupInStore.Fields.Longitude.IsNullWhenLatitudeHasValue">
    <Value>Latitude and Longitude should be specify together</Value>
  </LocaleResource>
  <LocaleResource Name="Admin.Orders.Shipments.List.LoadNotDelivered">
    <Value>Load not delivered</Value>
  </LocaleResource>
  <LocaleResource Name="Admin.Orders.Shipments.List.LoadNotDelivered.Hint">
    <Value>Load only undelivered shipments</Value>
  </LocaleResource>
  <LocaleResource Name="Admin.Customers.Customers.Fields.Newsletter.Hint">
    <Value>Choose stores to subscribe to newsletter.</Value>
  </LocaleResource>
  <LocaleResource Name="Checkout.RedirectMessage">
    <Value>Redirected</Value>
  </LocaleResource>
  <LocaleResource Name="Plugins.Payments.Square.Instructions">
    <Value>
        <![CDATA[
            <div style="margin: 0 0 10px;">
                <em><b>Warning: Square sandbox data has been changed. For more information visit our <a href="https://docs.nopcommerce.com/user-guide/configuring/settingup/payments/methods/square.html" target="_blank">documentation</a>.</em></b><br />
                <br />
                For plugin configuration, follow these steps:<br />
                <br />
                1. You will need a Square Merchant account. If you don''t already have one, you can sign up here: <a href="http://squ.re/nopcommerce" target="_blank">https://squareup.com/signup/</a><br />
                2. Sign in to ''Square Merchant Dashboard''. Go to ''Account & Settings'' &#8594; ''Locations'' tab and create new location.<br />
                <em>   Important: Your merchant account must have at least one location with enabled credit card processing. Please refer to the Square customer support if you have any questions about how to set this up.</em><br />
                3. Sign in to your ''Square Developer Dashboard'' at <a href="http://squ.re/nopcommerce1" target="_blank">https://connect.squareup.com/apps</a>; use the same login credentials as your merchant account.<br />
                4. Click on ''Create Your First Application'' and fill in the ''Application Name''. This name is for you to recognize the application in the developer portal and is not used by the plugin. Click ''Create Application'' at the bottom of the page.<br />
                5. Now you are on the details page of the previously created application. On the ''Credentials'' tab click on the ''Change Version'' button and choose ''2019-09-25''.<br />
                6. Make sure you uncheck ''Use sandbox'' below.<br />
                7. In the ''Square Developer Dashboard'' go to the details page of the your previously created application:
                    <ul>
                        <li>On the ''Credentials'' tab make sure the ''Application mode'' setting value is ''Production''</li>
                        <li>On the ''Credentials'' tab copy the ''Application ID'' and paste it into ''Application ID'' below</li>
                        <li>Go to ''OAuth'' tab. Click ''Show'' on the ''Application Secret'' field. Copy the ''Application Secret'' and paste it into ''Application Secret'' below</li>
                        <li>Copy this URL: <em>{0}</em>. On the ''OAuth'' tab paste this URL into ''Redirect URL''. Click ''Save''</li>
                    </ul>
                8. Click ''Save'' below to save the plugin configuration.<br />
                9. Click ''Obtain access token'' below; the Access token field should populate.<br />
                <em>Note: If for whatever reason you would like to disable an access to your accounts, simply ''Revoke access tokens'' below.</em><br />
                10. Choose the previously created location. ''Location'' is a required parameter for payment requests.<br />
                11. Fill in the remaining fields and click ''Save'' to complete the configuration.<br />
                <br />
                <em>Note: The payment form must be generated only on a webpage that uses HTTPS.</em><br />
            </div>
        ]]>
    </Value>
  </LocaleResource>
  <LocaleResource Name="Admin.Configuration.Settings.GeneralCommon.FaviconAndAppIcons.UploadIconsArchive.Hint">
    <Value>Upload archive with favicon and app icons for different operating systems and devices. You can see an example of the favicon and app icons archive in /icons/samples in the root of the site. Your favicon and app icons path is "/icons/icons_{0}"</Value>
  </LocaleResource>
  <LocaleResource Name="Admin.ContentManagement.MessageTemplates.Description.Wishlist.EmailAFriend">
    <Value><![CDATA[This message template is used when a customer wants to share some product from the wishlist with a friend by sending an email. You can set up this option by ticking the checkbox Allow customers to email their wishlists in Configuration - Settings - Shopping cart settings.]]></Value>
  </LocaleResource>
  <LocaleResource Name="Admin.Configuration.Payment.Methods.DownloadMorePlugins">
    <Value><![CDATA[You can download more plugins in our <a href="https://www.nopcommerce.com/extensions?category=payment-modules&utm_source=admin-panel&utm_medium=payment-plugins&utm_campaign=admin-panel" target="_blank">marketplace</a>]]></Value>
  </LocaleResource>
  <LocaleResource Name="Admin.Configuration.Plugins.Description.DownloadMorePlugins">
    <Value><![CDATA[You can download more nopCommerce plugins in our <a href="https://www.nopcommerce.com/marketplace?utm_source=admin-panel&utm_medium=plugins&utm_campaign=admin-panel" target="_blank">marketplace</a>]]></Value>
  </LocaleResource>
  <LocaleResource Name="Admin.Configuration.Plugins.OfficialFeed.Instructions">
    <Value><![CDATA[Here you can find third-party extensions and themes which are developed by our community and partners. They are also available in our <a href="https://www.nopcommerce.com/marketplace?utm_source=admin-panel&utm_medium=official-plugins&utm_campaign=admin-panel" target="_blank">marketplace</a>]]></Value>
  </LocaleResource>
  <LocaleResource Name="Admin.Configuration.Settings.GeneralCommon.DefaultStoreTheme.GetMore">
    <Value><![CDATA[You can get more themes in our <a href="https://www.nopcommerce.com/themes?utm_source=admin-panel&utm_medium=theme-settings&utm_campaign=admin-panel" target="_blank">marketplace</a>]]></Value>
  </LocaleResource>
  <LocaleResource Name="Admin.Configuration.Shipping.Providers.DownloadMorePlugins">
    <Value><![CDATA[You can download more plugins in our <a href="https://www.nopcommerce.com/extensions?category=shipping-delivery&utm_source=admin-panel&utm_medium=shipping-plugins&utm_campaign=admin-panel" target="_blank">marketplace</a>]]></Value>
  </LocaleResource>
  <LocaleResource Name="Admin.Configuration.Tax.Providers.DownloadMorePlugins">
    <Value><![CDATA[You can download more plugins in our <a href="https://www.nopcommerce.com/extensions?category=taxes&utm_source=admin-panel&utm_medium=tax-plugins&utm_campaign=admin-panel" target="_blank">marketplace</a>]]></Value>
  </LocaleResource>
  <LocaleResource Name="Admin.Configuration.Settings.GeneralCommon.Microdata">
    <Value>Microdata tags</Value>
  </LocaleResource>
  <LocaleResource Name="Admin.Configuration.Settings.GeneralCommon.Microdata.Hint">
    <Value>Check to generate Microdata tags on the product details page.</Value>
  </LocaleResource>
   <LocaleResource Name="Admin.Promotions.Discounts.Fields.AdminComment">
    <Value>Admin comment</Value>
  </LocaleResource>
  <LocaleResource Name="Admin.Promotions.Discounts.Fields.AdminComment.Hint">
    <Value>This comment is for internal use only, not visible for customers.</Value>
  </LocaleResource>
</Language>
'

CREATE TABLE #LocaleStringResourceTmp
	(
		[ResourceName] [nvarchar](200) NOT NULL,
		[ResourceValue] [nvarchar](max) NOT NULL
	)

INSERT INTO #LocaleStringResourceTmp (ResourceName, ResourceValue)
SELECT	nref.value('@Name', 'nvarchar(200)'), nref.value('Value[1]', 'nvarchar(MAX)')
FROM	@resources.nodes('//Language/LocaleResource') AS R(nref)

--do it for each existing language
DECLARE @ExistingLanguageID int
DECLARE cur_existinglanguage CURSOR FOR
SELECT [ID]
FROM [Language]
OPEN cur_existinglanguage
FETCH NEXT FROM cur_existinglanguage INTO @ExistingLanguageID
WHILE @@FETCH_STATUS = 0
BEGIN
	DECLARE @ResourceName nvarchar(200)
	DECLARE @ResourceValue nvarchar(MAX)
	DECLARE cur_localeresource CURSOR FOR
	SELECT ResourceName, ResourceValue
	FROM #LocaleStringResourceTmp
	OPEN cur_localeresource
	FETCH NEXT FROM cur_localeresource INTO @ResourceName, @ResourceValue
	WHILE @@FETCH_STATUS = 0
	BEGIN
		IF (EXISTS (SELECT 1 FROM [LocaleStringResource] WHERE LanguageID=@ExistingLanguageID AND ResourceName=@ResourceName))
		BEGIN
			UPDATE [LocaleStringResource]
			SET [ResourceValue]=@ResourceValue
			WHERE LanguageID=@ExistingLanguageID AND ResourceName=@ResourceName
		END
		ELSE 
		BEGIN
			INSERT INTO [LocaleStringResource]
			(
				[LanguageId],
				[ResourceName],
				[ResourceValue]
			)
			VALUES
			(
				@ExistingLanguageID,
				@ResourceName,
				@ResourceValue
			)
		END
		
		IF (@ResourceValue is null or @ResourceValue = '')
		BEGIN
			DELETE [LocaleStringResource]
			WHERE LanguageID=@ExistingLanguageID AND ResourceName=@ResourceName
		END
		
		FETCH NEXT FROM cur_localeresource INTO @ResourceName, @ResourceValue
	END
	CLOSE cur_localeresource
	DEALLOCATE cur_localeresource


	--fetch next language identifier
	FETCH NEXT FROM cur_existinglanguage INTO @ExistingLanguageID
END
CLOSE cur_existinglanguage
DEALLOCATE cur_existinglanguage

DROP TABLE #LocaleStringResourceTmp
GO

--new setting
IF NOT EXISTS (SELECT 1 FROM [Setting] WHERE [Name] = N'captchasettings.showonforum')
BEGIN
    INSERT [Setting] ([Name], [Value], [StoreId])
    VALUES (N'captchasettings.showonforum', N'False', 0)
END
GO

<<<<<<< HEAD
--new setting
IF NOT EXISTS (SELECT 1 FROM [Setting] WHERE [Name] = N'captchasettings.recaptcharequesttimeout')
BEGIN
    INSERT [Setting] ([Name], [Value], [StoreId])
    VALUES (N'captchasettings.recaptcharequesttimeout', 20, 0)
END
GO

--new setting
IF NOT EXISTS (SELECT 1 FROM [Setting] WHERE [Name] = N'squarepaymentsettings.use3ds')
BEGIN
    INSERT [Setting] ([Name], [Value], [StoreId])
    VALUES (N'squarepaymentsettings.use3ds', 'false', 0)
END
GO

--new column
IF EXISTS (SELECT 1 FROM sys.objects WHERE object_id = OBJECT_ID(N'[dbo].[StorePickupPoint]') and OBJECTPROPERTY(object_id, N'IsUserTable') = 1)
and NOT EXISTS (SELECT 1 FROM sys.columns WHERE object_id = object_id('[StorePickupPoint]') AND NAME = 'Latitude')
BEGIN
	ALTER TABLE [StorePickupPoint]
	ADD Latitude decimal(18, 8) NULL
=======
--new column
IF NOT EXISTS (SELECT 1 FROM sys.columns WHERE object_id=object_id('[Order]') and NAME='RedeemedRewardPointsEntryId')
BEGIN
	ALTER TABLE [Order] ADD	RedeemedRewardPointsEntryId int NULL
>>>>>>> 81c7285d
END
GO

--new column
<<<<<<< HEAD
IF EXISTS (SELECT 1 FROM sys.objects WHERE object_id = OBJECT_ID(N'[dbo].[StorePickupPoint]') and OBJECTPROPERTY(object_id, N'IsUserTable') = 1)
and NOT EXISTS (SELECT 1 FROM sys.columns WHERE object_id = object_id('[StorePickupPoint]') AND NAME = 'Longitude')
BEGIN
	ALTER TABLE [StorePickupPoint]
	ADD Longitude decimal(18, 8) NULL
END
GO

-- update the "DeleteGuests" stored procedure
ALTER PROCEDURE [dbo].[DeleteGuests]
(
	@OnlyWithoutShoppingCart bit = 1,
	@CreatedFromUtc datetime,
	@CreatedToUtc datetime,
	@TotalRecordsDeleted int = null OUTPUT
)
AS
BEGIN
	CREATE TABLE #tmp_guests (CustomerId int)
		
	INSERT #tmp_guests (CustomerId)
	SELECT c.[Id] 
	FROM [Customer] c with (NOLOCK)
		LEFT JOIN [ShoppingCartItem] sci with (NOLOCK) ON sci.[CustomerId] = c.[Id]
		INNER JOIN (
			--guests only
			SELECT ccrm.[Customer_Id] 
			FROM [Customer_CustomerRole_Mapping] ccrm with (NOLOCK)
				INNER JOIN [CustomerRole] cr with (NOLOCK) ON cr.[Id] = ccrm.[CustomerRole_Id]
			WHERE cr.[SystemName] = N'Guests'
		) g ON g.[Customer_Id] = c.[Id]
		LEFT JOIN [Order] o with (NOLOCK) ON o.[CustomerId] = c.[Id]
		LEFT JOIN [BlogComment] bc with (NOLOCK) ON bc.[CustomerId] = c.[Id]
		LEFT JOIN [NewsComment] nc with (NOLOCK) ON nc.[CustomerId] = c.[Id]
		LEFT JOIN [ProductReview] pr with (NOLOCK) ON pr.[CustomerId] = c.[Id]
		LEFT JOIN [ProductReviewHelpfulness] prh with (NOLOCK) ON prh.[CustomerId] = c.[Id]
		LEFT JOIN [PollVotingRecord] pvr with (NOLOCK) ON pvr.[CustomerId] = c.[Id]
		LEFT JOIN [Forums_Topic] ft with (NOLOCK) ON ft.[CustomerId] = c.[Id]
		LEFT JOIN [Forums_Post] fp with (NOLOCK) ON fp.[CustomerId] = c.[Id]
	WHERE 1 = 1
		--no orders
		AND (o.Id is null)
		--no blog comments
		AND (bc.Id is null)
		--no news comments
		AND (nc.Id is null)
		--no product reviews
		AND (pr.Id is null)
		--no product reviews helpfulness
		AND (prh.Id is null)
		--no poll voting
		AND (pvr.Id is null)
		--no forum topics
		AND (ft.Id is null)
		--no forum topics
		AND (fp.Id is null)
		--no system accounts
		AND (c.IsSystemAccount = 0)
		--created from
		AND ((@CreatedFromUtc is null) OR (c.[CreatedOnUtc] > @CreatedFromUtc))
		--created to
		AND ((@CreatedToUtc is null) OR (c.[CreatedOnUtc] < @CreatedToUtc))
		--shopping cart items
		AND ((@OnlyWithoutShoppingCart = 0) OR (sci.Id is null))
	
	--delete guests
	DELETE [Customer]
	WHERE [Id] IN (SELECT [CustomerId] FROM #tmp_guests)
	
	--delete attributes
	DELETE [GenericAttribute]
	WHERE ([EntityId] IN (SELECT [CustomerId] FROM #tmp_guests))
	AND
	([KeyGroup] = N'Customer')
	
	--total records
	SELECT @TotalRecordsDeleted = COUNT(1) FROM #tmp_guests
	
	DROP TABLE #tmp_guests
END
GO

--new setting
IF NOT EXISTS (SELECT 1 FROM [Setting] WHERE [Name] = N'captchasettings.recaptchaapiurl')
BEGIN
    INSERT [Setting] ([Name], [Value], [StoreId])
    VALUES (N'captchasettings.recaptchaapiurl', N'https://www.google.com/recaptcha/', 0)
END
GO
GO

--new setting
IF NOT EXISTS (SELECT 1 FROM [Setting] WHERE [Name] = N'seosettings.microdataenabled')
BEGIN
    INSERT [Setting] ([Name], [Value], [StoreId])
    VALUES (N'seosettings.microdataenabled', 'true', 0)
END
GO

--new column
IF NOT EXISTS (SELECT 1 FROM sys.columns WHERE object_id=object_id('[Discount]') and NAME='AdminComment')
BEGIN
	ALTER TABLE [Discount] ADD
	AdminComment nvarchar(max) NULL
END
GO

 
=======
IF NOT EXISTS (SELECT 1 FROM sys.columns WHERE object_id=object_id('[RewardPointsHistory]') and NAME='OrderId')
BEGIN
	ALTER TABLE [RewardPointsHistory] ADD OrderId int NULL
END
GO
>>>>>>> 81c7285d
<|MERGE_RESOLUTION|>--- conflicted
+++ resolved
@@ -291,7 +291,6 @@
 END
 GO
 
-<<<<<<< HEAD
 --new setting
 IF NOT EXISTS (SELECT 1 FROM [Setting] WHERE [Name] = N'captchasettings.recaptcharequesttimeout')
 BEGIN
@@ -314,17 +313,10 @@
 BEGIN
 	ALTER TABLE [StorePickupPoint]
 	ADD Latitude decimal(18, 8) NULL
-=======
+END
+GO
+
 --new column
-IF NOT EXISTS (SELECT 1 FROM sys.columns WHERE object_id=object_id('[Order]') and NAME='RedeemedRewardPointsEntryId')
-BEGIN
-	ALTER TABLE [Order] ADD	RedeemedRewardPointsEntryId int NULL
->>>>>>> 81c7285d
-END
-GO
-
---new column
-<<<<<<< HEAD
 IF EXISTS (SELECT 1 FROM sys.objects WHERE object_id = OBJECT_ID(N'[dbo].[StorePickupPoint]') and OBJECTPROPERTY(object_id, N'IsUserTable') = 1)
 and NOT EXISTS (SELECT 1 FROM sys.columns WHERE object_id = object_id('[StorePickupPoint]') AND NAME = 'Longitude')
 BEGIN
@@ -414,29 +406,32 @@
     VALUES (N'captchasettings.recaptchaapiurl', N'https://www.google.com/recaptcha/', 0)
 END
 GO
-GO
+
 
 --new setting
 IF NOT EXISTS (SELECT 1 FROM [Setting] WHERE [Name] = N'seosettings.microdataenabled')
 BEGIN
     INSERT [Setting] ([Name], [Value], [StoreId])
     VALUES (N'seosettings.microdataenabled', 'true', 0)
+GO
+
+
+--new column
+IF NOT EXISTS (SELECT 1 FROM sys.columns WHERE object_id=object_id('[Order]') and NAME='RedeemedRewardPointsEntryId')
+BEGIN
+	ALTER TABLE [Order] ADD	RedeemedRewardPointsEntryId int NULL
 END
 GO
 
 --new column
 IF NOT EXISTS (SELECT 1 FROM sys.columns WHERE object_id=object_id('[Discount]') and NAME='AdminComment')
 BEGIN
-	ALTER TABLE [Discount] ADD
-	AdminComment nvarchar(max) NULL
-END
-GO
-
- 
-=======
+	ALTER TABLE [Discount] ADD 	AdminComment nvarchar(max) NULL
+END
+GO
+
 IF NOT EXISTS (SELECT 1 FROM sys.columns WHERE object_id=object_id('[RewardPointsHistory]') and NAME='OrderId')
 BEGIN
 	ALTER TABLE [RewardPointsHistory] ADD OrderId int NULL
 END
-GO
->>>>>>> 81c7285d
+GO