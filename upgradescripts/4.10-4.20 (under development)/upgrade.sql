--- conflicted
+++ resolved
@@ -251,69 +251,6 @@
   <LocaleResource Name="Admin.Catalog.Categories.Mappings">
     <Value>Mappings</Value>
   </LocaleResource>
-<<<<<<< HEAD
-  <LocaleResource Name="ActivityLog.UploadNewIconsArchive">
-    <Value>Uploaded a new favicon and app icons archive for store (ID = {0})</Value>
-  </LocaleResource>
-  <LocaleResource Name="Admin.Configuration.FaviconAndAppIcons.Uploaded">
-    <Value>Favicon and app icons have been uploaded</Value>
-  </LocaleResource>
-  <LocaleResource Name="Admin.Configuration.Settings.GeneralCommon.BlockTitle.FaviconAndAppIcons">
-    <Value>Favicon and app icons</Value>
-  </LocaleResource>
-  <LocaleResource Name="Admin.Configuration.Settings.GeneralCommon.FaviconAndAppIcons.UploadIconsArchive">
-    <Value>Upload icons archive</Value>
-  </LocaleResource>
-  <LocaleResource Name="Admin.Configuration.Settings.GeneralCommon.FaviconAndAppIcons.UploadIconsArchive.Hint">
-    <Value>Upload archive with favicon and app icons for different operating systems and devices. You can see an example of the favicon and app icons archive in /icons/samples in the root of the site. Your favicon and app icons path is "icons/icons_{0}"</Value>
-  </LocaleResource>
-  <LocaleResource Name="Admin.Configuration.Settings.GeneralCommon.FaviconAndAppIcons.Description">
-    <Value>Favicon and app icons are small pictures associated with a particular website or web page. They are displayed by the browser in the tab before the page title, and as a picture next to a bookmark, in tabs and in other interface elements. You can see an example of the favicon and app icons archive in /icons/samples in the root of the site.</Value>
-  </LocaleResource>
-  <LocaleResource Name="Admin.Configuration.Settings.GeneralCommon.FaviconAndAppIcons.MissingFile">
-    <Value>Could not find file {0}. This file is required. It contains the code for the page head element.</Value>
-  </LocaleResource>
-  <LocaleResource Name="Admin.Configuration.Plugins.ApplyChanges">
-    <Value>Restart application to apply changes</Value>
-  </LocaleResource>
-  <LocaleResource Name="Admin.Configuration.Plugins.DiscardChanges">
-    <Value>Discard changes</Value>
-  </LocaleResource>  
-  <LocaleResource Name="Admin.Configuration.Plugins.ApplyChanges.Progress">
-    <Value>Applying changes on plugins...</Value>
-  </LocaleResource>    
-  <LocaleResource Name="Admin.Configuration.Plugins.DiscardChanges.Progress">
-    <Value>Discarding changes on plugins...</Value>
-  </LocaleResource>    
-  <LocaleResource Name="Admin.Configuration.Plugins.ChangesApplyAfterReboot">
-    <Value>Changes will be apply after restart application</Value>
-  </LocaleResource> 
-  <LocaleResource Name="Admin.Plugins.Errors.NotDeleted">
-    <Value>The plugin "{0}" not deleted</Value>
-  </LocaleResource> 
-  <LocaleResource Name="Admin.Plugins.Errors.NotInstalled">
-    <Value>The plugin "{0}" not installed</Value>
-  </LocaleResource>  
-  <LocaleResource Name="Admin.Plugins.Errors.NotUninstalled">
-    <Value>The plugin "{0}" not uninstalled</Value>
-  </LocaleResource>
-  <LocaleResource Name="Admin.System.Warnings.PluginRequiredAssembly">
-    <Value>the ''{0}'' plugin required the ''{1}'' assembly</Value>
-  </LocaleResource>  
-  <LocaleResource Name="Admin.System.Warnings.AssemblyHasCollision">
-    <Value>The ''{0}'' assembly has collision, application loaded the ''{1}'' assembly, but {2}</Value>
-  </LocaleResource> 
-  <LocaleResource Name="Admin.Configuration.Plugins.Deleted">
-    <Value></Value>
-  </LocaleResource>
-  <LocaleResource Name="Admin.Configuration.Plugins.Installed">
-    <Value></Value>
-  </LocaleResource>  
-  <LocaleResource Name="Admin.Configuration.Plugins.Uninstalled">
-    <Value></Value>
-  </LocaleResource>   
-</Language>'
-=======
   <LocaleResource Name="Admin.Catalog.Manufacturers.Display">
     <Value>Display</Value>
   </LocaleResource>
@@ -322,7 +259,6 @@
   </LocaleResource>
 </Language>
 '
->>>>>>> 71f5d665
 
 CREATE TABLE #LocaleStringResourceTmp
 	(
@@ -1107,21 +1043,6 @@
 END
 GO
 
-  --new setting
-IF NOT EXISTS (SELECT 1 FROM [Setting] WHERE [Name] = N'commonsettings.faviconandappiconsheadcode')
-BEGIN
-    INSERT [Setting] ([Name], [Value], [StoreId])
-    VALUES (N'commonsettings.faviconandappiconsheadcode', N'<link rel="shortcut icon" href="/favicon.ico"/>', 0)
-END
-GO
-
 --updating of indexes in the Picture table for reduced table size after upgrade nopCommerce from 4.00 to 4.10 version
 ALTER INDEX ALL ON [Picture] REBUILD
-GO
-
---new activity log type
-IF NOT EXISTS (SELECT 1 FROM [ActivityLogType] WHERE [Name] = N'Upload a favicon and app icons archive')
-BEGIN
-	INSERT [dbo].[ActivityLogType] ( [SystemKeyword], [Name], [Enabled]) VALUES ( N'UploadIconsArchive', N'Upload a favicon and app icons archive', 1)
-END
-GO
+GO