﻿--upgrade scripts from nopCommerce 4.10 to 4.20

--new locale resources
declare @resources xml
--a resource will be deleted if its value is empty
set @resources='
<Language>
  <LocaleResource Name="Admin.ContentManagement.Topics.Fields.Title.Required">
    <Value>Title is required</Value>
  </LocaleResource>
  <LocaleResource Name="Common.Extensions.RelativeFormat">
    <Value>{0} ago</Value>
  </LocaleResource>
<<<<<<< HEAD
  <LocaleResource Name="Admin.Configuration.Settings.Shipping.IgnoreAdditionalShippingChargeForPickUpInStore">
    <Value>Ignore additional shipping charge for pick up in store</Value>
  </LocaleResource>
  <LocaleResource Name="Admin.Configuration.Settings.Shipping.IgnoreAdditionalShippingChargeForPickUpInStore.Hint">
    <Value>Check if you want ignore additional shipping charge for pick up in store.</Value>
  </LocaleResource>
=======
  <LocaleResource Name="Admin.Configuration.Settings.GeneralCommon.UseResponseCompression">
    <Value>Use response compression</Value>
  </LocaleResource>  
   <LocaleResource Name="Admin.Configuration.Settings.GeneralCommon.UseResponseCompression.Hint">
    <Value>Enable to compress response (gzip by default). You can disable it if you have an active IIS Dynamic Compression Module configured at the server level.</Value>
  </LocaleResource>   
>>>>>>> e09ae2c4
</Language>
'

CREATE TABLE #LocaleStringResourceTmp
	(
		[ResourceName] [nvarchar](200) NOT NULL,
		[ResourceValue] [nvarchar](max) NOT NULL
	)

INSERT INTO #LocaleStringResourceTmp (ResourceName, ResourceValue)
SELECT	nref.value('@Name', 'nvarchar(200)'), nref.value('Value[1]', 'nvarchar(MAX)')
FROM	@resources.nodes('//Language/LocaleResource') AS R(nref)

--do it for each existing language
DECLARE @ExistingLanguageID int
DECLARE cur_existinglanguage CURSOR FOR
SELECT [ID]
FROM [Language]
OPEN cur_existinglanguage
FETCH NEXT FROM cur_existinglanguage INTO @ExistingLanguageID
WHILE @@FETCH_STATUS = 0
BEGIN
	DECLARE @ResourceName nvarchar(200)
	DECLARE @ResourceValue nvarchar(MAX)
	DECLARE cur_localeresource CURSOR FOR
	SELECT ResourceName, ResourceValue
	FROM #LocaleStringResourceTmp
	OPEN cur_localeresource
	FETCH NEXT FROM cur_localeresource INTO @ResourceName, @ResourceValue
	WHILE @@FETCH_STATUS = 0
	BEGIN
		IF (EXISTS (SELECT 1 FROM [LocaleStringResource] WHERE LanguageID=@ExistingLanguageID AND ResourceName=@ResourceName))
		BEGIN
			UPDATE [LocaleStringResource]
			SET [ResourceValue]=@ResourceValue
			WHERE LanguageID=@ExistingLanguageID AND ResourceName=@ResourceName
		END
		ELSE 
		BEGIN
			INSERT INTO [LocaleStringResource]
			(
				[LanguageId],
				[ResourceName],
				[ResourceValue]
			)
			VALUES
			(
				@ExistingLanguageID,
				@ResourceName,
				@ResourceValue
			)
		END
		
		IF (@ResourceValue is null or @ResourceValue = '')
		BEGIN
			DELETE [LocaleStringResource]
			WHERE LanguageID=@ExistingLanguageID AND ResourceName=@ResourceName
		END
		
		FETCH NEXT FROM cur_localeresource INTO @ResourceName, @ResourceValue
	END
	CLOSE cur_localeresource
	DEALLOCATE cur_localeresource


	--fetch next language identifier
	FETCH NEXT FROM cur_existinglanguage INTO @ExistingLanguageID
END
CLOSE cur_existinglanguage
DEALLOCATE cur_existinglanguage

DROP TABLE #LocaleStringResourceTmp
GO

UPDATE [Topic] 
SET [IncludeInFooterColumn1] = 0
WHERE [SystemName] = 'VendorTermsOfService'
GO

UPDATE [Topic]
SET [Title] = [SystemName]
WHERE [Title] IS NULL OR [Title] = ''
GO

ALTER TABLE [Topic] ALTER COLUMN [Title] nvarchar(max) NOT NULL
GO


--new setting
IF NOT EXISTS (SELECT 1 FROM [Setting] WHERE [Name] = N'shippingsettings.ignoreadditionalshippingchargeforpickupinstore')
BEGIN
	INSERT [Setting] ([Name], [Value], [StoreId])
	VALUES (N'shippingsettings.ignoreadditionalshippingchargeforpickupinstore', N'true', 0)
END
GO<|MERGE_RESOLUTION|>--- conflicted
+++ resolved
@@ -11,21 +11,18 @@
   <LocaleResource Name="Common.Extensions.RelativeFormat">
     <Value>{0} ago</Value>
   </LocaleResource>
-<<<<<<< HEAD
   <LocaleResource Name="Admin.Configuration.Settings.Shipping.IgnoreAdditionalShippingChargeForPickUpInStore">
     <Value>Ignore additional shipping charge for pick up in store</Value>
   </LocaleResource>
   <LocaleResource Name="Admin.Configuration.Settings.Shipping.IgnoreAdditionalShippingChargeForPickUpInStore.Hint">
     <Value>Check if you want ignore additional shipping charge for pick up in store.</Value>
   </LocaleResource>
-=======
   <LocaleResource Name="Admin.Configuration.Settings.GeneralCommon.UseResponseCompression">
     <Value>Use response compression</Value>
   </LocaleResource>  
    <LocaleResource Name="Admin.Configuration.Settings.GeneralCommon.UseResponseCompression.Hint">
     <Value>Enable to compress response (gzip by default). You can disable it if you have an active IIS Dynamic Compression Module configured at the server level.</Value>
   </LocaleResource>   
->>>>>>> e09ae2c4
 </Language>
 '
 
