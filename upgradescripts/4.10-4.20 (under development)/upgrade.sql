﻿--upgrade scripts from nopCommerce 4.10 to 4.20

--new locale resources
declare @resources xml
--a resource will be deleted if its value is empty
set @resources='
<Language>  
<<<<<<< HEAD
  <LocaleResource Name="Admin.ContentManagement.Topics.Fields.Title.Required">
    <Value>Title is required</Value>
  </LocaleResource>
  <LocaleResource Name="Common.Extensions.RelativeFormat">
    <Value>{0} ago</Value>
  </LocaleResource>
=======
   <LocaleResource Name="Admin.Configuration.Settings.GeneralCommon.UseResponseCompression">
    <Value>Use response compression</Value>
  </LocaleResource>  
   <LocaleResource Name="Admin.Configuration.Settings.GeneralCommon.UseResponseCompression.Hint">
    <Value>Enable to compress response (gzip by default). You can disable it if you have an active IIS Dynamic Compression Module configured at the server level.</Value>
  </LocaleResource>   
>>>>>>> fd8532bc
</Language>
'

CREATE TABLE #LocaleStringResourceTmp
	(
		[ResourceName] [nvarchar](200) NOT NULL,
		[ResourceValue] [nvarchar](max) NOT NULL
	)

INSERT INTO #LocaleStringResourceTmp (ResourceName, ResourceValue)
SELECT	nref.value('@Name', 'nvarchar(200)'), nref.value('Value[1]', 'nvarchar(MAX)')
FROM	@resources.nodes('//Language/LocaleResource') AS R(nref)

--do it for each existing language
DECLARE @ExistingLanguageID int
DECLARE cur_existinglanguage CURSOR FOR
SELECT [ID]
FROM [Language]
OPEN cur_existinglanguage
FETCH NEXT FROM cur_existinglanguage INTO @ExistingLanguageID
WHILE @@FETCH_STATUS = 0
BEGIN
	DECLARE @ResourceName nvarchar(200)
	DECLARE @ResourceValue nvarchar(MAX)
	DECLARE cur_localeresource CURSOR FOR
	SELECT ResourceName, ResourceValue
	FROM #LocaleStringResourceTmp
	OPEN cur_localeresource
	FETCH NEXT FROM cur_localeresource INTO @ResourceName, @ResourceValue
	WHILE @@FETCH_STATUS = 0
	BEGIN
		IF (EXISTS (SELECT 1 FROM [LocaleStringResource] WHERE LanguageID=@ExistingLanguageID AND ResourceName=@ResourceName))
		BEGIN
			UPDATE [LocaleStringResource]
			SET [ResourceValue]=@ResourceValue
			WHERE LanguageID=@ExistingLanguageID AND ResourceName=@ResourceName
		END
		ELSE 
		BEGIN
			INSERT INTO [LocaleStringResource]
			(
				[LanguageId],
				[ResourceName],
				[ResourceValue]
			)
			VALUES
			(
				@ExistingLanguageID,
				@ResourceName,
				@ResourceValue
			)
		END
		
		IF (@ResourceValue is null or @ResourceValue = '')
		BEGIN
			DELETE [LocaleStringResource]
			WHERE LanguageID=@ExistingLanguageID AND ResourceName=@ResourceName
		END
		
		FETCH NEXT FROM cur_localeresource INTO @ResourceName, @ResourceValue
	END
	CLOSE cur_localeresource
	DEALLOCATE cur_localeresource


	--fetch next language identifier
	FETCH NEXT FROM cur_existinglanguage INTO @ExistingLanguageID
END
CLOSE cur_existinglanguage
DEALLOCATE cur_existinglanguage

DROP TABLE #LocaleStringResourceTmp
GO

UPDATE [Topic] 
SET [IncludeInFooterColumn1] = 0
WHERE [SystemName] = 'VendorTermsOfService'
GO

UPDATE [Topic]
SET [Title] = [SystemName]
WHERE [Title] IS NULL OR [Title] = ''
GO

ALTER TABLE [Topic] ALTER COLUMN [Title] nvarchar(max) NOT NULL
GO<|MERGE_RESOLUTION|>--- conflicted
+++ resolved
@@ -5,21 +5,18 @@
 --a resource will be deleted if its value is empty
 set @resources='
 <Language>  
-<<<<<<< HEAD
   <LocaleResource Name="Admin.ContentManagement.Topics.Fields.Title.Required">
     <Value>Title is required</Value>
   </LocaleResource>
   <LocaleResource Name="Common.Extensions.RelativeFormat">
     <Value>{0} ago</Value>
   </LocaleResource>
-=======
-   <LocaleResource Name="Admin.Configuration.Settings.GeneralCommon.UseResponseCompression">
+  <LocaleResource Name="Admin.Configuration.Settings.GeneralCommon.UseResponseCompression">
     <Value>Use response compression</Value>
   </LocaleResource>  
    <LocaleResource Name="Admin.Configuration.Settings.GeneralCommon.UseResponseCompression.Hint">
     <Value>Enable to compress response (gzip by default). You can disable it if you have an active IIS Dynamic Compression Module configured at the server level.</Value>
   </LocaleResource>   
->>>>>>> fd8532bc
 </Language>
 '
 
