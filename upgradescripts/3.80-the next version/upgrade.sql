﻿--upgrade scripts from nopCommerce 3.80 to next version

--new locale resources
declare @resources xml
--a resource will be deleted if its value is empty
set @resources='
<Language>
  <LocaleResource Name="Account.CustomerProductReviews.NoRecords">
    <Value>You haven''t written any reviews yet</Value>
  </LocaleResource>
  <LocaleResource Name="Admin.Configuration.Settings.CustomerUser.EnteringEmailTwice.Hint">
    <Value>Force entering email twice during registration.</Value>
  </LocaleResource>
  <LocaleResource Name="Admin.Configuration.Settings.Vendor.MaximumProductNumber.Hint">
    <Value>Sets a maximum number of products per vendor.</Value>
  </LocaleResource>
  <LocaleResource Name="Admin.Configuration.Shipping.Methods.Description">
    <Value>Shipping methods used by offline shipping rate computation methods (e.g. "Fixed Rate Shipping" or "Shipping by weight").</Value>
  </LocaleResource>
  <LocaleResource Name="Admin.Catalog.Products.Fields.Price.Hint">
    <Value>The price of the product. You can manage currency by selecting Configuration > Currencies.</Value>
  </LocaleResource>
  <LocaleResource Name="Admin.Customers.Customers.Fields.CustomerRoles.Hint">
    <Value>Choose customer roles of this user.</Value>
  </LocaleResource>
  <LocaleResource Name="Admin.Configuration.Settings.Catalog.ExportImportProductAttributes.Hint">
    <Value>Check if products should be exported/imported with product attributes.</Value>
  </LocaleResource>
  <LocaleResource Name="Admin.Configuration.Settings.Shipping.ShipToSameAddress.Hint">
    <Value>Check to display "ship to the same address" option during checkout ("billing address" step). In this case "shipping address" with appropriate options (e.g. pick up in store) will be skipped. Also note that all billing countries should support shipping ("Allow shipping" checkbox ticked).</Value>
  </LocaleResource>
  <LocaleResource Name="Admin.System.ScheduleTasks.24days">
    <Value>Task period should not exceed 24 days.</Value>
  </LocaleResource>
  <LocaleResource Name="Admin.Configuration.Payment.MethodRestrictions">
    <Value>Payment restrictions</Value>
  </LocaleResource>
  <LocaleResource Name="Admin.Catalog.Products.Fields.Vendor.Hint">
    <Value>Choose a vendor associated with this product. This can be useful when running a multi-vendor store to keep track of goods associated with vendor.</Value>
  </LocaleResource>
  <LocaleResource Name="Admin.Configuration.Countries.ImportTip">
    <Value>You can download a CSV file with a list of states for other countries on the following page:</Value>
  </LocaleResource>
  <LocaleResource Name="Admin.Catalog.Products.Fields.ProductTags.Placeholder">
    <Value>Enter tags ...</Value>
  </LocaleResource>
  <LocaleResource Name="Admin.Catalog.Categories.Fields.Parent.None">
    <Value>[None]</Value>
  </LocaleResource>  
  <LocaleResource Name="Admin.Configuration.Settings.Shipping.HideShippingTotal">
    <Value>Hide shipping total if shipping not required</Value>
  </LocaleResource>
  <LocaleResource Name="Admin.Configuration.Settings.Shipping.HideShippingTotal.Hint">
    <Value>Check if you want Hide ''Shipping total'' label if shipping not required.</Value>
  </LocaleResource>
  <LocaleResource Name="Plugins.Payments.PayPalDirect.Fields.ApiAccountName">
    <Value></Value>
  </LocaleResource>
  <LocaleResource Name="Plugins.Payments.PayPalDirect.Fields.ApiAccountName.Hint">
    <Value></Value>
  </LocaleResource>
  <LocaleResource Name="Plugins.Payments.PayPalDirect.Fields.ApiAccountPassword">
    <Value></Value>
  </LocaleResource>
  <LocaleResource Name="Plugins.Payments.PayPalDirect.Fields.ApiAccountPassword.Hint">
    <Value></Value>
  </LocaleResource>
  <LocaleResource Name="Plugins.Payments.PayPalDirect.Fields.Signature">
    <Value></Value>
  </LocaleResource>
  <LocaleResource Name="Plugins.Payments.PayPalDirect.Fields.Signature.Hint">
    <Value></Value>
  </LocaleResource>
  <LocaleResource Name="Plugins.Payments.PayPalDirect.Fields.ClientId">
    <Value>Client ID</Value>
  </LocaleResource>
  <LocaleResource Name="Plugins.Payments.PayPalDirect.Fields.ClientId.Hint">
    <Value>Specify client ID.</Value>
  </LocaleResource>
  <LocaleResource Name="Plugins.Payments.PayPalDirect.Fields.ClientSecret">
    <Value>Client secret</Value>
  </LocaleResource>
  <LocaleResource Name="Plugins.Payments.PayPalDirect.Fields.ClientSecret.Hint">
    <Value>Specify secret key.</Value>
  </LocaleResource>
  <LocaleResource Name="Plugins.Payments.PayPalDirect.Fields.WebhookId">
    <Value>Webhook ID</Value>
  </LocaleResource>
  <LocaleResource Name="Plugins.Payments.PayPalDirect.Fields.WebhookId.Hint">
    <Value>Specify webhook ID.</Value>
  </LocaleResource>
  <LocaleResource Name="Plugins.Payments.PayPalDirect.WebhookCreate">
    <Value>Get webhook ID</Value>
  </LocaleResource>
  <LocaleResource Name="Plugins.Payments.PayPalDirect.WebhookError">
    <Value>Webhook was not created (see details in the log)</Value>
  </LocaleResource>
  <LocaleResource Name="Admin.Configuration.Settings.Tax.TaxCategories.None">
    <Value>[None]</Value>
  </LocaleResource>
  <LocaleResource Name="Admin.Configuration.Settings.Tax.DefaultTaxCategory">
    <Value>Default tax category</Value>
  </LocaleResource>
  <LocaleResource Name="Admin.Configuration.Settings.Tax.DefaultTaxCategory.Hint">
    <Value>Select default tax category for products.</Value>
  </LocaleResource>
  <LocaleResource Name="ActivityLog.AddNewAddressAttribute">
    <Value>Added a new address attribute (ID = {0})</Value>
  </LocaleResource>
  <LocaleResource Name="ActivityLog.AddNewAddressAttributeValue">
    <Value>Added a new address attribute value (ID = {0})</Value>
  </LocaleResource>    
  <LocaleResource Name="ActivityLog.AddNewAffiliate">
    <Value>Added a new affiliate (ID = {0})</Value>
  </LocaleResource>
  <LocaleResource Name="ActivityLog.AddNewBlogPost">
    <Value>Added a new blog post (ID = {0})</Value>
  </LocaleResource>
  <LocaleResource Name="ActivityLog.AddNewCampaign">
    <Value>Added a new campaign (ID = {0})</Value>
  </LocaleResource>
  <LocaleResource Name="ActivityLog.AddNewCountry">
    <Value>Added a new country (ID = {0})</Value>
  </LocaleResource>
  <LocaleResource Name="ActivityLog.AddNewCurrency">
    <Value>Added a new currency (ID = {0})</Value>
  </LocaleResource>
  <LocaleResource Name="ActivityLog.AddNewCustomerAttribute">
    <Value>Added a new customer attribute (ID = {0})</Value>
  </LocaleResource>
  <LocaleResource Name="ActivityLog.AddNewCustomerAttributeValue">
    <Value>Added a new customer attribute value (ID = {0})</Value>
  </LocaleResource>
  <LocaleResource Name="ActivityLog.AddNewEmailAccount">
    <Value>Added a new email account (ID = {0})</Value>
  </LocaleResource>
  <LocaleResource Name="ActivityLog.AddNewLanguage">
    <Value>Added a new language (ID = {0})</Value>
  </LocaleResource>
  <LocaleResource Name="ActivityLog.AddNewMeasureDimension">
    <Value>Added a new measure dimension (ID = {0})</Value>
  </LocaleResource>
  <LocaleResource Name="ActivityLog.AddNewMeasureWeight">
    <Value>Added a new measure weight (ID = {0})</Value>
  </LocaleResource>
  <LocaleResource Name="ActivityLog.AddNewNews">
    <Value>Added a new news (ID = {0})</Value>
  </LocaleResource>
  <LocaleResource Name="ActivityLog.InstallNewPlugin">
    <Value>Installed a new plugin (FriendlyName: ''{0}'')</Value>
  </LocaleResource>
  <LocaleResource Name="ActivityLog.AddNewStateProvince">
    <Value>Added a new state province (ID = {0})</Value>
  </LocaleResource>
  <LocaleResource Name="ActivityLog.AddNewStore">
    <Value>Added a new store (ID = {0})</Value>
  </LocaleResource>
  <LocaleResource Name="ActivityLog.AddNewVendor">
    <Value>Added a new vendor (ID = {0})</Value>
  </LocaleResource>
  <LocaleResource Name="ActivityLog.AddNewWarehouse">
    <Value>Added a new warehouse (ID = {0})</Value>
  </LocaleResource>
  <LocaleResource Name="ActivityLog.DeleteAddressAttribute">
    <Value>Deleted an address attribute (ID = {0})</Value>
  </LocaleResource>
  <LocaleResource Name="ActivityLog.DeleteAddressAttributeValue">
    <Value>Deleted an address attribute value (ID = {0})</Value>
  </LocaleResource>  
  <LocaleResource Name="ActivityLog.DeleteAffiliate">
    <Value>Deleted an affiliate (ID = {0})</Value>
  </LocaleResource>
  <LocaleResource Name="ActivityLog.DeleteBlogPost">
    <Value>Deleted a blog post (ID = {0})</Value>
  </LocaleResource>
  <LocaleResource Name="ActivityLog.DeleteBlogPostComment">
    <Value>Deleted a blog post comment (ID = {0})</Value>
  </LocaleResource>  
  <LocaleResource Name="ActivityLog.DeleteCampaign">
    <Value>Deleted a campaign (ID = {0})</Value>
  </LocaleResource>
  <LocaleResource Name="ActivityLog.DeleteCountry">
    <Value>Deleted a country (ID = {0})</Value>
  </LocaleResource>
  <LocaleResource Name="ActivityLog.DeleteCurrency">
    <Value>Deleted a currency (ID = {0})</Value>
  </LocaleResource>
  <LocaleResource Name="ActivityLog.DeleteCustomerAttribute">
    <Value>Deleted a customer attribute (ID = {0})</Value>
  </LocaleResource>
  <LocaleResource Name="ActivityLog.DeleteCustomerAttributeValue">
    <Value>Deleted a customer attribute value (ID = {0})</Value>
  </LocaleResource>
  <LocaleResource Name="ActivityLog.DeleteEmailAccount">
    <Value>Deleted an email account (ID = {0})</Value>
  </LocaleResource>
  <LocaleResource Name="ActivityLog.DeleteLanguage">
    <Value>Deleted a language (ID = {0})</Value>
  </LocaleResource>
  <LocaleResource Name="ActivityLog.DeleteMeasureDimension">
    <Value>Deleted a measure dimension (ID = {0})</Value>
  </LocaleResource>
  <LocaleResource Name="ActivityLog.DeleteMeasureWeight">
    <Value>Deleted a measure weight (ID = {0})</Value>
  </LocaleResource>
  <LocaleResource Name="ActivityLog.DeleteMessageTemplate">
    <Value>Deleted a message template (ID = {0})</Value>
  </LocaleResource>
  <LocaleResource Name="ActivityLog.DeleteNews">
    <Value>Deleted a news (ID = {0})</Value>
  </LocaleResource>
  <LocaleResource Name="ActivityLog.DeleteNewsComment">
    <Value>Deleted a news comment (ID = {0})</Value>
  </LocaleResource>  
  <LocaleResource Name="ActivityLog.UninstallPlugin">
    <Value>Uninstalled a plugin (FriendlyName: ''{0}'')</Value>
  </LocaleResource>
  <LocaleResource Name="ActivityLog.DeleteProductReview">
    <Value>Deleted a product revie (ID = {0})</Value>
  </LocaleResource>
  <LocaleResource Name="ActivityLog.DeleteStateProvince">
    <Value>Deleted a state or province (ID = {0})</Value>
  </LocaleResource>
  <LocaleResource Name="ActivityLog.DeleteStore">
    <Value>Deleted a store (ID = {0})</Value>
  </LocaleResource>
  <LocaleResource Name="ActivityLog.DeleteVendor">
    <Value>Deleted a vendor (ID = {0})</Value>
  </LocaleResource>
  <LocaleResource Name="ActivityLog.DeleteWarehouse">
    <Value>Deleted a warehouse (ID = {0})</Value>
  </LocaleResource>
  <LocaleResource Name="ActivityLog.EditAddressAttribute">
    <Value>Edited an address attribute (ID = {0})</Value>
  </LocaleResource>
  <LocaleResource Name="ActivityLog.EditAddressAttributeValue">
    <Value>Edited an address attribute value (ID = {0})</Value>
  </LocaleResource>  
  <LocaleResource Name="ActivityLog.EditAffiliate">
    <Value>Edited an affiliate (ID = {0})</Value>
  </LocaleResource>
  <LocaleResource Name="ActivityLog.EditBlogPost">
    <Value>Edited a blog post (ID = {0})</Value>
  </LocaleResource>
  <LocaleResource Name="ActivityLog.EditCampaign">
    <Value>Edited a campaign (ID = {0})</Value>
  </LocaleResource>
  <LocaleResource Name="ActivityLog.EditCountry">
    <Value>Edited a country (ID = {0})</Value>
  </LocaleResource>
  <LocaleResource Name="ActivityLog.EditCurrency">
    <Value>Edited a currency (ID = {0})</Value>
  </LocaleResource>
  <LocaleResource Name="ActivityLog.EditCustomerAttribute">
    <Value>Edited a customer attribute (ID = {0})</Value>
  </LocaleResource>
  <LocaleResource Name="ActivityLog.EditCustomerAttributeValue">
    <Value>Edited a customer attribute value (ID = {0})</Value>
  </LocaleResource>
  <LocaleResource Name="ActivityLog.EditEmailAccount">
    <Value>Edited an email account (ID = {0})</Value>
  </LocaleResource>
  <LocaleResource Name="ActivityLog.EditLanguage">
    <Value>Edited a language (ID = {0})</Value>
  </LocaleResource>
  <LocaleResource Name="ActivityLog.EditMeasureDimension">
    <Value>Edited a measure dimension (ID = {0})</Value>
  </LocaleResource>
  <LocaleResource Name="ActivityLog.EditMeasureWeight">
    <Value>Edited a measure weight (ID = {0})</Value>
  </LocaleResource>
  <LocaleResource Name="ActivityLog.EditMessageTemplate">
    <Value>Edited a message template (ID = {0})</Value>
  </LocaleResource>
  <LocaleResource Name="ActivityLog.EditNews">
    <Value>Edited a news (ID = {0})</Value>
  </LocaleResource>
  <LocaleResource Name="ActivityLog.EditPlugin">
    <Value>Edited a plugin (FriendlyName: ''{0}'')</Value>
  </LocaleResource>
  <LocaleResource Name="ActivityLog.EditProductReview">
    <Value>Edited a product revie (ID = {0})</Value>
  </LocaleResource>
  <LocaleResource Name="ActivityLog.EditStateProvince">
    <Value>Edited a state or province (ID = {0})</Value>
  </LocaleResource>
  <LocaleResource Name="ActivityLog.EditStore">
    <Value>Edited a store (ID = {0})</Value>
  </LocaleResource>
  <LocaleResource Name="ActivityLog.EditTask">
    <Value>Edited a task (ID = {0})</Value>
  </LocaleResource>
  <LocaleResource Name="ActivityLog.EditVendor">
    <Value>Edited a vendor (ID = {0})</Value>
  </LocaleResource>
  <LocaleResource Name="ActivityLog.EditWarehouse">
    <Value>Edited a warehouse (ID = {0})</Value>
  </LocaleResource>
  <LocaleResource Name="Admin.Configuration.Settings.Catalog.ProductReviewPossibleOnlyAfterPurchasing">
    <Value>Product review possible only after purchasing product</Value>
  </LocaleResource>
  <LocaleResource Name="Admin.Configuration.Settings.Catalog.ProductReviewPossibleOnlyAfterPurchasing.Hint">
    <Value>Check if product can be reviewed only by customer who have already ordered it.</Value>
  </LocaleResource>
  <LocaleResource Name="Reviews.ProductReviewPossibleOnlyAfterPurchasing">
    <Value>Product can be reviewed only after purchasing it</Value>
  </LocaleResource>
  <LocaleResource Name="Plugins.ExchangeRate.EcbExchange.SetCurrencyToEURO">
    <Value></Value>
  </LocaleResource>
  <LocaleResource Name="Plugins.ExchangeRate.EcbExchange.Error">
    <Value>You can use ECB (European central bank) exchange rate provider only when the primary exchange rate currency is supported by ECB</Value>
  </LocaleResource>
  <LocaleResource Name="Admin.System.QueuedEmails.Fields.AttachedDownload">
    <Value>Attached static file</Value>
  </LocaleResource>
  <LocaleResource Name="Admin.System.QueuedEmails.Fields.AttachedDownload.Hint">
    <Value>The attached static file that will be sent in this email.</Value>
  </LocaleResource>
  <LocaleResource Name="Plugins.Shipping.CanadaPost.Fields.ContractId">
    <Value>Contract ID</Value>
  </LocaleResource>
  <LocaleResource Name="Plugins.Shipping.CanadaPost.Fields.ContractId.Hint">
    <Value>Specify contract identifier.</Value>
  </LocaleResource>
  <LocaleResource Name="Admin.Configuration.Settings.Catalog.ProductReviewPossibleOnlyAfterPurchasing">
    <Value>Product review possible only after product purchasing</Value>
  </LocaleResource>
  <LocaleResource Name="Admin.Catalog.Categories.Fields.PageSize.Positive">
    <Value>Page size should be positive.</Value>
  </LocaleResource>
  <LocaleResource Name="Admin.Catalog.Manufacturers.Fields.PageSize.Positive">
    <Value>Page size should be positive.</Value>
  </LocaleResource>
  <LocaleResource Name="Admin.Vendors.Fields.PageSize.Positive">
    <Value>Page size should be positive.</Value>
  </LocaleResource>
  <LocaleResource Name="Admin.ContentManagement.Blog.BlogPosts.Fields.Tags.Placeholder">
    <Value>Enter tags ...</Value>
  </LocaleResource>
  <LocaleResource Name="Admin.Configuration.Settings.Catalog.ShowProductSku">
    <Value></Value>
  </LocaleResource>
  <LocaleResource Name="Admin.Configuration.Settings.Catalog.ShowProductSku.Hint">
    <Value></Value>
  </LocaleResource>
  <LocaleResource Name="Admin.Configuration.Settings.Catalog.ShowSkuOnCatalogPages">
    <Value>Show SKU on catalog pages</Value>
  </LocaleResource>
  <LocaleResource Name="Admin.Configuration.Settings.Catalog.ShowSkuOnCatalogPages.Hint">
    <Value>Check to show product SKU on catalog pages in public store.</Value>
  </LocaleResource>
  <LocaleResource Name="Admin.Configuration.Settings.Catalog.ShowSkuOnProductDetailsPage">
    <Value>Show SKU on product details page</Value>
  </LocaleResource>
  <LocaleResource Name="Admin.Configuration.Settings.Catalog.ShowSkuOnProductDetailsPage.Hint">
    <Value>Check to show product SKU on the product details page in public store.</Value>
  </LocaleResource>
  <LocaleResource Name="Admin.Orders.Fields.CancelCC">
    <Value></Value>
  </LocaleResource>
  <LocaleResource Name="Admin.Orders.Fields.CancelOrderTotals">
    <Value></Value>
  </LocaleResource>
  <LocaleResource Name="Admin.Catalog.Products.ProductAttributes.Attributes.Values.Fields.CustomerEntersQty">
    <Value>Customer enters quantity</Value>
  </LocaleResource>
  <LocaleResource Name="Admin.Catalog.Products.ProductAttributes.Attributes.Values.Fields.CustomerEntersQty.Hint">
    <Value>Allow customers enter the quantity of associated product.</Value>
  </LocaleResource>
  <LocaleResource Name="ProductAttributes.Quantity">
    <Value> - quantity {0}</Value>
  </LocaleResource>
  <LocaleResource Name="Products.ProductAttributes.PriceAdjustment">
    <Value>{0} [{1}{2}]</Value>
  </LocaleResource>
  <LocaleResource Name="Products.ProductAttributes.PriceAdjustment.PerItem">
    <Value> per item</Value>
  </LocaleResource>
  <LocaleResource Name="Products.ProductAttributes.PriceAdjustment.Quantity">
    <Value>Enter quantity:</Value>
  </LocaleResource>  
  <LocaleResource Name="Admin.Promotions.Campaigns.Fields.EmailAccount">
    <Value>Email account</Value>
  </LocaleResource>
  <LocaleResource Name="Admin.Promotions.Campaigns.Fields.EmailAccount.Hint">
    <Value>The email account that will be used to send this campaign.</Value>
  </LocaleResource>
  <LocaleResource Name="Admin.Configuration.Plugins.Fields.AclCustomerRoles">
    <Value>Limited to customer roles</Value>
  </LocaleResource>
  <LocaleResource Name="Admin.Configuration.Plugins.Fields.AclCustomerRoles.Hint">
    <Value>Choose one or several customer roles i.e. administrators, vendors, guests, who will be able to use this plugin. If you don''t need this option just leave this field empty.</Value>
  </LocaleResource>
  <LocaleResource Name="Admin.Configuration.Settings.RewardPoints.ActivatePointsImmediately">
    <Value>Activate points immediately</Value>
  </LocaleResource>
  <LocaleResource Name="Admin.Configuration.Settings.RewardPoints.ActivatePointsImmediately.Hint">
    <Value>Activates bonus points immediately after their calculation</Value>
  </LocaleResource>
  <LocaleResource Name="Admin.Configuration.Settings.RewardPoints.ActivationDelay">
    <Value>Reward points activation</Value>
  </LocaleResource>
  <LocaleResource Name="Admin.Configuration.Settings.RewardPoints.ActivationDelay.Hint">
    <Value>Specify how many days (hours) must elapse before earned points become active. Points earned by purchase cannot be redeemed until activated. For example, you may set the days before the points become available to 7. In this case, the points earned will be available for spending 7 days after the order gets chosen awarded status.</Value>
  </LocaleResource>
  <LocaleResource Name="Admin.Customers.Customers.RewardPoints.ActivatedLater">
    <Value>The points will be activated on {0}</Value>
  </LocaleResource>
  <LocaleResource Name="Enums.Nop.Core.Domain.Customers.RewardPointsActivatingDelayPeriod.Days">
    <Value>Days</Value>
  </LocaleResource>
  <LocaleResource Name="Enums.Nop.Core.Domain.Customers.RewardPointsActivatingDelayPeriod.Hours">
    <Value>Hours</Value>
  </LocaleResource>
  <LocaleResource Name="RewardPoints.ActivatedLater">
    <Value>The points will be activated on {0}</Value>
  </LocaleResource>
  <LocaleResource Name="Admin.Configuration.Currencies.PublishedCurrencyRequired">
    <Value>At least one published currency is required</Value>
  </LocaleResource>
  <LocaleResource Name="Admin.Customers.Customers.GuestsAndRegisteredRolesError">
    <Value>The customer cannot be in both ''Guests'' and ''Registered'' customer roles</Value>
  </LocaleResource>
  <LocaleResource Name="Admin.Customers.Customers.AddCustomerToGuestsOrRegisteredRoleError">
    <Value>Add the customer to ''Guests'' or ''Registered'' customer role</Value>
  </LocaleResource>
  <LocaleResource Name="Admin.Customers.Customers.ValidEmailRequiredRegisteredRole">
    <Value>Valid Email is required for customer to be in ''Registered'' role</Value>
  </LocaleResource>
  <LocaleResource Name="Admin.Customers.Customers.NonAdminNotImpersonateAsAdminError">
    <Value>A non-admin user cannot impersonate as an administrator</Value>
  </LocaleResource>
  <LocaleResource Name="Admin.Configuration.Languages.PublishedLanguageRequired">
    <Value>At least one published language is required</Value>
  </LocaleResource>
  <LocaleResource Name="Admin.Orders.OrderItem.DeleteAssociatedGiftCardRecordError">
    <Value>This order item has an associated gift card record. Please delete it first</Value>
  </LocaleResource>
  <LocaleResource Name="Admin.ReturnRequests.OrderItemDeleted">
    <Value>Order item is deleted</Value>
  </LocaleResource>
  <LocaleResource Name="Admin.Configuration.Settings.GeneralCommon.CaptchaAppropriateKeysNotEnteredError">
    <Value>Captcha is enabled but the appropriate keys are not entered</Value>
  </LocaleResource>
  <LocaleResource Name="Admin.ContentManagement.MessageTemplates.Copied">
    <Value>The message template has been copied successfully</Value>
  </LocaleResource>
  <LocaleResource Name="Admin.Catalog.Products.Copied">
    <Value>The product has been copied successfully</Value>
  </LocaleResource>  
  <LocaleResource Name="Admin.System.Warnings.URL.Reserved">
    <Value>Entered page name already exists, so it will be replaced by ''{0}''</Value>
  </LocaleResource>
  <LocaleResource Name="Admin.Catalog.Products.Fields.DeliveryDate.Hint">
    <Value>Choose a delivery date which will be displayed in the public store. You can manage delivery dates by selecting Configuration > Shipping > Dates and ranges.</Value>
  </LocaleResource>
  <LocaleResource Name="Admin.Catalog.Products.Fields.ProductAvailabilityRange">
    <Value>Product availability range</Value>
  </LocaleResource>
  <LocaleResource Name="Admin.Catalog.Products.Fields.ProductAvailabilityRange.Hint">
    <Value>Choose the product availability range that indicates when the product is expected to be available when out of stock (e.g. Available in 10-14 days). You can manage availability ranges by selecting Configuration > Shipping > Dates and ranges.</Value>
  </LocaleResource>
  <LocaleResource Name="Admin.Catalog.Products.Fields.ProductAvailabilityRange.None">
    <Value>None</Value>
  </LocaleResource>
  <LocaleResource Name="Admin.Configuration.Settings.ProductEditor.ProductAvailabilityRange">
    <Value>Product availability range</Value>
  </LocaleResource>
  <LocaleResource Name="Admin.Configuration.Shipping.DatesAndRanges">
    <Value>Dates and ranges</Value>
  </LocaleResource>
  <LocaleResource Name="Admin.Configuration.Shipping.DeliveryDates.Hint">
    <Value>List of delivery dates which will be available for choice in product details.</Value>
  </LocaleResource>
  <LocaleResource Name="Admin.Configuration.Shipping.ProductAvailabilityRanges">
    <Value>Product availability ranges</Value>
  </LocaleResource>
  <LocaleResource Name="Admin.Configuration.Shipping.ProductAvailabilityRanges.Added">
    <Value>The new product availability range has been added successfully.</Value>
  </LocaleResource>
  <LocaleResource Name="Admin.Configuration.Shipping.ProductAvailabilityRanges.AddNew">
    <Value>Add a new product availability range</Value>
  </LocaleResource>
  <LocaleResource Name="Admin.Configuration.Shipping.ProductAvailabilityRanges.BackToList">
    <Value>back to product availability range list</Value>
  </LocaleResource>
  <LocaleResource Name="Admin.Configuration.Shipping.ProductAvailabilityRanges.Deleted">
    <Value>The product availability range has been deleted successfully.</Value>
  </LocaleResource>
  <LocaleResource Name="Admin.Configuration.Shipping.ProductAvailabilityRanges.EditProductAvailabilityRangeDetails">
    <Value>Edit product availability range details</Value>
  </LocaleResource>
  <LocaleResource Name="Admin.Configuration.Shipping.ProductAvailabilityRanges.Fields.DisplayOrder">
    <Value>Display order</Value>
  </LocaleResource>
  <LocaleResource Name="Admin.Configuration.Shipping.ProductAvailabilityRanges.Fields.DisplayOrder.Hint">
    <Value>The display order of this product availability range. 1 represents the top of the list.</Value>
  </LocaleResource>
  <LocaleResource Name="Admin.Configuration.Shipping.ProductAvailabilityRanges.Fields.Name">
    <Value>Name</Value>
  </LocaleResource>
  <LocaleResource Name="Admin.Configuration.Shipping.ProductAvailabilityRanges.Fields.Name.Hint">
    <Value>Enter product availability range name.</Value>
  </LocaleResource>
  <LocaleResource Name="Admin.Configuration.Shipping.ProductAvailabilityRanges.Fields.Name.Required">
    <Value>Please provide a name.</Value>
  </LocaleResource>
  <LocaleResource Name="Admin.Configuration.Shipping.ProductAvailabilityRanges.Hint">
    <Value>List of availability ranges which will be available for choice in product details.</Value>
  </LocaleResource>
  <LocaleResource Name="Admin.Configuration.Shipping.ProductAvailabilityRanges.Updated">
    <Value>The product availability range has been updated successfully.</Value>
  </LocaleResource>
  <LocaleResource Name="Products.Availability.AvailabilityRange">
    <Value>Available in {0}</Value>
  </LocaleResource>
  <LocaleResource Name="Products.Availability.BackorderingWithDate">
    <Value>Out of stock - on backorder and will be dispatched once in stock ({0}).</Value>
  </LocaleResource>
  <LocaleResource Name="ShoppingCart.AvailabilityRange">
    <Value>Available in {0}</Value>
  </LocaleResource>
  <LocaleResource Name="Plugins.Payment.CheckMoneyOrder.PaymentMethodDescription">
    <Value>Pay by cheque or money order</Value>
  </LocaleResource>
  <LocaleResource Name="Plugins.Payments.Manual.PaymentMethodDescription">
    <Value>Pay by credit / debit card</Value>
  </LocaleResource>
  <LocaleResource Name="Plugins.Payments.PayPalDirect.PaymentMethodDescription">
    <Value>Pay by credit / debit card</Value>
  </LocaleResource>
  <LocaleResource Name="Plugins.Payments.PayPalStandard.PaymentMethodDescription">
    <Value>You will be redirected to PayPal site to complete the payment</Value>
  </LocaleResource>
  <LocaleResource Name="Plugins.Payment.PurchaseOrder.PaymentMethodDescription">
    <Value>Pay by purchase order (PO) number</Value>
  </LocaleResource>
  <LocaleResource Name="Account.AccountActivation.AlreadyActivated">
    <Value>Your account already has been activated</Value>
  </LocaleResource>
  <LocaleResource Name="Account.PasswordRecovery.PasswordAlreadyHasBeenChanged">
    <Value>Your password already has been changed. For changing it once more, you need to again recover the password.</Value>
  </LocaleResource>
  <LocaleResource Name="Newsletter.ResultAlreadyDeactivated">
    <Value>Your subscription already has been deactivated.</Value>
  </LocaleResource>
  <LocaleResource Name="Plugins.Shipping.FixedRateShipping.Fields.ShippingMethodName">
    <Value></Value>
  </LocaleResource>
  <LocaleResource Name="Plugins.Shipping.FixedRateShipping.Fields.Rate">
    <Value></Value>
  </LocaleResource>
  <LocaleResource Name="Plugins.Shipping.ByWeight.Fields.Store">
    <Value></Value>
  </LocaleResource>
  <LocaleResource Name="Plugins.Shipping.ByWeight.Fields.Store.Hint">
    <Value></Value>
  </LocaleResource>
  <LocaleResource Name="Plugins.Shipping.ByWeight.Fields.Warehouse">
    <Value></Value>
  </LocaleResource>
  <LocaleResource Name="Plugins.Shipping.ByWeight.Fields.Warehouse.Hint">
    <Value></Value>
  </LocaleResource>
  <LocaleResource Name="Plugins.Shipping.ByWeight.Fields.Country">
    <Value></Value>
  </LocaleResource>
  <LocaleResource Name="Plugins.Shipping.ByWeight.Fields.Country.Hint">
    <Value></Value>
  </LocaleResource>
  <LocaleResource Name="Plugins.Shipping.ByWeight.Fields.StateProvince">
    <Value></Value>
  </LocaleResource>
  <LocaleResource Name="Plugins.Shipping.ByWeight.Fields.StateProvince.Hint">
    <Value></Value>
  </LocaleResource>
  <LocaleResource Name="Plugins.Shipping.ByWeight.Fields.Zip">
    <Value></Value>
  </LocaleResource>
  <LocaleResource Name="Plugins.Shipping.ByWeight.Fields.Zip.Hint">
    <Value></Value>
  </LocaleResource>
  <LocaleResource Name="Plugins.Shipping.ByWeight.Fields.ShippingMethod">
    <Value></Value>
  </LocaleResource>
  <LocaleResource Name="Plugins.Shipping.ByWeight.Fields.ShippingMethod.Hint">
    <Value></Value>
  </LocaleResource>
  <LocaleResource Name="Plugins.Shipping.ByWeight.Fields.From">
    <Value></Value>
  </LocaleResource>
  <LocaleResource Name="Plugins.Shipping.ByWeight.Fields.From.Hint">
    <Value></Value>
  </LocaleResource>
  <LocaleResource Name="Plugins.Shipping.ByWeight.Fields.To">
    <Value></Value>
  </LocaleResource>
  <LocaleResource Name="Plugins.Shipping.ByWeight.Fields.To.Hint">
    <Value></Value>
  </LocaleResource>
  <LocaleResource Name="Plugins.Shipping.ByWeight.Fields.AdditionalFixedCost">
    <Value></Value>
  </LocaleResource>
  <LocaleResource Name="Plugins.Shipping.ByWeight.Fields.AdditionalFixedCost.Hint">
    <Value></Value>
  </LocaleResource>
  <LocaleResource Name="Plugins.Shipping.ByWeight.Fields.LowerWeightLimit">
    <Value></Value>
  </LocaleResource>
  <LocaleResource Name="Plugins.Shipping.ByWeight.Fields.LowerWeightLimit.Hint">
    <Value></Value>
  </LocaleResource>
  <LocaleResource Name="Plugins.Shipping.ByWeight.Fields.PercentageRateOfSubtotal">
    <Value></Value>
  </LocaleResource>
  <LocaleResource Name="Plugins.Shipping.ByWeight.Fields.PercentageRateOfSubtotal.Hint">
    <Value></Value>
  </LocaleResource>
  <LocaleResource Name="Plugins.Shipping.ByWeight.Fields.RatePerWeightUnit">
    <Value></Value>
  </LocaleResource>
  <LocaleResource Name="Plugins.Shipping.ByWeight.Fields.RatePerWeightUnit.Hint">
    <Value></Value>
  </LocaleResource>
  <LocaleResource Name="Plugins.Shipping.ByWeight.Fields.LimitMethodsToCreated">
    <Value></Value>
  </LocaleResource>
  <LocaleResource Name="Plugins.Shipping.ByWeight.Fields.LimitMethodsToCreated.Hint">
    <Value></Value>
  </LocaleResource>
  <LocaleResource Name="Plugins.Shipping.ByWeight.Fields.DataHtml">
    <Value></Value>
  </LocaleResource>
  <LocaleResource Name="Plugins.Shipping.ByWeight.AddRecord">
    <Value></Value>
  </LocaleResource>
  <LocaleResource Name="Plugins.Shipping.ByWeight.Formula">
    <Value></Value>
  </LocaleResource>
  <LocaleResource Name="Plugins.Shipping.ByWeight.Formula.Value">
    <Value></Value>
  </LocaleResource>
  <LocaleResource Name="Plugins.Shipping.FixedOrByWeight.ShippingByWeight">
    <Value>By Weight</Value>
  </LocaleResource>
  <LocaleResource Name="Plugins.Shipping.FixedOrByWeight.Fixed">
    <Value>Fixed Rate</Value>
  </LocaleResource>
  <LocaleResource Name="Plugins.Shipping.FixedOrByWeight.Fields.Rate">
    <Value>Rate</Value>
  </LocaleResource>
  <LocaleResource Name="Plugins.Shipping.FixedOrByWeight.Fields.Store">
    <Value>Store</Value>
  </LocaleResource>
  <LocaleResource Name="Plugins.Shipping.FixedOrByWeight.Fields.Store.Hint">
    <Value>If an asterisk is selected, then this shipping rate will apply to all stores.</Value>
  </LocaleResource>
  <LocaleResource Name="Plugins.Shipping.FixedOrByWeight.Fields.Warehouse">
    <Value>Warehouse</Value>
  </LocaleResource>
  <LocaleResource Name="Plugins.Shipping.FixedOrByWeight.Fields.Warehouse.Hint">
    <Value>If an asterisk is selected, then this shipping rate will apply to all warehouses.</Value>
  </LocaleResource>
  <LocaleResource Name="Plugins.Shipping.FixedOrByWeight.Fields.Country">
    <Value>Country</Value>
  </LocaleResource>
  <LocaleResource Name="Plugins.Shipping.FixedOrByWeight.Fields.Country.Hint">
    <Value>If an asterisk is selected, then this shipping rate will apply to all customers, regardless of the country.</Value>
  </LocaleResource>
  <LocaleResource Name="Plugins.Shipping.FixedOrByWeight.Fields.StateProvince">
    <Value>State / province</Value>
  </LocaleResource>
  <LocaleResource Name="Plugins.Shipping.FixedOrByWeight.Fields.StateProvince.Hint">
    <Value>If an asterisk is selected, then this shipping rate will apply to all customers from the given country, regardless of the state.</Value>
  </LocaleResource>
  <LocaleResource Name="Plugins.Shipping.FixedOrByWeight.Fields.Zip">
    <Value>Zip</Value>
  </LocaleResource>
  <LocaleResource Name="Plugins.Shipping.FixedOrByWeight.Fields.Zip.Hint">
    <Value>Zip / postal code. If zip is empty, then this shipping rate will apply to all customers from the given country or state, regardless of the zip code.</Value>
  </LocaleResource>
  <LocaleResource Name="Plugins.Shipping.FixedOrByWeight.Fields.ShippingMethod">
    <Value>Shipping method</Value>
  </LocaleResource>
  <LocaleResource Name="Plugins.Shipping.FixedOrByWeight.Fields.ShippingMethod.Hint">
    <Value>Choose shipping method</Value>
  </LocaleResource>
  <LocaleResource Name="Plugins.Shipping.FixedOrByWeight.Fields.From">
    <Value>Order weight from</Value>
  </LocaleResource>
  <LocaleResource Name="Plugins.Shipping.FixedOrByWeight.Fields.From.Hint">
    <Value>Order weight from.</Value>
  </LocaleResource>
  <LocaleResource Name="Plugins.Shipping.FixedOrByWeight.Fields.To">
    <Value>Order weight to</Value>
  </LocaleResource>
  <LocaleResource Name="Plugins.Shipping.FixedOrByWeight.Fields.To.Hint">
    <Value>Order weight to.</Value>
  </LocaleResource>
  <LocaleResource Name="Plugins.Shipping.FixedOrByWeight.Fields.AdditionalFixedCost">
    <Value>Additional fixed cost</Value>
  </LocaleResource>
  <LocaleResource Name="Plugins.Shipping.FixedOrByWeight.Fields.AdditionalFixedCost.Hint">
    <Value>Specify an additional fixed cost per shopping cart for this option. Set to 0 if you don''t want an additional fixed cost to be applied.</Value>
  </LocaleResource>
  <LocaleResource Name="Plugins.Shipping.FixedOrByWeight.Fields.LowerWeightLimit">
    <Value>Lower weight limit</Value>
  </LocaleResource>
  <LocaleResource Name="Plugins.Shipping.FixedOrByWeight.Fields.LowerWeightLimit.Hint">
    <Value>Lower weight limit. This field can be used for \"per extra weight unit\" scenarios.</Value>
  </LocaleResource>
  <LocaleResource Name="Plugins.Shipping.FixedOrByWeight.Fields.PercentageRateOfSubtotal">
    <Value>Charge percentage (of subtotal)</Value>
  </LocaleResource>
  <LocaleResource Name="Plugins.Shipping.FixedOrByWeight.Fields.PercentageRateOfSubtotal.Hint">
    <Value>Charge percentage (of subtotal).</Value>
  </LocaleResource>
  <LocaleResource Name="Plugins.Shipping.FixedOrByWeight.Fields.RatePerWeightUnit">
    <Value>Rate per weight unit</Value>
  </LocaleResource>
  <LocaleResource Name="Plugins.Shipping.FixedOrByWeight.Fields.RatePerWeightUnit.Hint">
    <Value>Rate per weight unit.</Value>
  </LocaleResource>
  <LocaleResource Name="Plugins.Shipping.FixedOrByWeight.Fields.LimitMethodsToCreated">
    <Value>Limit shipping methods to configured ones</Value>
  </LocaleResource>
  <LocaleResource Name="Plugins.Shipping.FixedOrByWeight.Fields.LimitMethodsToCreated.Hint">
    <Value>If you check this option, then your customers will be limited to shipping options configured here. Otherwise, they''ll be able to choose any existing shipping options even they''ve not configured here (zero shipping fee in this case).</Value>
  </LocaleResource>
  <LocaleResource Name="Plugins.Shipping.FixedOrByWeight.Fields.DataHtml">
    <Value>Data</Value>
  </LocaleResource>
  <LocaleResource Name="Plugins.Shipping.FixedOrByWeight.AddRecord">
    <Value>Add record</Value>
  </LocaleResource>
  <LocaleResource Name="Plugins.Shipping.FixedOrByWeight.Formula">
    <Value>Formula to calculate rates</Value>
  </LocaleResource>
  <LocaleResource Name="Plugins.Shipping.FixedOrByWeight.Formula.Value">
    <Value>[additional fixed cost] + ([order total weight] - [lower weight limit]) * [rate per weight unit] + [order subtotal] * [charge percentage]</Value>
  </LocaleResource>
  <LocaleResource Name="Admin.Configuration.Settings.Vendor.AllowVendorsToImportProducts">
    <Value>Allow vendors to import products</Value>
  </LocaleResource>
  <LocaleResource Name="Admin.Configuration.Settings.Vendor.AllowVendorsToImportProducts.Hint">
    <Value>Check if vendors are allowed to import products.</Value>
  </LocaleResource>
  <LocaleResource Name="ShoppingCart.ItemYouSave">
    <Value>You save: {0}</Value>
  </LocaleResource>
  <LocaleResource Name="ShoppingCart.MaximumDiscountedQty">
    <Value>Discounted qty: {0}</Value>
  </LocaleResource>
  <LocaleResource Name="Admin.Catalog.Products.Fields.SpecialPrice">
    <Value></Value>
  </LocaleResource>
  <LocaleResource Name="Admin.Catalog.Products.Fields.SpecialPrice.Hint">
    <Value></Value>
  </LocaleResource>
  <LocaleResource Name="Admin.Catalog.Products.Fields.SpecialPriceEndDateTimeUtc">
    <Value></Value>
  </LocaleResource>
  <LocaleResource Name="Admin.Catalog.Products.Fields.SpecialPriceEndDateTimeUtc.Hint">
    <Value></Value>
  </LocaleResource>
  <LocaleResource Name="Admin.Catalog.Products.Fields.SpecialPriceStartDateTimeUtc">
    <Value></Value>
  </LocaleResource>
  <LocaleResource Name="Admin.Catalog.Products.Fields.SpecialPriceStartDateTimeUtc.Hint">
    <Value></Value>
  </LocaleResource>
  <LocaleResource Name="Admin.Configuration.Settings.ProductEditor.SpecialPrice">
    <Value></Value>
  </LocaleResource>
  <LocaleResource Name="Admin.Configuration.Settings.ProductEditor.SpecialPriceEndDate">
    <Value></Value>
  </LocaleResource>
  <LocaleResource Name="Admin.Configuration.Settings.ProductEditor.SpecialPriceStartDate">
    <Value></Value>
  </LocaleResource>
  <LocaleResource Name="Admin.Catalog.Products.TierPrices.AddNew">
    <Value>Add new tier price</Value>
  </LocaleResource>
  <LocaleResource Name="Admin.Catalog.Products.TierPrices.Edit">
    <Value>Edit tier price details</Value>
  </LocaleResource>
  <LocaleResource Name="Admin.Catalog.Products.TierPrices.Fields.CustomerRole.Hint">
    <Value>Select customer role for which the tier price will be available.</Value>
  </LocaleResource>
  <LocaleResource Name="Admin.Catalog.Products.TierPrices.Fields.EndDateTimeUtc">
    <Value>End date</Value>
  </LocaleResource>
  <LocaleResource Name="Admin.Catalog.Products.TierPrices.Fields.EndDateTimeUtc.Hint">
    <Value>The end date of the tier price in Coordinated Universal Time (UTC).</Value>
  </LocaleResource>
  <LocaleResource Name="Admin.Catalog.Products.TierPrices.Fields.Price.Hint">
    <Value>Specify the price.</Value>
  </LocaleResource>
  <LocaleResource Name="Admin.Catalog.Products.TierPrices.Fields.Quantity.Hint">
    <Value>Specify quantity for which this tier price will be available.</Value>
  </LocaleResource>
  <LocaleResource Name="Admin.Catalog.Products.TierPrices.Fields.StartDateTimeUtc">
    <Value>Start date</Value>
  </LocaleResource>
  <LocaleResource Name="Admin.Catalog.Products.TierPrices.Fields.StartDateTimeUtc.Hint">
    <Value>The start date of the tier price in Coordinated Universal Time (UTC).</Value>
  </LocaleResource>
  <LocaleResource Name="Admin.Catalog.Products.TierPrices.Fields.Store.Hint">
    <Value>Option to limit this tier price to a certain store. If you have multiple stores, choose one from the list.</Value>
  </LocaleResource>
  <LocaleResource Name="Admin.Configuration.Settings.Order.DeactivateGiftCardsAfterDeletingOrder">
    <Value>Deactivate gift cards after deleting of an order</Value>
  </LocaleResource>
  <LocaleResource Name="Admin.Configuration.Settings.Order.DeactivateGiftCardsAfterDeletingOrder.Hint">
    <Value>Check to deactivate related gift cards when an order is deleted.</Value>
  </LocaleResource>
  <LocaleResource Name="Admin.Configuration.Settings.Order.CompleteOrderWhenDelivered">
    <Value>Complete order when delivered</Value>
  </LocaleResource>
  <LocaleResource Name="Admin.Configuration.Settings.Order.CompleteOrderWhenDelivered.Hint">
    <Value>Check if an order status should be set to "Complete" only when its shipping status is "Delivered". Otherwise, "Shipped" status will be enough.</Value>
  </LocaleResource>
  <LocaleResource Name="ReturnRequests.Title">
    <Value><![CDATA[Return item(s) from <a href="{0}">order #{1}</a>]]></Value>
  </LocaleResource>
  <LocaleResource Name="ActivityLog.EditNewsComment">
    <Value>Edited a news comment (ID = {0})</Value>
  </LocaleResource>
  <LocaleResource Name="Admin.Configuration.Settings.News.NewsCommentsMustBeApproved">
    <Value>News comments must be approved</Value>
  </LocaleResource>
  <LocaleResource Name="Admin.Configuration.Settings.News.NewsCommentsMustBeApproved.Hint">
    <Value>Check if news comments must be approved by administrator.</Value>
  </LocaleResource>
  <LocaleResource Name="Admin.ContentManagement.News.Comments.Fields.IsApproved">
    <Value>Is approved</Value>
  </LocaleResource>
  <LocaleResource Name="News.Comments.SeeAfterApproving">
    <Value>News comment is successfully added. You will see it after approving by a store administrator.</Value>
  </LocaleResource>
  <LocaleResource Name="ActivityLog.EditBlogComment">
    <Value>Edited a blog comment (ID = {0})</Value>
  </LocaleResource>
  <LocaleResource Name="Admin.Configuration.Settings.Blog.BlogCommentsMustBeApproved">
    <Value>Blog comments must be approved</Value>
  </LocaleResource>
  <LocaleResource Name="Admin.Configuration.Settings.Blog.BlogCommentsMustBeApproved.Hint">
    <Value>Check if blog comments must be approved by administrator.</Value>
  </LocaleResource>
  <LocaleResource Name="Admin.ContentManagement.Blog.Comments.Fields.IsApproved">
    <Value>Is approved</Value>
  </LocaleResource>
  <LocaleResource Name="Blog.Comments.SeeAfterApproving">
    <Value>Blog comment is successfully added. You will see it after approving by a store administrator.</Value>
  </LocaleResource>
  <LocaleResource Name="Admin.Catalog.Products.StockQuantityHistory">
    <Value>Stock quantity history</Value>
  </LocaleResource>
  <LocaleResource Name="Admin.Catalog.Products.StockQuantityHistory.Hint">
    <Value>Here you can see a history of the product stock quantity changes.</Value>
  </LocaleResource>
  <LocaleResource Name="Admin.Catalog.Products.StockQuantityHistory.Fields.Combination">
    <Value>Attribute combination</Value>
  </LocaleResource>
  <LocaleResource Name="Admin.Catalog.Products.StockQuantityHistory.Fields.CreatedOn">
    <Value>Created On</Value>
  </LocaleResource>
  <LocaleResource Name="Admin.Catalog.Products.StockQuantityHistory.Fields.Message">
    <Value>Message</Value>
  </LocaleResource>
  <LocaleResource Name="Admin.Catalog.Products.StockQuantityHistory.Fields.StockQuantity">
    <Value>Stock quantity</Value>
  </LocaleResource>
  <LocaleResource Name="Admin.Catalog.Products.StockQuantityHistory.Fields.QuantityAdjustment">
    <Value>Quantity adjustment</Value>
  </LocaleResource>
  <LocaleResource Name="Admin.Catalog.Products.StockQuantityHistory.Fields.Warehouse">
    <Value>Warehouse</Value>
  </LocaleResource>
  <LocaleResource Name="Admin.Configuration.Settings.ProductEditor.StockQuantityHistory">
    <Value>Stock quantity history</Value>
  </LocaleResource>
  <LocaleResource Name="Admin.StockQuantityHistory.Messages.CancelOrder">
    <Value>The stock quantity has been increased by canceling the order #{0}</Value>
  </LocaleResource>
  <LocaleResource Name="Admin.StockQuantityHistory.Messages.Combination.Edit">
    <Value>The stock quantity of combination has been edited</Value>
  </LocaleResource>
  <LocaleResource Name="Admin.StockQuantityHistory.Messages.CopyProduct">
    <Value>The stock quantity has been edited by copying the product #{0}</Value>
  </LocaleResource>
  <LocaleResource Name="Admin.StockQuantityHistory.Messages.DeleteOrder">
    <Value>The stock quantity has been increased by deleting the order #{0}</Value>
  </LocaleResource>
  <LocaleResource Name="Admin.StockQuantityHistory.Messages.DeleteOrderItem">
    <Value>The stock quantity has been increased by deleting an order item from the order #{0}</Value>
  </LocaleResource>
  <LocaleResource Name="Admin.StockQuantityHistory.Messages.DeleteShipment">
    <Value>The stock quantity has been increased by deleting a shipment from the order #{0}</Value>
  </LocaleResource>
  <LocaleResource Name="Admin.StockQuantityHistory.Messages.Edit">
    <Value>The stock quantity has been edited</Value>
  </LocaleResource>
  <LocaleResource Name="Admin.StockQuantityHistory.Messages.MultipleWarehouses">
    <Value>Multiple warehouses.</Value>
  </LocaleResource>
  <LocaleResource Name="Admin.StockQuantityHistory.Messages.EditOrder">
    <Value>The stock quantity has been changed by editing the order #{0}</Value>
  </LocaleResource>
  <LocaleResource Name="Admin.StockQuantityHistory.Messages.ImportProduct.Edit">
    <Value>The stock quantity has been changed by importing product</Value>
  </LocaleResource>
  <LocaleResource Name="Admin.StockQuantityHistory.Messages.ImportProduct.EditWarehouse">
    <Value>Products have been moved {0} {1} by importing product</Value>
  </LocaleResource>
  <LocaleResource Name="Admin.StockQuantityHistory.Messages.EditWarehouse">
    <Value>Products have been moved {0} {1}</Value>
  </LocaleResource>
  <LocaleResource Name="Admin.StockQuantityHistory.Messages.EditWarehouse.New">
    <Value>to the {0}</Value>
  </LocaleResource>
  <LocaleResource Name="Admin.StockQuantityHistory.Messages.EditWarehouse.Old">
    <Value>from the {0}</Value>
  </LocaleResource>
  <LocaleResource Name="Admin.StockQuantityHistory.Messages.PlaceOrder">
    <Value>The stock quantity has been reduced by placing the order #{0}</Value>
  </LocaleResource>
  <LocaleResource Name="Admin.StockQuantityHistory.Messages.Ship">
    <Value>The stock quantity has been reduced when an order item of the order #{0} was shipped</Value>
  </LocaleResource>
  <LocaleResource Name="Admin.Catalog.Products.Copy.Name.New">
    <Value>{0} - copy</Value>
  </LocaleResource>
  <LocaleResource Name="Admin.Catalog.Products.Copy.SKU.New">
    <Value>{0}-copy</Value>
  </LocaleResource>
  <LocaleResource Name="Admin.Configuration.Settings.RewardPoints.PointsForPurchases_Awarded">
    <Value></Value>
  </LocaleResource>
  <LocaleResource Name="Admin.Configuration.Settings.RewardPoints.PointsForPurchases_Awarded.Hint">
    <Value></Value>
  </LocaleResource>
  <LocaleResource Name="Admin.Configuration.Settings.RewardPoints.PointsForPurchases_Awarded.Pending">
    <Value></Value>
  </LocaleResource>
  <LocaleResource Name="Admin.Configuration.Settings.RewardPoints.PointsForPurchases_Canceled">
    <Value></Value>
  </LocaleResource>
  <LocaleResource Name="Admin.Configuration.Settings.RewardPoints.PointsForPurchases_Canceled.Hint">
    <Value></Value>
  </LocaleResource>
  <LocaleResource Name="Admin.Configuration.Settings.RewardPoints.PointsForPurchases_Canceled.Pending">
    <Value></Value>
  </LocaleResource>
  <LocaleResource Name="Admin.Configuration.Settings.Order.DeactivateGiftCardsAfterCancellingOrder">
    <Value>Deactivate gift cards after cancelling of an order</Value>
  </LocaleResource>
  <LocaleResource Name="Admin.Configuration.Settings.Order.DeactivateGiftCardsAfterCancellingOrder.Hint">
    <Value>Check to deactivate related gift cards when an order is cancelled.</Value>
  </LocaleResource>
  <LocaleResource Name="Admin.Configuration.Settings.Order.ActivateGiftCardsAfterCompletingOrder">
    <Value>Activate gift cards after completing of an order</Value>
  </LocaleResource>
  <LocaleResource Name="Admin.Configuration.Settings.Order.ActivateGiftCardsAfterCompletingOrder.Hint">
    <Value>Check to activate related gift cards when an order is completed.</Value>
  </LocaleResource>
  <LocaleResource Name="Admin.Configuration.Settings.Order.GiftCards_Deactivated">
    <Value></Value>
  </LocaleResource>
  <LocaleResource Name="Admin.Configuration.Settings.Order.GiftCards_Deactivated.Hint">
    <Value></Value>
  </LocaleResource>
  <LocaleResource Name="Admin.Configuration.Settings.Order.GiftCards_Deactivated.Pending">
    <Value></Value>
  </LocaleResource>
  <LocaleResource Name="Admin.Configuration.Settings.Order.GiftCards_Activated">
    <Value></Value>
  </LocaleResource>
  <LocaleResource Name="Admin.Configuration.Settings.Order.GiftCards_Activated.Hint">
    <Value></Value>
  </LocaleResource>
  <LocaleResource Name="Admin.Configuration.Settings.Order.GiftCards_Activated.Pending">
    <Value></Value>
  </LocaleResource>
  <LocaleResource Name="Admin.Affiliates.Fields.ID">
    <Value></Value>
  </LocaleResource>
  <LocaleResource Name="Admin.Affiliates.Fields.ID.Hint">
    <Value></Value>
  </LocaleResource>
  <LocaleResource Name="Admin.System.ScheduleTasks.RestartApplication">
    <Value>Do not forget to restart the application once a task has been modified.</Value>
  </LocaleResource>
  <LocaleResource Name="Plugins.ExternalAuth.Facebook.Login">
    <Value></Value>
  </LocaleResource>
  <LocaleResource Name="Account.AssociatedExternalAuth.Or">
    <Value>- or -</Value>
  </LocaleResource>
  <LocaleResource Name="Admin.Catalog.Products.ProductAttributes.Attributes.Values.Fields.AssociatedProduct.Choose">
    <Value>Choose an associated product</Value>
  </LocaleResource>
  <LocaleResource Name="Admin.SalesReport.NeverSold.SearchStore">
    <Value>Store</Value>
  </LocaleResource>
  <LocaleResource Name="Admin.SalesReport.NeverSold.SearchStore.Hint">
    <Value>Load products only from a specific store (available in this store).</Value>
  </LocaleResource>
  <LocaleResource Name="Admin.SalesReport.NeverSold.SearchVendor">
    <Value>Vendor</Value>
  </LocaleResource>
  <LocaleResource Name="Admin.SalesReport.NeverSold.SearchVendor.Hint">
    <Value>Load products only by a specific vendor (owned by this vendor).</Value>
  </LocaleResource>
  <LocaleResource Name="Admin.SalesReport.NeverSold.SearchCategory">
    <Value>Category</Value>
  </LocaleResource>
  <LocaleResource Name="Admin.SalesReport.NeverSold.SearchCategory.Hint">
    <Value>Load products only from a specific category.</Value>
  </LocaleResource>
  <LocaleResource Name="Admin.SalesReport.NeverSold.SearchManufacturer">
    <Value>Manufacturer</Value>
  </LocaleResource>
  <LocaleResource Name="Admin.SalesReport.NeverSold.SearchManufacturer.Hint">
    <Value>Load products only from a specific manufacturer.</Value>
  </LocaleResource>
  <LocaleResource Name="Admin.Configuration.Settings.ShoppingCart.CartsSharedBetweenStores">
    <Value>Carts shared between storest</Value>
  </LocaleResource>
  <LocaleResource Name="Admin.Configuration.Settings.ShoppingCart.CartsSharedBetweenStores.Hint">
    <Value>Determines whether shopping carts (and wishlist) are shared between stores (in multi-store environment).</Value>
  </LocaleResource>
  <LocaleResource Name="Account.EmailRevalidation">
    <Value>Email validation</Value>
  </LocaleResource>
  <LocaleResource Name="Account.EmailRevalidation.AlreadyChanged">
    <Value>Your email already has been validated</Value>
  </LocaleResource>
  <LocaleResource Name="Account.EmailRevalidation.Changed">
    <Value>Your email has been validated</Value>
  </LocaleResource>
  <LocaleResource Name="Account.EmailRevalidation">
    <Value>Email validation</Value>
  </LocaleResource>
  <LocaleResource Name="PageTitle.EmailRevalidation">
    <Value>Email validation</Value>
  </LocaleResource>
  <LocaleResource Name="Account.Fields.EmailToRevalidate">
    <Value>New email</Value>
  </LocaleResource>
  <LocaleResource Name="Account.Fields.EmailToRevalidate.Note">
    <Value>(not validated yet)</Value>
  </LocaleResource>
  <LocaleResource Name="Admin.Configuration.Shipping.Methods.Description">
    <Value>Shipping methods used by offline shipping providers. For example, "Manual (Fixed or By Weight)".</Value>
  </LocaleResource>
  <LocaleResource Name="Admin.System.Templates.Product.IgnoredProductTypes">
    <Value>Ignored product type IDs (advanced)</Value>
  </LocaleResource>
  <LocaleResource Name="Admin.Configuration.Settings.Order.ReturnRequestsAllowFiles">
    <Value>Allow file uploads</Value>
  </LocaleResource>
  <LocaleResource Name="Admin.Configuration.Settings.Order.ReturnRequestsAllowFiles.Hint">
    <Value>Check if you want to allow customers to upload files when submitting return requests.</Value>
  </LocaleResource>
  <LocaleResource Name="ReturnRequests.UploadedFile">
    <Value>Upload (any additional document, scan, etc)</Value>
  </LocaleResource>
  <LocaleResource Name="Account.CustomerReturnRequests.UploadedFile">
    <Value>Uploaded file:</Value>
  </LocaleResource>
  <LocaleResource Name="Account.CustomerReturnRequests.UploadedFile.Download">
    <Value>Download</Value>
  </LocaleResource>
  <LocaleResource Name="Admin.ReturnRequests.Fields.UploadedFile">
    <Value>Uploaded file</Value>
  </LocaleResource>
  <LocaleResource Name="Admin.ReturnRequests.Fields.UploadedFile.Hint">
    <Value>File uploaded by customer</Value>
  </LocaleResource>
  <LocaleResource Name="Admin.ReturnRequests.Fields.UploadedFile.Download">
    <Value>Download</Value>
  </LocaleResource>
  <LocaleResource Name="Admin.Catalog.ProductReviews.Fields.ReplyText">
    <Value>Reply text</Value>
  </LocaleResource>
  <LocaleResource Name="Admin.Catalog.ProductReviews.Fields.ReplyText.Hint">
    <Value>The reply text (by a store owner). If specified, then it''ll be visible to a customer. Leave empty to ignore this functionality.</Value>
  </LocaleResource>
  <LocaleResource Name="Reviews.Reply">
    <Value>A manager responded to this review</Value>
  </LocaleResource>
  <LocaleResource Name="Admin.Configuration.Settings.Blog.ShowBlogCommentsPerStore">
    <Value>Blog comments per store</Value>
  </LocaleResource>
  <LocaleResource Name="Admin.Configuration.Settings.Blog.ShowBlogCommentsPerStore.Hint">
    <Value>Check to display blog comments written in the current store only.</Value>
  </LocaleResource>
  <LocaleResource Name="Admin.Configuration.Settings.News.ShowNewsCommentsPerStore">
    <Value>News comments per store</Value>
  </LocaleResource>
  <LocaleResource Name="Admin.Configuration.Settings.News.ShowNewsCommentsPerStore.Hint">
    <Value>Check to display news comments written in the current store only.</Value>
  </LocaleResource>
  <LocaleResource Name="Admin.ContentManagement.Blog.Comments.Fields.StoreName">
    <Value>Store name</Value>
  </LocaleResource>
  <LocaleResource Name="Admin.ContentManagement.News.Comments.Fields.StoreName">
    <Value>Store name</Value>
  </LocaleResource>
  <LocaleResource Name="Admin.Catalog.Products.ProductAttributes.Attributes.Values.Fields.AssociatedProduct.HasAttributes">
    <Value>The associated product has attributes, keep in mind that customers can not select them in the product details page.</Value>
  </LocaleResource>
  <LocaleResource Name="Admin.Catalog.Products.ProductAttributes.Attributes.Values.Fields.AssociatedProduct.HasRequiredAttributes">
    <Value>The associated product has required product attributes, so customers won''t be able to choose this product attribute value.</Value>
  </LocaleResource>
  <LocaleResource Name="Admin.Catalog.Products.ProductAttributes.Attributes.Values.Fields.AssociatedProduct.Downloadable">
    <Value>The associated product is downloadable, keep in mind that won''t be able to download it.</Value>
  </LocaleResource>
  <LocaleResource Name="Admin.Catalog.Products.ProductAttributes.Attributes.Values.Fields.AssociatedProduct.GiftCard">
    <Value>The associated product is a gift card, keep in mind that customers can not specify its details in the product details page.</Value>
  </LocaleResource>
  <LocaleResource Name="Admin.Pager.All">
    <Value>All</Value>
  </LocaleResource>
  <LocaleResource Name="Admin.Pager.Display">
    <Value>{0} - {1} of {2} items</Value>
  </LocaleResource>
  <LocaleResource Name="Admin.Pager.Empty">
    <Value>No items to display</Value>
  </LocaleResource>
  <LocaleResource Name="Admin.Pager.First">
    <Value>Go to the first page</Value>
  </LocaleResource>
  <LocaleResource Name="Admin.Pager.ItemsPerPage">
    <Value>items per page</Value>
  </LocaleResource>
  <LocaleResource Name="Admin.Pager.Last">
    <Value>Go to the last page</Value>
  </LocaleResource>
  <LocaleResource Name="Admin.Pager.MorePages">
    <Value>More pages</Value>
  </LocaleResource>
  <LocaleResource Name="Admin.Pager.Next">
    <Value>Go to the next page</Value>
  </LocaleResource>
  <LocaleResource Name="Admin.Pager.Of">
    <Value>of {0}</Value>
  </LocaleResource>
  <LocaleResource Name="Admin.Pager.Page">
    <Value>Page</Value>
  </LocaleResource>
  <LocaleResource Name="Admin.Pager.Previous">
    <Value>Go to the previous page</Value>
  </LocaleResource>
  <LocaleResource Name="Admin.Pager.Refresh">
    <Value>Refresh</Value>
  </LocaleResource>
  <LocaleResource Name="Admin.Vendors.Address">
    <Value>Address (optional)</Value>
  </LocaleResource>
  <LocaleResource Name="Admin.Configuration.Settings.CustomerUser.FailedPasswordAllowedAttempts">
    <Value>Maximum login failures</Value>
  </LocaleResource>
  <LocaleResource Name="Admin.Configuration.Settings.CustomerUser.FailedPasswordAllowedAttempts.Hint">
    <Value>Maximum login failures to lockout account. Set 0 to disable this feature.</Value>
  </LocaleResource>
  <LocaleResource Name="Admin.Configuration.Settings.CustomerUser.FailedPasswordLockoutMinutes">
    <Value>Lockout time (login failures)</Value>
  </LocaleResource>
  <LocaleResource Name="Admin.Configuration.Settings.CustomerUser.FailedPasswordLockoutMinutes.Hint">
    <Value>Enter number of minutes to lockout users (for login failures).</Value>
  </LocaleResource>
  <LocaleResource Name="Account.Login.WrongCredentials.LockedOut">
    <Value>Customer is locked out</Value>
  </LocaleResource>
  <LocaleResource Name="Admin.Catalog.Manufacturers.List.ImportFromExcelTip">
    <Value>Imported manufacturers are distinguished by ID. If the ID already exists, then its corresponding manufacturer will be updated. You should not specify ID (leave 0) for new manufacturers.</Value>
  </LocaleResource>
  <LocaleResource Name="Admin.Catalog.Categories.List.ImportFromExcelTip">
    <Value>Imported categories are distinguished by ID. If the ID already exists, then its corresponding category will be updated. You should not specify ID (leave 0) for new categories.</Value>
  </LocaleResource>
  <LocaleResource Name="Admin.ContentManagement.MessageTemplates.Tokens.ConditionalStatement">
    <Value>For conditional expressions use the token %if (your conditions ) ... endif%</Value>
  </LocaleResource>
  <LocaleResource Name="Plugins.Tax.FixedRate.Fields.TaxCategoryName">
    <Value></Value>
  </LocaleResource>
  <LocaleResource Name="Plugins.Tax.FixedRate.Fields.Rate">
    <Value></Value>
  </LocaleResource>
  <LocaleResource Name="Plugins.Tax.CountryStateZip.Fields.Store">
    <Value></Value>
  </LocaleResource>
  <LocaleResource Name="Plugins.Tax.CountryStateZip.Fields.Store.Hint">
    <Value></Value>
  </LocaleResource>
  <LocaleResource Name="Plugins.Tax.CountryStateZip.Fields.Country">
    <Value></Value>
  </LocaleResource>
  <LocaleResource Name="Plugins.Tax.CountryStateZip.Fields.Country.Hint">
    <Value></Value>
  </LocaleResource>
  <LocaleResource Name="Plugins.Tax.CountryStateZip.Fields.StateProvince">
    <Value></Value>
  </LocaleResource>
  <LocaleResource Name="Plugins.Tax.CountryStateZip.Fields.StateProvince.Hint">
    <Value></Value>
  </LocaleResource>
  <LocaleResource Name="Plugins.Tax.CountryStateZip.Fields.Zip">
    <Value></Value>
  </LocaleResource>
  <LocaleResource Name="Plugins.Tax.CountryStateZip.Fields.Zip.Hint">
    <Value></Value>
  </LocaleResource>
  <LocaleResource Name="Plugins.Tax.CountryStateZip.Fields.TaxCategory">
    <Value></Value>
  </LocaleResource>
  <LocaleResource Name="Plugins.Tax.CountryStateZip.Fields.TaxCategory.Hint">
    <Value></Value>
  </LocaleResource>
  <LocaleResource Name="Plugins.Tax.CountryStateZip.Fields.Percentage">
    <Value></Value>
  </LocaleResource>
  <LocaleResource Name="Plugins.Tax.CountryStateZip.Fields.Percentage.Hint">
    <Value></Value>
  </LocaleResource>
  <LocaleResource Name="Plugins.Tax.CountryStateZip.AddRecord">
    <Value></Value>
  </LocaleResource>
  <LocaleResource Name="Plugins.Tax.CountryStateZip.AddRecord.Hint">
    <Value></Value>
  </LocaleResource>
  <LocaleResource Name="Plugins.Tax.FixedOrByCountryStateZip.Fixed">
    <Value>Fixed rate</Value>
  </LocaleResource>
  <LocaleResource Name="Plugins.Tax.FixedOrByCountryStateZip.TaxByCountryStateZip">
    <Value>By Country</Value>
  </LocaleResource>
  <LocaleResource Name="Plugins.Tax.FixedOrByCountryStateZip.Fields.TaxCategoryName">
    <Value>Tax category</Value>
  </LocaleResource>
  <LocaleResource Name="Plugins.Tax.FixedOrByCountryStateZip.Fields.Rate">
    <Value>Rate</Value>
  </LocaleResource>
  <LocaleResource Name="Plugins.Tax.FixedOrByCountryStateZip.Fields.Store">
    <Value>Store</Value>
  </LocaleResource>
  <LocaleResource Name="Plugins.Tax.FixedOrByCountryStateZip.Fields.Store.Hint">
    <Value>If an asterisk is selected, then this shipping rate will apply to all stores.</Value>
  </LocaleResource>
  <LocaleResource Name="Plugins.Tax.FixedOrByCountryStateZip.Fields.Country">
    <Value>Country</Value>
  </LocaleResource>
  <LocaleResource Name="Plugins.Tax.FixedOrByCountryStateZip.Fields.Country.Hint">
    <Value>The country.</Value>
  </LocaleResource>
  <LocaleResource Name="Plugins.Tax.FixedOrByCountryStateZip.Fields.StateProvince">
    <Value>State / province</Value>
  </LocaleResource>
  <LocaleResource Name="Plugins.Tax.FixedOrByCountryStateZip.Fields.StateProvince.Hint">
    <Value>If an asterisk is selected, then this tax rate will apply to all customers from the given country, regardless of the state.</Value>
  </LocaleResource>
  <LocaleResource Name="Plugins.Tax.FixedOrByCountryStateZip.Fields.Zip">
    <Value>Zip</Value>
  </LocaleResource>
  <LocaleResource Name="Plugins.Tax.FixedOrByCountryStateZip.Fields.Zip.Hint">
    <Value>Zip / postal code. If zip is empty, then this tax rate will apply to all customers from the given country or state, regardless of the zip code.</Value>
  </LocaleResource>
  <LocaleResource Name="Plugins.Tax.FixedOrByCountryStateZip.Fields.TaxCategory">
    <Value>Tax category</Value>
  </LocaleResource>
  <LocaleResource Name="Plugins.Tax.FixedOrByCountryStateZip.Fields.TaxCategory.Hint">
    <Value>The tax category.</Value>
  </LocaleResource>
  <LocaleResource Name="Plugins.Tax.FixedOrByCountryStateZip.Fields.Percentage">
    <Value>Percentage</Value>
  </LocaleResource>
  <LocaleResource Name="Plugins.Tax.FixedOrByCountryStateZip.Fields.Percentage.Hint">
    <Value>The tax rate.</Value>
  </LocaleResource>
  <LocaleResource Name="Plugins.Tax.FixedOrByCountryStateZip.AddRecord">
    <Value>Add tax rate</Value>
  </LocaleResource>
  <LocaleResource Name="Plugins.Tax.FixedOrByCountryStateZip.AddRecordTitle">
    <Value>New tax rate</Value>
  </LocaleResource>
  <LocaleResource Name="Admin.ReturnRequests.SearchCustomNumber">
    <Value>ID</Value>
  </LocaleResource>
  <LocaleResource Name="Admin.ReturnRequests.SearchCustomNumber.Hint">
    <Value>Search by a specific return request identifier.</Value>
  </LocaleResource>    
  <LocaleResource Name="Admin.ReturnRequests.SearchEndDate">
    <Value>End date</Value>
  </LocaleResource>
  <LocaleResource Name="Admin.ReturnRequests.SearchEndDate.Hint">
    <Value>The end date for the search.</Value>
  </LocaleResource>    
  <LocaleResource Name="Admin.ReturnRequests.SearchReturnRequestStatus">
    <Value>Return status</Value>
  </LocaleResource>
  <LocaleResource Name="Admin.ReturnRequests.SearchReturnRequestStatus.All">
    <Value>All</Value>
  </LocaleResource>
  <LocaleResource Name="Admin.ReturnRequests.SearchReturnRequestStatus.Hint">
    <Value>Search by a specific return request status e.g. Received.</Value>
  </LocaleResource>    
  <LocaleResource Name="Admin.ReturnRequests.SearchStartDate">
    <Value>Start date</Value>
  </LocaleResource>  
  <LocaleResource Name="Admin.ReturnRequests.SearchStartDate.Hint">
    <Value>The start date for the search.</Value>
  </LocaleResource>
  <LocaleResource Name="Admin.Catalog.Products.ProductAttributes.Hint">
    <Value>
      Product attributes are quantifiable or descriptive aspects of a product (such as, color). For example, if you were to create an attribute for color, with the values of blue, green, yellow, and so on, you may want to apply this attribute to shirts, which you sell in various colors (you can adjust a price or weight for any of existing attribute values).
      You can add attribute for your product using existing list of attributes, or if you need to create a new one go to Catalog > Attributes > Product attributes. Please notice that if you want to manage inventory by product attributes (e.g. 5 green shirts and 3 blue ones), then ensure that "Inventory method" is set to "Track inventory by product attributes".
    </Value>
  </LocaleResource>
  <LocaleResource Name="Admin.ContentManagement.News.Comments.ApproveSelected">
    <Value>Approve selected</Value>
  </LocaleResource>
  <LocaleResource Name="Admin.ContentManagement.Blog.Comments.ApproveSelected">
    <Value>Approve selected</Value>
  </LocaleResource>
  <LocaleResource Name="Admin.ContentManagement.News.Comments.DisapproveSelected">
    <Value>Disapprove selected</Value>
  </LocaleResource>
  <LocaleResource Name="Admin.ContentManagement.Blog.Comments.DisapproveSelected">
    <Value>Disapprove selected</Value>
  </LocaleResource>
  <LocaleResource Name="Admin.Customers.Customers.Fields.RegisteredInStore">
    <Value>Registered in the store</Value>
  </LocaleResource>
  <LocaleResource Name="Admin.Customers.Customers.Fields.RegisteredInStore.Hint">
    <Value>Indicating in which store the customer is registered</Value>
  </LocaleResource> 
  <LocaleResource Name="Admin.Configuration.Settings.Shipping.ConsiderAssociatedProductsDimensions">
    <Value>Consider associated products dimensions and weight</Value>
  </LocaleResource>
  <LocaleResource Name="Admin.Configuration.Settings.Shipping.ConsiderAssociatedProductsDimensions.Hint">
    <Value>Check to consider associated products dimensions and weight on shipping, uncheck for example if the main product already includes them.</Value>
  </LocaleResource>
  <LocaleResource Name="Admin.ContentManagement.News.Comments.List.CreatedOnFrom">
    <Value>Created from</Value>
  </LocaleResource>
  <LocaleResource Name="Admin.ContentManagement.News.Comments.List.CreatedOnFrom.Hint">
    <Value>The creation from date for the search.</Value>
  </LocaleResource>
  <LocaleResource Name="Admin.ContentManagement.News.Comments.List.CreatedOnTo">
    <Value>Created to</Value>
  </LocaleResource>
  <LocaleResource Name="Admin.ContentManagement.News.Comments.List.CreatedOnTo.Hint">
    <Value>The creation to date for the search.</Value>
  </LocaleResource>
  <LocaleResource Name="Admin.ContentManagement.News.Comments.List.SearchText">
    <Value>Message</Value>
  </LocaleResource>
  <LocaleResource Name="Admin.ContentManagement.News.Comments.List.SearchText.Hint">
    <Value>Search in title and comment text.</Value>
  </LocaleResource>  
  <LocaleResource Name="Admin.ContentManagement.Blog.Comments.List.CreatedOnFrom">
    <Value>Created from</Value>
  </LocaleResource>
  <LocaleResource Name="Admin.ContentManagement.Blog.Comments.List.CreatedOnFrom.Hint">
    <Value>The creation from date for the search.</Value>
  </LocaleResource>
  <LocaleResource Name="Admin.ContentManagement.Blog.Comments.List.CreatedOnTo">
    <Value>Created to</Value>
  </LocaleResource>
  <LocaleResource Name="Admin.ContentManagement.Blog.Comments.List.CreatedOnTo.Hint">
    <Value>The creation to date for the search.</Value>
  </LocaleResource>
  <LocaleResource Name="Admin.ContentManagement.Blog.Comments.List.SearchText">
    <Value>Message</Value>
  </LocaleResource>
  <LocaleResource Name="Admin.ContentManagement.Blog.Comments.List.SearchText.Hint">
    <Value>Search in comment text.</Value>
  </LocaleResource>
  <LocaleResource Name="Account.CustomerOrders.RecurringOrders.RetryLastPayment">
    <Value>Retry last payment</Value>
  </LocaleResource>
  <LocaleResource Name="Admin.RecurringPayments.History.LastPaymentFailed">
    <Value>Last payment failed</Value>
  </LocaleResource>
  <LocaleResource Name="Admin.Catalog.ProductReviews.List.SearchApproved">
    <Value>Approved</Value>
  </LocaleResource>
  <LocaleResource Name="Admin.Catalog.ProductReviews.List.SearchApproved.Hint">
    <Value>Search by a "Approved" property.</Value>
  </LocaleResource>  
  <LocaleResource Name="Admin.Catalog.ProductReviews.List.SearchApproved.All">
    <Value>All</Value>
  </LocaleResource>
  <LocaleResource Name="Admin.Catalog.ProductReviews.List.SearchApproved.ApprovedOnly">
    <Value>Approved only</Value>
  </LocaleResource>
  <LocaleResource Name="Admin.Catalog.ProductReviews.List.SearchApproved.DisapprovedOnly">
    <Value>Disapproved only</Value>
  </LocaleResource>  
  <LocaleResource Name="Admin.ContentManagement.Blog.Comments.List.SearchApproved">
    <Value>Approved</Value>
  </LocaleResource>
  <LocaleResource Name="Admin.ContentManagement.Blog.Comments.List.SearchApproved.Hint">
    <Value>Search by a "Approved" property.</Value>
  </LocaleResource>  
  <LocaleResource Name="Admin.ContentManagement.Blog.Comments.List.SearchApproved.All">
    <Value>All</Value>
  </LocaleResource>
  <LocaleResource Name="Admin.ContentManagement.Blog.Comments.List.SearchApproved.ApprovedOnly">
    <Value>Approved only</Value>
  </LocaleResource>
  <LocaleResource Name="Admin.ContentManagement.Blog.Comments.List.SearchApproved.DisapprovedOnly">
    <Value>Disapproved only</Value>
  </LocaleResource>  
  <LocaleResource Name="Admin.ContentManagement.News.Comments.List.SearchApproved">
    <Value>Approved</Value>
  </LocaleResource>
  <LocaleResource Name="Admin.ContentManagement.News.Comments.List.SearchApproved.Hint">
    <Value>Search by a "Approved" property.</Value>
  </LocaleResource>  
  <LocaleResource Name="Admin.ContentManagement.News.Comments.List.SearchApproved.All">
    <Value>All</Value>
  </LocaleResource>
  <LocaleResource Name="Admin.ContentManagement.News.Comments.List.SearchApproved.ApprovedOnly">
    <Value>Approved only</Value>
  </LocaleResource>
  <LocaleResource Name="Admin.ContentManagement.News.Comments.List.SearchApproved.DisapprovedOnly">
    <Value>Disapproved only</Value>
  </LocaleResource>
  <LocaleResource Name="Plugins.Payments.PayPalStandard.RoundingWarning">
    <Value>It looks like you have "ShoppingCartSettings.RoundPricesDuringCalculation" setting disabled. Keep in mind that this can lead to a discrepancy of the order total amount, as PayPal only rounds to two decimals.</Value>
  </LocaleResource>
  <LocaleResource Name="Admin.Affiliates.Orders.Order">
    <Value></Value>
  </LocaleResource>  
  <LocaleResource Name="Admin.Promotions.Discounts.History.Order">
    <Value></Value>
  </LocaleResource>  
  <LocaleResource Name="Admin.GiftCards.History.Order">
    <Value></Value>
  </LocaleResource>  
  <LocaleResource Name="Admin.RecurringPayments.History.Order">
    <Value></Value>
  </LocaleResource>
  <LocaleResource Name="Admin.ReturnRequests.Fields.Order">
    <Value></Value>
  </LocaleResource>
  <LocaleResource Name="Admin.ReturnRequests.Fields.Order.Hint">
    <Value></Value>
  </LocaleResource>
  <LocaleResource Name="Admin.Affiliates.Orders.OrderId">
    <Value>Order ID</Value>
  </LocaleResource>
  <LocaleResource Name="Admin.Affiliates.Orders.CustomOrderNumber">
    <Value>Order #</Value>
  </LocaleResource> 
  <LocaleResource Name="Admin.Customers.Customers.Orders.CustomOrderNumber">
    <Value>Order #</Value>
  </LocaleResource>
  <LocaleResource Name="Admin.Promotions.Discounts.History.OrderId">
    <Value>Order ID</Value>
  </LocaleResource>
  <LocaleResource Name="Admin.Promotions.Discounts.History.CustomOrderNumber">
    <Value>Order #</Value>
  </LocaleResource>
  <LocaleResource Name="Admin.GiftCards.History.OrderId">
    <Value>Order ID</Value>
  </LocaleResource>  
  <LocaleResource Name="Admin.GiftCards.History.CustomOrderNumber">
    <Value>Order #</Value>
  </LocaleResource> 
  <LocaleResource Name="Admin.Orders.Fields.CustomOrderNumber">
    <Value>Order #</Value>
  </LocaleResource>
  <LocaleResource Name="Admin.Orders.Fields.CustomOrderNumber.Hint">
    <Value>The unique number of this order.</Value>
  </LocaleResource>  
  <LocaleResource Name="Admin.RecurringPayments.History.OrderId">
    <Value>Created order ID</Value>
  </LocaleResource>  
  <LocaleResource Name="Admin.RecurringPayments.History.CustomOrderNumber">
    <Value>Created order</Value>
  </LocaleResource>
  <LocaleResource Name="Admin.ReturnRequests.Fields.OrderId">
    <Value>Order ID</Value>
  </LocaleResource>
  <LocaleResource Name="Admin.ReturnRequests.Fields.CustomOrderNumber">
    <Value>Order #</Value>
  </LocaleResource>
  <LocaleResource Name="Admin.Orders.Shipments.OrderID">
    <Value>Order ID</Value>
  </LocaleResource>
  <LocaleResource Name="Admin.Orders.Shipments.CustomOrderNumber">
    <Value>Order #</Value>
  </LocaleResource>  
  <LocaleResource Name="Admin.Orders.Shipments.CustomOrderNumber.Hint">
    <Value>The order associated to this shipment.</Value>
  </LocaleResource>  
  <LocaleResource Name="Admin.Configuration.Settings.Order.CustomOrderNumberMask">
    <Value>Order number mask</Value>
  </LocaleResource>  
  <LocaleResource Name="Admin.Configuration.Settings.Order.CustomOrderNumberMask.Hint">
    <Value>Order number mask, for creating custom order number. For example, RE-{YYYY}-{MM}. Leave this field empty if you don''t want to use custom order numbers.</Value>
  </LocaleResource>
  <LocaleResource Name="Admin.Configuration.Settings.Order.CustomOrderNumberMask.Description.DD">
    <Value>{DD} - day of order creation date</Value>
  </LocaleResource>   
  <LocaleResource Name="Admin.Configuration.Settings.Order.CustomOrderNumberMask.Description.ID">
    <Value>{ID} -Order identifier</Value>
  </LocaleResource>     
  <LocaleResource Name="Admin.Configuration.Settings.Order.CustomOrderNumberMask.Description.MM">
    <Value>{MM} - month of order creation date</Value>
  </LocaleResource>
  <LocaleResource Name="Admin.Configuration.Settings.Order.CustomOrderNumberMask.Description.YYYY">
    <Value>{YYYY} - year of order creation date</Value>
  </LocaleResource>
  <LocaleResource Name="Admin.Configuration.Settings.Order.CustomOrderNumberMask.Description.YY">
    <Value>{YY} - last two digits of year of order creation date</Value>
  </LocaleResource>    
  <LocaleResource Name="Admin.GiftCards.Fields.Order">
    <Value></Value>
  </LocaleResource>
  <LocaleResource Name="Admin.GiftCards.Fields.Order.Hint">
    <Value></Value>
  </LocaleResource>  
  <LocaleResource Name="Admin.GiftCards.Fields.OrderId">
    <Value>Order</Value>
  </LocaleResource>
  <LocaleResource Name="Admin.GiftCards.Fields.OrderId.Hint">
    <Value>The gift card was purchased with this order.</Value>
  </LocaleResource>
  <LocaleResource Name="Admin.GiftCards.Fields.CustomOrderNumber">
    <Value>Order</Value>
  </LocaleResource>
  <LocaleResource Name="Admin.GiftCards.Fields.CustomOrderNumber.Hint">
    <Value>The gift card was purchased with this order.</Value>
  </LocaleResource>   
  <LocaleResource Name="ActivityLog.EditOrder">
    <Value>Edited an order (Order number = {0}). See order notes for details</Value>
  </LocaleResource> 
  <LocaleResource Name="Account.CustomerOrders.RecurringOrders.ViewInitialOrder">
    <Value>View order (Order number - {0})</Value>
  </LocaleResource>
  <LocaleResource Name="Admin.ReturnRequests.Fields.CustomOrderNumber.Hint">
    <Value>The unique number of the order.</Value>
  </LocaleResource>  
  <LocaleResource Name="Admin.Affiliates.Orders.OrderId">
    <Value></Value>
  </LocaleResource>
  <LocaleResource Name="Admin.Customers.Customers.Orders.ID">
    <Value></Value>
  </LocaleResource>  
  <LocaleResource Name="Admin.Promotions.Discounts.History.OrderId">
    <Value></Value>
  </LocaleResource>  
  <LocaleResource Name="Admin.GiftCards.History.OrderId">
    <Value></Value>
  </LocaleResource>  
  <LocaleResource Name="Admin.Orders.Fields.ID">
    <Value></Value>
  </LocaleResource>
  <LocaleResource Name="Admin.Orders.Fields.ID.Hint">
    <Value></Value>
  </LocaleResource>  
  <LocaleResource Name="Admin.RecurringPayments.History.OrderId">
    <Value></Value>
  </LocaleResource>   
  <LocaleResource Name="Admin.ReturnRequests.Fields.OrderId">
    <Value></Value>
  </LocaleResource>  
  <LocaleResource Name="Admin.Orders.Shipments.OrderID">
    <Value></Value>
  </LocaleResource>
  <LocaleResource Name="Admin.Orders.Shipments.OrderID.Hint">
    <Value></Value>
  </LocaleResource>    
  <LocaleResource Name="Plugins.Payments.PayPalDirect.Fields.PassPurchasedItems">
    <Value>Pass purchased items</Value>
  </LocaleResource>
  <LocaleResource Name="Plugins.Payments.PayPalDirect.Fields.PassPurchasedItems.Hint">
    <Value>Check to pass information about purchased items to PayPal.</Value>
  </LocaleResource>
  <LocaleResource Name="Admin.Configuration.Settings.CustomerUser.UnduplicatedPasswordsNumber">
    <Value>Unduplicated passwords number</Value>
  </LocaleResource>
  <LocaleResource Name="Admin.Configuration.Settings.CustomerUser.UnduplicatedPasswordsNumber.Hint">
    <Value>Specify the number of customer passwords that mustn''t be the same as the previous one, enter 0 if the customer can use the same password time after time.</Value>
  </LocaleResource>
  <LocaleResource Name="Account.ChangePassword.Errors.PasswordMatchesWithPrevious">
    <Value>You entered the password that is the same as one of the last passwords you used. Please create a new password.</Value>
  </LocaleResource>
  <LocaleResource Name="Account.ChangePassword.PasswordIsExpired">
    <Value>Your password has expired, please create a new one</Value>
  </LocaleResource>
  <LocaleResource Name="Admin.Configuration.Settings.CustomerUser.PasswordLifetime">
    <Value>Password lifetime</Value>
  </LocaleResource>
  <LocaleResource Name="Admin.Configuration.Settings.CustomerUser.PasswordLifetime.Hint">
    <Value>Specify number of days for password expiration. Don''t forget to check "EnablePasswordLifetime" property on customer role edit page for those roles, who will have to change passwords.</Value>
  </LocaleResource>
  <LocaleResource Name="Admin.Customers.CustomerRoles.Fields.EnablePasswordLifetime">
    <Value>Enable password lifetime</Value>
  </LocaleResource>
  <LocaleResource Name="Admin.Customers.CustomerRoles.Fields.EnablePasswordLifetime.Hint">
    <Value>Check to force customers to change their passwords after a specified time.</Value>
  </LocaleResource>
  <LocaleResource Name="Admin.System.QueuedEmails.Fields.Id">
    <Value>ID</Value>
  </LocaleResource>
  <LocaleResource Name="Admin.System.SeNames.Id">
    <Value>ID</Value>
  </LocaleResource>
  <LocaleResource Name="ContactUs.EmailSubject">
    <Value></Value>
  </LocaleResource>
  <LocaleResource Name="ContactVendor.EmailSubject">
    <Value></Value>
  </LocaleResource>
  <LocaleResource Name="Admin.Orders.Fields.OrderStatus.CancelledNotification">
    <Value>This order is cancelled</Value>
  </LocaleResource>
  <LocaleResource Name="Admin.ContentManagement.MessageTemplates.Description.Blog.BlogComment">
	<Value><![CDATA[This message template is used when a new blog comment to the certain blog post is created. The message is received by a store owner. You can set up this option by ticking the checkbox <strong>Notify about new blog comments</strong> in Configuration - Settings - Blog settings.]]></Value>
  </LocaleResource>
  <LocaleResource Name="Admin.ContentManagement.MessageTemplates.Description.Customer.BackInStock">
	<Value><![CDATA[This message template is used when the customer subscribed for the certain product which is unavailable at the moment to notify the customer about the product being back to stock again. You can set up this option by ticking the checkbox <strong>Allow back in stock subscriptions</strong> in Product info tab - Inventory section.]]></Value>
  </LocaleResource>
  <LocaleResource Name="Admin.ContentManagement.MessageTemplates.Description.Customer.EmailRevalidationMessage">
	<Value>This message template is used when a customer changes an email address in his account. The customer receives a message to confirm an email address used when changing email address.</Value>
  </LocaleResource>
  <LocaleResource Name="Admin.ContentManagement.MessageTemplates.Description.Customer.EmailValidationMessage">
	<Value>This message template is used the option Email notification from Registration method dropdown list in Configuration - Settings - Customer settings is selected. The customer receives a message to confirm an email address used when registering.</Value>
  </LocaleResource>
  <LocaleResource Name="Admin.ContentManagement.MessageTemplates.Description.Customer.NewOrderNote">
	<Value>This message template is used when the customer gets a notification about a new order being placed from this account.</Value>
  </LocaleResource>
  <LocaleResource Name="Admin.ContentManagement.MessageTemplates.Description.Customer.NewPM">
	<Value><![CDATA[This message template is used when the customer gets a notification about a new private message being received. You can set up this option by ticking the checkbox <strong>Show alert for PM</strong> in Configuration - Settings - Forum settings.]]></Value>
  </LocaleResource>
  <LocaleResource Name="Admin.ContentManagement.MessageTemplates.Description.Customer.PasswordRecovery">
	<Value>This message template is used when a customer forgets a password needed to log in the account. The customer receives a message with a link for entering a new password.</Value>
  </LocaleResource>
  <LocaleResource Name="Admin.ContentManagement.MessageTemplates.Description.Customer.WelcomeMessage">
	<Value>This message template is used to welcome a new customer after registration.</Value>
  </LocaleResource>
  <LocaleResource Name="Admin.ContentManagement.MessageTemplates.Description.Forums.NewForumPost">
	<Value>This message template is used when a new forum post in certain forum topic is created. The message is received by a store owner.</Value>
  </LocaleResource>
  <LocaleResource Name="Admin.ContentManagement.MessageTemplates.Description.Forums.NewForumTopic">
	<Value>This message template is used when a new forum topic is created. The message is received by a store owner.</Value>
  </LocaleResource>
  <LocaleResource Name="Admin.ContentManagement.MessageTemplates.Description.GiftCard.Notification">
	<Value>This message template is used to send a notification to a customer about getting a gift card.</Value>
  </LocaleResource>
  <LocaleResource Name="Admin.ContentManagement.MessageTemplates.Description.NewCustomer.Notification">
	<Value><![CDATA[This message template is used when a new customer is registered. The message is received by a store owner. You can set up this option by ticking the checkbox <strong>Notify about new customer registration</strong> in Configuration - Settings - Customer settings.]]></Value>
  </LocaleResource>
  <LocaleResource Name="Admin.ContentManagement.MessageTemplates.Description.NewReturnRequest.CustomerNotification">
	<Value>This message template is used to notify a customer about a new return request submitted from his/her account.</Value>
  </LocaleResource>
  <LocaleResource Name="Admin.ContentManagement.MessageTemplates.Description.NewReturnRequest.StoreOwnerNotification">
	<Value>This message template is used when a new return request is created. The message is received by a store owner.</Value>
  </LocaleResource>
  <LocaleResource Name="Admin.ContentManagement.MessageTemplates.Description.News.NewsComment">
	<Value><![CDATA[This message template is used when a new comment to the certain news item is created. The message is received by a store owner. You can set up this option by ticking the checkbox <strong>Notify about new news comments</strong> in Configuration - Settings - News settings.]]></Value>
  </LocaleResource>
  <LocaleResource Name="Admin.ContentManagement.MessageTemplates.Description.NewsLetterSubscription.ActivationMessage">
	<Value>This message template is used when a customer subscribes to the newsletter to confirm the subscription.</Value>
  </LocaleResource>
  <LocaleResource Name="Admin.ContentManagement.MessageTemplates.Description.NewsLetterSubscription.DeactivationMessage">
	<Value><![CDATA[This message template is used when a customer unsubscribes to the newsletter to confirm the subscription deactivation. You can allow users to unsubscribe by ticking the checkbox <strong>Newsletter box. Allow to unsubscribe</strong> in Configuration - Settings - Customer settings.]]></Value>
  </LocaleResource>
  <LocaleResource Name="Admin.ContentManagement.MessageTemplates.Description.NewVATSubmitted.StoreOwnerNotification">
	<Value><![CDATA[This message template is used when a new VAT is submitted. The message is received by a store owner. You can set up this option by clicking <strong>Notify admin when a new VAT number is submitted</strong> in Configuration - Settings - Tax settings.]]></Value>
  </LocaleResource>
  <LocaleResource Name="Admin.ContentManagement.MessageTemplates.Description.OrderCancelled.CustomerNotification">
	<Value>This message template is used to notify a customer that the certain order was canceled. The order can ba canceled by a customer on the account page or by store owner in Customers - Customers in Orders tab or in Sales - Orders.</Value>
  </LocaleResource>
  <LocaleResource Name="Admin.ContentManagement.MessageTemplates.Description.OrderCompleted.CustomerNotification">
	<Value>This message template is used to notify a customer that the certain order was completed. The order gets the order status Complete when it''s paid and delivered, or it can be changed manually to Complete in Sales - Orders.</Value>
  </LocaleResource>
  <LocaleResource Name="Admin.ContentManagement.MessageTemplates.Description.OrderPaid.CustomerNotification">
	<Value>This message template is used to notify a customer that the certain order was paid. The order gets the payment status Paid when the amount was charged, or it can be changed manually Sales - Orders by clicking Mark as paid button in Payment status.</Value>
  </LocaleResource>
  <LocaleResource Name="Admin.ContentManagement.MessageTemplates.Description.OrderPaid.StoreOwnerNotification">
	<Value>This message template is used to notify a store owner that the certain order was paid. The order gets the status Paid when the amount was charged, or it can be changed manually Sales - Orders by clicking Mark as paid button in Payment status.</Value>
  </LocaleResource>
  <LocaleResource Name="Admin.ContentManagement.MessageTemplates.Description.OrderPaid.VendorNotification">
	<Value>This message template is used to notify a vendor that the certain order was paid. The order gets the status Paid when the amount was charged.</Value>
  </LocaleResource>
  <LocaleResource Name="Admin.ContentManagement.MessageTemplates.Description.OrderPlaced.CustomerNotification">
	<Value>This message template is used to notify a customer that the certain order was placed. Orders can be viewed by a customer on the account page.</Value>
  </LocaleResource>
  <LocaleResource Name="Admin.ContentManagement.MessageTemplates.Description.OrderPlaced.StoreOwnerNotification">
	<Value>This message template is used to notify a store owner that the certain order was placed. Orders can be viewed by a store owner in Sales - Orders or in Customers menu.</Value>
  </LocaleResource>
  <LocaleResource Name="Admin.ContentManagement.MessageTemplates.Description.OrderPlaced.VendorNotification">
	<Value>This message template is used to notify a vendor that the certain order was placed. Orders can be viewed by a vendor in Sales - Orders. You can allow them to access this part of Admin Area in Configuration - Access control list.</Value>
  </LocaleResource>
  <LocaleResource Name="Admin.ContentManagement.MessageTemplates.Description.OrderRefunded.CustomerNotification">
	<Value>This message template is used to notify a customer that the certain order was refunded. The customer can submit to refund the order when the payment status is paid on the account page, or it can be done by a store owner in Sales - Orders by clicking "Refund" button.</Value>
  </LocaleResource>
  <LocaleResource Name="Admin.ContentManagement.MessageTemplates.Description.OrderRefunded.StoreOwnerNotification">
	<Value>This message template is used to notify a store owner that the certain order was refunded. The customer can submit to refund the order when the payment status is paid on the account page, or it can be done by a store owner in Sales - Orders by clicking "Refund" button.</Value>
  </LocaleResource>
  <LocaleResource Name="Admin.ContentManagement.MessageTemplates.Description.Product.ProductReview">
	<Value><![CDATA[This message template is used to notify a store owner that a new product review is created. You can set up this option by ticking the checkbox <strong>Notify about new product reviews</strong> in Configuration - Settings - Catalog settings.]]></Value>
  </LocaleResource>
  <LocaleResource Name="Admin.ContentManagement.MessageTemplates.Description.QuantityBelow.AttributeCombination.StoreOwnerNotification">
	<Value>This message template is used to notify a store owner that the certain product attribute combination is getting low stock. You can set up the combination minimum quantity when creating or editing the product in Product attribute tab - Attributes combinations tab in Notify admin for quantity below field.</Value>
  </LocaleResource>
  <LocaleResource Name="Admin.ContentManagement.MessageTemplates.Description.QuantityBelow.StoreOwnerNotification">
	<Value><![CDATA[This message template is used to notify a store owner that the certain product is getting low stock. You can set up the minimum  product quantity when creating or editing the product in Inventory section, <strong>Minimum stock qty field</strong>.]]></Value>
  </LocaleResource>
  <LocaleResource Name="Admin.ContentManagement.MessageTemplates.Description.RecurringPaymentCancelled.CustomerNotification">
	<Value>This message template is used to notify a customer that the certain recurring payment is canceled. Payment can be canceled by a customer in the account page or by a store owner in Sales - Recurring payments in History tab by clicking "Cancel recurring payment" button.</Value>
  </LocaleResource>
  <LocaleResource Name="Admin.ContentManagement.MessageTemplates.Description.RecurringPaymentCancelled.StoreOwnerNotification">
	<Value>This message template is used to notify a store owner that the certain recurring payment is canceled. Payment can be canceled by a customer in the account page or by a store owner in Sales - Recurring payments in History tab by clicking "Cancel recurring payment" button.</Value>
  </LocaleResource>
  <LocaleResource Name="Admin.ContentManagement.MessageTemplates.Description.RecurringPaymentFailed.CustomerNotification">
	<Value>This message template is used to notify a customer that the certain recurring payment is failed. For example, the amount can''t be charged from the provided credit card.</Value>
  </LocaleResource>
  <LocaleResource Name="Admin.ContentManagement.MessageTemplates.Description.ReturnRequestStatusChanged.CustomerNotification">
	<Value>This message template is used to notify a customer that the request status to the certain order is changed. You can set up this option in Sales - Return requests by clicking "Notify customer about status change" button.</Value>
  </LocaleResource>
  <LocaleResource Name="Admin.ContentManagement.MessageTemplates.Description.Service.ContactUs">
	<Value>This message template is used to notify a store owner about a message sent through the contact form.</Value>
  </LocaleResource>
  <LocaleResource Name="Admin.ContentManagement.MessageTemplates.Description.Service.ContactVendor">
	<Value>This message template is used to notify a vendor about a message sent through the contact form.</Value>
  </LocaleResource>
  <LocaleResource Name="Admin.ContentManagement.MessageTemplates.Description.Service.EmailAFriend">
	<Value>This message template is used to send "email a friend" message.</Value>
  </LocaleResource>
  <LocaleResource Name="Admin.ContentManagement.MessageTemplates.Description.ShipmentDelivered.CustomerNotification">
	<Value><![CDATA[This message template is used to notify a customer that the shipping status of the certain order is set to delivered. You can set up this option in Configuration - Settings - Shipping settings by ticking the checkbox <strong>Display shipment events (customers)</strong>.]]></Value>
  </LocaleResource>
  <LocaleResource Name="Admin.ContentManagement.MessageTemplates.Description.ShipmentSent.CustomerNotification">
	<Value><![CDATA[This message template is used to notify a customer that the shipping status of the certain order is sent. You can set up this option in Configuration - Settings - Shipping settings by ticking the checkbox <strong>Display shipment events (customers)</strong>.]]></Value>
  </LocaleResource>
  <LocaleResource Name="Admin.ContentManagement.MessageTemplates.Description.VendorAccountApply.StoreOwnerNotification">
	<Value><![CDATA[This message template is used to notify a store owner that new user has applied for vendor account. You can allow customers to apply for vendor account in Configuration - Setting - Vendor settings by ticking the checkbox <strong>Allow customers to apply for vendor account</strong>.]]></Value>
  </LocaleResource>
  <LocaleResource Name="Admin.ContentManagement.MessageTemplates.Description.VendorInformationChange.StoreOwnerNotification">
	<Value><![CDATA[This message template is used to notify a store owner that the vendor changed some vendor''s details. You can allow vendors to change info about themselves in Configuration - Setting - Vendor settings by ticking the checkbox <strong>Allow vendors to edit info</strong>.]]></Value>
  </LocaleResource>
  <LocaleResource Name="Admin.ContentManagement.MessageTemplates.Description.Wishlist.EmailAFriend">
	<Value>This message template is used when a customer wants to share some product from the wishlist with a friend by sending an email. You can set up this option by ticking the checkbox <strong>Allow customers to email their wishlists</strong> in Configuration - Settings - Shopping cart settings.</Value>
  </LocaleResource>
  <LocaleResource Name="Admin.Configuration.Settings.Tax.TaxBasedOnPickupPointAddress">
    <Value>Tax based on pickup point address</Value>
  </LocaleResource>
  <LocaleResource Name="Admin.Configuration.Settings.Tax.TaxBasedOnPickupPointAddress.Hint">
    <Value>A value indicating whether to use pickup point address (when pickup point is chosen) for tax calculation.</Value>
  </LocaleResource>
  <LocaleResource Name="Admin.Configuration.Settings.GeneralCommon.LoadAllLocaleRecordsOnStartup.Warning">
    <Value>It seems that you use Redis server for caching, keep in mind that enabling this setting create a lot of traffic between the Redis server and the application because of the large number of locales.</Value>
  </LocaleResource>
  <LocaleResource Name="Admin.Configuration.Settings.Order.ExportWithProducts">
    <Value>Export orders with products</Value>
  </LocaleResource>
  <LocaleResource Name="Admin.Configuration.Settings.Order.ExportWithProducts.Hint">
    <Value>Check if orders should be exported with products.</Value>
  </LocaleResource> 
  <LocaleResource Name="Admin.Promotions.Discounts.Requirements.Description">
    <Value><![CDATA[Set up requirements to a created discount if you want to limit it to certain user categories depending on a customer role, the amount spent, etc. You can use single requirement type, or group several types and apply them simultaneously.<br>Requirement group is a useful feature for creating discount requirement templates. You can create a requirement group just once and then use it every time you want this limitation to be applied. You can include one requirement group into another one if needed.]]></Value>
  </LocaleResource>
  <LocaleResource Name="Admin.Promotions.Discounts.Requirements.DiscountRequirementType.AddGroup">
    <Value>Add requirement group</Value>
  </LocaleResource>
  <LocaleResource Name="Admin.Promotions.Discounts.Requirements.DiscountRequirementType.Hint">
    <Value>You can choose one of the following requirement types, or add a requirement group to use several requirement types simultaneously.</Value>
  </LocaleResource>
  <LocaleResource Name="Admin.Promotions.Discounts.Requirements.GroupName">
    <Value>Group name</Value>
  </LocaleResource>
  <LocaleResource Name="Admin.Promotions.Discounts.Requirements.GroupName.Hint">
    <Value>Specify name of the requirement group (e.g. "Permitted customer roles").</Value>
  </LocaleResource>
  <LocaleResource Name="Admin.Promotions.Discounts.Requirements.RequirementGroup">
    <Value>Add to group</Value>
  </LocaleResource>
  <LocaleResource Name="Admin.Promotions.Discounts.Requirements.RequirementGroup.Hint">
    <Value>Choose the group you want the requirement group you’re creating to be assigned to</Value>
  </LocaleResource>
  <LocaleResource Name="Admin.Promotions.Discounts.Requirements.RequirementGroup.Title">
    <Value>Group</Value>
  </LocaleResource>
  <LocaleResource Name="Enums.Nop.Core.Domain.Discounts.RequirementGroupInteractionType.And">
    <Value>AND</Value>
  </LocaleResource>
  <LocaleResource Name="Enums.Nop.Core.Domain.Discounts.RequirementGroupInteractionType.Or">
    <Value>OR</Value>
  </LocaleResource>
  <LocaleResource Name="Admin.Promotions.Discounts.Requirements.Remove">
    <Value></Value>
  </LocaleResource>
  <LocaleResource Name="Admin.Promotions.Discounts.Requirements.Requirement.Title">
    <Value>Requirement</Value>
  </LocaleResource>
  <LocaleResource Name="Admin.Promotions.Discounts.Requirements.DefaultRequirementGroup">
    <Value>Default requirement group</Value>
  </LocaleResource>
  <LocaleResource Name="Admin.Promotions.Discounts.Requirements.InteractionTypeInGroup">
    <Value>Interaction type in this group is</Value>
  </LocaleResource>
  <LocaleResource Name="Admin.Promotions.Discounts.Requirements.GroupIsEmpty">
    <Value>The group is empty</Value>
  </LocaleResource>
  <LocaleResource Name="Admin.Promotions.Discounts.Requirements.RemoveRequirement">
    <Value>Remove requirement</Value>
  </LocaleResource>
  <LocaleResource Name="Admin.Promotions.Discounts.Requirements.RemoveGroup">
    <Value>Remove group</Value>
  </LocaleResource>
  <LocaleResource Name="Admin.Configuration.Settings.Blog.BlockTitle.BlogComments">
    <Value>Blog comments</Value>
  </LocaleResource>
  <LocaleResource Name="Admin.Configuration.Settings.Blog.BlockTitle.Common">
    <Value>Common</Value>
  </LocaleResource>
  <LocaleResource Name="Admin.Configuration.Settings.Catalog.BlockTitle.AdditionalSections">
    <Value>Additional sections</Value>
  </LocaleResource>
  <LocaleResource Name="Admin.Configuration.Settings.Catalog.BlockTitle.CatalogPages">
    <Value>Catalog pages</Value>
  </LocaleResource>
  <LocaleResource Name="Admin.Configuration.Settings.Catalog.BlockTitle.Compare">
    <Value>Compare products</Value>
  </LocaleResource>
  <LocaleResource Name="Admin.Configuration.Settings.Catalog.BlockTitle.ExportImport">
    <Value>Export/Import</Value>
  </LocaleResource>
  <LocaleResource Name="Admin.Configuration.Settings.Catalog.BlockTitle.Performance">
    <Value>Performance</Value>
  </LocaleResource>
  <LocaleResource Name="Admin.Configuration.Settings.Catalog.BlockTitle.ProductFields">
    <Value>Product fields</Value>
  </LocaleResource>
  <LocaleResource Name="Admin.Configuration.Settings.Catalog.BlockTitle.ProductPage">
    <Value>Product page</Value>
  </LocaleResource>
  <LocaleResource Name="Admin.Configuration.Settings.Catalog.BlockTitle.ProductSorting">
    <Value>Product sorting</Value>
  </LocaleResource>
  <LocaleResource Name="Admin.Configuration.Settings.Catalog.BlockTitle.ProductReviews">
    <Value>Product reviews</Value>
  </LocaleResource>
  <LocaleResource Name="Admin.Configuration.Settings.Catalog.BlockTitle.Search">
    <Value>Search</Value>
  </LocaleResource>
  <LocaleResource Name="Admin.Configuration.Settings.Catalog.BlockTitle.Share">
    <Value>Share</Value>
  </LocaleResource>
  <LocaleResource Name="Admin.Configuration.Settings.Catalog.BlockTitle.Tax">
    <Value>Tax</Value>
  </LocaleResource>
  <LocaleResource Name="Admin.Configuration.Settings.Catalog.BlockTitle.Tags">
    <Value>Tags</Value>
  </LocaleResource>
  <LocaleResource Name="Admin.Configuration.Settings.CustomerUser.BlockTitle.Account">
    <Value>Account</Value>
  </LocaleResource>
  <LocaleResource Name="Admin.Configuration.Settings.CustomerUser.BlockTitle.Common">
    <Value>Common</Value>
  </LocaleResource>
  <LocaleResource Name="Admin.Configuration.Settings.CustomerUser.BlockTitle.DefaultFields">
    <Value>Default fields</Value>
  </LocaleResource>
  <LocaleResource Name="Admin.Configuration.Settings.CustomerUser.BlockTitle.ExternalAuthentication">
    <Value>External authentication</Value>
  </LocaleResource>
  <LocaleResource Name="Admin.Configuration.Settings.CustomerUser.BlockTitle.Password">
    <Value>Password and security</Value>
  </LocaleResource>
  <LocaleResource Name="Admin.Configuration.Settings.CustomerUser.BlockTitle.Profile">
    <Value>Profile</Value>
  </LocaleResource>
  <LocaleResource Name="Admin.Configuration.Settings.CustomerUser.BlockTitle.TimeZone">
    <Value>Time zone</Value>
  </LocaleResource>
  <LocaleResource Name="Admin.Configuration.Settings.Forums.BlockTitle.Common">
    <Value>Common</Value>
  </LocaleResource>
  <LocaleResource Name="Admin.Configuration.Settings.Forums.BlockTitle.Feeds">
    <Value>Feeds</Value>
  </LocaleResource>
  <LocaleResource Name="Admin.Configuration.Settings.Forums.BlockTitle.PageSizes">
    <Value>Page sizes</Value>
  </LocaleResource>
  <LocaleResource Name="Admin.Configuration.Settings.Forums.BlockTitle.Permissions">
    <Value>Permissions</Value>
  </LocaleResource>
  <LocaleResource Name="Admin.Configuration.Settings.GeneralCommon.BlockTitle.FullText">
    <Value>Full-Text</Value>
  </LocaleResource>
  <LocaleResource Name="Admin.Configuration.Settings.GeneralCommon.BlockTitle.Captcha">
    <Value>CAPTCHA</Value>
  </LocaleResource>
  <LocaleResource Name="Admin.Configuration.Settings.GeneralCommon.BlockTitle.Common">
    <Value>Common</Value>
  </LocaleResource>
  <LocaleResource Name="Admin.Configuration.Settings.GeneralCommon.BlockTitle.Localization">
    <Value>Localization</Value>
  </LocaleResource>
  <LocaleResource Name="Admin.Configuration.Settings.GeneralCommon.BlockTitle.Pdf">
    <Value>Pdf</Value>
  </LocaleResource>
  <LocaleResource Name="Admin.Configuration.Settings.GeneralCommon.BlockTitle.Security">
    <Value>Security</Value>
  </LocaleResource>
  <LocaleResource Name="Admin.Configuration.Settings.GeneralCommon.BlockTitle.SEO">
    <Value>SEO</Value>
  </LocaleResource>
  <LocaleResource Name="Admin.Configuration.Settings.GeneralCommon.BlockTitle.Sitemap">
    <Value>Sitemap</Value>
  </LocaleResource>
  <LocaleResource Name="Admin.Configuration.Settings.GeneralCommon.BlockTitle.SocialMedia">
    <Value>Social media</Value>
  </LocaleResource>
  <LocaleResource Name="Admin.Configuration.Settings.Media.BlockTitle.Common">
    <Value>Common</Value>
  </LocaleResource>
  <LocaleResource Name="Admin.Configuration.Settings.Media.BlockTitle.OtherPages">
    <Value>Other pages</Value>
  </LocaleResource>
  <LocaleResource Name="Admin.Configuration.Settings.Media.BlockTitle.Product">
    <Value>Product</Value>
  </LocaleResource>
  <LocaleResource Name="Admin.Configuration.Settings.News.BlockTitle.BlogComments">
    <Value>News comments</Value>
  </LocaleResource>
  <LocaleResource Name="Admin.Configuration.Settings.News.BlockTitle.Common">
    <Value>Common</Value>
  </LocaleResource>
  <LocaleResource Name="Admin.Configuration.Settings.Order.BlockTitle.Checkout">
    <Value>Checkout</Value>
  </LocaleResource>
  <LocaleResource Name="Admin.Configuration.Settings.Order.BlockTitle.Common">
    <Value>Common</Value>
  </LocaleResource>
  <LocaleResource Name="Admin.Configuration.Settings.Order.BlockTitle.GiftCards">
    <Value>Gift cards</Value>
  </LocaleResource>
  <LocaleResource Name="Admin.Configuration.Settings.Order.BlockTitle.OrderTotals">
    <Value>Order totals</Value>
  </LocaleResource>
  <LocaleResource Name="Admin.Configuration.Settings.Order.BlockTitle.PdfInvoice">
    <Value>Pdf invoice</Value>
  </LocaleResource>
  <LocaleResource Name="Admin.Configuration.Settings.RewardPoints.BlockTitle.Common">
    <Value>Common</Value>
  </LocaleResource>
  <LocaleResource Name="Admin.Configuration.Settings.Shipping.BlockTitle.Checkout">
    <Value>Checkout</Value>
  </LocaleResource>
  <LocaleResource Name="Admin.Configuration.Settings.Shipping.BlockTitle.Common">
    <Value>Common</Value>
  </LocaleResource>
  <LocaleResource Name="Admin.Configuration.Settings.Shipping.BlockTitle.Notifications">
    <Value>Notifications</Value>
  </LocaleResource>
  <LocaleResource Name="Admin.Configuration.Settings.ShoppingCart.BlockTitle.Common">
    <Value>Common</Value>
  </LocaleResource>
  <LocaleResource Name="Admin.Configuration.Settings.ShoppingCart.BlockTitle.MiniShoppingCart">
    <Value>Mini shopping cart</Value>
  </LocaleResource>
  <LocaleResource Name="Admin.Configuration.Settings.ShoppingCart.BlockTitle.Wishlist">
    <Value>Wishlist</Value>
  </LocaleResource>
  <LocaleResource Name="Admin.Configuration.Settings.Tax.BlockTitle.Common">
    <Value>Common</Value>
  </LocaleResource>
  <LocaleResource Name="Admin.Configuration.Settings.Tax.BlockTitle.Payment">
    <Value>Payment</Value>
  </LocaleResource>
  <LocaleResource Name="Admin.Configuration.Settings.Tax.BlockTitle.Shipping">
    <Value>Shipping</Value>
  </LocaleResource>
  <LocaleResource Name="Admin.Configuration.Settings.Tax.BlockTitle.TaxDispaying">
    <Value>Tax dispaying</Value>
  </LocaleResource>
  <LocaleResource Name="Admin.Configuration.Settings.Tax.BlockTitle.VAT">
    <Value>VAT</Value>
  </LocaleResource>
  <LocaleResource Name="Admin.Configuration.Settings.Vendor.BlockTitle.Catalog">
    <Value>Catalog</Value>
  </LocaleResource>
  <LocaleResource Name="Admin.Configuration.Settings.Vendor.BlockTitle.Common">
    <Value>Common</Value>
  </LocaleResource>
  <LocaleResource Name="Admin.Promotions.Discounts.IgnoreDiscounts.Warning">
    <Value>In order to use this functionality you have to disable the following setting: Configuration > Catalog settings > Ignore discounts (sitewide).</Value>
  </LocaleResource>
<<<<<<< HEAD
  <LocaleResource Name="Plugins.Feed.GoogleShopping.GeneralInstructions">
    <Value><![CDATA[<p><ul><li>At least two unique product identifiers are required. So each of your product shouldhave manufacturer (brand) and MPN (manufacturer part number) specified</li><li>Specify default tax values in your Google Merchant Center account settings</li><li>Specify default shipping values in your Google Merchant Center account settings</li><li>In order to get more info about required fields look at the following article <a href="http://www.google.com/support/merchants/bin/answer.py?answer=188494" target="_blank">http://www.google.com/support/merchants/bin/answer.py?answer=188494</a></li></ul></p>]]></Value>
  </LocaleResource>
  <LocaleResource Name="Plugins.Feed.GoogleShopping.OverrideInstructions">
    <Value><![CDATA[<p>You can download the list of allowed Google product category attributes <a href="http://www.google.com/support/merchants/bin/answer.py?answer=160081" target="_blank">here</a></p>]]></Value>
  </LocaleResource>
  <LocaleResource Name="Plugins.Payments.PayPalDirect.Instructions">
    <Value><![CDATA[<p><b>If you''re using this gateway ensure that your primary store currency is supported by Paypal.</b><br /><br />To configure plugin follow these steps:<br />1. Log into your Developer PayPal account (click <a href="https://www.paypal.com/us/webapps/mpp/referral/paypal-business-account2?partner_id=9JJPJNNPQ7PZ8" target="_blank">here</a> to create your account).<br />2. Click on My Apps & Credentials from the Dashboard.<br />3. Create new REST API app.<br />4. Copy your Client ID and Secret key below.<br />5. To be able to use recurring payments you need to set the webhook ID. You can get it manually in your PayPal account (enter the URL https://www.yourStore.com/Plugins/PaymentPayPalDirect/Webhook below REST API application credentials), or automatically by pressing "@T("Plugins.Payments.PayPalDirect.WebhookCreate")" button (not visible when running the site locally).<br /></p>]]></Value>
  </LocaleResource>
  <LocaleResource Name="Plugins.Payments.PayPalStandard.Instructions">
    <Value><![CDATA[<p><b>If you''re using this gateway ensure that your primary store currency is supported by Paypal.</b><br /><br />To use PDT, you must activate PDT and Auto Return in your PayPal account profile. You must also acquire a PDT identity token, which is used in all PDT communication you send to PayPal. Follow these steps to configure your account for PDT:<br /><br />1. Log in to your PayPal account (click <a href="https://www.paypal.com/us/webapps/mpp/referral/paypal-business-account2?partner_id=9JJPJNNPQ7PZ8" target="_blank">here</a> to create your account).<br />2. Click the Profile subtab.<br />3. Click Website Payment Preferences in the Seller Preferences column.<br />4. Under Auto Return for Website Payments, click the On radio button.<br />5. For the Return URL, enter the URL on your site that will receive the transaction ID posted by PayPal after a customer payment (http://www.yourStore.com/Plugins/PaymentPayPalStandard/PDTHandler).<br />6. Under Payment Data Transfer, click the On radio button.<br />7. Click Save.<br />8. Click Website Payment Preferences in the Seller Preferences column.<br />9. Scroll down to the Payment Data Transfer section of the page to view your PDT identity token.<br /><br /><b>Two ways to be able to receive IPN messages (optional):</b><br /><br /><b>The first way is to check ''Enable IPN'' below.</b> It will include in the request the url of you IPN handler<br /><br /><b>The second way is to confugure your paypal account to activate this service</b>; follow these steps:<br />1. Log in to your Premier or Business account.<br />2. Click the Profile subtab.<br />3. Click Instant Payment Notification in the Selling Preferences column.<br />4. Click the ''Edit IPN Settings'' button to update your settings.<br />5. Select ''Receive IPN messages'' (Enabled) and enter the URL of your IPN handler (http://www.yourStore.com/Plugins/PaymentPayPalStandard/IPNHandler).<br />6. Click Save, and you should get a message that you have successfully activated IPN.</p>]]></Value>
  </LocaleResource>
  <LocaleResource Name="Plugins.Shipping.CanadaPost.Instructions">
    <Value><![CDATA[<p>To configure plugin follow one of these steps:<br />1. If you are a Canada Post commercial customer, fill Customer number, Contract ID and API key below.<br />2. If you are a Solutions for Small Business customer, specify your Customer number and API key below.<br />3. If you are a non-contracted customer or you want to use the regular price of shipping paid by customers, fill the API key field only.<br /><br /><em>Note: Canada Post gateway returns shipping price in the CAD currency, ensure that you have correctly configured exchange rate from PrimaryStoreCurrency to CAD.</em></p>]]></Value>
  </LocaleResource>
  <LocaleResource Name="Plugins.Widgets.GoogleAnalytics.Instructions">
    <Value><![CDATA[<p>Google Analytics is a free website stats tool from Google. It keeps track of statisticsabout the visitors and ecommerce conversion on your website.<br /><br />Follow the next steps to enable Google Analytics integration:<br /><ul><li><a href="http://www.google.com/analytics/" target="_blank">Create a Google Analyticsaccount</a> and follow the wizard to add your website</li><li>Copy the Tracking ID into the ''ID'' box below</li><li>Click the ''Save'' button below and Google Analytics will be integrated into your store</li></ul><br />If you would like to switch between Google Analytics (used by default) and Universal Analytics, then please use the buttons below:</p>]]></Value>
  </LocaleResource>
  <LocaleResource Name="Plugins.Widgets.GoogleAnalytics.Note">
    <Value><![CDATA[<p><em>Please note that {ECOMMERCE} line works only when you have "Disable order completed page" order setting unticked.</em></p>]]></Value>
  </LocaleResource>
  <LocaleResource Name="Admin.Configuration.Plugins.OfficialFeed.Instructions">
    <Value><![CDATA[<p>Here you can find third-party extensions and themes which are developed by our community and partners.They are also available in our <a href="http://www.nopcommerce.com/marketplace.aspx?utm_source=admin-panel&utm_medium=official-plugins&utm_campaign=admin-panel" target="_blank">marketplace</a></p>]]></Value>
  </LocaleResource>
  <LocaleResource Name="Admin.Configuration.Settings.GeneralCommon.Captcha.Instructions">
    <Value><![CDATA[<p>A CAPTCHA is a program that can tell whether its user is a human or a computer.You''ve probably seen them — colorful images with distorted text at the bottom ofWeb registration forms. CAPTCHAs are used by many websites to prevent abuse from"bots," or automated programs usually written to generate spam. No computer programcan read distorted text as well as humans can, so bots cannot navigate sites protectedby CAPTCHAs. nopCommerce uses <a href="http://www.google.com/recaptcha" target="_blank">reCAPTCHA</a>.</p>]]></Value>
  </LocaleResource> 
 <LocaleResource Name="Admin.Configuration.Plugins.Description.DownloadMorePlugins">
    <Value><![CDATA[<p>You can download more nopCommerce plugins in our <a href="http://www.nopcommerce.com/marketplace.aspx?utm_source=admin-panel&utm_medium=plugins&utm_campaign=admin-panel" target="_blank">marketplace</a></p>]]></Value>
 </LocaleResource>   
=======
  <LocaleResource Name="Admin.Catalog.Products.ProductAttributes.Attributes.Values.ViewLink">
    <Value>Edit values</Value>
  </LocaleResource>
  <LocaleResource Name="Admin.Catalog.Products.ProductAttributes.Attributes.Condition.ViewLink">
    <Value>Edit condition</Value>
  </LocaleResource>
  <LocaleResource Name="Admin.Catalog.Products.ProductAttributes.Attributes.ValidationRules.ViewLink">
    <Value>Edit rules</Value>
  </LocaleResource>
>>>>>>> 40b70dc6
</Language>
'

CREATE TABLE #LocaleStringResourceTmp
	(
		[ResourceName] [nvarchar](200) NOT NULL,
		[ResourceValue] [nvarchar](max) NOT NULL
	)

INSERT INTO #LocaleStringResourceTmp (ResourceName, ResourceValue)
SELECT	nref.value('@Name', 'nvarchar(200)'), nref.value('Value[1]', 'nvarchar(MAX)')
FROM	@resources.nodes('//Language/LocaleResource') AS R(nref)

--do it for each existing language
DECLARE @ExistingLanguageId int
DECLARE cur_existinglanguage CURSOR FOR
SELECT [Id]
FROM [Language]
OPEN cur_existinglanguage
FETCH NEXT FROM cur_existinglanguage INTO @ExistingLanguageId
WHILE @@FETCH_STATUS = 0
BEGIN
	DECLARE @ResourceName nvarchar(200)
	DECLARE @ResourceValue nvarchar(MAX)
	DECLARE cur_localeresource CURSOR FOR
	SELECT ResourceName, ResourceValue
	FROM #LocaleStringResourceTmp
	OPEN cur_localeresource
	FETCH NEXT FROM cur_localeresource INTO @ResourceName, @ResourceValue
	WHILE @@FETCH_STATUS = 0
	BEGIN
		IF (EXISTS (SELECT 1 FROM [LocaleStringResource] WHERE LanguageId=@ExistingLanguageId AND ResourceName=@ResourceName))
		BEGIN
			UPDATE [LocaleStringResource]
			SET [ResourceValue]=@ResourceValue
			WHERE LanguageId=@ExistingLanguageId AND ResourceName=@ResourceName
		END
		ELSE 
		BEGIN
			INSERT INTO [LocaleStringResource]
			(
				[LanguageId],
				[ResourceName],
				[ResourceValue]
			)
			VALUES
			(
				@ExistingLanguageId,
				@ResourceName,
				@ResourceValue
			)
		END
		
		IF (@ResourceValue is null or @ResourceValue = '')
		BEGIN
			DELETE [LocaleStringResource]
			WHERE LanguageId=@ExistingLanguageId AND ResourceName=@ResourceName
		END
		
		FETCH NEXT FROM cur_localeresource INTO @ResourceName, @ResourceValue
	END
	CLOSE cur_localeresource
	DEALLOCATE cur_localeresource

	--fetch next language identifier
	FETCH NEXT FROM cur_existinglanguage INTO @ExistingLanguageId
END
CLOSE cur_existinglanguage
DEALLOCATE cur_existinglanguage

DROP TABLE #LocaleStringResourceTmp
GO

--new setting
IF NOT EXISTS (SELECT 1 FROM [Setting] WHERE [name] = N'shippingsettings.hideshippingtotal')
BEGIN
	INSERT [Setting] ([Name], [Value], [StoreId])
	VALUES (N'shippingsettings.hideshippingtotal', N'False', 0)
END
GO

--new setting
IF NOT EXISTS (SELECT 1 FROM [Setting] WHERE [name] = N'taxsettings.defaulttaxcategoryid')
BEGIN
	INSERT [Setting] ([Name], [Value], [StoreId])
	VALUES (N'taxsettings.defaulttaxcategoryid', N'0', 0)
END
GO

--new activity types
IF NOT EXISTS (SELECT 1 FROM [ActivityLogType] WHERE [SystemKeyword] = N'AddNewAddressAttribute')
BEGIN
	INSERT [ActivityLogType] ([SystemKeyword], [Name], [Enabled])
	VALUES (N'AddNewAddressAttribute', N'Add a new address attribute', N'true')
END
GO

--new activity types
IF NOT EXISTS (SELECT 1 FROM [ActivityLogType] WHERE [SystemKeyword] = N'AddNewAffiliate')
BEGIN
	INSERT [ActivityLogType] ([SystemKeyword], [Name], [Enabled])
	VALUES (N'AddNewAffiliate', N'Add a new affiliate', N'true')
END
GO

--new activity types
IF NOT EXISTS (SELECT 1 FROM [ActivityLogType] WHERE [SystemKeyword] = N'AddNewBlogPost')
BEGIN
	INSERT [ActivityLogType] ([SystemKeyword], [Name], [Enabled])
	VALUES (N'AddNewBlogPost', N'Add a new blog post', N'true')
END
GO

--new activity types
IF NOT EXISTS (SELECT 1 FROM [ActivityLogType] WHERE [SystemKeyword] = N'AddNewCampaign')
BEGIN
	INSERT [ActivityLogType] ([SystemKeyword], [Name], [Enabled])
	VALUES (N'AddNewCampaign', N'Add a new campaign', N'true')
END
GO

--new activity types
IF NOT EXISTS (SELECT 1 FROM [ActivityLogType] WHERE [SystemKeyword] = N'AddNewCountry')
BEGIN
	INSERT [ActivityLogType] ([SystemKeyword], [Name], [Enabled])
	VALUES (N'AddNewCountry', N'Add a new country', N'true')
END
GO

--new activity types
IF NOT EXISTS (SELECT 1 FROM [ActivityLogType] WHERE [SystemKeyword] = N'AddNewCurrency')
BEGIN
	INSERT [ActivityLogType] ([SystemKeyword], [Name], [Enabled])
	VALUES (N'AddNewCurrency', N'Add a new currency', N'true')
END
GO

--new activity types
IF NOT EXISTS (SELECT 1 FROM [ActivityLogType] WHERE [SystemKeyword] = N'AddNewCustomerAttribute')
BEGIN
	INSERT [ActivityLogType] ([SystemKeyword], [Name], [Enabled])
	VALUES (N'AddNewCustomerAttribute', N'Add a new customer attribute', N'true')
END
GO

--new activity types
IF NOT EXISTS (SELECT 1 FROM [ActivityLogType] WHERE [SystemKeyword] = N'AddNewCustomerAttributeValue')
BEGIN
	INSERT [ActivityLogType] ([SystemKeyword], [Name], [Enabled])
	VALUES (N'AddNewCustomerAttributeValue', N'Add a new customer attribute value', N'true')
END
GO

--new activity types
IF NOT EXISTS (SELECT 1 FROM [ActivityLogType] WHERE [SystemKeyword] = N'AddNewEmailAccount')
BEGIN
	INSERT [ActivityLogType] ([SystemKeyword], [Name], [Enabled])
	VALUES (N'AddNewEmailAccount', N'Add a new email account', N'true')
END
GO

--new activity types
IF NOT EXISTS (SELECT 1 FROM [ActivityLogType] WHERE [SystemKeyword] = N'AddNewLanguage')
BEGIN
	INSERT [ActivityLogType] ([SystemKeyword], [Name], [Enabled])
	VALUES (N'AddNewLanguage', N'Add a new language', N'true')
END
GO

--new activity types
IF NOT EXISTS (SELECT 1 FROM [ActivityLogType] WHERE [SystemKeyword] = N'AddNewMeasureDimension')
BEGIN
	INSERT [ActivityLogType] ([SystemKeyword], [Name], [Enabled])
	VALUES (N'AddNewMeasureDimension', N'Add a new measure dimension', N'true')
END
GO

--new activity types
IF NOT EXISTS (SELECT 1 FROM [ActivityLogType] WHERE [SystemKeyword] = N'AddNewMeasureWeight')
BEGIN
	INSERT [ActivityLogType] ([SystemKeyword], [Name], [Enabled])
	VALUES (N'AddNewMeasureWeight', N'Add a new measure weight', N'true')
END
GO

--new activity types
IF NOT EXISTS (SELECT 1 FROM [ActivityLogType] WHERE [SystemKeyword] = N'AddNewNews')
BEGIN
	INSERT [ActivityLogType] ([SystemKeyword], [Name], [Enabled])
	VALUES (N'AddNewNews', N'Add a new news', N'true')
END
GO

--new activity types
IF NOT EXISTS (SELECT 1 FROM [ActivityLogType] WHERE [SystemKeyword] = N'InstallNewPlugin')
BEGIN
	INSERT [ActivityLogType] ([SystemKeyword], [Name], [Enabled])
	VALUES (N'InstallNewPlugin', N'Install a new plugin', N'true')
END
GO

--new activity types
IF NOT EXISTS (SELECT 1 FROM [ActivityLogType] WHERE [SystemKeyword] = N'AddNewStateProvince')
BEGIN
	INSERT [ActivityLogType] ([SystemKeyword], [Name], [Enabled])
	VALUES (N'AddNewStateProvince', N'Add a new state or province', N'true')
END
GO

--new activity types
IF NOT EXISTS (SELECT 1 FROM [ActivityLogType] WHERE [SystemKeyword] = N'AddNewStore')
BEGIN
	INSERT [ActivityLogType] ([SystemKeyword], [Name], [Enabled])
	VALUES (N'AddNewStore', N'Add a new store', N'true')
END
GO

--new activity types
IF NOT EXISTS (SELECT 1 FROM [ActivityLogType] WHERE [SystemKeyword] = N'AddNewVendor')
BEGIN
	INSERT [ActivityLogType] ([SystemKeyword], [Name], [Enabled])
	VALUES (N'AddNewVendor', N'Add a new vendor', N'true')
END
GO

--new activity types
IF NOT EXISTS (SELECT 1 FROM [ActivityLogType] WHERE [SystemKeyword] = N'AddNewWarehouse')
BEGIN
	INSERT [ActivityLogType] ([SystemKeyword], [Name], [Enabled])
	VALUES (N'AddNewWarehouse', N'Add a new warehouse', N'true')
END
GO

--new activity types
IF NOT EXISTS (SELECT 1 FROM [ActivityLogType] WHERE [SystemKeyword] = N'DeleteAddressAttribute')
BEGIN
	INSERT [ActivityLogType] ([SystemKeyword], [Name], [Enabled])
	VALUES (N'DeleteAddressAttribute', N'Delete an address attribute', N'true')
END
GO

--new activity types
IF NOT EXISTS (SELECT 1 FROM [ActivityLogType] WHERE [SystemKeyword] = N'DeleteAffiliate')
BEGIN
	INSERT [ActivityLogType] ([SystemKeyword], [Name], [Enabled])
	VALUES (N'DeleteAffiliate', N'Delete an affiliate', N'true')
END
GO

--new activity types
IF NOT EXISTS (SELECT 1 FROM [ActivityLogType] WHERE [SystemKeyword] = N'DeleteBlogPost')
BEGIN
	INSERT [ActivityLogType] ([SystemKeyword], [Name], [Enabled])
	VALUES (N'DeleteBlogPost', N'Delete a blog post', N'true')
END
GO

--new activity types
IF NOT EXISTS (SELECT 1 FROM [ActivityLogType] WHERE [SystemKeyword] = N'DeleteCampaign')
BEGIN
	INSERT [ActivityLogType] ([SystemKeyword], [Name], [Enabled])
	VALUES (N'DeleteCampaign', N'Delete a campaign', N'true')
END
GO

--new activity types
IF NOT EXISTS (SELECT 1 FROM [ActivityLogType] WHERE [SystemKeyword] = N'DeleteCountry')
BEGIN
	INSERT [ActivityLogType] ([SystemKeyword], [Name], [Enabled])
	VALUES (N'DeleteCountry', N'Delete a country', N'true')
END
GO

--new activity types
IF NOT EXISTS (SELECT 1 FROM [ActivityLogType] WHERE [SystemKeyword] = N'DeleteCurrency')
BEGIN
	INSERT [ActivityLogType] ([SystemKeyword], [Name], [Enabled])
	VALUES (N'DeleteCurrency', N'Delete a currency', N'true')
END
GO

--new activity types
IF NOT EXISTS (SELECT 1 FROM [ActivityLogType] WHERE [SystemKeyword] = N'DeleteCustomerAttribute')
BEGIN
	INSERT [ActivityLogType] ([SystemKeyword], [Name], [Enabled])
	VALUES (N'DeleteCustomerAttribute', N'Delete a customer attribute', N'true')
END
GO

--new activity types
IF NOT EXISTS (SELECT 1 FROM [ActivityLogType] WHERE [SystemKeyword] = N'DeleteCustomerAttributeValue')
BEGIN
	INSERT [ActivityLogType] ([SystemKeyword], [Name], [Enabled])
	VALUES (N'DeleteCustomerAttributeValue', N'Delete a customer attribute value', N'true')
END
GO

--new activity types
IF NOT EXISTS (SELECT 1 FROM [ActivityLogType] WHERE [SystemKeyword] = N'DeleteEmailAccount')
BEGIN
	INSERT [ActivityLogType] ([SystemKeyword], [Name], [Enabled])
	VALUES (N'DeleteEmailAccount', N'Delete an email account', N'true')
END
GO

--new activity types
IF NOT EXISTS (SELECT 1 FROM [ActivityLogType] WHERE [SystemKeyword] = N'DeleteLanguage')
BEGIN
	INSERT [ActivityLogType] ([SystemKeyword], [Name], [Enabled])
	VALUES (N'DeleteLanguage', N'Delete a language', N'true')
END
GO

--new activity types
IF NOT EXISTS (SELECT 1 FROM [ActivityLogType] WHERE [SystemKeyword] = N'DeleteMeasureDimension')
BEGIN
	INSERT [ActivityLogType] ([SystemKeyword], [Name], [Enabled])
	VALUES (N'DeleteMeasureDimension', N'Delete a measure dimension', N'true')
END
GO

--new activity types
IF NOT EXISTS (SELECT 1 FROM [ActivityLogType] WHERE [SystemKeyword] = N'DeleteMeasureWeight')
BEGIN
	INSERT [ActivityLogType] ([SystemKeyword], [Name], [Enabled])
	VALUES (N'DeleteMeasureWeight', N'Delete a measure weight', N'true')
END
GO

--new activity types
IF NOT EXISTS (SELECT 1 FROM [ActivityLogType] WHERE [SystemKeyword] = N'DeleteMessageTemplate')
BEGIN
	INSERT [ActivityLogType] ([SystemKeyword], [Name], [Enabled])
	VALUES (N'DeleteMessageTemplate', N'Delete a message template', N'true')
END
GO

--new activity types
IF NOT EXISTS (SELECT 1 FROM [ActivityLogType] WHERE [SystemKeyword] = N'DeleteNews')
BEGIN
	INSERT [ActivityLogType] ([SystemKeyword], [Name], [Enabled])
	VALUES (N'DeleteNews', N'Delete a news', N'true')
END
GO

--new activity types
IF NOT EXISTS (SELECT 1 FROM [ActivityLogType] WHERE [SystemKeyword] = N'UninstallPlugin')
BEGIN
	INSERT [ActivityLogType] ([SystemKeyword], [Name], [Enabled])
	VALUES (N'UninstallPlugin', N'Uninstall a plugin', N'true')
END
GO

--new activity types
IF NOT EXISTS (SELECT 1 FROM [ActivityLogType] WHERE [SystemKeyword] = N'DeleteProductReview')
BEGIN
	INSERT [ActivityLogType] ([SystemKeyword], [Name], [Enabled])
	VALUES (N'DeleteProductReview', N'Delete a product review', N'true')
END
GO

--new activity types
IF NOT EXISTS (SELECT 1 FROM [ActivityLogType] WHERE [SystemKeyword] = N'DeleteStateProvince')
BEGIN
	INSERT [ActivityLogType] ([SystemKeyword], [Name], [Enabled])
	VALUES (N'DeleteStateProvince', N'Delete a state or province', N'true')
END
GO

--new activity types
IF NOT EXISTS (SELECT 1 FROM [ActivityLogType] WHERE [SystemKeyword] = N'DeleteStore')
BEGIN
	INSERT [ActivityLogType] ([SystemKeyword], [Name], [Enabled])
	VALUES (N'DeleteStore', N'Delete a store', N'true')
END
GO

--new activity types
IF NOT EXISTS (SELECT 1 FROM [ActivityLogType] WHERE [SystemKeyword] = N'DeleteVendor')
BEGIN
	INSERT [ActivityLogType] ([SystemKeyword], [Name], [Enabled])
	VALUES (N'DeleteVendor', N'Delete a vendor', N'true')
END
GO

--new activity types
IF NOT EXISTS (SELECT 1 FROM [ActivityLogType] WHERE [SystemKeyword] = N'DeleteWarehouse')
BEGIN
	INSERT [ActivityLogType] ([SystemKeyword], [Name], [Enabled])
	VALUES (N'DeleteWarehouse', N'Delete a warehouse', N'true')
END
GO

--new activity types
IF NOT EXISTS (SELECT 1 FROM [ActivityLogType] WHERE [SystemKeyword] = N'EditAddressAttribute')
BEGIN
	INSERT [ActivityLogType] ([SystemKeyword], [Name], [Enabled])
	VALUES (N'EditAddressAttribute', N'Edit an address attribute', N'true')
END
GO

--new activity types
IF NOT EXISTS (SELECT 1 FROM [ActivityLogType] WHERE [SystemKeyword] = N'EditAffiliate')
BEGIN
	INSERT [ActivityLogType] ([SystemKeyword], [Name], [Enabled])
	VALUES (N'EditAffiliate', N'Edit an affiliate', N'true')
END
GO

--new activity types
IF NOT EXISTS (SELECT 1 FROM [ActivityLogType] WHERE [SystemKeyword] = N'EditBlogPost')
BEGIN
	INSERT [ActivityLogType] ([SystemKeyword], [Name], [Enabled])
	VALUES (N'EditBlogPost', N'Edit a blog post', N'true')
END
GO

--new activity types
IF NOT EXISTS (SELECT 1 FROM [ActivityLogType] WHERE [SystemKeyword] = N'EditCampaign')
BEGIN
	INSERT [ActivityLogType] ([SystemKeyword], [Name], [Enabled])
	VALUES (N'EditCampaign', N'Edit a campaign', N'true')
END
GO

--new activity types
IF NOT EXISTS (SELECT 1 FROM [ActivityLogType] WHERE [SystemKeyword] = N'EditCountry')
BEGIN
	INSERT [ActivityLogType] ([SystemKeyword], [Name], [Enabled])
	VALUES (N'EditCountry', N'Edit a country', N'true')
END
GO

--new activity types
IF NOT EXISTS (SELECT 1 FROM [ActivityLogType] WHERE [SystemKeyword] = N'EditCurrency')
BEGIN
	INSERT [ActivityLogType] ([SystemKeyword], [Name], [Enabled])
	VALUES (N'EditCurrency', N'Edit a currency', N'true')
END
GO

--new activity types
IF NOT EXISTS (SELECT 1 FROM [ActivityLogType] WHERE [SystemKeyword] = N'EditCustomerAttribute')
BEGIN
	INSERT [ActivityLogType] ([SystemKeyword], [Name], [Enabled])
	VALUES (N'EditCustomerAttribute', N'Edit a customer attribute', N'true')
END
GO

--new activity types
IF NOT EXISTS (SELECT 1 FROM [ActivityLogType] WHERE [SystemKeyword] = N'EditCustomerAttributeValue')
BEGIN
	INSERT [ActivityLogType] ([SystemKeyword], [Name], [Enabled])
	VALUES (N'EditCustomerAttributeValue', N'Edit a customer attribute value', N'true')
END
GO

--new activity types
IF NOT EXISTS (SELECT 1 FROM [ActivityLogType] WHERE [SystemKeyword] = N'EditEmailAccount')
BEGIN
	INSERT [ActivityLogType] ([SystemKeyword], [Name], [Enabled])
	VALUES (N'EditEmailAccount', N'Edit an email account', N'true')
END
GO

--new activity types
IF NOT EXISTS (SELECT 1 FROM [ActivityLogType] WHERE [SystemKeyword] = N'EditLanguage')
BEGIN
	INSERT [ActivityLogType] ([SystemKeyword], [Name], [Enabled])
	VALUES (N'EditLanguage', N'Edit a language', N'true')
END
GO

--new activity types
IF NOT EXISTS (SELECT 1 FROM [ActivityLogType] WHERE [SystemKeyword] = N'EditMeasureDimension')
BEGIN
	INSERT [ActivityLogType] ([SystemKeyword], [Name], [Enabled])
	VALUES (N'EditMeasureDimension', N'Edit a measure dimension', N'true')
END
GO

--new activity types
IF NOT EXISTS (SELECT 1 FROM [ActivityLogType] WHERE [SystemKeyword] = N'EditMeasureWeight')
BEGIN
	INSERT [ActivityLogType] ([SystemKeyword], [Name], [Enabled])
	VALUES (N'EditMeasureWeight', N'Edit a measure weight', N'true')
END
GO

--new activity types
IF NOT EXISTS (SELECT 1 FROM [ActivityLogType] WHERE [SystemKeyword] = N'EditMessageTemplate')
BEGIN
	INSERT [ActivityLogType] ([SystemKeyword], [Name], [Enabled])
	VALUES (N'EditMessageTemplate', N'Edit a message template', N'true')
END
GO

--new activity types
IF NOT EXISTS (SELECT 1 FROM [ActivityLogType] WHERE [SystemKeyword] = N'EditNews')
BEGIN
	INSERT [ActivityLogType] ([SystemKeyword], [Name], [Enabled])
	VALUES (N'EditNews', N'Edit a news', N'true')
END
GO

--new activity types
IF NOT EXISTS (SELECT 1 FROM [ActivityLogType] WHERE [SystemKeyword] = N'EditPlugin')
BEGIN
	INSERT [ActivityLogType] ([SystemKeyword], [Name], [Enabled])
	VALUES (N'EditPlugin', N'Edit a plugin', N'true')
END
GO

--new activity types
IF NOT EXISTS (SELECT 1 FROM [ActivityLogType] WHERE [SystemKeyword] = N'EditProductReview')
BEGIN
	INSERT [ActivityLogType] ([SystemKeyword], [Name], [Enabled])
	VALUES (N'EditProductReview', N'Edit a product review', N'true')
END
GO

--new activity types
IF NOT EXISTS (SELECT 1 FROM [ActivityLogType] WHERE [SystemKeyword] = N'EditStateProvince')
BEGIN
	INSERT [ActivityLogType] ([SystemKeyword], [Name], [Enabled])
	VALUES (N'EditStateProvince', N'Edit a state or province', N'true')
END
GO

--new activity types
IF NOT EXISTS (SELECT 1 FROM [ActivityLogType] WHERE [SystemKeyword] = N'EditStore')
BEGIN
	INSERT [ActivityLogType] ([SystemKeyword], [Name], [Enabled])
	VALUES (N'EditStore', N'Edit a store', N'true')
END
GO

--new activity types
IF NOT EXISTS (SELECT 1 FROM [ActivityLogType] WHERE [SystemKeyword] = N'EditTask')
BEGIN
	INSERT [ActivityLogType] ([SystemKeyword], [Name], [Enabled])
	VALUES (N'EditTask', N'Edit a task', N'true')
END
GO

--new activity types
IF NOT EXISTS (SELECT 1 FROM [ActivityLogType] WHERE [SystemKeyword] = N'EditVendor')
BEGIN
	INSERT [ActivityLogType] ([SystemKeyword], [Name], [Enabled])
	VALUES (N'EditVendor', N'Edit a vendor', N'true')
END
GO

--new activity types
IF NOT EXISTS (SELECT 1 FROM [ActivityLogType] WHERE [SystemKeyword] = N'EditWarehouse')
BEGIN
	INSERT [ActivityLogType] ([SystemKeyword], [Name], [Enabled])
	VALUES (N'EditWarehouse', N'Edit a warehouse', N'true')
END
GO

--new activity types
IF NOT EXISTS (SELECT 1 FROM [ActivityLogType] WHERE [SystemKeyword] = N'DeleteBlogPostComment')
BEGIN
	INSERT [ActivityLogType] ([SystemKeyword], [Name], [Enabled])
	VALUES (N'DeleteBlogPostComment', N'Delete a blog post comment', N'true')
END
GO

--new activity types
IF NOT EXISTS (SELECT 1 FROM [ActivityLogType] WHERE [SystemKeyword] = N'DeleteNewsComment')
BEGIN
	INSERT [ActivityLogType] ([SystemKeyword], [Name], [Enabled])
	VALUES (N'DeleteNewsComment', N'Delete a news comment', N'true')
END
GO

--new activity types
IF NOT EXISTS (SELECT 1 FROM [ActivityLogType] WHERE [SystemKeyword] = N'AddNewAddressAttributeValue')
BEGIN
	INSERT [ActivityLogType] ([SystemKeyword], [Name], [Enabled])
	VALUES (N'AddNewAddressAttributeValue', N'Add a new address attribute value', N'true')
END
GO

--new activity types
IF NOT EXISTS (SELECT 1 FROM [ActivityLogType] WHERE [SystemKeyword] = N'EditAddressAttributeValue')
BEGIN
	INSERT [ActivityLogType] ([SystemKeyword], [Name], [Enabled])
	VALUES (N'EditAddressAttributeValue', N'Edit an address attribute value', N'true')
END
GO

--new activity types
IF NOT EXISTS (SELECT 1 FROM [ActivityLogType] WHERE [SystemKeyword] = N'DeleteAddressAttributeValue')
BEGIN
	INSERT [ActivityLogType] ([SystemKeyword], [Name], [Enabled])
	VALUES (N'DeleteAddressAttributeValue', N'Delete an address attribute value', N'true')
END
GO

--new setting
IF NOT EXISTS (SELECT 1 FROM [Setting] WHERE [name] = N'catalogsettings.productreviewpossibleonlyafterpurchasing')
BEGIN
	INSERT [Setting] ([Name], [Value], [StoreId])
	VALUES (N'catalogsettings.productreviewpossibleonlyafterpurchasing', N'False', 0)
END
GO

 --new setting
 IF NOT EXISTS (SELECT 1 FROM [Setting] WHERE [name] = N'catalogsettings.exportimportusedropdownlistsforassociatedentities')
 BEGIN
 	INSERT [Setting] ([Name], [Value], [StoreId])
 	VALUES (N'catalogsettings.exportimportusedropdownlistsforassociatedentities', N'True', 0)
 END
 GO

 --new setting
IF NOT EXISTS (SELECT 1 FROM [Setting] WHERE [name] = N'catalogsettings.showskuoncatalogpages')
BEGIN
	INSERT [Setting] ([Name], [Value], [StoreId])
	VALUES (N'catalogsettings.showskuoncatalogpages', N'False', 0)
END
GO

--rename settings
UPDATE [Setting] 
SET [Name] = N'catalogsettings.showskuonproductdetailspage' 
WHERE [Name] = N'catalogsettings.showproductsku'
GO

--new column
IF NOT EXISTS (SELECT 1 FROM sys.columns WHERE object_id=object_id('[ProductAttributeValue]') and NAME='CustomerEntersQty')
BEGIN
	ALTER TABLE [ProductAttributeValue]
	ADD [CustomerEntersQty] bit NULL
END
GO

UPDATE [ProductAttributeValue]
SET [CustomerEntersQty] = 0
WHERE [CustomerEntersQty] IS NULL
GO

ALTER TABLE [ProductAttributeValue] ALTER COLUMN [CustomerEntersQty] bit NOT NULL
GO

--new or update setting
IF NOT EXISTS (SELECT 1 FROM [Setting] WHERE [name] = N'shoppingcartsettings.renderassociatedattributevaluequantity')
BEGIN
	INSERT [Setting] ([Name], [Value], [StoreId]) 
	VALUES (N'shoppingcartsettings.renderassociatedattributevaluequantity', N'True', 0);
END
ELSE
BEGIN
	UPDATE [Setting] 
	SET [Value] = N'True' 
	WHERE [Name] = N'shoppingcartsettings.renderassociatedattributevaluequantity'
END
GO

--update column
ALTER TABLE [RewardPointsHistory] ALTER COLUMN [PointsBalance] int NULL
GO

--new setting
IF NOT EXISTS (SELECT 1 FROM [Setting] WHERE [name] = N'rewardpointssettings.activationdelay')
BEGIN
	INSERT [Setting] ([Name], [Value], [StoreId])
	VALUES (N'rewardpointssettings.activationdelay', N'0', 0)
END
GO

--new setting
IF NOT EXISTS (SELECT 1 FROM [Setting] WHERE [name] = N'rewardpointssettings.activationdelayperiodid')
BEGIN
	INSERT [Setting] ([Name], [Value], [StoreId])
	VALUES (N'rewardpointssettings.activationdelayperiodid', N'0', 0)
END
GO


--new discount coupon code logic
DELETE FROM [GenericAttribute]
WHERE [KeyGroup] = 'Customer' and [Key] = 'DiscountCouponCode'
GO

--new table
IF NOT EXISTS (SELECT 1 FROM sys.objects WHERE object_id = OBJECT_ID(N'[ProductAvailabilityRange]') and OBJECTPROPERTY(object_id, N'IsUserTable') = 1)
BEGIN
	CREATE TABLE [dbo].[ProductAvailabilityRange](
		[Id] [int] IDENTITY(1,1) NOT NULL,
		[Name] nvarchar(400) NOT NULL,
		[DisplayOrder] int NOT NULL,
	PRIMARY KEY CLUSTERED 
	(
		[Id] ASC
	)WITH (PAD_INDEX  = OFF, STATISTICS_NORECOMPUTE  = OFF, IGNORE_DUP_KEY = OFF, ALLOW_ROW_LOCKS  = ON, ALLOW_PAGE_LOCKS  = ON)
	)
END
GO

--add a new column
IF NOT EXISTS (SELECT 1 FROM sys.columns WHERE object_id=object_id('[Product]') and NAME='ProductAvailabilityRangeId')
BEGIN
	ALTER TABLE [Product]
	ADD [ProductAvailabilityRangeId] int NULL
END
GO

UPDATE [Product]
SET [ProductAvailabilityRangeId] = 0
WHERE [ProductAvailabilityRangeId] IS NULL
GO

ALTER TABLE [Product] ALTER COLUMN [ProductAvailabilityRangeId] int NOT NULL
GO

--new setting
IF NOT EXISTS (SELECT 1 FROM [Setting] WHERE [name] = N'paymentsettings.showpaymentmethoddescriptions')
BEGIN
	INSERT [Setting] ([Name], [Value], [StoreId])
	VALUES (N'paymentsettings.showpaymentmethoddescriptions', N'True', 0)
END
GO


--ensure that dbo is added to existing stored procedures
IF EXISTS (
		SELECT *
		FROM sys.objects
		WHERE object_id = OBJECT_ID(N'[FullText_IsSupported]') AND OBJECTPROPERTY(object_id,N'IsProcedure') = 1)
DROP PROCEDURE [FullText_IsSupported]
GO
CREATE PROCEDURE [dbo].[FullText_IsSupported]
AS
BEGIN	
	EXEC('
	SELECT CASE SERVERPROPERTY(''IsFullTextInstalled'')
	WHEN 1 THEN 
		CASE DatabaseProperty (DB_NAME(DB_ID()), ''IsFulltextEnabled'')
		WHEN 1 THEN 1
		ELSE 0
		END
	ELSE 0
	END')
END
GO


IF EXISTS (
		SELECT *
		FROM sys.objects
		WHERE object_id = OBJECT_ID(N'[FullText_Enable]') AND OBJECTPROPERTY(object_id,N'IsProcedure') = 1)
DROP PROCEDURE [FullText_Enable]
GO
CREATE PROCEDURE [dbo].[FullText_Enable]
AS
BEGIN
	--create catalog
	EXEC('
	IF NOT EXISTS (SELECT 1 FROM sys.fulltext_catalogs WHERE [name] = ''nopCommerceFullTextCatalog'')
		CREATE FULLTEXT CATALOG [nopCommerceFullTextCatalog] AS DEFAULT')
	
	--create indexes
	DECLARE @create_index_text nvarchar(4000)
	SET @create_index_text = '
	IF NOT EXISTS (SELECT 1 FROM sys.fulltext_indexes WHERE object_id = object_id(''[Product]''))
		CREATE FULLTEXT INDEX ON [Product]([Name], [ShortDescription], [FullDescription])
		KEY INDEX [' + dbo.[nop_getprimarykey_indexname] ('Product') +  '] ON [nopCommerceFullTextCatalog] WITH CHANGE_TRACKING AUTO'
	EXEC(@create_index_text)
	
	SET @create_index_text = '
	IF NOT EXISTS (SELECT 1 FROM sys.fulltext_indexes WHERE object_id = object_id(''[LocalizedProperty]''))
		CREATE FULLTEXT INDEX ON [LocalizedProperty]([LocaleValue])
		KEY INDEX [' + dbo.[nop_getprimarykey_indexname] ('LocalizedProperty') +  '] ON [nopCommerceFullTextCatalog] WITH CHANGE_TRACKING AUTO'
	EXEC(@create_index_text)

	SET @create_index_text = '
	IF NOT EXISTS (SELECT 1 FROM sys.fulltext_indexes WHERE object_id = object_id(''[ProductTag]''))
		CREATE FULLTEXT INDEX ON [ProductTag]([Name])
		KEY INDEX [' + dbo.[nop_getprimarykey_indexname] ('ProductTag') +  '] ON [nopCommerceFullTextCatalog] WITH CHANGE_TRACKING AUTO'
	EXEC(@create_index_text)
END
GO



IF EXISTS (
		SELECT *
		FROM sys.objects
		WHERE object_id = OBJECT_ID(N'[FullText_Disable]') AND OBJECTPROPERTY(object_id,N'IsProcedure') = 1)
DROP PROCEDURE [FullText_Disable]
GO
CREATE PROCEDURE [dbo].[FullText_Disable]
AS
BEGIN
	EXEC('
	--drop indexes
	IF EXISTS (SELECT 1 FROM sys.fulltext_indexes WHERE object_id = object_id(''[Product]''))
		DROP FULLTEXT INDEX ON [Product]
	')

	EXEC('
	IF EXISTS (SELECT 1 FROM sys.fulltext_indexes WHERE object_id = object_id(''[LocalizedProperty]''))
		DROP FULLTEXT INDEX ON [LocalizedProperty]
	')

	EXEC('
	IF EXISTS (SELECT 1 FROM sys.fulltext_indexes WHERE object_id = object_id(''[ProductTag]''))
		DROP FULLTEXT INDEX ON [ProductTag]
	')

	--drop catalog
	EXEC('
	IF EXISTS (SELECT 1 FROM sys.fulltext_catalogs WHERE [name] = ''nopCommerceFullTextCatalog'')
		DROP FULLTEXT CATALOG [nopCommerceFullTextCatalog]
	')
END
GO




IF EXISTS (
		SELECT *
		FROM sys.objects
		WHERE object_id = OBJECT_ID(N'[LanguagePackImport]') AND OBJECTPROPERTY(object_id,N'IsProcedure') = 1)
DROP PROCEDURE [LanguagePackImport]
GO
CREATE PROCEDURE [dbo].[LanguagePackImport]
(
	@LanguageId int,
	@XmlPackage xml
)
AS
BEGIN
	IF EXISTS(SELECT * FROM [Language] WHERE [Id] = @LanguageId)
	BEGIN
		CREATE TABLE #LocaleStringResourceTmp
			(
				[LanguageId] [int] NOT NULL,
				[ResourceName] [nvarchar](200) NOT NULL,
				[ResourceValue] [nvarchar](MAX) NOT NULL
			)

		INSERT INTO #LocaleStringResourceTmp (LanguageID, ResourceName, ResourceValue)
		SELECT	@LanguageId, nref.value('@Name', 'nvarchar(200)'), nref.value('Value[1]', 'nvarchar(MAX)')
		FROM	@XmlPackage.nodes('//Language/LocaleResource') AS R(nref)

		DECLARE @ResourceName nvarchar(200)
		DECLARE @ResourceValue nvarchar(MAX)
		DECLARE cur_localeresource CURSOR FOR
		SELECT LanguageID, ResourceName, ResourceValue
		FROM #LocaleStringResourceTmp
		OPEN cur_localeresource
		FETCH NEXT FROM cur_localeresource INTO @LanguageId, @ResourceName, @ResourceValue
		WHILE @@FETCH_STATUS = 0
		BEGIN
			IF (EXISTS (SELECT 1 FROM [LocaleStringResource] WHERE LanguageID=@LanguageId AND ResourceName=@ResourceName))
			BEGIN
				UPDATE [LocaleStringResource]
				SET [ResourceValue]=@ResourceValue
				WHERE LanguageID=@LanguageId AND ResourceName=@ResourceName
			END
			ELSE 
			BEGIN
				INSERT INTO [LocaleStringResource]
				(
					[LanguageId],
					[ResourceName],
					[ResourceValue]
				)
				VALUES
				(
					@LanguageId,
					@ResourceName,
					@ResourceValue
				)
			END
			
			
			FETCH NEXT FROM cur_localeresource INTO @LanguageId, @ResourceName, @ResourceValue
			END
		CLOSE cur_localeresource
		DEALLOCATE cur_localeresource

		DROP TABLE #LocaleStringResourceTmp
	END
END

 --new setting
IF NOT EXISTS (SELECT 1 FROM [Setting] WHERE [name] = N'fixedorbyweightsettings.shippingbyweightenabled')
BEGIN
	INSERT [Setting] ([Name], [Value], [StoreId])
	VALUES (N'fixedorbyweightsettings.shippingbyweightenabled', N'False', 0)
END
GO

--rename settings
UPDATE [Setting] 
SET [Name] = N'fixedorbyweightsettings.limitmethodstocreated' 
WHERE [Name] = N'shippingbyweightsettings.limitmethodstocreated'
GO

--rename settings
UPDATE [Setting] 
SET [Name] = N'shippingratecomputationmethod.fixedorbyweight.rate.shippingmethodid' + SUBSTRING(name, 62, len(name))
WHERE [Name] like N'shippingratecomputationmethod.fixedrate.rate.shippingmethodid%'
GO

--new setting
IF NOT EXISTS (SELECT 1 FROM [Setting] WHERE [name] = N'vendorsettings.allowvendorstoimportproducts')
BEGIN
	INSERT [Setting] ([Name], [Value], [StoreId])
	VALUES (N'vendorsettings.allowvendorstoimportproducts', N'True', 0)
END
GO

--drop column
IF EXISTS (SELECT 1 FROM sys.columns WHERE object_id=object_id('[Product]') and NAME='SpecialPrice')
BEGIN
	ALTER TABLE [Product] DROP COLUMN [SpecialPrice]
END
GO

--drop column
IF EXISTS (SELECT 1 FROM sys.columns WHERE object_id=object_id('[Product]') and NAME='SpecialPriceStartDateTimeUtc')
BEGIN
	ALTER TABLE [Product] DROP COLUMN [SpecialPriceStartDateTimeUtc]
END
GO

--drop column
IF EXISTS (SELECT 1 FROM sys.columns WHERE object_id=object_id('[Product]') and NAME='SpecialPriceEndDateTimeUtc')
BEGIN
	ALTER TABLE [Product] DROP COLUMN [SpecialPriceEndDateTimeUtc]
END
GO

--delete setting
DELETE FROM [Setting]
WHERE [name] = N'producteditordettings.specialprice'
GO

--delete setting
DELETE FROM [Setting]
WHERE [name] = N'producteditordettings.specialpricestartdate'
GO

--delete setting
DELETE FROM [Setting]
WHERE [name] = N'producteditordettings.specialpriceenddate'
GO

--add a new column
IF NOT EXISTS (SELECT 1 FROM sys.columns WHERE object_id=object_id('[TierPrice]') and NAME='StartDateTimeUtc')
BEGIN
	ALTER TABLE [TierPrice]
	ADD [StartDateTimeUtc] datetime NULL
END
GO

--add a new column
IF NOT EXISTS (SELECT 1 FROM sys.columns WHERE object_id=object_id('[TierPrice]') and NAME='EndDateTimeUtc')
BEGIN
	ALTER TABLE [TierPrice]
	ADD [EndDateTimeUtc] datetime NULL
END
GO

  --a stored procedure update
IF EXISTS (SELECT * FROM sys.objects WHERE object_id = OBJECT_ID(N'[ProductLoadAllPaged]') AND OBJECTPROPERTY(object_id,N'IsProcedure') = 1)
DROP PROCEDURE [ProductLoadAllPaged]
GO

CREATE PROCEDURE [dbo].[ProductLoadAllPaged]
(
	@CategoryIds		nvarchar(MAX) = null,	--a list of category IDs (comma-separated list). e.g. 1,2,3
	@ManufacturerId		int = 0,
	@StoreId			int = 0,
	@VendorId			int = 0,
	@WarehouseId		int = 0,
	@ProductTypeId		int = null, --product type identifier, null - load all products
	@VisibleIndividuallyOnly bit = 0, 	--0 - load all products , 1 - "visible indivially" only
	@MarkedAsNewOnly	bit = 0, 	--0 - load all products , 1 - "marked as new" only
	@ProductTagId		int = 0,
	@FeaturedProducts	bit = null,	--0 featured only , 1 not featured only, null - load all products
	@PriceMin			decimal(18, 4) = null,
	@PriceMax			decimal(18, 4) = null,
	@Keywords			nvarchar(4000) = null,
	@SearchDescriptions bit = 0, --a value indicating whether to search by a specified "keyword" in product descriptions
	@SearchManufacturerPartNumber bit = 0, -- a value indicating whether to search by a specified "keyword" in manufacturer part number
	@SearchSku			bit = 0, --a value indicating whether to search by a specified "keyword" in product SKU
	@SearchProductTags  bit = 0, --a value indicating whether to search by a specified "keyword" in product tags
	@UseFullTextSearch  bit = 0,
	@FullTextMode		int = 0, --0 - using CONTAINS with <prefix_term>, 5 - using CONTAINS and OR with <prefix_term>, 10 - using CONTAINS and AND with <prefix_term>
	@FilteredSpecs		nvarchar(MAX) = null,	--filter by specification attribute options (comma-separated list of IDs). e.g. 14,15,16
	@LanguageId			int = 0,
	@OrderBy			int = 0, --0 - position, 5 - Name: A to Z, 6 - Name: Z to A, 10 - Price: Low to High, 11 - Price: High to Low, 15 - creation date
	@AllowedCustomerRoleIds	nvarchar(MAX) = null,	--a list of customer role IDs (comma-separated list) for which a product should be shown (if a subjet to ACL)
	@PageIndex			int = 0, 
	@PageSize			int = 2147483644,
	@ShowHidden			bit = 0,
	@OverridePublished	bit = null, --null - process "Published" property according to "showHidden" parameter, true - load only "Published" products, false - load only "Unpublished" products
	@LoadFilterableSpecificationAttributeOptionIds bit = 0, --a value indicating whether we should load the specification attribute option identifiers applied to loaded products (all pages)
	@FilterableSpecificationAttributeOptionIds nvarchar(MAX) = null OUTPUT, --the specification attribute option identifiers applied to loaded products (all pages). returned as a comma separated list of identifiers
	@TotalRecords		int = null OUTPUT
)
AS
BEGIN
	
	/* Products that filtered by keywords */
	CREATE TABLE #KeywordProducts
	(
		[ProductId] int NOT NULL
	)

	DECLARE
		@SearchKeywords bit,
		@OriginalKeywords nvarchar(4000),
		@sql nvarchar(max),
		@sql_orderby nvarchar(max)

	SET NOCOUNT ON
	
	--filter by keywords
	SET @Keywords = isnull(@Keywords, '')
	SET @Keywords = rtrim(ltrim(@Keywords))
	SET @OriginalKeywords = @Keywords
	IF ISNULL(@Keywords, '') != ''
	BEGIN
		SET @SearchKeywords = 1
		
		IF @UseFullTextSearch = 1
		BEGIN
			--remove wrong chars (' ")
			SET @Keywords = REPLACE(@Keywords, '''', '')
			SET @Keywords = REPLACE(@Keywords, '"', '')
			
			--full-text search
			IF @FullTextMode = 0 
			BEGIN
				--0 - using CONTAINS with <prefix_term>
				SET @Keywords = ' "' + @Keywords + '*" '
			END
			ELSE
			BEGIN
				--5 - using CONTAINS and OR with <prefix_term>
				--10 - using CONTAINS and AND with <prefix_term>

				--clean multiple spaces
				WHILE CHARINDEX('  ', @Keywords) > 0 
					SET @Keywords = REPLACE(@Keywords, '  ', ' ')

				DECLARE @concat_term nvarchar(100)				
				IF @FullTextMode = 5 --5 - using CONTAINS and OR with <prefix_term>
				BEGIN
					SET @concat_term = 'OR'
				END 
				IF @FullTextMode = 10 --10 - using CONTAINS and AND with <prefix_term>
				BEGIN
					SET @concat_term = 'AND'
				END

				--now let's build search string
				declare @fulltext_keywords nvarchar(4000)
				set @fulltext_keywords = N''
				declare @index int		
		
				set @index = CHARINDEX(' ', @Keywords, 0)

				-- if index = 0, then only one field was passed
				IF(@index = 0)
					set @fulltext_keywords = ' "' + @Keywords + '*" '
				ELSE
				BEGIN		
					DECLARE @first BIT
					SET  @first = 1			
					WHILE @index > 0
					BEGIN
						IF (@first = 0)
							SET @fulltext_keywords = @fulltext_keywords + ' ' + @concat_term + ' '
						ELSE
							SET @first = 0

						SET @fulltext_keywords = @fulltext_keywords + '"' + SUBSTRING(@Keywords, 1, @index - 1) + '*"'					
						SET @Keywords = SUBSTRING(@Keywords, @index + 1, LEN(@Keywords) - @index)						
						SET @index = CHARINDEX(' ', @Keywords, 0)
					end
					
					-- add the last field
					IF LEN(@fulltext_keywords) > 0
						SET @fulltext_keywords = @fulltext_keywords + ' ' + @concat_term + ' ' + '"' + SUBSTRING(@Keywords, 1, LEN(@Keywords)) + '*"'	
				END
				SET @Keywords = @fulltext_keywords
			END
		END
		ELSE
		BEGIN
			--usual search by PATINDEX
			SET @Keywords = '%' + @Keywords + '%'
		END
		--PRINT @Keywords

		--product name
		SET @sql = '
		INSERT INTO #KeywordProducts ([ProductId])
		SELECT p.Id
		FROM Product p with (NOLOCK)
		WHERE '
		IF @UseFullTextSearch = 1
			SET @sql = @sql + 'CONTAINS(p.[Name], @Keywords) '
		ELSE
			SET @sql = @sql + 'PATINDEX(@Keywords, p.[Name]) > 0 '


		--localized product name
		SET @sql = @sql + '
		UNION
		SELECT lp.EntityId
		FROM LocalizedProperty lp with (NOLOCK)
		WHERE
			lp.LocaleKeyGroup = N''Product''
			AND lp.LanguageId = ' + ISNULL(CAST(@LanguageId AS nvarchar(max)), '0') + '
			AND lp.LocaleKey = N''Name'''
		IF @UseFullTextSearch = 1
			SET @sql = @sql + ' AND CONTAINS(lp.[LocaleValue], @Keywords) '
		ELSE
			SET @sql = @sql + ' AND PATINDEX(@Keywords, lp.[LocaleValue]) > 0 '
	

		IF @SearchDescriptions = 1
		BEGIN
			--product short description
			SET @sql = @sql + '
			UNION
			SELECT p.Id
			FROM Product p with (NOLOCK)
			WHERE '
			IF @UseFullTextSearch = 1
				SET @sql = @sql + 'CONTAINS(p.[ShortDescription], @Keywords) '
			ELSE
				SET @sql = @sql + 'PATINDEX(@Keywords, p.[ShortDescription]) > 0 '


			--product full description
			SET @sql = @sql + '
			UNION
			SELECT p.Id
			FROM Product p with (NOLOCK)
			WHERE '
			IF @UseFullTextSearch = 1
				SET @sql = @sql + 'CONTAINS(p.[FullDescription], @Keywords) '
			ELSE
				SET @sql = @sql + 'PATINDEX(@Keywords, p.[FullDescription]) > 0 '



			--localized product short description
			SET @sql = @sql + '
			UNION
			SELECT lp.EntityId
			FROM LocalizedProperty lp with (NOLOCK)
			WHERE
				lp.LocaleKeyGroup = N''Product''
				AND lp.LanguageId = ' + ISNULL(CAST(@LanguageId AS nvarchar(max)), '0') + '
				AND lp.LocaleKey = N''ShortDescription'''
			IF @UseFullTextSearch = 1
				SET @sql = @sql + ' AND CONTAINS(lp.[LocaleValue], @Keywords) '
			ELSE
				SET @sql = @sql + ' AND PATINDEX(@Keywords, lp.[LocaleValue]) > 0 '
				

			--localized product full description
			SET @sql = @sql + '
			UNION
			SELECT lp.EntityId
			FROM LocalizedProperty lp with (NOLOCK)
			WHERE
				lp.LocaleKeyGroup = N''Product''
				AND lp.LanguageId = ' + ISNULL(CAST(@LanguageId AS nvarchar(max)), '0') + '
				AND lp.LocaleKey = N''FullDescription'''
			IF @UseFullTextSearch = 1
				SET @sql = @sql + ' AND CONTAINS(lp.[LocaleValue], @Keywords) '
			ELSE
				SET @sql = @sql + ' AND PATINDEX(@Keywords, lp.[LocaleValue]) > 0 '
		END

		--manufacturer part number (exact match)
		IF @SearchManufacturerPartNumber = 1
		BEGIN
			SET @sql = @sql + '
			UNION
			SELECT p.Id
			FROM Product p with (NOLOCK)
			WHERE p.[ManufacturerPartNumber] = @OriginalKeywords '
		END

		--SKU (exact match)
		IF @SearchSku = 1
		BEGIN
			SET @sql = @sql + '
			UNION
			SELECT p.Id
			FROM Product p with (NOLOCK)
			WHERE p.[Sku] = @OriginalKeywords '
		END

		IF @SearchProductTags = 1
		BEGIN
			--product tags (exact match)
			SET @sql = @sql + '
			UNION
			SELECT pptm.Product_Id
			FROM Product_ProductTag_Mapping pptm with(NOLOCK) INNER JOIN ProductTag pt with(NOLOCK) ON pt.Id = pptm.ProductTag_Id
			WHERE pt.[Name] = @OriginalKeywords '

			--localized product tags
			SET @sql = @sql + '
			UNION
			SELECT pptm.Product_Id
			FROM LocalizedProperty lp with (NOLOCK) INNER JOIN Product_ProductTag_Mapping pptm with(NOLOCK) ON lp.EntityId = pptm.ProductTag_Id
			WHERE
				lp.LocaleKeyGroup = N''ProductTag''
				AND lp.LanguageId = ' + ISNULL(CAST(@LanguageId AS nvarchar(max)), '0') + '
				AND lp.LocaleKey = N''Name''
				AND lp.[LocaleValue] = @OriginalKeywords '
		END

		--PRINT (@sql)
		EXEC sp_executesql @sql, N'@Keywords nvarchar(4000), @OriginalKeywords nvarchar(4000)', @Keywords, @OriginalKeywords

	END
	ELSE
	BEGIN
		SET @SearchKeywords = 0
	END

	--filter by category IDs
	SET @CategoryIds = isnull(@CategoryIds, '')	
	CREATE TABLE #FilteredCategoryIds
	(
		CategoryId int not null
	)
	INSERT INTO #FilteredCategoryIds (CategoryId)
	SELECT CAST(data as int) FROM [nop_splitstring_to_table](@CategoryIds, ',')	
	DECLARE @CategoryIdsCount int	
	SET @CategoryIdsCount = (SELECT COUNT(1) FROM #FilteredCategoryIds)

	--filter by customer role IDs (access control list)
	SET @AllowedCustomerRoleIds = isnull(@AllowedCustomerRoleIds, '')	
	CREATE TABLE #FilteredCustomerRoleIds
	(
		CustomerRoleId int not null
	)
	INSERT INTO #FilteredCustomerRoleIds (CustomerRoleId)
	SELECT CAST(data as int) FROM [nop_splitstring_to_table](@AllowedCustomerRoleIds, ',')
	DECLARE @FilteredCustomerRoleIdsCount int	
	SET @FilteredCustomerRoleIdsCount = (SELECT COUNT(1) FROM #FilteredCustomerRoleIds)
	
	--paging
	DECLARE @PageLowerBound int
	DECLARE @PageUpperBound int
	DECLARE @RowsToReturn int
	SET @RowsToReturn = @PageSize * (@PageIndex + 1)	
	SET @PageLowerBound = @PageSize * @PageIndex
	SET @PageUpperBound = @PageLowerBound + @PageSize + 1
	
	CREATE TABLE #DisplayOrderTmp 
	(
		[Id] int IDENTITY (1, 1) NOT NULL,
		[ProductId] int NOT NULL
	)

	SET @sql = '
	SELECT p.Id
	FROM
		Product p with (NOLOCK)'
	
	IF @CategoryIdsCount > 0
	BEGIN
		SET @sql = @sql + '
		LEFT JOIN Product_Category_Mapping pcm with (NOLOCK)
			ON p.Id = pcm.ProductId'
	END
	
	IF @ManufacturerId > 0
	BEGIN
		SET @sql = @sql + '
		LEFT JOIN Product_Manufacturer_Mapping pmm with (NOLOCK)
			ON p.Id = pmm.ProductId'
	END
	
	IF ISNULL(@ProductTagId, 0) != 0
	BEGIN
		SET @sql = @sql + '
		LEFT JOIN Product_ProductTag_Mapping pptm with (NOLOCK)
			ON p.Id = pptm.Product_Id'
	END
	
	--searching by keywords
	IF @SearchKeywords = 1
	BEGIN
		SET @sql = @sql + '
		JOIN #KeywordProducts kp
			ON  p.Id = kp.ProductId'
	END
	
	SET @sql = @sql + '
	WHERE
		p.Deleted = 0'
	
	--filter by category
	IF @CategoryIdsCount > 0
	BEGIN
		SET @sql = @sql + '
		AND pcm.CategoryId IN (SELECT CategoryId FROM #FilteredCategoryIds)'
		
		IF @FeaturedProducts IS NOT NULL
		BEGIN
			SET @sql = @sql + '
		AND pcm.IsFeaturedProduct = ' + CAST(@FeaturedProducts AS nvarchar(max))
		END
	END
	
	--filter by manufacturer
	IF @ManufacturerId > 0
	BEGIN
		SET @sql = @sql + '
		AND pmm.ManufacturerId = ' + CAST(@ManufacturerId AS nvarchar(max))
		
		IF @FeaturedProducts IS NOT NULL
		BEGIN
			SET @sql = @sql + '
		AND pmm.IsFeaturedProduct = ' + CAST(@FeaturedProducts AS nvarchar(max))
		END
	END
	
	--filter by vendor
	IF @VendorId > 0
	BEGIN
		SET @sql = @sql + '
		AND p.VendorId = ' + CAST(@VendorId AS nvarchar(max))
	END
	
	--filter by warehouse
	IF @WarehouseId > 0
	BEGIN
		--we should also ensure that 'ManageInventoryMethodId' is set to 'ManageStock' (1)
		--but we skip it in order to prevent hard-coded values (e.g. 1) and for better performance
		SET @sql = @sql + '
		AND  
			(
				(p.UseMultipleWarehouses = 0 AND
					p.WarehouseId = ' + CAST(@WarehouseId AS nvarchar(max)) + ')
				OR
				(p.UseMultipleWarehouses > 0 AND
					EXISTS (SELECT 1 FROM ProductWarehouseInventory [pwi]
					WHERE [pwi].WarehouseId = ' + CAST(@WarehouseId AS nvarchar(max)) + ' AND [pwi].ProductId = p.Id))
			)'
	END
	
	--filter by product type
	IF @ProductTypeId is not null
	BEGIN
		SET @sql = @sql + '
		AND p.ProductTypeId = ' + CAST(@ProductTypeId AS nvarchar(max))
	END
	
	--filter by "visible individually"
	IF @VisibleIndividuallyOnly = 1
	BEGIN
		SET @sql = @sql + '
		AND p.VisibleIndividually = 1'
	END
	
	--filter by "marked as new"
	IF @MarkedAsNewOnly = 1
	BEGIN
		SET @sql = @sql + '
		AND p.MarkAsNew = 1
		AND (getutcdate() BETWEEN ISNULL(p.MarkAsNewStartDateTimeUtc, ''1/1/1900'') and ISNULL(p.MarkAsNewEndDateTimeUtc, ''1/1/2999''))'
	END
	
	--filter by product tag
	IF ISNULL(@ProductTagId, 0) != 0
	BEGIN
		SET @sql = @sql + '
		AND pptm.ProductTag_Id = ' + CAST(@ProductTagId AS nvarchar(max))
	END
	
	--"Published" property
	IF (@OverridePublished is null)
	BEGIN
		--process according to "showHidden"
		IF @ShowHidden = 0
		BEGIN
			SET @sql = @sql + '
			AND p.Published = 1'
		END
	END
	ELSE IF (@OverridePublished = 1)
	BEGIN
		--published only
		SET @sql = @sql + '
		AND p.Published = 1'
	END
	ELSE IF (@OverridePublished = 0)
	BEGIN
		--unpublished only
		SET @sql = @sql + '
		AND p.Published = 0'
	END
	
	--show hidden
	IF @ShowHidden = 0
	BEGIN
		SET @sql = @sql + '
		AND p.Deleted = 0
		AND (getutcdate() BETWEEN ISNULL(p.AvailableStartDateTimeUtc, ''1/1/1900'') and ISNULL(p.AvailableEndDateTimeUtc, ''1/1/2999''))'
	END
	
	--min price
	IF @PriceMin is not null
	BEGIN
		SET @sql = @sql + '
		AND (p.Price >= ' + CAST(@PriceMin AS nvarchar(max)) + ')'
	END
	
	--max price
	IF @PriceMax is not null
	BEGIN
		SET @sql = @sql + '
		AND (p.Price <= ' + CAST(@PriceMax AS nvarchar(max)) + ')'
	END
	
	--show hidden and ACL
	IF  @ShowHidden = 0 and @FilteredCustomerRoleIdsCount > 0
	BEGIN
		SET @sql = @sql + '
		AND (p.SubjectToAcl = 0 OR EXISTS (
			SELECT 1 FROM #FilteredCustomerRoleIds [fcr]
			WHERE
				[fcr].CustomerRoleId IN (
					SELECT [acl].CustomerRoleId
					FROM [AclRecord] acl with (NOLOCK)
					WHERE [acl].EntityId = p.Id AND [acl].EntityName = ''Product''
				)
			))'
	END
	
	--filter by store
	IF @StoreId > 0
	BEGIN
		SET @sql = @sql + '
		AND (p.LimitedToStores = 0 OR EXISTS (
			SELECT 1 FROM [StoreMapping] sm with (NOLOCK)
			WHERE [sm].EntityId = p.Id AND [sm].EntityName = ''Product'' and [sm].StoreId=' + CAST(@StoreId AS nvarchar(max)) + '
			))'
	END
	
    --prepare filterable specification attribute option identifier (if requested)
    IF @LoadFilterableSpecificationAttributeOptionIds = 1
	BEGIN		
		CREATE TABLE #FilterableSpecs 
		(
			[SpecificationAttributeOptionId] int NOT NULL
		)
        DECLARE @sql_filterableSpecs nvarchar(max)
        SET @sql_filterableSpecs = '
	        INSERT INTO #FilterableSpecs ([SpecificationAttributeOptionId])
	        SELECT DISTINCT [psam].SpecificationAttributeOptionId
	        FROM [Product_SpecificationAttribute_Mapping] [psam] WITH (NOLOCK)
	            WHERE [psam].[AllowFiltering] = 1
	            AND [psam].[ProductId] IN (' + @sql + ')'

        EXEC sp_executesql @sql_filterableSpecs

		--build comma separated list of filterable identifiers
		SELECT @FilterableSpecificationAttributeOptionIds = COALESCE(@FilterableSpecificationAttributeOptionIds + ',' , '') + CAST(SpecificationAttributeOptionId as nvarchar(4000))
		FROM #FilterableSpecs

		DROP TABLE #FilterableSpecs
 	END

	--filter by specification attribution options
	SET @FilteredSpecs = isnull(@FilteredSpecs, '')	
	CREATE TABLE #FilteredSpecs
	(
		SpecificationAttributeOptionId int not null
	)
	INSERT INTO #FilteredSpecs (SpecificationAttributeOptionId)
	SELECT CAST(data as int) FROM [nop_splitstring_to_table](@FilteredSpecs, ',') 

    CREATE TABLE #FilteredSpecsWithAttributes
	(
        SpecificationAttributeId int not null,
		SpecificationAttributeOptionId int not null
	)
	INSERT INTO #FilteredSpecsWithAttributes (SpecificationAttributeId, SpecificationAttributeOptionId)
	SELECT sao.SpecificationAttributeId, fs.SpecificationAttributeOptionId
    FROM #FilteredSpecs fs INNER JOIN SpecificationAttributeOption sao ON sao.Id = fs.SpecificationAttributeOptionId
    ORDER BY sao.SpecificationAttributeId 

    DECLARE @SpecAttributesCount int	
	SET @SpecAttributesCount = (SELECT COUNT(1) FROM #FilteredSpecsWithAttributes)
	IF @SpecAttributesCount > 0
	BEGIN
		--do it for each specified specification option
		DECLARE @SpecificationAttributeOptionId int
        DECLARE @SpecificationAttributeId int
        DECLARE @LastSpecificationAttributeId int
        SET @LastSpecificationAttributeId = 0
		DECLARE cur_SpecificationAttributeOption CURSOR FOR
		SELECT SpecificationAttributeId, SpecificationAttributeOptionId
		FROM #FilteredSpecsWithAttributes

		OPEN cur_SpecificationAttributeOption
        FOREACH:
            FETCH NEXT FROM cur_SpecificationAttributeOption INTO @SpecificationAttributeId, @SpecificationAttributeOptionId
            IF (@LastSpecificationAttributeId <> 0 AND @SpecificationAttributeId <> @LastSpecificationAttributeId OR @@FETCH_STATUS <> 0) 
			    SET @sql = @sql + '
        AND p.Id in (select psam.ProductId from [Product_SpecificationAttribute_Mapping] psam with (NOLOCK) where psam.AllowFiltering = 1 and psam.SpecificationAttributeOptionId IN (SELECT SpecificationAttributeOptionId FROM #FilteredSpecsWithAttributes WHERE SpecificationAttributeId = ' + CAST(@LastSpecificationAttributeId AS nvarchar(max)) + '))'
            SET @LastSpecificationAttributeId = @SpecificationAttributeId
		IF @@FETCH_STATUS = 0 GOTO FOREACH
		CLOSE cur_SpecificationAttributeOption
		DEALLOCATE cur_SpecificationAttributeOption
	END

	--sorting
	SET @sql_orderby = ''	
	IF @OrderBy = 5 /* Name: A to Z */
		SET @sql_orderby = ' p.[Name] ASC'
	ELSE IF @OrderBy = 6 /* Name: Z to A */
		SET @sql_orderby = ' p.[Name] DESC'
	ELSE IF @OrderBy = 10 /* Price: Low to High */
		SET @sql_orderby = ' p.[Price] ASC'
	ELSE IF @OrderBy = 11 /* Price: High to Low */
		SET @sql_orderby = ' p.[Price] DESC'
	ELSE IF @OrderBy = 15 /* creation date */
		SET @sql_orderby = ' p.[CreatedOnUtc] DESC'
	ELSE /* default sorting, 0 (position) */
	BEGIN
		--category position (display order)
		IF @CategoryIdsCount > 0 SET @sql_orderby = ' pcm.DisplayOrder ASC'
		
		--manufacturer position (display order)
		IF @ManufacturerId > 0
		BEGIN
			IF LEN(@sql_orderby) > 0 SET @sql_orderby = @sql_orderby + ', '
			SET @sql_orderby = @sql_orderby + ' pmm.DisplayOrder ASC'
		END
		
		--name
		IF LEN(@sql_orderby) > 0 SET @sql_orderby = @sql_orderby + ', '
		SET @sql_orderby = @sql_orderby + ' p.[Name] ASC'
	END
	
	SET @sql = @sql + '
	ORDER BY' + @sql_orderby
	
    SET @sql = '
    INSERT INTO #DisplayOrderTmp ([ProductId])' + @sql

	--PRINT (@sql)
	EXEC sp_executesql @sql

	DROP TABLE #FilteredCategoryIds
	DROP TABLE #FilteredSpecs
    DROP TABLE #FilteredSpecsWithAttributes
	DROP TABLE #FilteredCustomerRoleIds
	DROP TABLE #KeywordProducts

	CREATE TABLE #PageIndex 
	(
		[IndexId] int IDENTITY (1, 1) NOT NULL,
		[ProductId] int NOT NULL
	)
	INSERT INTO #PageIndex ([ProductId])
	SELECT ProductId
	FROM #DisplayOrderTmp
	GROUP BY ProductId
	ORDER BY min([Id])

	--total records
	SET @TotalRecords = @@rowcount
	
	DROP TABLE #DisplayOrderTmp

	--return products
	SELECT TOP (@RowsToReturn)
		p.*
	FROM
		#PageIndex [pi]
		INNER JOIN Product p with (NOLOCK) on p.Id = [pi].[ProductId]
	WHERE
		[pi].IndexId > @PageLowerBound AND 
		[pi].IndexId < @PageUpperBound
	ORDER BY
		[pi].IndexId
	
	DROP TABLE #PageIndex
END
GO

--new setting
IF NOT EXISTS (SELECT 1 FROM [Setting] WHERE [name] = N'ordersettings.deactivategiftcardsafterdeletingorder')
BEGIN
	INSERT [Setting] ([Name], [Value], [StoreId])
	VALUES (N'ordersettings.deactivategiftcardsafterdeletingorder', N'False', 0)
END
GO

--new setting
IF NOT EXISTS (SELECT 1 FROM [Setting] WHERE [name] = N'ordersettings.completeorderwhendelivered')
BEGIN
	INSERT [Setting] ([Name], [Value], [StoreId])
	VALUES (N'ordersettings.completeorderwhendelivered', N'True', 0)
END
GO

--new column
IF NOT EXISTS (SELECT 1 FROM sys.columns WHERE object_id=object_id('[NewsComment]') and NAME='IsApproved')
BEGIN
	ALTER TABLE [NewsComment]
	ADD [IsApproved] bit NULL
END
GO

UPDATE [NewsComment]
SET [IsApproved] = 1
WHERE [IsApproved] IS NULL
GO

ALTER TABLE [NewsComment] ALTER COLUMN [IsApproved] bit NOT NULL
GO

--new activity type
IF NOT EXISTS (SELECT 1 FROM [ActivityLogType] WHERE [SystemKeyword] = N'EditNewsComment')
BEGIN
	INSERT [ActivityLogType] ([SystemKeyword], [Name], [Enabled])
	VALUES (N'EditNewsComment', N'Edited a news comment', N'true')
END
GO

--new setting
IF NOT EXISTS (SELECT 1 FROM [Setting] WHERE [name] = N'newssettings.newscommentsmustbeapproved')
BEGIN
	INSERT [Setting] ([Name], [Value], [StoreId])
	VALUES (N'newssettings.newscommentsmustbeapproved', N'False', 0)
END
GO

--new column
IF NOT EXISTS (SELECT 1 FROM sys.columns WHERE object_id=object_id('[BlogComment]') and NAME='IsApproved')
BEGIN
	ALTER TABLE [BlogComment]
	ADD [IsApproved] bit NULL
END
GO

UPDATE [BlogComment]
SET [IsApproved] = 1
WHERE [IsApproved] IS NULL
GO

ALTER TABLE [BlogComment] ALTER COLUMN [IsApproved] bit NOT NULL
GO

--new activity type
IF NOT EXISTS (SELECT 1 FROM [ActivityLogType] WHERE [SystemKeyword] = N'EditBlogComment')
BEGIN
	INSERT [ActivityLogType] ([SystemKeyword], [Name], [Enabled])
	VALUES (N'EditBlogComment', N'Edited a blog comment', N'true')
END
GO

--new setting
IF NOT EXISTS (SELECT 1 FROM [Setting] WHERE [name] = N'blogsettings.blogcommentsmustbeapproved')
BEGIN
	INSERT [Setting] ([Name], [Value], [StoreId])
	VALUES (N'blogsettings.blogcommentsmustbeapproved', N'False', 0)
END
GO

--drop column
IF EXISTS (SELECT 1 FROM sys.columns WHERE object_id=object_id('[News]') and NAME='CommentCount')
BEGIN
	ALTER TABLE [News] DROP COLUMN [CommentCount]
END
GO

--drop column
IF EXISTS (SELECT 1 FROM sys.columns WHERE object_id=object_id('[BlogPost]') and NAME='CommentCount')
BEGIN
	ALTER TABLE [BlogPost] DROP COLUMN [CommentCount]
END
GO

-- new message template
 IF NOT EXISTS (SELECT 1 FROM [dbo].[MessageTemplate] WHERE [Name] = N'NewReturnRequest.CustomerNotification')
 BEGIN
    DECLARE @NewLine AS CHAR(2) = CHAR(13) + CHAR(10)
	INSERT [dbo].[MessageTemplate] ([Name], [BccEmailAddresses], [Subject], [Body], [IsActive], [AttachedDownloadId], [EmailAccountId], [LimitedToStores], [DelayPeriodId]) 
	VALUES (N'NewReturnRequest.CustomerNotification', NULL, N'%Store.Name%. New return request.', N'<p>' + @NewLine + '<a href="%Store.URL%">%Store.Name%</a>' + @NewLine + '<br />' + @NewLine + '<br />' + @NewLine + 'Hello %Customer.FullName%!' + @NewLine + '<br />' + @NewLine + 'You have just submitted a new return request. Details are below:' + @NewLine + '<br />' + @NewLine + 'Request ID: %ReturnRequest.CustomNumber%' + @NewLine + '<br />' + @NewLine + 'Product: %ReturnRequest.Product.Quantity% x Product: %ReturnRequest.Product.Name%' + @NewLine + '<br />' + @NewLine + 'Reason for return: %ReturnRequest.Reason%' + @NewLine + '<br />' + @NewLine + 'Requested action: %ReturnRequest.RequestedAction%' + @NewLine + '<br />' + @NewLine + 'Customer comments:' + @NewLine + '<br />' + @NewLine + '%ReturnRequest.CustomerComment%' + @NewLine + '</p>' + @NewLine, 1, 0, 0, 0, 0)
 END
 GO

 --new table
IF NOT EXISTS (SELECT 1 FROM sys.objects WHERE object_id = OBJECT_ID(N'[dbo].[StockQuantityHistory]') and OBJECTPROPERTY(object_id, N'IsUserTable') = 1)
BEGIN
	CREATE TABLE [dbo].[StockQuantityHistory]
    (
		[Id] int IDENTITY(1,1) NOT NULL,
        [ProductId] int NOT NULL,
        [CombinationId] int NULL,
        [WarehouseId] int NULL,
		[QuantityAdjustment] int NOT NULL,
        [StockQuantity] int NOT NULL,
        [Message] NVARCHAR (MAX) NULL,
		[CreatedOnUtc] datetime NOT NULL
		PRIMARY KEY CLUSTERED 
		(
			[Id] ASC
		) WITH (PAD_INDEX  = OFF, STATISTICS_NORECOMPUTE  = OFF, IGNORE_DUP_KEY = OFF, ALLOW_ROW_LOCKS  = ON, ALLOW_PAGE_LOCKS  = ON)
	)
END
GO

IF EXISTS (SELECT 1 FROM sys.objects WHERE name = 'StockQuantityHistory_Product' AND parent_object_id = Object_id('StockQuantityHistory') AND Objectproperty(object_id, N'IsForeignKey') = 1)
BEGIN
    ALTER TABLE [dbo].StockQuantityHistory
    DROP CONSTRAINT StockQuantityHistory_Product
END
GO

ALTER TABLE [dbo].[StockQuantityHistory] WITH CHECK ADD CONSTRAINT [StockQuantityHistory_Product] FOREIGN KEY([ProductId])
REFERENCES [dbo].[Product] ([Id])
ON DELETE CASCADE
GO

--initial stock quantity history
DECLARE cur_initialhistory CURSOR FOR
SELECT [Product].Id, NULL, [Product].WarehouseId, [Product].StockQuantity, NULL
FROM [Product]
UNION ALL
SELECT [ProductAttributeCombination].ProductId, [ProductAttributeCombination].Id, NULL, [ProductAttributeCombination].StockQuantity, NULL
FROM [ProductAttributeCombination]
UNION ALL
SELECT [ProductWarehouseInventory].ProductId, NULL, [ProductWarehouseInventory].WarehouseId, [ProductWarehouseInventory].StockQuantity, [ProductWarehouseInventory].Id
FROM [ProductWarehouseInventory]

DECLARE @productId int
DECLARE @combinationId int
DECLARE @warehouseId int
DECLARE @quantity int
DECLARE @warehouseInventoryId int

OPEN cur_initialhistory
FETCH NEXT FROM cur_initialhistory INTO @productId, @combinationId, @warehouseId, @quantity, @warehouseInventoryId

WHILE @@FETCH_STATUS = 0
BEGIN
    IF @warehouseId = 0
    BEGIN
        SET @warehouseId = NULL;
    END
    
    DECLARE @message nvarchar(200)
    SET @message = 'Initialization of history table (original quantity set) during upgrade from a previous version'
    IF @warehouseInventoryId IS NOT NULL
    BEGIN
        SET @message = 'Multiple warehouses. ' + @message;
    END

	IF (@quantity IS NOT NULL AND @quantity <> 0 AND 
        NOT EXISTS (SELECT 1 FROM [StockQuantityHistory] WHERE ProductId = @productId AND 
            (CombinationId = @combinationId OR (CombinationId IS NULL AND @combinationId IS NULL)) AND (WarehouseId = @warehouseId OR (WarehouseId IS NULL AND @warehouseId IS NULL))))
	BEGIN
		INSERT INTO [StockQuantityHistory]
		    ([ProductId], [CombinationId], [WarehouseId], [QuantityAdjustment], [StockQuantity], [Message], [CreatedOnUtc])
		VALUES
		    (@productId, @combinationId, @warehouseId, @quantity, @quantity, @message, GETUTCDATE())
	END

	FETCH NEXT FROM cur_initialhistory INTO @productId, @combinationId, @warehouseId, @quantity, @warehouseInventoryId
END

CLOSE cur_initialhistory
DEALLOCATE cur_initialhistory
GO

--new setting
IF NOT EXISTS (SELECT 1 FROM [Setting] WHERE [name] = N'producteditorsettings.stockquantityhistory')
BEGIN
	INSERT [Setting] ([Name], [Value], [StoreId])
	VALUES (N'producteditorsettings.stockquantityhistory', N'False', 0)
END
GO


--new column
IF NOT EXISTS (SELECT 1 FROM sys.columns WHERE object_id=object_id('[Customer]') and NAME='RequireReLogin')
BEGIN
	ALTER TABLE [Customer]
	ADD [RequireReLogin] bit NULL
END
GO

UPDATE [Customer]
SET [RequireReLogin] = 0
WHERE [RequireReLogin] IS NULL
GO

ALTER TABLE [Customer] ALTER COLUMN [RequireReLogin] bit NOT NULL
GO


--delete setting
DELETE FROM [Setting]
WHERE [name] = N'rewardpointssettings.PointsForPurchases_Awarded'
GO

--delete setting
DELETE FROM [Setting]
WHERE [name] = N'rewardpointssettings.PointsForPurchases_Canceled'
GO

--delete setting
DELETE FROM [Setting]
WHERE [name] = N'ordersettings.GiftCards_Activated_OrderStatusId'
GO

--delete setting
DELETE FROM [Setting]
WHERE [name] = N'ordersettings.GiftCards_Deactivated_OrderStatusId'
GO

--new setting
IF NOT EXISTS (SELECT 1 FROM [Setting] WHERE [name] = N'ordersettings.activategiftcardsaftercompletingorder')
BEGIN
	INSERT [Setting] ([Name], [Value], [StoreId])
	VALUES (N'ordersettings.activategiftcardsaftercompletingorder', N'False', 0)
END
GO

--new setting
IF NOT EXISTS (SELECT 1 FROM [Setting] WHERE [name] = N'ordersettings.deactivategiftcardsaftercancellingorder')
BEGIN
	INSERT [Setting] ([Name], [Value], [StoreId])
	VALUES (N'ordersettings.deactivategiftcardsaftercancellingorder', N'False', 0)
END
GO


--update a stored procedure
IF EXISTS (
		SELECT *
		FROM sys.objects
		WHERE object_id = OBJECT_ID(N'[LanguagePackImport]') AND OBJECTPROPERTY(object_id,N'IsProcedure') = 1)
DROP PROCEDURE [LanguagePackImport]
GO
CREATE PROCEDURE [dbo].[LanguagePackImport]
(
	@LanguageId int,
	@XmlPackage xml,
	@UpdateExistingResources bit
)
AS
BEGIN
	IF EXISTS(SELECT * FROM [Language] WHERE [Id] = @LanguageId)
	BEGIN
		CREATE TABLE #LocaleStringResourceTmp
			(
				[LanguageId] [int] NOT NULL,
				[ResourceName] [nvarchar](200) NOT NULL,
				[ResourceValue] [nvarchar](MAX) NOT NULL
			)

		INSERT INTO #LocaleStringResourceTmp (LanguageId, ResourceName, ResourceValue)
		SELECT	@LanguageId, nref.value('@Name', 'nvarchar(200)'), nref.value('Value[1]', 'nvarchar(MAX)')
		FROM	@XmlPackage.nodes('//Language/LocaleResource') AS R(nref)

		DECLARE @ResourceName nvarchar(200)
		DECLARE @ResourceValue nvarchar(MAX)
		DECLARE cur_localeresource CURSOR FOR
		SELECT LanguageId, ResourceName, ResourceValue
		FROM #LocaleStringResourceTmp
		OPEN cur_localeresource
		FETCH NEXT FROM cur_localeresource INTO @LanguageId, @ResourceName, @ResourceValue
		WHILE @@FETCH_STATUS = 0
		BEGIN
			IF (EXISTS (SELECT 1 FROM [LocaleStringResource] WHERE LanguageId=@LanguageId AND ResourceName=@ResourceName))
			BEGIN
				IF (@UpdateExistingResources = 1)
				BEGIN
					UPDATE [LocaleStringResource]
					SET [ResourceValue]=@ResourceValue
					WHERE LanguageId=@LanguageId AND ResourceName=@ResourceName
				END
			END
			ELSE 
			BEGIN
				INSERT INTO [LocaleStringResource]
				(
					[LanguageId],
					[ResourceName],
					[ResourceValue]
				)
				VALUES
				(
					@LanguageId,
					@ResourceName,
					@ResourceValue
				)
			END
			
			
			FETCH NEXT FROM cur_localeresource INTO @LanguageId, @ResourceName, @ResourceValue
			END
		CLOSE cur_localeresource
		DEALLOCATE cur_localeresource

		DROP TABLE #LocaleStringResourceTmp
	END
END
GO


--new setting
IF NOT EXISTS (SELECT 1 FROM [Setting] WHERE [name] = N'paymentsettings.skippaymentInfostepforredirectionpaymentmethods')
BEGIN
	INSERT [Setting] ([Name], [Value], [StoreId])
	VALUES (N'paymentsettings.skippaymentInfostepforredirectionpaymentmethods', N'False', 0)
END
GO


--updated some indexes (required for case sensitive SQL Server collations)
IF EXISTS (SELECT 1 from sys.indexes WHERE [NAME]=N'IX_NewsletterSubscription_Email_StoreId' and object_id=object_id(N'[dbo].[NewsLetterSubscription]'))
BEGIN
	DROP INDEX [IX_NewsletterSubscription_Email_StoreId] ON [NewsLetterSubscription]
END
GO
CREATE NONCLUSTERED INDEX [IX_NewsletterSubscription_Email_StoreId] ON [NewsLetterSubscription] ([Email] ASC, [StoreId] ASC)
GO

IF EXISTS (SELECT 1 from sys.indexes WHERE [NAME]=N'IX_Product_ShowOnHomepage' and object_id=object_id(N'[dbo].[Product]'))
BEGIN
	DROP INDEX [IX_Product_ShowOnHomepage] ON [Product]
END
GO
CREATE NONCLUSTERED INDEX [IX_Product_ShowOnHomepage] ON [Product] ([ShowOnHomePage] ASC)
GO

--update a stored procedure
IF EXISTS (
		SELECT *
		FROM sys.objects
		WHERE object_id = OBJECT_ID(N'[DeleteGuests]') AND OBJECTPROPERTY(object_id,N'IsProcedure') = 1)
DROP PROCEDURE [DeleteGuests]
GO
CREATE PROCEDURE [dbo].[DeleteGuests]
(
	@OnlyWithoutShoppingCart bit = 1,
	@CreatedFromUtc datetime,
	@CreatedToUtc datetime,
	@TotalRecordsDeleted int = null OUTPUT
)
AS
BEGIN
	CREATE TABLE #tmp_guests (CustomerId int)
		
	INSERT #tmp_guests (CustomerId)
	SELECT [Id] FROM [Customer] c with (NOLOCK)
	WHERE
	--created from
	((@CreatedFromUtc is null) OR (c.[CreatedOnUtc] > @CreatedFromUtc))
	AND
	--created to
	((@CreatedToUtc is null) OR (c.[CreatedOnUtc] < @CreatedToUtc))
	AND
	--shopping cart items
	((@OnlyWithoutShoppingCart=0) OR (NOT EXISTS(SELECT 1 FROM [ShoppingCartItem] sci with (NOLOCK) inner join [Customer] with (NOLOCK) on sci.[CustomerId]=c.[Id])))
	AND
	--guests only
	(EXISTS(SELECT 1 FROM [Customer_CustomerRole_Mapping] ccrm with (NOLOCK) inner join [Customer] with (NOLOCK) on ccrm.[Customer_Id]=c.[Id] inner join [CustomerRole] cr with (NOLOCK) on cr.[Id]=ccrm.[CustomerRole_Id] WHERE cr.[SystemName] = N'Guests'))
	AND
	--no orders
	(NOT EXISTS(SELECT 1 FROM [Order] o with (NOLOCK) inner join [Customer] with (NOLOCK) on o.[CustomerId]=c.[Id]))
	AND
	--no blog comments
	(NOT EXISTS(SELECT 1 FROM [BlogComment] bc with (NOLOCK) inner join [Customer] with (NOLOCK) on bc.[CustomerId]=c.[Id]))
	AND
	--no news comments
	(NOT EXISTS(SELECT 1 FROM [NewsComment] nc  with (NOLOCK)inner join [Customer] with (NOLOCK) on nc.[CustomerId]=c.[Id]))
	AND
	--no product reviews
	(NOT EXISTS(SELECT 1 FROM [ProductReview] pr with (NOLOCK) inner join [Customer] with (NOLOCK) on pr.[CustomerId]=c.[Id]))
	AND
	--no product reviews helpfulness
	(NOT EXISTS(SELECT 1 FROM [ProductReviewHelpfulness] prh with (NOLOCK) inner join [Customer] with (NOLOCK) on prh.[CustomerId]=c.[Id]))
	AND
	--no poll voting
	(NOT EXISTS(SELECT 1 FROM [PollVotingRecord] pvr with (NOLOCK) inner join [Customer] with (NOLOCK) on pvr.[CustomerId]=c.[Id]))
	AND
	--no forum topics 
	(NOT EXISTS(SELECT 1 FROM [Forums_Topic] ft with (NOLOCK) inner join [Customer] with (NOLOCK) on ft.[CustomerId]=c.[Id]))
	AND
	--no forum posts 
	(NOT EXISTS(SELECT 1 FROM [Forums_Post] fp with (NOLOCK) inner join [Customer] with (NOLOCK) on fp.[CustomerId]=c.[Id]))
	AND
	--no system accounts
	(c.IsSystemAccount = 0)
	
	--delete guests
	DELETE [Customer]
	WHERE [Id] IN (SELECT [CustomerId] FROM #tmp_guests)
	
	--delete attributes
	DELETE [GenericAttribute]
	WHERE ([EntityId] IN (SELECT [CustomerId] FROM #tmp_guests))
	AND
	([KeyGroup] = N'Customer')
	
	--total records
	SELECT @TotalRecordsDeleted = COUNT(1) FROM #tmp_guests
	
	DROP TABLE #tmp_guests
END
GO

--new setting
IF NOT EXISTS (SELECT 1 FROM [Setting] WHERE [name] = N'commonsettings.sitemapcustomurls')
BEGIN
	INSERT [Setting] ([Name], [Value], [StoreId])
	VALUES (N'commonsettings.sitemapcustomurls', N'', 0)
END
GO

--new setting
IF NOT EXISTS (SELECT 1 FROM [Setting] WHERE [name] = N'shoppingcartsettings.cartssharedbetweenstores')
BEGIN
	INSERT [Setting] ([Name], [Value], [StoreId])
	VALUES (N'shoppingcartsettings.activationdelayperiodid', N'False', 0)
END
GO

--new column
IF NOT EXISTS (SELECT 1 FROM sys.columns WHERE object_id=object_id('[Customer]') and NAME='EmailToRevalidate')
BEGIN
	ALTER TABLE [Customer]
	ADD [EmailToRevalidate] nvarchar(1000) NULL
END
GO

-- new message template
 IF NOT EXISTS (SELECT 1 FROM [dbo].[MessageTemplate] WHERE [Name] = N'Customer.EmailRevalidationMessage')
 BEGIN
    DECLARE @NewLine AS CHAR(2) = CHAR(13) + CHAR(10)
	INSERT [dbo].[MessageTemplate] ([Name], [BccEmailAddresses], [Subject], [Body], [IsActive], [AttachedDownloadId], [EmailAccountId], [LimitedToStores], [DelayPeriodId]) 
	VALUES (N'Customer.EmailRevalidationMessage', NULL, N'%Store.Name%. Email validation.', N'<p>' + @NewLine + '<a href="%Store.URL%">%Store.Name%</a>' + @NewLine + '<br />' + @NewLine + '<br />' + @NewLine + 'Hello %Customer.FullName%!' + @NewLine + '<br />' + @NewLine + 'To validate your new email address <a href="%Customer.EmailRevalidationURL%">click here</a> .' + @NewLine + '<br />' + @NewLine + '<br />' + @NewLine + '%Store.Name%' + @NewLine + '</p>' + @NewLine, 1, 0, 0, 0, 0)
 END
 GO

--new column
IF NOT EXISTS (SELECT 1 FROM sys.columns WHERE object_id=object_id('[Order]') and NAME='RewardPointsHistoryEntryId')
BEGIN
	ALTER TABLE [Order]
	ADD [RewardPointsHistoryEntryId] int NULL
END
GO

IF EXISTS (SELECT 1 FROM sys.columns WHERE object_id=object_id('[Order]') and NAME='RewardPointsWereAdded')
BEGIN
    --column RewardPointsWereAdded was replaced with RewardPointsHistoryEntryId
    --ensure that the new column value is not null to specify that reward points were added (earned) to an order
    EXEC('
        UPDATE [Order]
        SET [RewardPointsHistoryEntryId] = 0
        WHERE [RewardPointsWereAdded] = 1')
END
GO

--drop column
IF EXISTS (SELECT 1 FROM sys.columns WHERE object_id=object_id('[Order]') and NAME='RewardPointsWereAdded')
BEGIN
	ALTER TABLE [Order] DROP COLUMN [RewardPointsWereAdded]
END
GO


--update plugin locales (renamed)
UPDATE [LocaleStringResource]
SET [ResourceName] = REPLACE([ResourceName], 'Plugins.Feed.Froogle.','Plugins.Feed.GoogleShopping.')
WHERE [ResourceName] like 'Plugins.Feed.Froogle.%'
GO

--update settings
UPDATE [Setting]
SET [Name] = REPLACE([Name], 'frooglesettings.','googlesShoppingsettings.')
WHERE [Name] like 'frooglesettings.%'
GO


--new column
IF NOT EXISTS (SELECT 1 FROM sys.columns WHERE object_id=object_id('[ProductTemplate]') and NAME='IgnoredProductTypes')
BEGIN
	ALTER TABLE [ProductTemplate]
	ADD [IgnoredProductTypes] nvarchar(MAX) NULL
END
GO

UPDATE [ProductTemplate]
SET [IgnoredProductTypes] = '10'
WHERE [ViewPath] = N'ProductTemplate.Simple'
GO

UPDATE [ProductTemplate]
SET [IgnoredProductTypes] = '5'
WHERE [ViewPath] = N'ProductTemplate.Grouped'
GO


--new column
IF NOT EXISTS (SELECT 1 FROM sys.columns WHERE object_id=object_id('[ReturnRequest]') and NAME='UploadedFileId')
BEGIN
	ALTER TABLE [ReturnRequest]
	ADD [UploadedFileId] int NULL
END
GO

UPDATE [ReturnRequest]
SET [UploadedFileId] = 0
WHERE [UploadedFileId] IS NULL
GO

ALTER TABLE [ReturnRequest] ALTER COLUMN [UploadedFileId] int NOT NULL
GO

--new setting
IF NOT EXISTS (SELECT 1 FROM [Setting] WHERE [name] = N'ordersettings.returnrequestsallowfiles')
BEGIN
	INSERT [Setting] ([Name], [Value], [StoreId])
	VALUES (N'ordersettings.returnrequestsallowfiles', N'False', 0)
END
GO

--new setting
IF NOT EXISTS (SELECT 1 FROM [Setting] WHERE [name] = N'ordersettings.returnrequestsfilemaximumsize')
BEGIN
	INSERT [Setting] ([Name], [Value], [StoreId])
	VALUES (N'ordersettings.returnrequestsfilemaximumsize', N'2048', 0)
END
GO

--new column
IF NOT EXISTS (SELECT 1 FROM sys.columns WHERE object_id=object_id('[ProductReview]') and NAME='ReplyText')
BEGIN
	ALTER TABLE [ProductReview]
	ADD [ReplyText] nvarchar(MAX) NULL
END
GO

--new column
IF NOT EXISTS (SELECT 1 FROM sys.columns WHERE object_id=object_id('[BlogComment]') and NAME='StoreId')
BEGIN
   ALTER TABLE [dbo].[BlogComment]
   ADD [StoreId] int NULL
END
GO

DECLARE @DefaultStoreId int
SET @DefaultStoreId = (SELECT TOP (1) Id FROM [dbo].[Store]);
--set default value to store column
UPDATE [dbo].[BlogComment]
SET StoreId = @DefaultStoreId
WHERE StoreId IS NULL
GO
 
ALTER TABLE [dbo].[BlogComment] ALTER COLUMN [StoreId] int NOT NULL
GO
 
IF EXISTS (SELECT 1 FROM sys.objects WHERE name = 'BlogComment_Store' AND parent_object_id = Object_id('BlogComment') AND Objectproperty(object_id, N'IsForeignKey') = 1)
ALTER TABLE [dbo].[BlogComment]
DROP CONSTRAINT BlogComment_Store
GO
 
ALTER TABLE [dbo].[BlogComment] WITH CHECK ADD CONSTRAINT [BlogComment_Store] FOREIGN KEY([StoreId])
REFERENCES [dbo].[Store] ([Id])
ON DELETE CASCADE
GO

--new setting
IF NOT EXISTS (SELECT 1 FROM [Setting] WHERE [name] = N'blogsettings.showblogcommentsperstore')
BEGIN
	INSERT [Setting] ([Name], [Value], [StoreId])
	VALUES (N'blogsettings.showblogcommentsperstore', N'False', 0)
END
GO

--new column
IF NOT EXISTS (SELECT 1 FROM sys.columns WHERE object_id=object_id('[NewsComment]') and NAME='StoreId')
BEGIN
   ALTER TABLE [dbo].[NewsComment]
   ADD [StoreId] int NULL
END
GO

DECLARE @DefaultStoreId int
SET @DefaultStoreId = (SELECT TOP (1) Id FROM [dbo].[Store]);
--set default value to store column
UPDATE [dbo].[NewsComment]
SET StoreId = @DefaultStoreId
WHERE StoreId IS NULL
GO
 
ALTER TABLE [dbo].[NewsComment] ALTER COLUMN [StoreId] int NOT NULL
GO

IF EXISTS (SELECT 1 FROM sys.objects WHERE name = 'NewsComment_Store' AND parent_object_id = Object_id('NewsComment') AND Objectproperty(object_id, N'IsForeignKey') = 1)
ALTER TABLE [dbo].[NewsComment]
DROP CONSTRAINT NewsComment_Store
GO
 
ALTER TABLE [dbo].[NewsComment] WITH CHECK ADD CONSTRAINT [NewsComment_Store] FOREIGN KEY([StoreId])
REFERENCES [dbo].[Store] ([Id])
ON DELETE CASCADE
GO

--new setting
IF NOT EXISTS (SELECT 1 FROM [Setting] WHERE [name] = N'newssettings.shownewscommentsperstore')
BEGIN
	INSERT [Setting] ([Name], [Value], [StoreId])
	VALUES (N'newssettings.shownewscommentsperstore', N'False', 0)
END
GO


--new column
IF NOT EXISTS (SELECT 1 FROM sys.columns WHERE object_id=object_id('[Vendor]') and NAME='AddressId')
BEGIN
	ALTER TABLE [Vendor]
	ADD [AddressId] int NULL
END
GO

UPDATE [Vendor]
SET [AddressId] = 0
WHERE [AddressId] IS NULL
GO

ALTER TABLE [Vendor] ALTER COLUMN [AddressId] int NOT NULL
GO


--new setting
IF NOT EXISTS (SELECT 1 FROM [Setting] WHERE [name] = N'customersettings.failedpasswordallowedattempts')
BEGIN
	INSERT [Setting] ([Name], [Value], [StoreId])
	VALUES (N'customersettings.failedpasswordallowedattempts', N'0', 0)
END
GO

--new setting
IF NOT EXISTS (SELECT 1 FROM [Setting] WHERE [name] = N'customersettings.failedpasswordlockoutminutes')
BEGIN
	INSERT [Setting] ([Name], [Value], [StoreId])
	VALUES (N'customersettings.failedpasswordlockoutminutes', N'30', 0)
END
GO


--new column
IF NOT EXISTS (SELECT 1 FROM sys.columns WHERE object_id=object_id('[Customer]') and NAME='FailedLoginAttempts')
BEGIN
	ALTER TABLE [Customer]
	ADD [FailedLoginAttempts] int NULL
END
GO

UPDATE [Customer]
SET [FailedLoginAttempts] = 0
WHERE [FailedLoginAttempts] IS NULL
GO

ALTER TABLE [Customer] ALTER COLUMN [FailedLoginAttempts] int NOT NULL
GO

--new column
IF NOT EXISTS (SELECT 1 FROM sys.columns WHERE object_id=object_id('[Customer]') and NAME='CannotLoginUntilDateUtc')
BEGIN
	ALTER TABLE [Customer]
	ADD [CannotLoginUntilDateUtc] datetime NULL
END
GO

 --new setting
IF NOT EXISTS (SELECT 1 FROM [Setting] WHERE [name] = N'fixedorbycountrystateziptaxsettings.countrystatezipenabled')
BEGIN
    INSERT [Setting] ([Name], [Value], [StoreId])
    VALUES (N'fixedorbycountrystateziptaxsettings.countrystatezipenabled', N'False', 0)
END
GO

--rename settings
UPDATE [Setting] 
SET [Name] = N'tax.taxprovider.fixedorbycountrystatezip.taxcategoryid' + SUBSTRING(name, 40, len(name))
WHERE [Name] like N'tax.taxprovider.fixedrate.taxcategoryid%'
GO

--new column
IF NOT EXISTS (SELECT 1 FROM sys.columns WHERE object_id=object_id('[Customer]') and NAME='RegisteredInStoreId')
BEGIN
   ALTER TABLE [dbo].[Customer]
   ADD    [RegisteredInStoreId] int NULL
END
GO

declare @DefaultStoreId int;
if ((select count(id) from [dbo].[Store]) = 1)
set @DefaultStoreId = (select top(1) id from [dbo].[Store])
else
set @DefaultStoreId = 0;
--set default value to store column
UPDATE [dbo].[Customer] set [RegisteredInStoreId] = @DefaultStoreId where [RegisteredInStoreId] is NULL

ALTER TABLE [dbo].[Customer] ALTER COLUMN [RegisteredInStoreId] int NOT NULL
GO

 --new setting
IF NOT EXISTS (SELECT 1 FROM [Setting] WHERE [name] = N'shippingsettings.considerassociatedproductsdimensions')
BEGIN
    INSERT [Setting] ([Name], [Value], [StoreId])
    VALUES (N'shippingsettings.considerassociatedproductsdimensions', N'True', 0)
END
GO

 --new setting
IF NOT EXISTS (SELECT 1 FROM [Setting] WHERE [name] = N'commonsettings.bbcodeeditoropenlinksinnewwindow')
BEGIN
    INSERT [Setting] ([Name], [Value], [StoreId])
    VALUES (N'commonsettings.bbcodeeditoropenlinksinnewwindow', N'false', 0)
END
GO

 --new setting
IF NOT EXISTS (SELECT 1 FROM [Setting] WHERE [name] = N'paymentsettings.cancelrecurringpaymentsafterfailedpayment')
BEGIN
    INSERT [Setting] ([Name], [Value], [StoreId])
    VALUES (N'paymentsettings.cancelrecurringpaymentsafterfailedpayment', N'False', 0)
END
GO

--new column
IF NOT EXISTS (SELECT 1 FROM sys.columns WHERE object_id=object_id('[RecurringPayment]') and NAME='LastPaymentFailed')
BEGIN
	ALTER TABLE [RecurringPayment]
	ADD [LastPaymentFailed] bit NULL
END
GO

UPDATE [RecurringPayment]
SET [LastPaymentFailed] = 0
WHERE [LastPaymentFailed] IS NULL
GO

ALTER TABLE [RecurringPayment] ALTER COLUMN [LastPaymentFailed] bit NOT NULL
GO

-- new message template
IF NOT EXISTS (SELECT 1 FROM [dbo].[MessageTemplate] WHERE [Name] = N'RecurringPaymentCancelled.CustomerNotification')
BEGIN
    DECLARE @NewLine AS CHAR(2) = CHAR(13) + CHAR(10)
    INSERT [dbo].[MessageTemplate] ([Name], [BccEmailAddresses], [Subject], [Body], [IsActive], [AttachedDownloadId], [EmailAccountId], [LimitedToStores], [DelayPeriodId]) 
    VALUES (N'RecurringPaymentCancelled.CustomerNotification', NULL, N'%Store.Name%. Recurring payment cancelled', N'<p>' + @NewLine + '<a href=\"%Store.URL%\">%Store.Name%</a>' + @NewLine + '<br />' + @NewLine + '<br />' + @NewLine + 'Hello %Customer.FullName%,' + @NewLine + '<br />' + @NewLine + '%if (%RecurringPayment.CancelAfterFailedPayment%) It appears your credit card didn''t go through for this recurring payment (<a href=\"%Order.OrderURLForCustomer%\" target=\"_blank\">%Order.OrderURLForCustomer%</a>)' + @NewLine + '<br />' + @NewLine + 'So your subscription has been canceled. endif% %if (!%RecurringPayment.CancelAfterFailedPayment%) The recurring payment ID=%RecurringPayment.ID% was cancelled. endif%' + @NewLine + '</p>' + @NewLine, 1, 0, 0, 0, 0)
END
GO

-- new message template
IF NOT EXISTS (SELECT 1 FROM [dbo].[MessageTemplate] WHERE [Name] = N'RecurringPaymentFailed.CustomerNotification')
BEGIN
    DECLARE @NewLine AS CHAR(2) = CHAR(13) + CHAR(10)
    INSERT [dbo].[MessageTemplate] ([Name], [BccEmailAddresses], [Subject], [Body], [IsActive], [AttachedDownloadId], [EmailAccountId], [LimitedToStores], [DelayPeriodId]) 
    VALUES (N'RecurringPaymentFailed.CustomerNotification', NULL, N'%Store.Name%. Last recurring payment failed', N'<p>' + @NewLine + '<a href=\"%Store.URL%\">%Store.Name%</a>' + @NewLine + '<br />' + @NewLine + '<br />' + @NewLine + 'Hello %Customer.FullName%,' + @NewLine + '<br />' + @NewLine + 'It appears your credit card didn''t go through for this recurring payment (<a href=\"%Order.OrderURLForCustomer%\" target=\"_blank\">%Order.OrderURLForCustomer%</a>)' + @NewLine + '<br /> %if (%RecurringPayment.RecurringPaymentType% == "Manual") ' + @NewLine + 'You can recharge balance and manually retry payment or cancel it on the order history page. endif% %if (%RecurringPayment.RecurringPaymentType% == "Automatic") ' + @NewLine + 'You can recharge balance and wait, we will try to make the payment again, or you can cancel it on the order history page. endif%' + @NewLine + '</p>' + @NewLine, 1, 0, 0, 0, 0)
END
GO
--new column
IF NOT EXISTS (SELECT 1 FROM sys.columns WHERE object_id=object_id('[Order]') and NAME='CustomOrderNumber')
BEGIN
	ALTER TABLE [Order]
	ADD [CustomOrderNumber] nvarchar(MAX) NULL
END
GO

UPDATE [Order]
SET [CustomOrderNumber] = [id]
WHERE [CustomOrderNumber] IS NULL
GO

ALTER TABLE [Order] ALTER COLUMN [CustomOrderNumber] nvarchar(MAX) NOT NULL
GO

 --new setting
IF NOT EXISTS (SELECT 1 FROM [Setting] WHERE [name] = N'ordersettings.customordernumbermask')
BEGIN
    INSERT [Setting] ([Name], [Value], [StoreId])
    VALUES (N'ordersettings.customordernumbermask', N'{ID}', 0)
END
GO

 --new table
IF NOT EXISTS (SELECT 1 FROM sys.objects WHERE object_id = OBJECT_ID(N'[dbo].[CustomerPassword]') and OBJECTPROPERTY(object_id, N'IsUserTable') = 1)
BEGIN
	CREATE TABLE [dbo].[CustomerPassword]
    (
		[Id] int IDENTITY(1,1) NOT NULL,
        [CustomerId] int NOT NULL,
		[Password] NVARCHAR (MAX) NULL,
        [PasswordFormatId] INT NOT NULL,
        [PasswordSalt] NVARCHAR (MAX) NULL,
		[CreatedOnUtc] datetime NOT NULL
		PRIMARY KEY CLUSTERED 
		(
			[Id] ASC
		) WITH (PAD_INDEX  = OFF, STATISTICS_NORECOMPUTE  = OFF, IGNORE_DUP_KEY = OFF, ALLOW_ROW_LOCKS  = ON, ALLOW_PAGE_LOCKS  = ON)
	)
END
GO

IF EXISTS (SELECT 1 FROM sys.objects WHERE name = 'CustomerPassword_Customer' AND parent_object_id = Object_id('CustomerPassword') AND Objectproperty(object_id, N'IsForeignKey') = 1)
BEGIN
    ALTER TABLE [dbo].CustomerPassword
    DROP CONSTRAINT CustomerPassword_Customer
END
GO

ALTER TABLE [dbo].[CustomerPassword] WITH CHECK ADD CONSTRAINT [CustomerPassword_Customer] FOREIGN KEY([CustomerId])
REFERENCES [dbo].[Customer] ([Id])
ON DELETE CASCADE
GO

--move customer passwords into a new table
IF EXISTS (SELECT 1 FROM sys.columns WHERE object_id=object_id('[Customer]') and (NAME='Password' or NAME='PasswordFormatId' or NAME='PasswordSalt'))
BEGIN
    EXEC('
        INSERT INTO [dbo].[CustomerPassword]([CustomerId], [Password], [PasswordFormatId], [PasswordSalt], [CreatedOnUtc])
        SELECT [Id], [Password], [PasswordFormatId], [PasswordSalt], [CreatedOnUtc]
        FROM [dbo].[Customer]')
END
GO

--drop column
IF EXISTS (SELECT 1 FROM sys.columns WHERE object_id=object_id('[Customer]') and NAME='Password')
BEGIN
	ALTER TABLE [Customer] DROP COLUMN [Password]
END
GO

--drop column
IF EXISTS (SELECT 1 FROM sys.columns WHERE object_id=object_id('[Customer]') and NAME='PasswordFormatId')
BEGIN
	ALTER TABLE [Customer] DROP COLUMN [PasswordFormatId]
END
GO

--drop column
IF EXISTS (SELECT 1 FROM sys.columns WHERE object_id=object_id('[Customer]') and NAME='PasswordSalt')
BEGIN
	ALTER TABLE [Customer] DROP COLUMN [PasswordSalt]
END
GO

 --new setting
IF NOT EXISTS (SELECT 1 FROM [Setting] WHERE [name] = N'customersettings.unduplicatedpasswordsnumber')
BEGIN
    INSERT [Setting] ([Name], [Value], [StoreId])
    VALUES (N'customersettings.unduplicatedpasswordsnumber', N'4', 0)
END
GO

 --new setting
IF NOT EXISTS (SELECT 1 FROM [Setting] WHERE [name] = N'customersettings.passwordlifetime')
BEGIN
    INSERT [Setting] ([Name], [Value], [StoreId])
    VALUES (N'customersettings.passwordlifetime', N'90', 0)
END
GO

--new column
IF NOT EXISTS (SELECT 1 FROM sys.columns WHERE object_id=object_id('[CustomerRole]') and NAME='EnablePasswordLifetime')
BEGIN
	ALTER TABLE [CustomerRole]
	ADD [EnablePasswordLifetime] bit NULL
END
GO

UPDATE [CustomerRole]
SET [EnablePasswordLifetime] = 0
WHERE [EnablePasswordLifetime] IS NULL
GO

ALTER TABLE [CustomerRole] ALTER COLUMN [EnablePasswordLifetime] bit NOT NULL
GO


-- new message template
 IF NOT EXISTS (SELECT 1 FROM [dbo].[MessageTemplate] WHERE [Name] = N'Service.ContactUs')
 BEGIN
    DECLARE @NewLine AS CHAR(2) = CHAR(13) + CHAR(10)
	INSERT [dbo].[MessageTemplate] ([Name], [BccEmailAddresses], [Subject], [Body], [IsActive], [AttachedDownloadId], [EmailAccountId], [LimitedToStores], [DelayPeriodId]) 
	VALUES (N'Service.ContactUs', NULL, N'%Store.Name%. Contact us', N'<p>' + @NewLine + '%ContactUs.Body%' + @NewLine + '</p>' + @NewLine, 1, 0, 0, 0, 0)
 END
 GO

-- new message template
 IF NOT EXISTS (SELECT 1 FROM [dbo].[MessageTemplate] WHERE [Name] = N'Service.ContactVendor')
 BEGIN
    DECLARE @NewLine AS CHAR(2) = CHAR(13) + CHAR(10)
	INSERT [dbo].[MessageTemplate] ([Name], [BccEmailAddresses], [Subject], [Body], [IsActive], [AttachedDownloadId], [EmailAccountId], [LimitedToStores], [DelayPeriodId]) 
	VALUES (N'Service.ContactVendor', NULL, N'%Store.Name%. Contact us', N'<p>' + @NewLine + '%ContactUs.Body%' + @NewLine + '</p>' + @NewLine, 1, 0, 0, 0, 0)
 END
 GO

 --now vendors have "Manage product reviews" permission
IF EXISTS (
		SELECT 1
		FROM [dbo].[PermissionRecord]
		WHERE [SystemName] = N'ManageProductReviews')
BEGIN
	DECLARE @PermissionRecordId INT 
	SET @PermissionRecordId = (SELECT [Id] FROM [dbo].[PermissionRecord] WHERE [SystemName] = N'ManageProductReviews')

	--add it to vendor role by default
	DECLARE @VendorCustomerRoleId int
	SELECT @VendorCustomerRoleId = Id
	FROM [CustomerRole]
	WHERE IsSystemRole=1 and [SystemName] = N'Vendors'

	IF NOT EXISTS (
		SELECT 1
		FROM [dbo].[PermissionRecord_Role_Mapping]
		WHERE [PermissionRecord_Id] = @PermissionRecordId AND [CustomerRole_Id] = @VendorCustomerRoleId)
	BEGIN
		INSERT [dbo].[PermissionRecord_Role_Mapping] ([PermissionRecord_Id], [CustomerRole_Id])
		VALUES (@PermissionRecordId, @VendorCustomerRoleId)
	END
END
GO

 --new setting
IF NOT EXISTS (SELECT 1 FROM [Setting] WHERE [name] = N'taxsettings.taxbasedonpickuppointaddress')
BEGIN
    INSERT [Setting] ([Name], [Value], [StoreId])
    VALUES (N'taxsettings.taxbasedonpickuppointaddress', N'False', 0)
END
GO

--new setting
IF NOT EXISTS (SELECT 1 FROM [Setting] WHERE [name] = N'ordersettings.exportwithproducts')
BEGIN
    INSERT [Setting] ([Name], [Value], [StoreId])
    VALUES (N'ordersettings.exportwithproducts', N'True', 0)
END
GO

--new column
IF NOT EXISTS (SELECT 1 FROM sys.columns WHERE object_id=object_id('[DiscountRequirement]') and NAME='InteractionTypeId')
BEGIN
	ALTER TABLE [DiscountRequirement]
	ADD [InteractionTypeId] int NULL
END
GO

--new column
IF NOT EXISTS (SELECT 1 FROM sys.columns WHERE object_id=object_id('[DiscountRequirement]') and NAME='ParentId')
BEGIN
	ALTER TABLE [DiscountRequirement]
	ADD [ParentId] int NULL
END
GO

--new column
IF NOT EXISTS (SELECT 1 FROM sys.columns WHERE object_id=object_id('[DiscountRequirement]') and NAME='IsGroup')
BEGIN
	ALTER TABLE [DiscountRequirement]
	ADD [IsGroup] bit NULL
END
GO

UPDATE [DiscountRequirement]
SET [IsGroup] = 0
WHERE [IsGroup] IS NULL
GO

ALTER TABLE [DiscountRequirement] ALTER COLUMN [IsGroup] bit NOT NULL
GO

--add default requirement group for all discounts
DECLARE cursor_defaultGroup CURSOR FOR SELECT Id FROM [Discount]
DECLARE @discountId int

OPEN cursor_defaultGroup
FETCH NEXT FROM cursor_defaultGroup INTO @discountId

WHILE @@FETCH_STATUS = 0
BEGIN
    IF NOT EXISTS (SELECT 1 FROM [DiscountRequirement] WHERE [DiscountId] = @discountId AND [ParentId] IS NULL AND [IsGroup] = 1)
    BEGIN
        INSERT INTO [DiscountRequirement]
		    ([DiscountId], [DiscountRequirementRuleSystemName], [InteractionTypeId], [ParentId], [IsGroup])
	    VALUES
		    (@discountId, 'Default requirement group', 0, NULL, 1);

        DECLARE @requirementId int = (SELECT SCOPE_IDENTITY());

        UPDATE [DiscountRequirement]
        SET [ParentId] = @requirementId, [InteractionTypeId] = NULL
        WHERE [DiscountId] = @discountId AND [Id] <> @requirementId
    END
	FETCH NEXT FROM cursor_defaultGroup INTO @discountId
END

CLOSE cursor_defaultGroup
DEALLOCATE cursor_defaultGroup
GO<|MERGE_RESOLUTION|>--- conflicted
+++ resolved
@@ -1,4668 +1,4665 @@
-﻿--upgrade scripts from nopCommerce 3.80 to next version
-
---new locale resources
-declare @resources xml
---a resource will be deleted if its value is empty
-set @resources='
-<Language>
-  <LocaleResource Name="Account.CustomerProductReviews.NoRecords">
-    <Value>You haven''t written any reviews yet</Value>
-  </LocaleResource>
-  <LocaleResource Name="Admin.Configuration.Settings.CustomerUser.EnteringEmailTwice.Hint">
-    <Value>Force entering email twice during registration.</Value>
-  </LocaleResource>
-  <LocaleResource Name="Admin.Configuration.Settings.Vendor.MaximumProductNumber.Hint">
-    <Value>Sets a maximum number of products per vendor.</Value>
-  </LocaleResource>
-  <LocaleResource Name="Admin.Configuration.Shipping.Methods.Description">
-    <Value>Shipping methods used by offline shipping rate computation methods (e.g. "Fixed Rate Shipping" or "Shipping by weight").</Value>
-  </LocaleResource>
-  <LocaleResource Name="Admin.Catalog.Products.Fields.Price.Hint">
-    <Value>The price of the product. You can manage currency by selecting Configuration > Currencies.</Value>
-  </LocaleResource>
-  <LocaleResource Name="Admin.Customers.Customers.Fields.CustomerRoles.Hint">
-    <Value>Choose customer roles of this user.</Value>
-  </LocaleResource>
-  <LocaleResource Name="Admin.Configuration.Settings.Catalog.ExportImportProductAttributes.Hint">
-    <Value>Check if products should be exported/imported with product attributes.</Value>
-  </LocaleResource>
-  <LocaleResource Name="Admin.Configuration.Settings.Shipping.ShipToSameAddress.Hint">
-    <Value>Check to display "ship to the same address" option during checkout ("billing address" step). In this case "shipping address" with appropriate options (e.g. pick up in store) will be skipped. Also note that all billing countries should support shipping ("Allow shipping" checkbox ticked).</Value>
-  </LocaleResource>
-  <LocaleResource Name="Admin.System.ScheduleTasks.24days">
-    <Value>Task period should not exceed 24 days.</Value>
-  </LocaleResource>
-  <LocaleResource Name="Admin.Configuration.Payment.MethodRestrictions">
-    <Value>Payment restrictions</Value>
-  </LocaleResource>
-  <LocaleResource Name="Admin.Catalog.Products.Fields.Vendor.Hint">
-    <Value>Choose a vendor associated with this product. This can be useful when running a multi-vendor store to keep track of goods associated with vendor.</Value>
-  </LocaleResource>
-  <LocaleResource Name="Admin.Configuration.Countries.ImportTip">
-    <Value>You can download a CSV file with a list of states for other countries on the following page:</Value>
-  </LocaleResource>
-  <LocaleResource Name="Admin.Catalog.Products.Fields.ProductTags.Placeholder">
-    <Value>Enter tags ...</Value>
-  </LocaleResource>
-  <LocaleResource Name="Admin.Catalog.Categories.Fields.Parent.None">
-    <Value>[None]</Value>
-  </LocaleResource>  
-  <LocaleResource Name="Admin.Configuration.Settings.Shipping.HideShippingTotal">
-    <Value>Hide shipping total if shipping not required</Value>
-  </LocaleResource>
-  <LocaleResource Name="Admin.Configuration.Settings.Shipping.HideShippingTotal.Hint">
-    <Value>Check if you want Hide ''Shipping total'' label if shipping not required.</Value>
-  </LocaleResource>
-  <LocaleResource Name="Plugins.Payments.PayPalDirect.Fields.ApiAccountName">
-    <Value></Value>
-  </LocaleResource>
-  <LocaleResource Name="Plugins.Payments.PayPalDirect.Fields.ApiAccountName.Hint">
-    <Value></Value>
-  </LocaleResource>
-  <LocaleResource Name="Plugins.Payments.PayPalDirect.Fields.ApiAccountPassword">
-    <Value></Value>
-  </LocaleResource>
-  <LocaleResource Name="Plugins.Payments.PayPalDirect.Fields.ApiAccountPassword.Hint">
-    <Value></Value>
-  </LocaleResource>
-  <LocaleResource Name="Plugins.Payments.PayPalDirect.Fields.Signature">
-    <Value></Value>
-  </LocaleResource>
-  <LocaleResource Name="Plugins.Payments.PayPalDirect.Fields.Signature.Hint">
-    <Value></Value>
-  </LocaleResource>
-  <LocaleResource Name="Plugins.Payments.PayPalDirect.Fields.ClientId">
-    <Value>Client ID</Value>
-  </LocaleResource>
-  <LocaleResource Name="Plugins.Payments.PayPalDirect.Fields.ClientId.Hint">
-    <Value>Specify client ID.</Value>
-  </LocaleResource>
-  <LocaleResource Name="Plugins.Payments.PayPalDirect.Fields.ClientSecret">
-    <Value>Client secret</Value>
-  </LocaleResource>
-  <LocaleResource Name="Plugins.Payments.PayPalDirect.Fields.ClientSecret.Hint">
-    <Value>Specify secret key.</Value>
-  </LocaleResource>
-  <LocaleResource Name="Plugins.Payments.PayPalDirect.Fields.WebhookId">
-    <Value>Webhook ID</Value>
-  </LocaleResource>
-  <LocaleResource Name="Plugins.Payments.PayPalDirect.Fields.WebhookId.Hint">
-    <Value>Specify webhook ID.</Value>
-  </LocaleResource>
-  <LocaleResource Name="Plugins.Payments.PayPalDirect.WebhookCreate">
-    <Value>Get webhook ID</Value>
-  </LocaleResource>
-  <LocaleResource Name="Plugins.Payments.PayPalDirect.WebhookError">
-    <Value>Webhook was not created (see details in the log)</Value>
-  </LocaleResource>
-  <LocaleResource Name="Admin.Configuration.Settings.Tax.TaxCategories.None">
-    <Value>[None]</Value>
-  </LocaleResource>
-  <LocaleResource Name="Admin.Configuration.Settings.Tax.DefaultTaxCategory">
-    <Value>Default tax category</Value>
-  </LocaleResource>
-  <LocaleResource Name="Admin.Configuration.Settings.Tax.DefaultTaxCategory.Hint">
-    <Value>Select default tax category for products.</Value>
-  </LocaleResource>
-  <LocaleResource Name="ActivityLog.AddNewAddressAttribute">
-    <Value>Added a new address attribute (ID = {0})</Value>
-  </LocaleResource>
-  <LocaleResource Name="ActivityLog.AddNewAddressAttributeValue">
-    <Value>Added a new address attribute value (ID = {0})</Value>
-  </LocaleResource>    
-  <LocaleResource Name="ActivityLog.AddNewAffiliate">
-    <Value>Added a new affiliate (ID = {0})</Value>
-  </LocaleResource>
-  <LocaleResource Name="ActivityLog.AddNewBlogPost">
-    <Value>Added a new blog post (ID = {0})</Value>
-  </LocaleResource>
-  <LocaleResource Name="ActivityLog.AddNewCampaign">
-    <Value>Added a new campaign (ID = {0})</Value>
-  </LocaleResource>
-  <LocaleResource Name="ActivityLog.AddNewCountry">
-    <Value>Added a new country (ID = {0})</Value>
-  </LocaleResource>
-  <LocaleResource Name="ActivityLog.AddNewCurrency">
-    <Value>Added a new currency (ID = {0})</Value>
-  </LocaleResource>
-  <LocaleResource Name="ActivityLog.AddNewCustomerAttribute">
-    <Value>Added a new customer attribute (ID = {0})</Value>
-  </LocaleResource>
-  <LocaleResource Name="ActivityLog.AddNewCustomerAttributeValue">
-    <Value>Added a new customer attribute value (ID = {0})</Value>
-  </LocaleResource>
-  <LocaleResource Name="ActivityLog.AddNewEmailAccount">
-    <Value>Added a new email account (ID = {0})</Value>
-  </LocaleResource>
-  <LocaleResource Name="ActivityLog.AddNewLanguage">
-    <Value>Added a new language (ID = {0})</Value>
-  </LocaleResource>
-  <LocaleResource Name="ActivityLog.AddNewMeasureDimension">
-    <Value>Added a new measure dimension (ID = {0})</Value>
-  </LocaleResource>
-  <LocaleResource Name="ActivityLog.AddNewMeasureWeight">
-    <Value>Added a new measure weight (ID = {0})</Value>
-  </LocaleResource>
-  <LocaleResource Name="ActivityLog.AddNewNews">
-    <Value>Added a new news (ID = {0})</Value>
-  </LocaleResource>
-  <LocaleResource Name="ActivityLog.InstallNewPlugin">
-    <Value>Installed a new plugin (FriendlyName: ''{0}'')</Value>
-  </LocaleResource>
-  <LocaleResource Name="ActivityLog.AddNewStateProvince">
-    <Value>Added a new state province (ID = {0})</Value>
-  </LocaleResource>
-  <LocaleResource Name="ActivityLog.AddNewStore">
-    <Value>Added a new store (ID = {0})</Value>
-  </LocaleResource>
-  <LocaleResource Name="ActivityLog.AddNewVendor">
-    <Value>Added a new vendor (ID = {0})</Value>
-  </LocaleResource>
-  <LocaleResource Name="ActivityLog.AddNewWarehouse">
-    <Value>Added a new warehouse (ID = {0})</Value>
-  </LocaleResource>
-  <LocaleResource Name="ActivityLog.DeleteAddressAttribute">
-    <Value>Deleted an address attribute (ID = {0})</Value>
-  </LocaleResource>
-  <LocaleResource Name="ActivityLog.DeleteAddressAttributeValue">
-    <Value>Deleted an address attribute value (ID = {0})</Value>
-  </LocaleResource>  
-  <LocaleResource Name="ActivityLog.DeleteAffiliate">
-    <Value>Deleted an affiliate (ID = {0})</Value>
-  </LocaleResource>
-  <LocaleResource Name="ActivityLog.DeleteBlogPost">
-    <Value>Deleted a blog post (ID = {0})</Value>
-  </LocaleResource>
-  <LocaleResource Name="ActivityLog.DeleteBlogPostComment">
-    <Value>Deleted a blog post comment (ID = {0})</Value>
-  </LocaleResource>  
-  <LocaleResource Name="ActivityLog.DeleteCampaign">
-    <Value>Deleted a campaign (ID = {0})</Value>
-  </LocaleResource>
-  <LocaleResource Name="ActivityLog.DeleteCountry">
-    <Value>Deleted a country (ID = {0})</Value>
-  </LocaleResource>
-  <LocaleResource Name="ActivityLog.DeleteCurrency">
-    <Value>Deleted a currency (ID = {0})</Value>
-  </LocaleResource>
-  <LocaleResource Name="ActivityLog.DeleteCustomerAttribute">
-    <Value>Deleted a customer attribute (ID = {0})</Value>
-  </LocaleResource>
-  <LocaleResource Name="ActivityLog.DeleteCustomerAttributeValue">
-    <Value>Deleted a customer attribute value (ID = {0})</Value>
-  </LocaleResource>
-  <LocaleResource Name="ActivityLog.DeleteEmailAccount">
-    <Value>Deleted an email account (ID = {0})</Value>
-  </LocaleResource>
-  <LocaleResource Name="ActivityLog.DeleteLanguage">
-    <Value>Deleted a language (ID = {0})</Value>
-  </LocaleResource>
-  <LocaleResource Name="ActivityLog.DeleteMeasureDimension">
-    <Value>Deleted a measure dimension (ID = {0})</Value>
-  </LocaleResource>
-  <LocaleResource Name="ActivityLog.DeleteMeasureWeight">
-    <Value>Deleted a measure weight (ID = {0})</Value>
-  </LocaleResource>
-  <LocaleResource Name="ActivityLog.DeleteMessageTemplate">
-    <Value>Deleted a message template (ID = {0})</Value>
-  </LocaleResource>
-  <LocaleResource Name="ActivityLog.DeleteNews">
-    <Value>Deleted a news (ID = {0})</Value>
-  </LocaleResource>
-  <LocaleResource Name="ActivityLog.DeleteNewsComment">
-    <Value>Deleted a news comment (ID = {0})</Value>
-  </LocaleResource>  
-  <LocaleResource Name="ActivityLog.UninstallPlugin">
-    <Value>Uninstalled a plugin (FriendlyName: ''{0}'')</Value>
-  </LocaleResource>
-  <LocaleResource Name="ActivityLog.DeleteProductReview">
-    <Value>Deleted a product revie (ID = {0})</Value>
-  </LocaleResource>
-  <LocaleResource Name="ActivityLog.DeleteStateProvince">
-    <Value>Deleted a state or province (ID = {0})</Value>
-  </LocaleResource>
-  <LocaleResource Name="ActivityLog.DeleteStore">
-    <Value>Deleted a store (ID = {0})</Value>
-  </LocaleResource>
-  <LocaleResource Name="ActivityLog.DeleteVendor">
-    <Value>Deleted a vendor (ID = {0})</Value>
-  </LocaleResource>
-  <LocaleResource Name="ActivityLog.DeleteWarehouse">
-    <Value>Deleted a warehouse (ID = {0})</Value>
-  </LocaleResource>
-  <LocaleResource Name="ActivityLog.EditAddressAttribute">
-    <Value>Edited an address attribute (ID = {0})</Value>
-  </LocaleResource>
-  <LocaleResource Name="ActivityLog.EditAddressAttributeValue">
-    <Value>Edited an address attribute value (ID = {0})</Value>
-  </LocaleResource>  
-  <LocaleResource Name="ActivityLog.EditAffiliate">
-    <Value>Edited an affiliate (ID = {0})</Value>
-  </LocaleResource>
-  <LocaleResource Name="ActivityLog.EditBlogPost">
-    <Value>Edited a blog post (ID = {0})</Value>
-  </LocaleResource>
-  <LocaleResource Name="ActivityLog.EditCampaign">
-    <Value>Edited a campaign (ID = {0})</Value>
-  </LocaleResource>
-  <LocaleResource Name="ActivityLog.EditCountry">
-    <Value>Edited a country (ID = {0})</Value>
-  </LocaleResource>
-  <LocaleResource Name="ActivityLog.EditCurrency">
-    <Value>Edited a currency (ID = {0})</Value>
-  </LocaleResource>
-  <LocaleResource Name="ActivityLog.EditCustomerAttribute">
-    <Value>Edited a customer attribute (ID = {0})</Value>
-  </LocaleResource>
-  <LocaleResource Name="ActivityLog.EditCustomerAttributeValue">
-    <Value>Edited a customer attribute value (ID = {0})</Value>
-  </LocaleResource>
-  <LocaleResource Name="ActivityLog.EditEmailAccount">
-    <Value>Edited an email account (ID = {0})</Value>
-  </LocaleResource>
-  <LocaleResource Name="ActivityLog.EditLanguage">
-    <Value>Edited a language (ID = {0})</Value>
-  </LocaleResource>
-  <LocaleResource Name="ActivityLog.EditMeasureDimension">
-    <Value>Edited a measure dimension (ID = {0})</Value>
-  </LocaleResource>
-  <LocaleResource Name="ActivityLog.EditMeasureWeight">
-    <Value>Edited a measure weight (ID = {0})</Value>
-  </LocaleResource>
-  <LocaleResource Name="ActivityLog.EditMessageTemplate">
-    <Value>Edited a message template (ID = {0})</Value>
-  </LocaleResource>
-  <LocaleResource Name="ActivityLog.EditNews">
-    <Value>Edited a news (ID = {0})</Value>
-  </LocaleResource>
-  <LocaleResource Name="ActivityLog.EditPlugin">
-    <Value>Edited a plugin (FriendlyName: ''{0}'')</Value>
-  </LocaleResource>
-  <LocaleResource Name="ActivityLog.EditProductReview">
-    <Value>Edited a product revie (ID = {0})</Value>
-  </LocaleResource>
-  <LocaleResource Name="ActivityLog.EditStateProvince">
-    <Value>Edited a state or province (ID = {0})</Value>
-  </LocaleResource>
-  <LocaleResource Name="ActivityLog.EditStore">
-    <Value>Edited a store (ID = {0})</Value>
-  </LocaleResource>
-  <LocaleResource Name="ActivityLog.EditTask">
-    <Value>Edited a task (ID = {0})</Value>
-  </LocaleResource>
-  <LocaleResource Name="ActivityLog.EditVendor">
-    <Value>Edited a vendor (ID = {0})</Value>
-  </LocaleResource>
-  <LocaleResource Name="ActivityLog.EditWarehouse">
-    <Value>Edited a warehouse (ID = {0})</Value>
-  </LocaleResource>
-  <LocaleResource Name="Admin.Configuration.Settings.Catalog.ProductReviewPossibleOnlyAfterPurchasing">
-    <Value>Product review possible only after purchasing product</Value>
-  </LocaleResource>
-  <LocaleResource Name="Admin.Configuration.Settings.Catalog.ProductReviewPossibleOnlyAfterPurchasing.Hint">
-    <Value>Check if product can be reviewed only by customer who have already ordered it.</Value>
-  </LocaleResource>
-  <LocaleResource Name="Reviews.ProductReviewPossibleOnlyAfterPurchasing">
-    <Value>Product can be reviewed only after purchasing it</Value>
-  </LocaleResource>
-  <LocaleResource Name="Plugins.ExchangeRate.EcbExchange.SetCurrencyToEURO">
-    <Value></Value>
-  </LocaleResource>
-  <LocaleResource Name="Plugins.ExchangeRate.EcbExchange.Error">
-    <Value>You can use ECB (European central bank) exchange rate provider only when the primary exchange rate currency is supported by ECB</Value>
-  </LocaleResource>
-  <LocaleResource Name="Admin.System.QueuedEmails.Fields.AttachedDownload">
-    <Value>Attached static file</Value>
-  </LocaleResource>
-  <LocaleResource Name="Admin.System.QueuedEmails.Fields.AttachedDownload.Hint">
-    <Value>The attached static file that will be sent in this email.</Value>
-  </LocaleResource>
-  <LocaleResource Name="Plugins.Shipping.CanadaPost.Fields.ContractId">
-    <Value>Contract ID</Value>
-  </LocaleResource>
-  <LocaleResource Name="Plugins.Shipping.CanadaPost.Fields.ContractId.Hint">
-    <Value>Specify contract identifier.</Value>
-  </LocaleResource>
-  <LocaleResource Name="Admin.Configuration.Settings.Catalog.ProductReviewPossibleOnlyAfterPurchasing">
-    <Value>Product review possible only after product purchasing</Value>
-  </LocaleResource>
-  <LocaleResource Name="Admin.Catalog.Categories.Fields.PageSize.Positive">
-    <Value>Page size should be positive.</Value>
-  </LocaleResource>
-  <LocaleResource Name="Admin.Catalog.Manufacturers.Fields.PageSize.Positive">
-    <Value>Page size should be positive.</Value>
-  </LocaleResource>
-  <LocaleResource Name="Admin.Vendors.Fields.PageSize.Positive">
-    <Value>Page size should be positive.</Value>
-  </LocaleResource>
-  <LocaleResource Name="Admin.ContentManagement.Blog.BlogPosts.Fields.Tags.Placeholder">
-    <Value>Enter tags ...</Value>
-  </LocaleResource>
-  <LocaleResource Name="Admin.Configuration.Settings.Catalog.ShowProductSku">
-    <Value></Value>
-  </LocaleResource>
-  <LocaleResource Name="Admin.Configuration.Settings.Catalog.ShowProductSku.Hint">
-    <Value></Value>
-  </LocaleResource>
-  <LocaleResource Name="Admin.Configuration.Settings.Catalog.ShowSkuOnCatalogPages">
-    <Value>Show SKU on catalog pages</Value>
-  </LocaleResource>
-  <LocaleResource Name="Admin.Configuration.Settings.Catalog.ShowSkuOnCatalogPages.Hint">
-    <Value>Check to show product SKU on catalog pages in public store.</Value>
-  </LocaleResource>
-  <LocaleResource Name="Admin.Configuration.Settings.Catalog.ShowSkuOnProductDetailsPage">
-    <Value>Show SKU on product details page</Value>
-  </LocaleResource>
-  <LocaleResource Name="Admin.Configuration.Settings.Catalog.ShowSkuOnProductDetailsPage.Hint">
-    <Value>Check to show product SKU on the product details page in public store.</Value>
-  </LocaleResource>
-  <LocaleResource Name="Admin.Orders.Fields.CancelCC">
-    <Value></Value>
-  </LocaleResource>
-  <LocaleResource Name="Admin.Orders.Fields.CancelOrderTotals">
-    <Value></Value>
-  </LocaleResource>
-  <LocaleResource Name="Admin.Catalog.Products.ProductAttributes.Attributes.Values.Fields.CustomerEntersQty">
-    <Value>Customer enters quantity</Value>
-  </LocaleResource>
-  <LocaleResource Name="Admin.Catalog.Products.ProductAttributes.Attributes.Values.Fields.CustomerEntersQty.Hint">
-    <Value>Allow customers enter the quantity of associated product.</Value>
-  </LocaleResource>
-  <LocaleResource Name="ProductAttributes.Quantity">
-    <Value> - quantity {0}</Value>
-  </LocaleResource>
-  <LocaleResource Name="Products.ProductAttributes.PriceAdjustment">
-    <Value>{0} [{1}{2}]</Value>
-  </LocaleResource>
-  <LocaleResource Name="Products.ProductAttributes.PriceAdjustment.PerItem">
-    <Value> per item</Value>
-  </LocaleResource>
-  <LocaleResource Name="Products.ProductAttributes.PriceAdjustment.Quantity">
-    <Value>Enter quantity:</Value>
-  </LocaleResource>  
-  <LocaleResource Name="Admin.Promotions.Campaigns.Fields.EmailAccount">
-    <Value>Email account</Value>
-  </LocaleResource>
-  <LocaleResource Name="Admin.Promotions.Campaigns.Fields.EmailAccount.Hint">
-    <Value>The email account that will be used to send this campaign.</Value>
-  </LocaleResource>
-  <LocaleResource Name="Admin.Configuration.Plugins.Fields.AclCustomerRoles">
-    <Value>Limited to customer roles</Value>
-  </LocaleResource>
-  <LocaleResource Name="Admin.Configuration.Plugins.Fields.AclCustomerRoles.Hint">
-    <Value>Choose one or several customer roles i.e. administrators, vendors, guests, who will be able to use this plugin. If you don''t need this option just leave this field empty.</Value>
-  </LocaleResource>
-  <LocaleResource Name="Admin.Configuration.Settings.RewardPoints.ActivatePointsImmediately">
-    <Value>Activate points immediately</Value>
-  </LocaleResource>
-  <LocaleResource Name="Admin.Configuration.Settings.RewardPoints.ActivatePointsImmediately.Hint">
-    <Value>Activates bonus points immediately after their calculation</Value>
-  </LocaleResource>
-  <LocaleResource Name="Admin.Configuration.Settings.RewardPoints.ActivationDelay">
-    <Value>Reward points activation</Value>
-  </LocaleResource>
-  <LocaleResource Name="Admin.Configuration.Settings.RewardPoints.ActivationDelay.Hint">
-    <Value>Specify how many days (hours) must elapse before earned points become active. Points earned by purchase cannot be redeemed until activated. For example, you may set the days before the points become available to 7. In this case, the points earned will be available for spending 7 days after the order gets chosen awarded status.</Value>
-  </LocaleResource>
-  <LocaleResource Name="Admin.Customers.Customers.RewardPoints.ActivatedLater">
-    <Value>The points will be activated on {0}</Value>
-  </LocaleResource>
-  <LocaleResource Name="Enums.Nop.Core.Domain.Customers.RewardPointsActivatingDelayPeriod.Days">
-    <Value>Days</Value>
-  </LocaleResource>
-  <LocaleResource Name="Enums.Nop.Core.Domain.Customers.RewardPointsActivatingDelayPeriod.Hours">
-    <Value>Hours</Value>
-  </LocaleResource>
-  <LocaleResource Name="RewardPoints.ActivatedLater">
-    <Value>The points will be activated on {0}</Value>
-  </LocaleResource>
-  <LocaleResource Name="Admin.Configuration.Currencies.PublishedCurrencyRequired">
-    <Value>At least one published currency is required</Value>
-  </LocaleResource>
-  <LocaleResource Name="Admin.Customers.Customers.GuestsAndRegisteredRolesError">
-    <Value>The customer cannot be in both ''Guests'' and ''Registered'' customer roles</Value>
-  </LocaleResource>
-  <LocaleResource Name="Admin.Customers.Customers.AddCustomerToGuestsOrRegisteredRoleError">
-    <Value>Add the customer to ''Guests'' or ''Registered'' customer role</Value>
-  </LocaleResource>
-  <LocaleResource Name="Admin.Customers.Customers.ValidEmailRequiredRegisteredRole">
-    <Value>Valid Email is required for customer to be in ''Registered'' role</Value>
-  </LocaleResource>
-  <LocaleResource Name="Admin.Customers.Customers.NonAdminNotImpersonateAsAdminError">
-    <Value>A non-admin user cannot impersonate as an administrator</Value>
-  </LocaleResource>
-  <LocaleResource Name="Admin.Configuration.Languages.PublishedLanguageRequired">
-    <Value>At least one published language is required</Value>
-  </LocaleResource>
-  <LocaleResource Name="Admin.Orders.OrderItem.DeleteAssociatedGiftCardRecordError">
-    <Value>This order item has an associated gift card record. Please delete it first</Value>
-  </LocaleResource>
-  <LocaleResource Name="Admin.ReturnRequests.OrderItemDeleted">
-    <Value>Order item is deleted</Value>
-  </LocaleResource>
-  <LocaleResource Name="Admin.Configuration.Settings.GeneralCommon.CaptchaAppropriateKeysNotEnteredError">
-    <Value>Captcha is enabled but the appropriate keys are not entered</Value>
-  </LocaleResource>
-  <LocaleResource Name="Admin.ContentManagement.MessageTemplates.Copied">
-    <Value>The message template has been copied successfully</Value>
-  </LocaleResource>
-  <LocaleResource Name="Admin.Catalog.Products.Copied">
-    <Value>The product has been copied successfully</Value>
-  </LocaleResource>  
-  <LocaleResource Name="Admin.System.Warnings.URL.Reserved">
-    <Value>Entered page name already exists, so it will be replaced by ''{0}''</Value>
-  </LocaleResource>
-  <LocaleResource Name="Admin.Catalog.Products.Fields.DeliveryDate.Hint">
-    <Value>Choose a delivery date which will be displayed in the public store. You can manage delivery dates by selecting Configuration > Shipping > Dates and ranges.</Value>
-  </LocaleResource>
-  <LocaleResource Name="Admin.Catalog.Products.Fields.ProductAvailabilityRange">
-    <Value>Product availability range</Value>
-  </LocaleResource>
-  <LocaleResource Name="Admin.Catalog.Products.Fields.ProductAvailabilityRange.Hint">
-    <Value>Choose the product availability range that indicates when the product is expected to be available when out of stock (e.g. Available in 10-14 days). You can manage availability ranges by selecting Configuration > Shipping > Dates and ranges.</Value>
-  </LocaleResource>
-  <LocaleResource Name="Admin.Catalog.Products.Fields.ProductAvailabilityRange.None">
-    <Value>None</Value>
-  </LocaleResource>
-  <LocaleResource Name="Admin.Configuration.Settings.ProductEditor.ProductAvailabilityRange">
-    <Value>Product availability range</Value>
-  </LocaleResource>
-  <LocaleResource Name="Admin.Configuration.Shipping.DatesAndRanges">
-    <Value>Dates and ranges</Value>
-  </LocaleResource>
-  <LocaleResource Name="Admin.Configuration.Shipping.DeliveryDates.Hint">
-    <Value>List of delivery dates which will be available for choice in product details.</Value>
-  </LocaleResource>
-  <LocaleResource Name="Admin.Configuration.Shipping.ProductAvailabilityRanges">
-    <Value>Product availability ranges</Value>
-  </LocaleResource>
-  <LocaleResource Name="Admin.Configuration.Shipping.ProductAvailabilityRanges.Added">
-    <Value>The new product availability range has been added successfully.</Value>
-  </LocaleResource>
-  <LocaleResource Name="Admin.Configuration.Shipping.ProductAvailabilityRanges.AddNew">
-    <Value>Add a new product availability range</Value>
-  </LocaleResource>
-  <LocaleResource Name="Admin.Configuration.Shipping.ProductAvailabilityRanges.BackToList">
-    <Value>back to product availability range list</Value>
-  </LocaleResource>
-  <LocaleResource Name="Admin.Configuration.Shipping.ProductAvailabilityRanges.Deleted">
-    <Value>The product availability range has been deleted successfully.</Value>
-  </LocaleResource>
-  <LocaleResource Name="Admin.Configuration.Shipping.ProductAvailabilityRanges.EditProductAvailabilityRangeDetails">
-    <Value>Edit product availability range details</Value>
-  </LocaleResource>
-  <LocaleResource Name="Admin.Configuration.Shipping.ProductAvailabilityRanges.Fields.DisplayOrder">
-    <Value>Display order</Value>
-  </LocaleResource>
-  <LocaleResource Name="Admin.Configuration.Shipping.ProductAvailabilityRanges.Fields.DisplayOrder.Hint">
-    <Value>The display order of this product availability range. 1 represents the top of the list.</Value>
-  </LocaleResource>
-  <LocaleResource Name="Admin.Configuration.Shipping.ProductAvailabilityRanges.Fields.Name">
-    <Value>Name</Value>
-  </LocaleResource>
-  <LocaleResource Name="Admin.Configuration.Shipping.ProductAvailabilityRanges.Fields.Name.Hint">
-    <Value>Enter product availability range name.</Value>
-  </LocaleResource>
-  <LocaleResource Name="Admin.Configuration.Shipping.ProductAvailabilityRanges.Fields.Name.Required">
-    <Value>Please provide a name.</Value>
-  </LocaleResource>
-  <LocaleResource Name="Admin.Configuration.Shipping.ProductAvailabilityRanges.Hint">
-    <Value>List of availability ranges which will be available for choice in product details.</Value>
-  </LocaleResource>
-  <LocaleResource Name="Admin.Configuration.Shipping.ProductAvailabilityRanges.Updated">
-    <Value>The product availability range has been updated successfully.</Value>
-  </LocaleResource>
-  <LocaleResource Name="Products.Availability.AvailabilityRange">
-    <Value>Available in {0}</Value>
-  </LocaleResource>
-  <LocaleResource Name="Products.Availability.BackorderingWithDate">
-    <Value>Out of stock - on backorder and will be dispatched once in stock ({0}).</Value>
-  </LocaleResource>
-  <LocaleResource Name="ShoppingCart.AvailabilityRange">
-    <Value>Available in {0}</Value>
-  </LocaleResource>
-  <LocaleResource Name="Plugins.Payment.CheckMoneyOrder.PaymentMethodDescription">
-    <Value>Pay by cheque or money order</Value>
-  </LocaleResource>
-  <LocaleResource Name="Plugins.Payments.Manual.PaymentMethodDescription">
-    <Value>Pay by credit / debit card</Value>
-  </LocaleResource>
-  <LocaleResource Name="Plugins.Payments.PayPalDirect.PaymentMethodDescription">
-    <Value>Pay by credit / debit card</Value>
-  </LocaleResource>
-  <LocaleResource Name="Plugins.Payments.PayPalStandard.PaymentMethodDescription">
-    <Value>You will be redirected to PayPal site to complete the payment</Value>
-  </LocaleResource>
-  <LocaleResource Name="Plugins.Payment.PurchaseOrder.PaymentMethodDescription">
-    <Value>Pay by purchase order (PO) number</Value>
-  </LocaleResource>
-  <LocaleResource Name="Account.AccountActivation.AlreadyActivated">
-    <Value>Your account already has been activated</Value>
-  </LocaleResource>
-  <LocaleResource Name="Account.PasswordRecovery.PasswordAlreadyHasBeenChanged">
-    <Value>Your password already has been changed. For changing it once more, you need to again recover the password.</Value>
-  </LocaleResource>
-  <LocaleResource Name="Newsletter.ResultAlreadyDeactivated">
-    <Value>Your subscription already has been deactivated.</Value>
-  </LocaleResource>
-  <LocaleResource Name="Plugins.Shipping.FixedRateShipping.Fields.ShippingMethodName">
-    <Value></Value>
-  </LocaleResource>
-  <LocaleResource Name="Plugins.Shipping.FixedRateShipping.Fields.Rate">
-    <Value></Value>
-  </LocaleResource>
-  <LocaleResource Name="Plugins.Shipping.ByWeight.Fields.Store">
-    <Value></Value>
-  </LocaleResource>
-  <LocaleResource Name="Plugins.Shipping.ByWeight.Fields.Store.Hint">
-    <Value></Value>
-  </LocaleResource>
-  <LocaleResource Name="Plugins.Shipping.ByWeight.Fields.Warehouse">
-    <Value></Value>
-  </LocaleResource>
-  <LocaleResource Name="Plugins.Shipping.ByWeight.Fields.Warehouse.Hint">
-    <Value></Value>
-  </LocaleResource>
-  <LocaleResource Name="Plugins.Shipping.ByWeight.Fields.Country">
-    <Value></Value>
-  </LocaleResource>
-  <LocaleResource Name="Plugins.Shipping.ByWeight.Fields.Country.Hint">
-    <Value></Value>
-  </LocaleResource>
-  <LocaleResource Name="Plugins.Shipping.ByWeight.Fields.StateProvince">
-    <Value></Value>
-  </LocaleResource>
-  <LocaleResource Name="Plugins.Shipping.ByWeight.Fields.StateProvince.Hint">
-    <Value></Value>
-  </LocaleResource>
-  <LocaleResource Name="Plugins.Shipping.ByWeight.Fields.Zip">
-    <Value></Value>
-  </LocaleResource>
-  <LocaleResource Name="Plugins.Shipping.ByWeight.Fields.Zip.Hint">
-    <Value></Value>
-  </LocaleResource>
-  <LocaleResource Name="Plugins.Shipping.ByWeight.Fields.ShippingMethod">
-    <Value></Value>
-  </LocaleResource>
-  <LocaleResource Name="Plugins.Shipping.ByWeight.Fields.ShippingMethod.Hint">
-    <Value></Value>
-  </LocaleResource>
-  <LocaleResource Name="Plugins.Shipping.ByWeight.Fields.From">
-    <Value></Value>
-  </LocaleResource>
-  <LocaleResource Name="Plugins.Shipping.ByWeight.Fields.From.Hint">
-    <Value></Value>
-  </LocaleResource>
-  <LocaleResource Name="Plugins.Shipping.ByWeight.Fields.To">
-    <Value></Value>
-  </LocaleResource>
-  <LocaleResource Name="Plugins.Shipping.ByWeight.Fields.To.Hint">
-    <Value></Value>
-  </LocaleResource>
-  <LocaleResource Name="Plugins.Shipping.ByWeight.Fields.AdditionalFixedCost">
-    <Value></Value>
-  </LocaleResource>
-  <LocaleResource Name="Plugins.Shipping.ByWeight.Fields.AdditionalFixedCost.Hint">
-    <Value></Value>
-  </LocaleResource>
-  <LocaleResource Name="Plugins.Shipping.ByWeight.Fields.LowerWeightLimit">
-    <Value></Value>
-  </LocaleResource>
-  <LocaleResource Name="Plugins.Shipping.ByWeight.Fields.LowerWeightLimit.Hint">
-    <Value></Value>
-  </LocaleResource>
-  <LocaleResource Name="Plugins.Shipping.ByWeight.Fields.PercentageRateOfSubtotal">
-    <Value></Value>
-  </LocaleResource>
-  <LocaleResource Name="Plugins.Shipping.ByWeight.Fields.PercentageRateOfSubtotal.Hint">
-    <Value></Value>
-  </LocaleResource>
-  <LocaleResource Name="Plugins.Shipping.ByWeight.Fields.RatePerWeightUnit">
-    <Value></Value>
-  </LocaleResource>
-  <LocaleResource Name="Plugins.Shipping.ByWeight.Fields.RatePerWeightUnit.Hint">
-    <Value></Value>
-  </LocaleResource>
-  <LocaleResource Name="Plugins.Shipping.ByWeight.Fields.LimitMethodsToCreated">
-    <Value></Value>
-  </LocaleResource>
-  <LocaleResource Name="Plugins.Shipping.ByWeight.Fields.LimitMethodsToCreated.Hint">
-    <Value></Value>
-  </LocaleResource>
-  <LocaleResource Name="Plugins.Shipping.ByWeight.Fields.DataHtml">
-    <Value></Value>
-  </LocaleResource>
-  <LocaleResource Name="Plugins.Shipping.ByWeight.AddRecord">
-    <Value></Value>
-  </LocaleResource>
-  <LocaleResource Name="Plugins.Shipping.ByWeight.Formula">
-    <Value></Value>
-  </LocaleResource>
-  <LocaleResource Name="Plugins.Shipping.ByWeight.Formula.Value">
-    <Value></Value>
-  </LocaleResource>
-  <LocaleResource Name="Plugins.Shipping.FixedOrByWeight.ShippingByWeight">
-    <Value>By Weight</Value>
-  </LocaleResource>
-  <LocaleResource Name="Plugins.Shipping.FixedOrByWeight.Fixed">
-    <Value>Fixed Rate</Value>
-  </LocaleResource>
-  <LocaleResource Name="Plugins.Shipping.FixedOrByWeight.Fields.Rate">
-    <Value>Rate</Value>
-  </LocaleResource>
-  <LocaleResource Name="Plugins.Shipping.FixedOrByWeight.Fields.Store">
-    <Value>Store</Value>
-  </LocaleResource>
-  <LocaleResource Name="Plugins.Shipping.FixedOrByWeight.Fields.Store.Hint">
-    <Value>If an asterisk is selected, then this shipping rate will apply to all stores.</Value>
-  </LocaleResource>
-  <LocaleResource Name="Plugins.Shipping.FixedOrByWeight.Fields.Warehouse">
-    <Value>Warehouse</Value>
-  </LocaleResource>
-  <LocaleResource Name="Plugins.Shipping.FixedOrByWeight.Fields.Warehouse.Hint">
-    <Value>If an asterisk is selected, then this shipping rate will apply to all warehouses.</Value>
-  </LocaleResource>
-  <LocaleResource Name="Plugins.Shipping.FixedOrByWeight.Fields.Country">
-    <Value>Country</Value>
-  </LocaleResource>
-  <LocaleResource Name="Plugins.Shipping.FixedOrByWeight.Fields.Country.Hint">
-    <Value>If an asterisk is selected, then this shipping rate will apply to all customers, regardless of the country.</Value>
-  </LocaleResource>
-  <LocaleResource Name="Plugins.Shipping.FixedOrByWeight.Fields.StateProvince">
-    <Value>State / province</Value>
-  </LocaleResource>
-  <LocaleResource Name="Plugins.Shipping.FixedOrByWeight.Fields.StateProvince.Hint">
-    <Value>If an asterisk is selected, then this shipping rate will apply to all customers from the given country, regardless of the state.</Value>
-  </LocaleResource>
-  <LocaleResource Name="Plugins.Shipping.FixedOrByWeight.Fields.Zip">
-    <Value>Zip</Value>
-  </LocaleResource>
-  <LocaleResource Name="Plugins.Shipping.FixedOrByWeight.Fields.Zip.Hint">
-    <Value>Zip / postal code. If zip is empty, then this shipping rate will apply to all customers from the given country or state, regardless of the zip code.</Value>
-  </LocaleResource>
-  <LocaleResource Name="Plugins.Shipping.FixedOrByWeight.Fields.ShippingMethod">
-    <Value>Shipping method</Value>
-  </LocaleResource>
-  <LocaleResource Name="Plugins.Shipping.FixedOrByWeight.Fields.ShippingMethod.Hint">
-    <Value>Choose shipping method</Value>
-  </LocaleResource>
-  <LocaleResource Name="Plugins.Shipping.FixedOrByWeight.Fields.From">
-    <Value>Order weight from</Value>
-  </LocaleResource>
-  <LocaleResource Name="Plugins.Shipping.FixedOrByWeight.Fields.From.Hint">
-    <Value>Order weight from.</Value>
-  </LocaleResource>
-  <LocaleResource Name="Plugins.Shipping.FixedOrByWeight.Fields.To">
-    <Value>Order weight to</Value>
-  </LocaleResource>
-  <LocaleResource Name="Plugins.Shipping.FixedOrByWeight.Fields.To.Hint">
-    <Value>Order weight to.</Value>
-  </LocaleResource>
-  <LocaleResource Name="Plugins.Shipping.FixedOrByWeight.Fields.AdditionalFixedCost">
-    <Value>Additional fixed cost</Value>
-  </LocaleResource>
-  <LocaleResource Name="Plugins.Shipping.FixedOrByWeight.Fields.AdditionalFixedCost.Hint">
-    <Value>Specify an additional fixed cost per shopping cart for this option. Set to 0 if you don''t want an additional fixed cost to be applied.</Value>
-  </LocaleResource>
-  <LocaleResource Name="Plugins.Shipping.FixedOrByWeight.Fields.LowerWeightLimit">
-    <Value>Lower weight limit</Value>
-  </LocaleResource>
-  <LocaleResource Name="Plugins.Shipping.FixedOrByWeight.Fields.LowerWeightLimit.Hint">
-    <Value>Lower weight limit. This field can be used for \"per extra weight unit\" scenarios.</Value>
-  </LocaleResource>
-  <LocaleResource Name="Plugins.Shipping.FixedOrByWeight.Fields.PercentageRateOfSubtotal">
-    <Value>Charge percentage (of subtotal)</Value>
-  </LocaleResource>
-  <LocaleResource Name="Plugins.Shipping.FixedOrByWeight.Fields.PercentageRateOfSubtotal.Hint">
-    <Value>Charge percentage (of subtotal).</Value>
-  </LocaleResource>
-  <LocaleResource Name="Plugins.Shipping.FixedOrByWeight.Fields.RatePerWeightUnit">
-    <Value>Rate per weight unit</Value>
-  </LocaleResource>
-  <LocaleResource Name="Plugins.Shipping.FixedOrByWeight.Fields.RatePerWeightUnit.Hint">
-    <Value>Rate per weight unit.</Value>
-  </LocaleResource>
-  <LocaleResource Name="Plugins.Shipping.FixedOrByWeight.Fields.LimitMethodsToCreated">
-    <Value>Limit shipping methods to configured ones</Value>
-  </LocaleResource>
-  <LocaleResource Name="Plugins.Shipping.FixedOrByWeight.Fields.LimitMethodsToCreated.Hint">
-    <Value>If you check this option, then your customers will be limited to shipping options configured here. Otherwise, they''ll be able to choose any existing shipping options even they''ve not configured here (zero shipping fee in this case).</Value>
-  </LocaleResource>
-  <LocaleResource Name="Plugins.Shipping.FixedOrByWeight.Fields.DataHtml">
-    <Value>Data</Value>
-  </LocaleResource>
-  <LocaleResource Name="Plugins.Shipping.FixedOrByWeight.AddRecord">
-    <Value>Add record</Value>
-  </LocaleResource>
-  <LocaleResource Name="Plugins.Shipping.FixedOrByWeight.Formula">
-    <Value>Formula to calculate rates</Value>
-  </LocaleResource>
-  <LocaleResource Name="Plugins.Shipping.FixedOrByWeight.Formula.Value">
-    <Value>[additional fixed cost] + ([order total weight] - [lower weight limit]) * [rate per weight unit] + [order subtotal] * [charge percentage]</Value>
-  </LocaleResource>
-  <LocaleResource Name="Admin.Configuration.Settings.Vendor.AllowVendorsToImportProducts">
-    <Value>Allow vendors to import products</Value>
-  </LocaleResource>
-  <LocaleResource Name="Admin.Configuration.Settings.Vendor.AllowVendorsToImportProducts.Hint">
-    <Value>Check if vendors are allowed to import products.</Value>
-  </LocaleResource>
-  <LocaleResource Name="ShoppingCart.ItemYouSave">
-    <Value>You save: {0}</Value>
-  </LocaleResource>
-  <LocaleResource Name="ShoppingCart.MaximumDiscountedQty">
-    <Value>Discounted qty: {0}</Value>
-  </LocaleResource>
-  <LocaleResource Name="Admin.Catalog.Products.Fields.SpecialPrice">
-    <Value></Value>
-  </LocaleResource>
-  <LocaleResource Name="Admin.Catalog.Products.Fields.SpecialPrice.Hint">
-    <Value></Value>
-  </LocaleResource>
-  <LocaleResource Name="Admin.Catalog.Products.Fields.SpecialPriceEndDateTimeUtc">
-    <Value></Value>
-  </LocaleResource>
-  <LocaleResource Name="Admin.Catalog.Products.Fields.SpecialPriceEndDateTimeUtc.Hint">
-    <Value></Value>
-  </LocaleResource>
-  <LocaleResource Name="Admin.Catalog.Products.Fields.SpecialPriceStartDateTimeUtc">
-    <Value></Value>
-  </LocaleResource>
-  <LocaleResource Name="Admin.Catalog.Products.Fields.SpecialPriceStartDateTimeUtc.Hint">
-    <Value></Value>
-  </LocaleResource>
-  <LocaleResource Name="Admin.Configuration.Settings.ProductEditor.SpecialPrice">
-    <Value></Value>
-  </LocaleResource>
-  <LocaleResource Name="Admin.Configuration.Settings.ProductEditor.SpecialPriceEndDate">
-    <Value></Value>
-  </LocaleResource>
-  <LocaleResource Name="Admin.Configuration.Settings.ProductEditor.SpecialPriceStartDate">
-    <Value></Value>
-  </LocaleResource>
-  <LocaleResource Name="Admin.Catalog.Products.TierPrices.AddNew">
-    <Value>Add new tier price</Value>
-  </LocaleResource>
-  <LocaleResource Name="Admin.Catalog.Products.TierPrices.Edit">
-    <Value>Edit tier price details</Value>
-  </LocaleResource>
-  <LocaleResource Name="Admin.Catalog.Products.TierPrices.Fields.CustomerRole.Hint">
-    <Value>Select customer role for which the tier price will be available.</Value>
-  </LocaleResource>
-  <LocaleResource Name="Admin.Catalog.Products.TierPrices.Fields.EndDateTimeUtc">
-    <Value>End date</Value>
-  </LocaleResource>
-  <LocaleResource Name="Admin.Catalog.Products.TierPrices.Fields.EndDateTimeUtc.Hint">
-    <Value>The end date of the tier price in Coordinated Universal Time (UTC).</Value>
-  </LocaleResource>
-  <LocaleResource Name="Admin.Catalog.Products.TierPrices.Fields.Price.Hint">
-    <Value>Specify the price.</Value>
-  </LocaleResource>
-  <LocaleResource Name="Admin.Catalog.Products.TierPrices.Fields.Quantity.Hint">
-    <Value>Specify quantity for which this tier price will be available.</Value>
-  </LocaleResource>
-  <LocaleResource Name="Admin.Catalog.Products.TierPrices.Fields.StartDateTimeUtc">
-    <Value>Start date</Value>
-  </LocaleResource>
-  <LocaleResource Name="Admin.Catalog.Products.TierPrices.Fields.StartDateTimeUtc.Hint">
-    <Value>The start date of the tier price in Coordinated Universal Time (UTC).</Value>
-  </LocaleResource>
-  <LocaleResource Name="Admin.Catalog.Products.TierPrices.Fields.Store.Hint">
-    <Value>Option to limit this tier price to a certain store. If you have multiple stores, choose one from the list.</Value>
-  </LocaleResource>
-  <LocaleResource Name="Admin.Configuration.Settings.Order.DeactivateGiftCardsAfterDeletingOrder">
-    <Value>Deactivate gift cards after deleting of an order</Value>
-  </LocaleResource>
-  <LocaleResource Name="Admin.Configuration.Settings.Order.DeactivateGiftCardsAfterDeletingOrder.Hint">
-    <Value>Check to deactivate related gift cards when an order is deleted.</Value>
-  </LocaleResource>
-  <LocaleResource Name="Admin.Configuration.Settings.Order.CompleteOrderWhenDelivered">
-    <Value>Complete order when delivered</Value>
-  </LocaleResource>
-  <LocaleResource Name="Admin.Configuration.Settings.Order.CompleteOrderWhenDelivered.Hint">
-    <Value>Check if an order status should be set to "Complete" only when its shipping status is "Delivered". Otherwise, "Shipped" status will be enough.</Value>
-  </LocaleResource>
-  <LocaleResource Name="ReturnRequests.Title">
-    <Value><![CDATA[Return item(s) from <a href="{0}">order #{1}</a>]]></Value>
-  </LocaleResource>
-  <LocaleResource Name="ActivityLog.EditNewsComment">
-    <Value>Edited a news comment (ID = {0})</Value>
-  </LocaleResource>
-  <LocaleResource Name="Admin.Configuration.Settings.News.NewsCommentsMustBeApproved">
-    <Value>News comments must be approved</Value>
-  </LocaleResource>
-  <LocaleResource Name="Admin.Configuration.Settings.News.NewsCommentsMustBeApproved.Hint">
-    <Value>Check if news comments must be approved by administrator.</Value>
-  </LocaleResource>
-  <LocaleResource Name="Admin.ContentManagement.News.Comments.Fields.IsApproved">
-    <Value>Is approved</Value>
-  </LocaleResource>
-  <LocaleResource Name="News.Comments.SeeAfterApproving">
-    <Value>News comment is successfully added. You will see it after approving by a store administrator.</Value>
-  </LocaleResource>
-  <LocaleResource Name="ActivityLog.EditBlogComment">
-    <Value>Edited a blog comment (ID = {0})</Value>
-  </LocaleResource>
-  <LocaleResource Name="Admin.Configuration.Settings.Blog.BlogCommentsMustBeApproved">
-    <Value>Blog comments must be approved</Value>
-  </LocaleResource>
-  <LocaleResource Name="Admin.Configuration.Settings.Blog.BlogCommentsMustBeApproved.Hint">
-    <Value>Check if blog comments must be approved by administrator.</Value>
-  </LocaleResource>
-  <LocaleResource Name="Admin.ContentManagement.Blog.Comments.Fields.IsApproved">
-    <Value>Is approved</Value>
-  </LocaleResource>
-  <LocaleResource Name="Blog.Comments.SeeAfterApproving">
-    <Value>Blog comment is successfully added. You will see it after approving by a store administrator.</Value>
-  </LocaleResource>
-  <LocaleResource Name="Admin.Catalog.Products.StockQuantityHistory">
-    <Value>Stock quantity history</Value>
-  </LocaleResource>
-  <LocaleResource Name="Admin.Catalog.Products.StockQuantityHistory.Hint">
-    <Value>Here you can see a history of the product stock quantity changes.</Value>
-  </LocaleResource>
-  <LocaleResource Name="Admin.Catalog.Products.StockQuantityHistory.Fields.Combination">
-    <Value>Attribute combination</Value>
-  </LocaleResource>
-  <LocaleResource Name="Admin.Catalog.Products.StockQuantityHistory.Fields.CreatedOn">
-    <Value>Created On</Value>
-  </LocaleResource>
-  <LocaleResource Name="Admin.Catalog.Products.StockQuantityHistory.Fields.Message">
-    <Value>Message</Value>
-  </LocaleResource>
-  <LocaleResource Name="Admin.Catalog.Products.StockQuantityHistory.Fields.StockQuantity">
-    <Value>Stock quantity</Value>
-  </LocaleResource>
-  <LocaleResource Name="Admin.Catalog.Products.StockQuantityHistory.Fields.QuantityAdjustment">
-    <Value>Quantity adjustment</Value>
-  </LocaleResource>
-  <LocaleResource Name="Admin.Catalog.Products.StockQuantityHistory.Fields.Warehouse">
-    <Value>Warehouse</Value>
-  </LocaleResource>
-  <LocaleResource Name="Admin.Configuration.Settings.ProductEditor.StockQuantityHistory">
-    <Value>Stock quantity history</Value>
-  </LocaleResource>
-  <LocaleResource Name="Admin.StockQuantityHistory.Messages.CancelOrder">
-    <Value>The stock quantity has been increased by canceling the order #{0}</Value>
-  </LocaleResource>
-  <LocaleResource Name="Admin.StockQuantityHistory.Messages.Combination.Edit">
-    <Value>The stock quantity of combination has been edited</Value>
-  </LocaleResource>
-  <LocaleResource Name="Admin.StockQuantityHistory.Messages.CopyProduct">
-    <Value>The stock quantity has been edited by copying the product #{0}</Value>
-  </LocaleResource>
-  <LocaleResource Name="Admin.StockQuantityHistory.Messages.DeleteOrder">
-    <Value>The stock quantity has been increased by deleting the order #{0}</Value>
-  </LocaleResource>
-  <LocaleResource Name="Admin.StockQuantityHistory.Messages.DeleteOrderItem">
-    <Value>The stock quantity has been increased by deleting an order item from the order #{0}</Value>
-  </LocaleResource>
-  <LocaleResource Name="Admin.StockQuantityHistory.Messages.DeleteShipment">
-    <Value>The stock quantity has been increased by deleting a shipment from the order #{0}</Value>
-  </LocaleResource>
-  <LocaleResource Name="Admin.StockQuantityHistory.Messages.Edit">
-    <Value>The stock quantity has been edited</Value>
-  </LocaleResource>
-  <LocaleResource Name="Admin.StockQuantityHistory.Messages.MultipleWarehouses">
-    <Value>Multiple warehouses.</Value>
-  </LocaleResource>
-  <LocaleResource Name="Admin.StockQuantityHistory.Messages.EditOrder">
-    <Value>The stock quantity has been changed by editing the order #{0}</Value>
-  </LocaleResource>
-  <LocaleResource Name="Admin.StockQuantityHistory.Messages.ImportProduct.Edit">
-    <Value>The stock quantity has been changed by importing product</Value>
-  </LocaleResource>
-  <LocaleResource Name="Admin.StockQuantityHistory.Messages.ImportProduct.EditWarehouse">
-    <Value>Products have been moved {0} {1} by importing product</Value>
-  </LocaleResource>
-  <LocaleResource Name="Admin.StockQuantityHistory.Messages.EditWarehouse">
-    <Value>Products have been moved {0} {1}</Value>
-  </LocaleResource>
-  <LocaleResource Name="Admin.StockQuantityHistory.Messages.EditWarehouse.New">
-    <Value>to the {0}</Value>
-  </LocaleResource>
-  <LocaleResource Name="Admin.StockQuantityHistory.Messages.EditWarehouse.Old">
-    <Value>from the {0}</Value>
-  </LocaleResource>
-  <LocaleResource Name="Admin.StockQuantityHistory.Messages.PlaceOrder">
-    <Value>The stock quantity has been reduced by placing the order #{0}</Value>
-  </LocaleResource>
-  <LocaleResource Name="Admin.StockQuantityHistory.Messages.Ship">
-    <Value>The stock quantity has been reduced when an order item of the order #{0} was shipped</Value>
-  </LocaleResource>
-  <LocaleResource Name="Admin.Catalog.Products.Copy.Name.New">
-    <Value>{0} - copy</Value>
-  </LocaleResource>
-  <LocaleResource Name="Admin.Catalog.Products.Copy.SKU.New">
-    <Value>{0}-copy</Value>
-  </LocaleResource>
-  <LocaleResource Name="Admin.Configuration.Settings.RewardPoints.PointsForPurchases_Awarded">
-    <Value></Value>
-  </LocaleResource>
-  <LocaleResource Name="Admin.Configuration.Settings.RewardPoints.PointsForPurchases_Awarded.Hint">
-    <Value></Value>
-  </LocaleResource>
-  <LocaleResource Name="Admin.Configuration.Settings.RewardPoints.PointsForPurchases_Awarded.Pending">
-    <Value></Value>
-  </LocaleResource>
-  <LocaleResource Name="Admin.Configuration.Settings.RewardPoints.PointsForPurchases_Canceled">
-    <Value></Value>
-  </LocaleResource>
-  <LocaleResource Name="Admin.Configuration.Settings.RewardPoints.PointsForPurchases_Canceled.Hint">
-    <Value></Value>
-  </LocaleResource>
-  <LocaleResource Name="Admin.Configuration.Settings.RewardPoints.PointsForPurchases_Canceled.Pending">
-    <Value></Value>
-  </LocaleResource>
-  <LocaleResource Name="Admin.Configuration.Settings.Order.DeactivateGiftCardsAfterCancellingOrder">
-    <Value>Deactivate gift cards after cancelling of an order</Value>
-  </LocaleResource>
-  <LocaleResource Name="Admin.Configuration.Settings.Order.DeactivateGiftCardsAfterCancellingOrder.Hint">
-    <Value>Check to deactivate related gift cards when an order is cancelled.</Value>
-  </LocaleResource>
-  <LocaleResource Name="Admin.Configuration.Settings.Order.ActivateGiftCardsAfterCompletingOrder">
-    <Value>Activate gift cards after completing of an order</Value>
-  </LocaleResource>
-  <LocaleResource Name="Admin.Configuration.Settings.Order.ActivateGiftCardsAfterCompletingOrder.Hint">
-    <Value>Check to activate related gift cards when an order is completed.</Value>
-  </LocaleResource>
-  <LocaleResource Name="Admin.Configuration.Settings.Order.GiftCards_Deactivated">
-    <Value></Value>
-  </LocaleResource>
-  <LocaleResource Name="Admin.Configuration.Settings.Order.GiftCards_Deactivated.Hint">
-    <Value></Value>
-  </LocaleResource>
-  <LocaleResource Name="Admin.Configuration.Settings.Order.GiftCards_Deactivated.Pending">
-    <Value></Value>
-  </LocaleResource>
-  <LocaleResource Name="Admin.Configuration.Settings.Order.GiftCards_Activated">
-    <Value></Value>
-  </LocaleResource>
-  <LocaleResource Name="Admin.Configuration.Settings.Order.GiftCards_Activated.Hint">
-    <Value></Value>
-  </LocaleResource>
-  <LocaleResource Name="Admin.Configuration.Settings.Order.GiftCards_Activated.Pending">
-    <Value></Value>
-  </LocaleResource>
-  <LocaleResource Name="Admin.Affiliates.Fields.ID">
-    <Value></Value>
-  </LocaleResource>
-  <LocaleResource Name="Admin.Affiliates.Fields.ID.Hint">
-    <Value></Value>
-  </LocaleResource>
-  <LocaleResource Name="Admin.System.ScheduleTasks.RestartApplication">
-    <Value>Do not forget to restart the application once a task has been modified.</Value>
-  </LocaleResource>
-  <LocaleResource Name="Plugins.ExternalAuth.Facebook.Login">
-    <Value></Value>
-  </LocaleResource>
-  <LocaleResource Name="Account.AssociatedExternalAuth.Or">
-    <Value>- or -</Value>
-  </LocaleResource>
-  <LocaleResource Name="Admin.Catalog.Products.ProductAttributes.Attributes.Values.Fields.AssociatedProduct.Choose">
-    <Value>Choose an associated product</Value>
-  </LocaleResource>
-  <LocaleResource Name="Admin.SalesReport.NeverSold.SearchStore">
-    <Value>Store</Value>
-  </LocaleResource>
-  <LocaleResource Name="Admin.SalesReport.NeverSold.SearchStore.Hint">
-    <Value>Load products only from a specific store (available in this store).</Value>
-  </LocaleResource>
-  <LocaleResource Name="Admin.SalesReport.NeverSold.SearchVendor">
-    <Value>Vendor</Value>
-  </LocaleResource>
-  <LocaleResource Name="Admin.SalesReport.NeverSold.SearchVendor.Hint">
-    <Value>Load products only by a specific vendor (owned by this vendor).</Value>
-  </LocaleResource>
-  <LocaleResource Name="Admin.SalesReport.NeverSold.SearchCategory">
-    <Value>Category</Value>
-  </LocaleResource>
-  <LocaleResource Name="Admin.SalesReport.NeverSold.SearchCategory.Hint">
-    <Value>Load products only from a specific category.</Value>
-  </LocaleResource>
-  <LocaleResource Name="Admin.SalesReport.NeverSold.SearchManufacturer">
-    <Value>Manufacturer</Value>
-  </LocaleResource>
-  <LocaleResource Name="Admin.SalesReport.NeverSold.SearchManufacturer.Hint">
-    <Value>Load products only from a specific manufacturer.</Value>
-  </LocaleResource>
-  <LocaleResource Name="Admin.Configuration.Settings.ShoppingCart.CartsSharedBetweenStores">
-    <Value>Carts shared between storest</Value>
-  </LocaleResource>
-  <LocaleResource Name="Admin.Configuration.Settings.ShoppingCart.CartsSharedBetweenStores.Hint">
-    <Value>Determines whether shopping carts (and wishlist) are shared between stores (in multi-store environment).</Value>
-  </LocaleResource>
-  <LocaleResource Name="Account.EmailRevalidation">
-    <Value>Email validation</Value>
-  </LocaleResource>
-  <LocaleResource Name="Account.EmailRevalidation.AlreadyChanged">
-    <Value>Your email already has been validated</Value>
-  </LocaleResource>
-  <LocaleResource Name="Account.EmailRevalidation.Changed">
-    <Value>Your email has been validated</Value>
-  </LocaleResource>
-  <LocaleResource Name="Account.EmailRevalidation">
-    <Value>Email validation</Value>
-  </LocaleResource>
-  <LocaleResource Name="PageTitle.EmailRevalidation">
-    <Value>Email validation</Value>
-  </LocaleResource>
-  <LocaleResource Name="Account.Fields.EmailToRevalidate">
-    <Value>New email</Value>
-  </LocaleResource>
-  <LocaleResource Name="Account.Fields.EmailToRevalidate.Note">
-    <Value>(not validated yet)</Value>
-  </LocaleResource>
-  <LocaleResource Name="Admin.Configuration.Shipping.Methods.Description">
-    <Value>Shipping methods used by offline shipping providers. For example, "Manual (Fixed or By Weight)".</Value>
-  </LocaleResource>
-  <LocaleResource Name="Admin.System.Templates.Product.IgnoredProductTypes">
-    <Value>Ignored product type IDs (advanced)</Value>
-  </LocaleResource>
-  <LocaleResource Name="Admin.Configuration.Settings.Order.ReturnRequestsAllowFiles">
-    <Value>Allow file uploads</Value>
-  </LocaleResource>
-  <LocaleResource Name="Admin.Configuration.Settings.Order.ReturnRequestsAllowFiles.Hint">
-    <Value>Check if you want to allow customers to upload files when submitting return requests.</Value>
-  </LocaleResource>
-  <LocaleResource Name="ReturnRequests.UploadedFile">
-    <Value>Upload (any additional document, scan, etc)</Value>
-  </LocaleResource>
-  <LocaleResource Name="Account.CustomerReturnRequests.UploadedFile">
-    <Value>Uploaded file:</Value>
-  </LocaleResource>
-  <LocaleResource Name="Account.CustomerReturnRequests.UploadedFile.Download">
-    <Value>Download</Value>
-  </LocaleResource>
-  <LocaleResource Name="Admin.ReturnRequests.Fields.UploadedFile">
-    <Value>Uploaded file</Value>
-  </LocaleResource>
-  <LocaleResource Name="Admin.ReturnRequests.Fields.UploadedFile.Hint">
-    <Value>File uploaded by customer</Value>
-  </LocaleResource>
-  <LocaleResource Name="Admin.ReturnRequests.Fields.UploadedFile.Download">
-    <Value>Download</Value>
-  </LocaleResource>
-  <LocaleResource Name="Admin.Catalog.ProductReviews.Fields.ReplyText">
-    <Value>Reply text</Value>
-  </LocaleResource>
-  <LocaleResource Name="Admin.Catalog.ProductReviews.Fields.ReplyText.Hint">
-    <Value>The reply text (by a store owner). If specified, then it''ll be visible to a customer. Leave empty to ignore this functionality.</Value>
-  </LocaleResource>
-  <LocaleResource Name="Reviews.Reply">
-    <Value>A manager responded to this review</Value>
-  </LocaleResource>
-  <LocaleResource Name="Admin.Configuration.Settings.Blog.ShowBlogCommentsPerStore">
-    <Value>Blog comments per store</Value>
-  </LocaleResource>
-  <LocaleResource Name="Admin.Configuration.Settings.Blog.ShowBlogCommentsPerStore.Hint">
-    <Value>Check to display blog comments written in the current store only.</Value>
-  </LocaleResource>
-  <LocaleResource Name="Admin.Configuration.Settings.News.ShowNewsCommentsPerStore">
-    <Value>News comments per store</Value>
-  </LocaleResource>
-  <LocaleResource Name="Admin.Configuration.Settings.News.ShowNewsCommentsPerStore.Hint">
-    <Value>Check to display news comments written in the current store only.</Value>
-  </LocaleResource>
-  <LocaleResource Name="Admin.ContentManagement.Blog.Comments.Fields.StoreName">
-    <Value>Store name</Value>
-  </LocaleResource>
-  <LocaleResource Name="Admin.ContentManagement.News.Comments.Fields.StoreName">
-    <Value>Store name</Value>
-  </LocaleResource>
-  <LocaleResource Name="Admin.Catalog.Products.ProductAttributes.Attributes.Values.Fields.AssociatedProduct.HasAttributes">
-    <Value>The associated product has attributes, keep in mind that customers can not select them in the product details page.</Value>
-  </LocaleResource>
-  <LocaleResource Name="Admin.Catalog.Products.ProductAttributes.Attributes.Values.Fields.AssociatedProduct.HasRequiredAttributes">
-    <Value>The associated product has required product attributes, so customers won''t be able to choose this product attribute value.</Value>
-  </LocaleResource>
-  <LocaleResource Name="Admin.Catalog.Products.ProductAttributes.Attributes.Values.Fields.AssociatedProduct.Downloadable">
-    <Value>The associated product is downloadable, keep in mind that won''t be able to download it.</Value>
-  </LocaleResource>
-  <LocaleResource Name="Admin.Catalog.Products.ProductAttributes.Attributes.Values.Fields.AssociatedProduct.GiftCard">
-    <Value>The associated product is a gift card, keep in mind that customers can not specify its details in the product details page.</Value>
-  </LocaleResource>
-  <LocaleResource Name="Admin.Pager.All">
-    <Value>All</Value>
-  </LocaleResource>
-  <LocaleResource Name="Admin.Pager.Display">
-    <Value>{0} - {1} of {2} items</Value>
-  </LocaleResource>
-  <LocaleResource Name="Admin.Pager.Empty">
-    <Value>No items to display</Value>
-  </LocaleResource>
-  <LocaleResource Name="Admin.Pager.First">
-    <Value>Go to the first page</Value>
-  </LocaleResource>
-  <LocaleResource Name="Admin.Pager.ItemsPerPage">
-    <Value>items per page</Value>
-  </LocaleResource>
-  <LocaleResource Name="Admin.Pager.Last">
-    <Value>Go to the last page</Value>
-  </LocaleResource>
-  <LocaleResource Name="Admin.Pager.MorePages">
-    <Value>More pages</Value>
-  </LocaleResource>
-  <LocaleResource Name="Admin.Pager.Next">
-    <Value>Go to the next page</Value>
-  </LocaleResource>
-  <LocaleResource Name="Admin.Pager.Of">
-    <Value>of {0}</Value>
-  </LocaleResource>
-  <LocaleResource Name="Admin.Pager.Page">
-    <Value>Page</Value>
-  </LocaleResource>
-  <LocaleResource Name="Admin.Pager.Previous">
-    <Value>Go to the previous page</Value>
-  </LocaleResource>
-  <LocaleResource Name="Admin.Pager.Refresh">
-    <Value>Refresh</Value>
-  </LocaleResource>
-  <LocaleResource Name="Admin.Vendors.Address">
-    <Value>Address (optional)</Value>
-  </LocaleResource>
-  <LocaleResource Name="Admin.Configuration.Settings.CustomerUser.FailedPasswordAllowedAttempts">
-    <Value>Maximum login failures</Value>
-  </LocaleResource>
-  <LocaleResource Name="Admin.Configuration.Settings.CustomerUser.FailedPasswordAllowedAttempts.Hint">
-    <Value>Maximum login failures to lockout account. Set 0 to disable this feature.</Value>
-  </LocaleResource>
-  <LocaleResource Name="Admin.Configuration.Settings.CustomerUser.FailedPasswordLockoutMinutes">
-    <Value>Lockout time (login failures)</Value>
-  </LocaleResource>
-  <LocaleResource Name="Admin.Configuration.Settings.CustomerUser.FailedPasswordLockoutMinutes.Hint">
-    <Value>Enter number of minutes to lockout users (for login failures).</Value>
-  </LocaleResource>
-  <LocaleResource Name="Account.Login.WrongCredentials.LockedOut">
-    <Value>Customer is locked out</Value>
-  </LocaleResource>
-  <LocaleResource Name="Admin.Catalog.Manufacturers.List.ImportFromExcelTip">
-    <Value>Imported manufacturers are distinguished by ID. If the ID already exists, then its corresponding manufacturer will be updated. You should not specify ID (leave 0) for new manufacturers.</Value>
-  </LocaleResource>
-  <LocaleResource Name="Admin.Catalog.Categories.List.ImportFromExcelTip">
-    <Value>Imported categories are distinguished by ID. If the ID already exists, then its corresponding category will be updated. You should not specify ID (leave 0) for new categories.</Value>
-  </LocaleResource>
-  <LocaleResource Name="Admin.ContentManagement.MessageTemplates.Tokens.ConditionalStatement">
-    <Value>For conditional expressions use the token %if (your conditions ) ... endif%</Value>
-  </LocaleResource>
-  <LocaleResource Name="Plugins.Tax.FixedRate.Fields.TaxCategoryName">
-    <Value></Value>
-  </LocaleResource>
-  <LocaleResource Name="Plugins.Tax.FixedRate.Fields.Rate">
-    <Value></Value>
-  </LocaleResource>
-  <LocaleResource Name="Plugins.Tax.CountryStateZip.Fields.Store">
-    <Value></Value>
-  </LocaleResource>
-  <LocaleResource Name="Plugins.Tax.CountryStateZip.Fields.Store.Hint">
-    <Value></Value>
-  </LocaleResource>
-  <LocaleResource Name="Plugins.Tax.CountryStateZip.Fields.Country">
-    <Value></Value>
-  </LocaleResource>
-  <LocaleResource Name="Plugins.Tax.CountryStateZip.Fields.Country.Hint">
-    <Value></Value>
-  </LocaleResource>
-  <LocaleResource Name="Plugins.Tax.CountryStateZip.Fields.StateProvince">
-    <Value></Value>
-  </LocaleResource>
-  <LocaleResource Name="Plugins.Tax.CountryStateZip.Fields.StateProvince.Hint">
-    <Value></Value>
-  </LocaleResource>
-  <LocaleResource Name="Plugins.Tax.CountryStateZip.Fields.Zip">
-    <Value></Value>
-  </LocaleResource>
-  <LocaleResource Name="Plugins.Tax.CountryStateZip.Fields.Zip.Hint">
-    <Value></Value>
-  </LocaleResource>
-  <LocaleResource Name="Plugins.Tax.CountryStateZip.Fields.TaxCategory">
-    <Value></Value>
-  </LocaleResource>
-  <LocaleResource Name="Plugins.Tax.CountryStateZip.Fields.TaxCategory.Hint">
-    <Value></Value>
-  </LocaleResource>
-  <LocaleResource Name="Plugins.Tax.CountryStateZip.Fields.Percentage">
-    <Value></Value>
-  </LocaleResource>
-  <LocaleResource Name="Plugins.Tax.CountryStateZip.Fields.Percentage.Hint">
-    <Value></Value>
-  </LocaleResource>
-  <LocaleResource Name="Plugins.Tax.CountryStateZip.AddRecord">
-    <Value></Value>
-  </LocaleResource>
-  <LocaleResource Name="Plugins.Tax.CountryStateZip.AddRecord.Hint">
-    <Value></Value>
-  </LocaleResource>
-  <LocaleResource Name="Plugins.Tax.FixedOrByCountryStateZip.Fixed">
-    <Value>Fixed rate</Value>
-  </LocaleResource>
-  <LocaleResource Name="Plugins.Tax.FixedOrByCountryStateZip.TaxByCountryStateZip">
-    <Value>By Country</Value>
-  </LocaleResource>
-  <LocaleResource Name="Plugins.Tax.FixedOrByCountryStateZip.Fields.TaxCategoryName">
-    <Value>Tax category</Value>
-  </LocaleResource>
-  <LocaleResource Name="Plugins.Tax.FixedOrByCountryStateZip.Fields.Rate">
-    <Value>Rate</Value>
-  </LocaleResource>
-  <LocaleResource Name="Plugins.Tax.FixedOrByCountryStateZip.Fields.Store">
-    <Value>Store</Value>
-  </LocaleResource>
-  <LocaleResource Name="Plugins.Tax.FixedOrByCountryStateZip.Fields.Store.Hint">
-    <Value>If an asterisk is selected, then this shipping rate will apply to all stores.</Value>
-  </LocaleResource>
-  <LocaleResource Name="Plugins.Tax.FixedOrByCountryStateZip.Fields.Country">
-    <Value>Country</Value>
-  </LocaleResource>
-  <LocaleResource Name="Plugins.Tax.FixedOrByCountryStateZip.Fields.Country.Hint">
-    <Value>The country.</Value>
-  </LocaleResource>
-  <LocaleResource Name="Plugins.Tax.FixedOrByCountryStateZip.Fields.StateProvince">
-    <Value>State / province</Value>
-  </LocaleResource>
-  <LocaleResource Name="Plugins.Tax.FixedOrByCountryStateZip.Fields.StateProvince.Hint">
-    <Value>If an asterisk is selected, then this tax rate will apply to all customers from the given country, regardless of the state.</Value>
-  </LocaleResource>
-  <LocaleResource Name="Plugins.Tax.FixedOrByCountryStateZip.Fields.Zip">
-    <Value>Zip</Value>
-  </LocaleResource>
-  <LocaleResource Name="Plugins.Tax.FixedOrByCountryStateZip.Fields.Zip.Hint">
-    <Value>Zip / postal code. If zip is empty, then this tax rate will apply to all customers from the given country or state, regardless of the zip code.</Value>
-  </LocaleResource>
-  <LocaleResource Name="Plugins.Tax.FixedOrByCountryStateZip.Fields.TaxCategory">
-    <Value>Tax category</Value>
-  </LocaleResource>
-  <LocaleResource Name="Plugins.Tax.FixedOrByCountryStateZip.Fields.TaxCategory.Hint">
-    <Value>The tax category.</Value>
-  </LocaleResource>
-  <LocaleResource Name="Plugins.Tax.FixedOrByCountryStateZip.Fields.Percentage">
-    <Value>Percentage</Value>
-  </LocaleResource>
-  <LocaleResource Name="Plugins.Tax.FixedOrByCountryStateZip.Fields.Percentage.Hint">
-    <Value>The tax rate.</Value>
-  </LocaleResource>
-  <LocaleResource Name="Plugins.Tax.FixedOrByCountryStateZip.AddRecord">
-    <Value>Add tax rate</Value>
-  </LocaleResource>
-  <LocaleResource Name="Plugins.Tax.FixedOrByCountryStateZip.AddRecordTitle">
-    <Value>New tax rate</Value>
-  </LocaleResource>
-  <LocaleResource Name="Admin.ReturnRequests.SearchCustomNumber">
-    <Value>ID</Value>
-  </LocaleResource>
-  <LocaleResource Name="Admin.ReturnRequests.SearchCustomNumber.Hint">
-    <Value>Search by a specific return request identifier.</Value>
-  </LocaleResource>    
-  <LocaleResource Name="Admin.ReturnRequests.SearchEndDate">
-    <Value>End date</Value>
-  </LocaleResource>
-  <LocaleResource Name="Admin.ReturnRequests.SearchEndDate.Hint">
-    <Value>The end date for the search.</Value>
-  </LocaleResource>    
-  <LocaleResource Name="Admin.ReturnRequests.SearchReturnRequestStatus">
-    <Value>Return status</Value>
-  </LocaleResource>
-  <LocaleResource Name="Admin.ReturnRequests.SearchReturnRequestStatus.All">
-    <Value>All</Value>
-  </LocaleResource>
-  <LocaleResource Name="Admin.ReturnRequests.SearchReturnRequestStatus.Hint">
-    <Value>Search by a specific return request status e.g. Received.</Value>
-  </LocaleResource>    
-  <LocaleResource Name="Admin.ReturnRequests.SearchStartDate">
-    <Value>Start date</Value>
-  </LocaleResource>  
-  <LocaleResource Name="Admin.ReturnRequests.SearchStartDate.Hint">
-    <Value>The start date for the search.</Value>
-  </LocaleResource>
-  <LocaleResource Name="Admin.Catalog.Products.ProductAttributes.Hint">
-    <Value>
-      Product attributes are quantifiable or descriptive aspects of a product (such as, color). For example, if you were to create an attribute for color, with the values of blue, green, yellow, and so on, you may want to apply this attribute to shirts, which you sell in various colors (you can adjust a price or weight for any of existing attribute values).
-      You can add attribute for your product using existing list of attributes, or if you need to create a new one go to Catalog > Attributes > Product attributes. Please notice that if you want to manage inventory by product attributes (e.g. 5 green shirts and 3 blue ones), then ensure that "Inventory method" is set to "Track inventory by product attributes".
-    </Value>
-  </LocaleResource>
-  <LocaleResource Name="Admin.ContentManagement.News.Comments.ApproveSelected">
-    <Value>Approve selected</Value>
-  </LocaleResource>
-  <LocaleResource Name="Admin.ContentManagement.Blog.Comments.ApproveSelected">
-    <Value>Approve selected</Value>
-  </LocaleResource>
-  <LocaleResource Name="Admin.ContentManagement.News.Comments.DisapproveSelected">
-    <Value>Disapprove selected</Value>
-  </LocaleResource>
-  <LocaleResource Name="Admin.ContentManagement.Blog.Comments.DisapproveSelected">
-    <Value>Disapprove selected</Value>
-  </LocaleResource>
-  <LocaleResource Name="Admin.Customers.Customers.Fields.RegisteredInStore">
-    <Value>Registered in the store</Value>
-  </LocaleResource>
-  <LocaleResource Name="Admin.Customers.Customers.Fields.RegisteredInStore.Hint">
-    <Value>Indicating in which store the customer is registered</Value>
-  </LocaleResource> 
-  <LocaleResource Name="Admin.Configuration.Settings.Shipping.ConsiderAssociatedProductsDimensions">
-    <Value>Consider associated products dimensions and weight</Value>
-  </LocaleResource>
-  <LocaleResource Name="Admin.Configuration.Settings.Shipping.ConsiderAssociatedProductsDimensions.Hint">
-    <Value>Check to consider associated products dimensions and weight on shipping, uncheck for example if the main product already includes them.</Value>
-  </LocaleResource>
-  <LocaleResource Name="Admin.ContentManagement.News.Comments.List.CreatedOnFrom">
-    <Value>Created from</Value>
-  </LocaleResource>
-  <LocaleResource Name="Admin.ContentManagement.News.Comments.List.CreatedOnFrom.Hint">
-    <Value>The creation from date for the search.</Value>
-  </LocaleResource>
-  <LocaleResource Name="Admin.ContentManagement.News.Comments.List.CreatedOnTo">
-    <Value>Created to</Value>
-  </LocaleResource>
-  <LocaleResource Name="Admin.ContentManagement.News.Comments.List.CreatedOnTo.Hint">
-    <Value>The creation to date for the search.</Value>
-  </LocaleResource>
-  <LocaleResource Name="Admin.ContentManagement.News.Comments.List.SearchText">
-    <Value>Message</Value>
-  </LocaleResource>
-  <LocaleResource Name="Admin.ContentManagement.News.Comments.List.SearchText.Hint">
-    <Value>Search in title and comment text.</Value>
-  </LocaleResource>  
-  <LocaleResource Name="Admin.ContentManagement.Blog.Comments.List.CreatedOnFrom">
-    <Value>Created from</Value>
-  </LocaleResource>
-  <LocaleResource Name="Admin.ContentManagement.Blog.Comments.List.CreatedOnFrom.Hint">
-    <Value>The creation from date for the search.</Value>
-  </LocaleResource>
-  <LocaleResource Name="Admin.ContentManagement.Blog.Comments.List.CreatedOnTo">
-    <Value>Created to</Value>
-  </LocaleResource>
-  <LocaleResource Name="Admin.ContentManagement.Blog.Comments.List.CreatedOnTo.Hint">
-    <Value>The creation to date for the search.</Value>
-  </LocaleResource>
-  <LocaleResource Name="Admin.ContentManagement.Blog.Comments.List.SearchText">
-    <Value>Message</Value>
-  </LocaleResource>
-  <LocaleResource Name="Admin.ContentManagement.Blog.Comments.List.SearchText.Hint">
-    <Value>Search in comment text.</Value>
-  </LocaleResource>
-  <LocaleResource Name="Account.CustomerOrders.RecurringOrders.RetryLastPayment">
-    <Value>Retry last payment</Value>
-  </LocaleResource>
-  <LocaleResource Name="Admin.RecurringPayments.History.LastPaymentFailed">
-    <Value>Last payment failed</Value>
-  </LocaleResource>
-  <LocaleResource Name="Admin.Catalog.ProductReviews.List.SearchApproved">
-    <Value>Approved</Value>
-  </LocaleResource>
-  <LocaleResource Name="Admin.Catalog.ProductReviews.List.SearchApproved.Hint">
-    <Value>Search by a "Approved" property.</Value>
-  </LocaleResource>  
-  <LocaleResource Name="Admin.Catalog.ProductReviews.List.SearchApproved.All">
-    <Value>All</Value>
-  </LocaleResource>
-  <LocaleResource Name="Admin.Catalog.ProductReviews.List.SearchApproved.ApprovedOnly">
-    <Value>Approved only</Value>
-  </LocaleResource>
-  <LocaleResource Name="Admin.Catalog.ProductReviews.List.SearchApproved.DisapprovedOnly">
-    <Value>Disapproved only</Value>
-  </LocaleResource>  
-  <LocaleResource Name="Admin.ContentManagement.Blog.Comments.List.SearchApproved">
-    <Value>Approved</Value>
-  </LocaleResource>
-  <LocaleResource Name="Admin.ContentManagement.Blog.Comments.List.SearchApproved.Hint">
-    <Value>Search by a "Approved" property.</Value>
-  </LocaleResource>  
-  <LocaleResource Name="Admin.ContentManagement.Blog.Comments.List.SearchApproved.All">
-    <Value>All</Value>
-  </LocaleResource>
-  <LocaleResource Name="Admin.ContentManagement.Blog.Comments.List.SearchApproved.ApprovedOnly">
-    <Value>Approved only</Value>
-  </LocaleResource>
-  <LocaleResource Name="Admin.ContentManagement.Blog.Comments.List.SearchApproved.DisapprovedOnly">
-    <Value>Disapproved only</Value>
-  </LocaleResource>  
-  <LocaleResource Name="Admin.ContentManagement.News.Comments.List.SearchApproved">
-    <Value>Approved</Value>
-  </LocaleResource>
-  <LocaleResource Name="Admin.ContentManagement.News.Comments.List.SearchApproved.Hint">
-    <Value>Search by a "Approved" property.</Value>
-  </LocaleResource>  
-  <LocaleResource Name="Admin.ContentManagement.News.Comments.List.SearchApproved.All">
-    <Value>All</Value>
-  </LocaleResource>
-  <LocaleResource Name="Admin.ContentManagement.News.Comments.List.SearchApproved.ApprovedOnly">
-    <Value>Approved only</Value>
-  </LocaleResource>
-  <LocaleResource Name="Admin.ContentManagement.News.Comments.List.SearchApproved.DisapprovedOnly">
-    <Value>Disapproved only</Value>
-  </LocaleResource>
-  <LocaleResource Name="Plugins.Payments.PayPalStandard.RoundingWarning">
-    <Value>It looks like you have "ShoppingCartSettings.RoundPricesDuringCalculation" setting disabled. Keep in mind that this can lead to a discrepancy of the order total amount, as PayPal only rounds to two decimals.</Value>
-  </LocaleResource>
-  <LocaleResource Name="Admin.Affiliates.Orders.Order">
-    <Value></Value>
-  </LocaleResource>  
-  <LocaleResource Name="Admin.Promotions.Discounts.History.Order">
-    <Value></Value>
-  </LocaleResource>  
-  <LocaleResource Name="Admin.GiftCards.History.Order">
-    <Value></Value>
-  </LocaleResource>  
-  <LocaleResource Name="Admin.RecurringPayments.History.Order">
-    <Value></Value>
-  </LocaleResource>
-  <LocaleResource Name="Admin.ReturnRequests.Fields.Order">
-    <Value></Value>
-  </LocaleResource>
-  <LocaleResource Name="Admin.ReturnRequests.Fields.Order.Hint">
-    <Value></Value>
-  </LocaleResource>
-  <LocaleResource Name="Admin.Affiliates.Orders.OrderId">
-    <Value>Order ID</Value>
-  </LocaleResource>
-  <LocaleResource Name="Admin.Affiliates.Orders.CustomOrderNumber">
-    <Value>Order #</Value>
-  </LocaleResource> 
-  <LocaleResource Name="Admin.Customers.Customers.Orders.CustomOrderNumber">
-    <Value>Order #</Value>
-  </LocaleResource>
-  <LocaleResource Name="Admin.Promotions.Discounts.History.OrderId">
-    <Value>Order ID</Value>
-  </LocaleResource>
-  <LocaleResource Name="Admin.Promotions.Discounts.History.CustomOrderNumber">
-    <Value>Order #</Value>
-  </LocaleResource>
-  <LocaleResource Name="Admin.GiftCards.History.OrderId">
-    <Value>Order ID</Value>
-  </LocaleResource>  
-  <LocaleResource Name="Admin.GiftCards.History.CustomOrderNumber">
-    <Value>Order #</Value>
-  </LocaleResource> 
-  <LocaleResource Name="Admin.Orders.Fields.CustomOrderNumber">
-    <Value>Order #</Value>
-  </LocaleResource>
-  <LocaleResource Name="Admin.Orders.Fields.CustomOrderNumber.Hint">
-    <Value>The unique number of this order.</Value>
-  </LocaleResource>  
-  <LocaleResource Name="Admin.RecurringPayments.History.OrderId">
-    <Value>Created order ID</Value>
-  </LocaleResource>  
-  <LocaleResource Name="Admin.RecurringPayments.History.CustomOrderNumber">
-    <Value>Created order</Value>
-  </LocaleResource>
-  <LocaleResource Name="Admin.ReturnRequests.Fields.OrderId">
-    <Value>Order ID</Value>
-  </LocaleResource>
-  <LocaleResource Name="Admin.ReturnRequests.Fields.CustomOrderNumber">
-    <Value>Order #</Value>
-  </LocaleResource>
-  <LocaleResource Name="Admin.Orders.Shipments.OrderID">
-    <Value>Order ID</Value>
-  </LocaleResource>
-  <LocaleResource Name="Admin.Orders.Shipments.CustomOrderNumber">
-    <Value>Order #</Value>
-  </LocaleResource>  
-  <LocaleResource Name="Admin.Orders.Shipments.CustomOrderNumber.Hint">
-    <Value>The order associated to this shipment.</Value>
-  </LocaleResource>  
-  <LocaleResource Name="Admin.Configuration.Settings.Order.CustomOrderNumberMask">
-    <Value>Order number mask</Value>
-  </LocaleResource>  
-  <LocaleResource Name="Admin.Configuration.Settings.Order.CustomOrderNumberMask.Hint">
-    <Value>Order number mask, for creating custom order number. For example, RE-{YYYY}-{MM}. Leave this field empty if you don''t want to use custom order numbers.</Value>
-  </LocaleResource>
-  <LocaleResource Name="Admin.Configuration.Settings.Order.CustomOrderNumberMask.Description.DD">
-    <Value>{DD} - day of order creation date</Value>
-  </LocaleResource>   
-  <LocaleResource Name="Admin.Configuration.Settings.Order.CustomOrderNumberMask.Description.ID">
-    <Value>{ID} -Order identifier</Value>
-  </LocaleResource>     
-  <LocaleResource Name="Admin.Configuration.Settings.Order.CustomOrderNumberMask.Description.MM">
-    <Value>{MM} - month of order creation date</Value>
-  </LocaleResource>
-  <LocaleResource Name="Admin.Configuration.Settings.Order.CustomOrderNumberMask.Description.YYYY">
-    <Value>{YYYY} - year of order creation date</Value>
-  </LocaleResource>
-  <LocaleResource Name="Admin.Configuration.Settings.Order.CustomOrderNumberMask.Description.YY">
-    <Value>{YY} - last two digits of year of order creation date</Value>
-  </LocaleResource>    
-  <LocaleResource Name="Admin.GiftCards.Fields.Order">
-    <Value></Value>
-  </LocaleResource>
-  <LocaleResource Name="Admin.GiftCards.Fields.Order.Hint">
-    <Value></Value>
-  </LocaleResource>  
-  <LocaleResource Name="Admin.GiftCards.Fields.OrderId">
-    <Value>Order</Value>
-  </LocaleResource>
-  <LocaleResource Name="Admin.GiftCards.Fields.OrderId.Hint">
-    <Value>The gift card was purchased with this order.</Value>
-  </LocaleResource>
-  <LocaleResource Name="Admin.GiftCards.Fields.CustomOrderNumber">
-    <Value>Order</Value>
-  </LocaleResource>
-  <LocaleResource Name="Admin.GiftCards.Fields.CustomOrderNumber.Hint">
-    <Value>The gift card was purchased with this order.</Value>
-  </LocaleResource>   
-  <LocaleResource Name="ActivityLog.EditOrder">
-    <Value>Edited an order (Order number = {0}). See order notes for details</Value>
-  </LocaleResource> 
-  <LocaleResource Name="Account.CustomerOrders.RecurringOrders.ViewInitialOrder">
-    <Value>View order (Order number - {0})</Value>
-  </LocaleResource>
-  <LocaleResource Name="Admin.ReturnRequests.Fields.CustomOrderNumber.Hint">
-    <Value>The unique number of the order.</Value>
-  </LocaleResource>  
-  <LocaleResource Name="Admin.Affiliates.Orders.OrderId">
-    <Value></Value>
-  </LocaleResource>
-  <LocaleResource Name="Admin.Customers.Customers.Orders.ID">
-    <Value></Value>
-  </LocaleResource>  
-  <LocaleResource Name="Admin.Promotions.Discounts.History.OrderId">
-    <Value></Value>
-  </LocaleResource>  
-  <LocaleResource Name="Admin.GiftCards.History.OrderId">
-    <Value></Value>
-  </LocaleResource>  
-  <LocaleResource Name="Admin.Orders.Fields.ID">
-    <Value></Value>
-  </LocaleResource>
-  <LocaleResource Name="Admin.Orders.Fields.ID.Hint">
-    <Value></Value>
-  </LocaleResource>  
-  <LocaleResource Name="Admin.RecurringPayments.History.OrderId">
-    <Value></Value>
-  </LocaleResource>   
-  <LocaleResource Name="Admin.ReturnRequests.Fields.OrderId">
-    <Value></Value>
-  </LocaleResource>  
-  <LocaleResource Name="Admin.Orders.Shipments.OrderID">
-    <Value></Value>
-  </LocaleResource>
-  <LocaleResource Name="Admin.Orders.Shipments.OrderID.Hint">
-    <Value></Value>
-  </LocaleResource>    
-  <LocaleResource Name="Plugins.Payments.PayPalDirect.Fields.PassPurchasedItems">
-    <Value>Pass purchased items</Value>
-  </LocaleResource>
-  <LocaleResource Name="Plugins.Payments.PayPalDirect.Fields.PassPurchasedItems.Hint">
-    <Value>Check to pass information about purchased items to PayPal.</Value>
-  </LocaleResource>
-  <LocaleResource Name="Admin.Configuration.Settings.CustomerUser.UnduplicatedPasswordsNumber">
-    <Value>Unduplicated passwords number</Value>
-  </LocaleResource>
-  <LocaleResource Name="Admin.Configuration.Settings.CustomerUser.UnduplicatedPasswordsNumber.Hint">
-    <Value>Specify the number of customer passwords that mustn''t be the same as the previous one, enter 0 if the customer can use the same password time after time.</Value>
-  </LocaleResource>
-  <LocaleResource Name="Account.ChangePassword.Errors.PasswordMatchesWithPrevious">
-    <Value>You entered the password that is the same as one of the last passwords you used. Please create a new password.</Value>
-  </LocaleResource>
-  <LocaleResource Name="Account.ChangePassword.PasswordIsExpired">
-    <Value>Your password has expired, please create a new one</Value>
-  </LocaleResource>
-  <LocaleResource Name="Admin.Configuration.Settings.CustomerUser.PasswordLifetime">
-    <Value>Password lifetime</Value>
-  </LocaleResource>
-  <LocaleResource Name="Admin.Configuration.Settings.CustomerUser.PasswordLifetime.Hint">
-    <Value>Specify number of days for password expiration. Don''t forget to check "EnablePasswordLifetime" property on customer role edit page for those roles, who will have to change passwords.</Value>
-  </LocaleResource>
-  <LocaleResource Name="Admin.Customers.CustomerRoles.Fields.EnablePasswordLifetime">
-    <Value>Enable password lifetime</Value>
-  </LocaleResource>
-  <LocaleResource Name="Admin.Customers.CustomerRoles.Fields.EnablePasswordLifetime.Hint">
-    <Value>Check to force customers to change their passwords after a specified time.</Value>
-  </LocaleResource>
-  <LocaleResource Name="Admin.System.QueuedEmails.Fields.Id">
-    <Value>ID</Value>
-  </LocaleResource>
-  <LocaleResource Name="Admin.System.SeNames.Id">
-    <Value>ID</Value>
-  </LocaleResource>
-  <LocaleResource Name="ContactUs.EmailSubject">
-    <Value></Value>
-  </LocaleResource>
-  <LocaleResource Name="ContactVendor.EmailSubject">
-    <Value></Value>
-  </LocaleResource>
-  <LocaleResource Name="Admin.Orders.Fields.OrderStatus.CancelledNotification">
-    <Value>This order is cancelled</Value>
-  </LocaleResource>
-  <LocaleResource Name="Admin.ContentManagement.MessageTemplates.Description.Blog.BlogComment">
-	<Value><![CDATA[This message template is used when a new blog comment to the certain blog post is created. The message is received by a store owner. You can set up this option by ticking the checkbox <strong>Notify about new blog comments</strong> in Configuration - Settings - Blog settings.]]></Value>
-  </LocaleResource>
-  <LocaleResource Name="Admin.ContentManagement.MessageTemplates.Description.Customer.BackInStock">
-	<Value><![CDATA[This message template is used when the customer subscribed for the certain product which is unavailable at the moment to notify the customer about the product being back to stock again. You can set up this option by ticking the checkbox <strong>Allow back in stock subscriptions</strong> in Product info tab - Inventory section.]]></Value>
-  </LocaleResource>
-  <LocaleResource Name="Admin.ContentManagement.MessageTemplates.Description.Customer.EmailRevalidationMessage">
-	<Value>This message template is used when a customer changes an email address in his account. The customer receives a message to confirm an email address used when changing email address.</Value>
-  </LocaleResource>
-  <LocaleResource Name="Admin.ContentManagement.MessageTemplates.Description.Customer.EmailValidationMessage">
-	<Value>This message template is used the option Email notification from Registration method dropdown list in Configuration - Settings - Customer settings is selected. The customer receives a message to confirm an email address used when registering.</Value>
-  </LocaleResource>
-  <LocaleResource Name="Admin.ContentManagement.MessageTemplates.Description.Customer.NewOrderNote">
-	<Value>This message template is used when the customer gets a notification about a new order being placed from this account.</Value>
-  </LocaleResource>
-  <LocaleResource Name="Admin.ContentManagement.MessageTemplates.Description.Customer.NewPM">
-	<Value><![CDATA[This message template is used when the customer gets a notification about a new private message being received. You can set up this option by ticking the checkbox <strong>Show alert for PM</strong> in Configuration - Settings - Forum settings.]]></Value>
-  </LocaleResource>
-  <LocaleResource Name="Admin.ContentManagement.MessageTemplates.Description.Customer.PasswordRecovery">
-	<Value>This message template is used when a customer forgets a password needed to log in the account. The customer receives a message with a link for entering a new password.</Value>
-  </LocaleResource>
-  <LocaleResource Name="Admin.ContentManagement.MessageTemplates.Description.Customer.WelcomeMessage">
-	<Value>This message template is used to welcome a new customer after registration.</Value>
-  </LocaleResource>
-  <LocaleResource Name="Admin.ContentManagement.MessageTemplates.Description.Forums.NewForumPost">
-	<Value>This message template is used when a new forum post in certain forum topic is created. The message is received by a store owner.</Value>
-  </LocaleResource>
-  <LocaleResource Name="Admin.ContentManagement.MessageTemplates.Description.Forums.NewForumTopic">
-	<Value>This message template is used when a new forum topic is created. The message is received by a store owner.</Value>
-  </LocaleResource>
-  <LocaleResource Name="Admin.ContentManagement.MessageTemplates.Description.GiftCard.Notification">
-	<Value>This message template is used to send a notification to a customer about getting a gift card.</Value>
-  </LocaleResource>
-  <LocaleResource Name="Admin.ContentManagement.MessageTemplates.Description.NewCustomer.Notification">
-	<Value><![CDATA[This message template is used when a new customer is registered. The message is received by a store owner. You can set up this option by ticking the checkbox <strong>Notify about new customer registration</strong> in Configuration - Settings - Customer settings.]]></Value>
-  </LocaleResource>
-  <LocaleResource Name="Admin.ContentManagement.MessageTemplates.Description.NewReturnRequest.CustomerNotification">
-	<Value>This message template is used to notify a customer about a new return request submitted from his/her account.</Value>
-  </LocaleResource>
-  <LocaleResource Name="Admin.ContentManagement.MessageTemplates.Description.NewReturnRequest.StoreOwnerNotification">
-	<Value>This message template is used when a new return request is created. The message is received by a store owner.</Value>
-  </LocaleResource>
-  <LocaleResource Name="Admin.ContentManagement.MessageTemplates.Description.News.NewsComment">
-	<Value><![CDATA[This message template is used when a new comment to the certain news item is created. The message is received by a store owner. You can set up this option by ticking the checkbox <strong>Notify about new news comments</strong> in Configuration - Settings - News settings.]]></Value>
-  </LocaleResource>
-  <LocaleResource Name="Admin.ContentManagement.MessageTemplates.Description.NewsLetterSubscription.ActivationMessage">
-	<Value>This message template is used when a customer subscribes to the newsletter to confirm the subscription.</Value>
-  </LocaleResource>
-  <LocaleResource Name="Admin.ContentManagement.MessageTemplates.Description.NewsLetterSubscription.DeactivationMessage">
-	<Value><![CDATA[This message template is used when a customer unsubscribes to the newsletter to confirm the subscription deactivation. You can allow users to unsubscribe by ticking the checkbox <strong>Newsletter box. Allow to unsubscribe</strong> in Configuration - Settings - Customer settings.]]></Value>
-  </LocaleResource>
-  <LocaleResource Name="Admin.ContentManagement.MessageTemplates.Description.NewVATSubmitted.StoreOwnerNotification">
-	<Value><![CDATA[This message template is used when a new VAT is submitted. The message is received by a store owner. You can set up this option by clicking <strong>Notify admin when a new VAT number is submitted</strong> in Configuration - Settings - Tax settings.]]></Value>
-  </LocaleResource>
-  <LocaleResource Name="Admin.ContentManagement.MessageTemplates.Description.OrderCancelled.CustomerNotification">
-	<Value>This message template is used to notify a customer that the certain order was canceled. The order can ba canceled by a customer on the account page or by store owner in Customers - Customers in Orders tab or in Sales - Orders.</Value>
-  </LocaleResource>
-  <LocaleResource Name="Admin.ContentManagement.MessageTemplates.Description.OrderCompleted.CustomerNotification">
-	<Value>This message template is used to notify a customer that the certain order was completed. The order gets the order status Complete when it''s paid and delivered, or it can be changed manually to Complete in Sales - Orders.</Value>
-  </LocaleResource>
-  <LocaleResource Name="Admin.ContentManagement.MessageTemplates.Description.OrderPaid.CustomerNotification">
-	<Value>This message template is used to notify a customer that the certain order was paid. The order gets the payment status Paid when the amount was charged, or it can be changed manually Sales - Orders by clicking Mark as paid button in Payment status.</Value>
-  </LocaleResource>
-  <LocaleResource Name="Admin.ContentManagement.MessageTemplates.Description.OrderPaid.StoreOwnerNotification">
-	<Value>This message template is used to notify a store owner that the certain order was paid. The order gets the status Paid when the amount was charged, or it can be changed manually Sales - Orders by clicking Mark as paid button in Payment status.</Value>
-  </LocaleResource>
-  <LocaleResource Name="Admin.ContentManagement.MessageTemplates.Description.OrderPaid.VendorNotification">
-	<Value>This message template is used to notify a vendor that the certain order was paid. The order gets the status Paid when the amount was charged.</Value>
-  </LocaleResource>
-  <LocaleResource Name="Admin.ContentManagement.MessageTemplates.Description.OrderPlaced.CustomerNotification">
-	<Value>This message template is used to notify a customer that the certain order was placed. Orders can be viewed by a customer on the account page.</Value>
-  </LocaleResource>
-  <LocaleResource Name="Admin.ContentManagement.MessageTemplates.Description.OrderPlaced.StoreOwnerNotification">
-	<Value>This message template is used to notify a store owner that the certain order was placed. Orders can be viewed by a store owner in Sales - Orders or in Customers menu.</Value>
-  </LocaleResource>
-  <LocaleResource Name="Admin.ContentManagement.MessageTemplates.Description.OrderPlaced.VendorNotification">
-	<Value>This message template is used to notify a vendor that the certain order was placed. Orders can be viewed by a vendor in Sales - Orders. You can allow them to access this part of Admin Area in Configuration - Access control list.</Value>
-  </LocaleResource>
-  <LocaleResource Name="Admin.ContentManagement.MessageTemplates.Description.OrderRefunded.CustomerNotification">
-	<Value>This message template is used to notify a customer that the certain order was refunded. The customer can submit to refund the order when the payment status is paid on the account page, or it can be done by a store owner in Sales - Orders by clicking "Refund" button.</Value>
-  </LocaleResource>
-  <LocaleResource Name="Admin.ContentManagement.MessageTemplates.Description.OrderRefunded.StoreOwnerNotification">
-	<Value>This message template is used to notify a store owner that the certain order was refunded. The customer can submit to refund the order when the payment status is paid on the account page, or it can be done by a store owner in Sales - Orders by clicking "Refund" button.</Value>
-  </LocaleResource>
-  <LocaleResource Name="Admin.ContentManagement.MessageTemplates.Description.Product.ProductReview">
-	<Value><![CDATA[This message template is used to notify a store owner that a new product review is created. You can set up this option by ticking the checkbox <strong>Notify about new product reviews</strong> in Configuration - Settings - Catalog settings.]]></Value>
-  </LocaleResource>
-  <LocaleResource Name="Admin.ContentManagement.MessageTemplates.Description.QuantityBelow.AttributeCombination.StoreOwnerNotification">
-	<Value>This message template is used to notify a store owner that the certain product attribute combination is getting low stock. You can set up the combination minimum quantity when creating or editing the product in Product attribute tab - Attributes combinations tab in Notify admin for quantity below field.</Value>
-  </LocaleResource>
-  <LocaleResource Name="Admin.ContentManagement.MessageTemplates.Description.QuantityBelow.StoreOwnerNotification">
-	<Value><![CDATA[This message template is used to notify a store owner that the certain product is getting low stock. You can set up the minimum  product quantity when creating or editing the product in Inventory section, <strong>Minimum stock qty field</strong>.]]></Value>
-  </LocaleResource>
-  <LocaleResource Name="Admin.ContentManagement.MessageTemplates.Description.RecurringPaymentCancelled.CustomerNotification">
-	<Value>This message template is used to notify a customer that the certain recurring payment is canceled. Payment can be canceled by a customer in the account page or by a store owner in Sales - Recurring payments in History tab by clicking "Cancel recurring payment" button.</Value>
-  </LocaleResource>
-  <LocaleResource Name="Admin.ContentManagement.MessageTemplates.Description.RecurringPaymentCancelled.StoreOwnerNotification">
-	<Value>This message template is used to notify a store owner that the certain recurring payment is canceled. Payment can be canceled by a customer in the account page or by a store owner in Sales - Recurring payments in History tab by clicking "Cancel recurring payment" button.</Value>
-  </LocaleResource>
-  <LocaleResource Name="Admin.ContentManagement.MessageTemplates.Description.RecurringPaymentFailed.CustomerNotification">
-	<Value>This message template is used to notify a customer that the certain recurring payment is failed. For example, the amount can''t be charged from the provided credit card.</Value>
-  </LocaleResource>
-  <LocaleResource Name="Admin.ContentManagement.MessageTemplates.Description.ReturnRequestStatusChanged.CustomerNotification">
-	<Value>This message template is used to notify a customer that the request status to the certain order is changed. You can set up this option in Sales - Return requests by clicking "Notify customer about status change" button.</Value>
-  </LocaleResource>
-  <LocaleResource Name="Admin.ContentManagement.MessageTemplates.Description.Service.ContactUs">
-	<Value>This message template is used to notify a store owner about a message sent through the contact form.</Value>
-  </LocaleResource>
-  <LocaleResource Name="Admin.ContentManagement.MessageTemplates.Description.Service.ContactVendor">
-	<Value>This message template is used to notify a vendor about a message sent through the contact form.</Value>
-  </LocaleResource>
-  <LocaleResource Name="Admin.ContentManagement.MessageTemplates.Description.Service.EmailAFriend">
-	<Value>This message template is used to send "email a friend" message.</Value>
-  </LocaleResource>
-  <LocaleResource Name="Admin.ContentManagement.MessageTemplates.Description.ShipmentDelivered.CustomerNotification">
-	<Value><![CDATA[This message template is used to notify a customer that the shipping status of the certain order is set to delivered. You can set up this option in Configuration - Settings - Shipping settings by ticking the checkbox <strong>Display shipment events (customers)</strong>.]]></Value>
-  </LocaleResource>
-  <LocaleResource Name="Admin.ContentManagement.MessageTemplates.Description.ShipmentSent.CustomerNotification">
-	<Value><![CDATA[This message template is used to notify a customer that the shipping status of the certain order is sent. You can set up this option in Configuration - Settings - Shipping settings by ticking the checkbox <strong>Display shipment events (customers)</strong>.]]></Value>
-  </LocaleResource>
-  <LocaleResource Name="Admin.ContentManagement.MessageTemplates.Description.VendorAccountApply.StoreOwnerNotification">
-	<Value><![CDATA[This message template is used to notify a store owner that new user has applied for vendor account. You can allow customers to apply for vendor account in Configuration - Setting - Vendor settings by ticking the checkbox <strong>Allow customers to apply for vendor account</strong>.]]></Value>
-  </LocaleResource>
-  <LocaleResource Name="Admin.ContentManagement.MessageTemplates.Description.VendorInformationChange.StoreOwnerNotification">
-	<Value><![CDATA[This message template is used to notify a store owner that the vendor changed some vendor''s details. You can allow vendors to change info about themselves in Configuration - Setting - Vendor settings by ticking the checkbox <strong>Allow vendors to edit info</strong>.]]></Value>
-  </LocaleResource>
-  <LocaleResource Name="Admin.ContentManagement.MessageTemplates.Description.Wishlist.EmailAFriend">
-	<Value>This message template is used when a customer wants to share some product from the wishlist with a friend by sending an email. You can set up this option by ticking the checkbox <strong>Allow customers to email their wishlists</strong> in Configuration - Settings - Shopping cart settings.</Value>
-  </LocaleResource>
-  <LocaleResource Name="Admin.Configuration.Settings.Tax.TaxBasedOnPickupPointAddress">
-    <Value>Tax based on pickup point address</Value>
-  </LocaleResource>
-  <LocaleResource Name="Admin.Configuration.Settings.Tax.TaxBasedOnPickupPointAddress.Hint">
-    <Value>A value indicating whether to use pickup point address (when pickup point is chosen) for tax calculation.</Value>
-  </LocaleResource>
-  <LocaleResource Name="Admin.Configuration.Settings.GeneralCommon.LoadAllLocaleRecordsOnStartup.Warning">
-    <Value>It seems that you use Redis server for caching, keep in mind that enabling this setting create a lot of traffic between the Redis server and the application because of the large number of locales.</Value>
-  </LocaleResource>
-  <LocaleResource Name="Admin.Configuration.Settings.Order.ExportWithProducts">
-    <Value>Export orders with products</Value>
-  </LocaleResource>
-  <LocaleResource Name="Admin.Configuration.Settings.Order.ExportWithProducts.Hint">
-    <Value>Check if orders should be exported with products.</Value>
-  </LocaleResource> 
-  <LocaleResource Name="Admin.Promotions.Discounts.Requirements.Description">
-    <Value><![CDATA[Set up requirements to a created discount if you want to limit it to certain user categories depending on a customer role, the amount spent, etc. You can use single requirement type, or group several types and apply them simultaneously.<br>Requirement group is a useful feature for creating discount requirement templates. You can create a requirement group just once and then use it every time you want this limitation to be applied. You can include one requirement group into another one if needed.]]></Value>
-  </LocaleResource>
-  <LocaleResource Name="Admin.Promotions.Discounts.Requirements.DiscountRequirementType.AddGroup">
-    <Value>Add requirement group</Value>
-  </LocaleResource>
-  <LocaleResource Name="Admin.Promotions.Discounts.Requirements.DiscountRequirementType.Hint">
-    <Value>You can choose one of the following requirement types, or add a requirement group to use several requirement types simultaneously.</Value>
-  </LocaleResource>
-  <LocaleResource Name="Admin.Promotions.Discounts.Requirements.GroupName">
-    <Value>Group name</Value>
-  </LocaleResource>
-  <LocaleResource Name="Admin.Promotions.Discounts.Requirements.GroupName.Hint">
-    <Value>Specify name of the requirement group (e.g. "Permitted customer roles").</Value>
-  </LocaleResource>
-  <LocaleResource Name="Admin.Promotions.Discounts.Requirements.RequirementGroup">
-    <Value>Add to group</Value>
-  </LocaleResource>
-  <LocaleResource Name="Admin.Promotions.Discounts.Requirements.RequirementGroup.Hint">
-    <Value>Choose the group you want the requirement group you’re creating to be assigned to</Value>
-  </LocaleResource>
-  <LocaleResource Name="Admin.Promotions.Discounts.Requirements.RequirementGroup.Title">
-    <Value>Group</Value>
-  </LocaleResource>
-  <LocaleResource Name="Enums.Nop.Core.Domain.Discounts.RequirementGroupInteractionType.And">
-    <Value>AND</Value>
-  </LocaleResource>
-  <LocaleResource Name="Enums.Nop.Core.Domain.Discounts.RequirementGroupInteractionType.Or">
-    <Value>OR</Value>
-  </LocaleResource>
-  <LocaleResource Name="Admin.Promotions.Discounts.Requirements.Remove">
-    <Value></Value>
-  </LocaleResource>
-  <LocaleResource Name="Admin.Promotions.Discounts.Requirements.Requirement.Title">
-    <Value>Requirement</Value>
-  </LocaleResource>
-  <LocaleResource Name="Admin.Promotions.Discounts.Requirements.DefaultRequirementGroup">
-    <Value>Default requirement group</Value>
-  </LocaleResource>
-  <LocaleResource Name="Admin.Promotions.Discounts.Requirements.InteractionTypeInGroup">
-    <Value>Interaction type in this group is</Value>
-  </LocaleResource>
-  <LocaleResource Name="Admin.Promotions.Discounts.Requirements.GroupIsEmpty">
-    <Value>The group is empty</Value>
-  </LocaleResource>
-  <LocaleResource Name="Admin.Promotions.Discounts.Requirements.RemoveRequirement">
-    <Value>Remove requirement</Value>
-  </LocaleResource>
-  <LocaleResource Name="Admin.Promotions.Discounts.Requirements.RemoveGroup">
-    <Value>Remove group</Value>
-  </LocaleResource>
-  <LocaleResource Name="Admin.Configuration.Settings.Blog.BlockTitle.BlogComments">
-    <Value>Blog comments</Value>
-  </LocaleResource>
-  <LocaleResource Name="Admin.Configuration.Settings.Blog.BlockTitle.Common">
-    <Value>Common</Value>
-  </LocaleResource>
-  <LocaleResource Name="Admin.Configuration.Settings.Catalog.BlockTitle.AdditionalSections">
-    <Value>Additional sections</Value>
-  </LocaleResource>
-  <LocaleResource Name="Admin.Configuration.Settings.Catalog.BlockTitle.CatalogPages">
-    <Value>Catalog pages</Value>
-  </LocaleResource>
-  <LocaleResource Name="Admin.Configuration.Settings.Catalog.BlockTitle.Compare">
-    <Value>Compare products</Value>
-  </LocaleResource>
-  <LocaleResource Name="Admin.Configuration.Settings.Catalog.BlockTitle.ExportImport">
-    <Value>Export/Import</Value>
-  </LocaleResource>
-  <LocaleResource Name="Admin.Configuration.Settings.Catalog.BlockTitle.Performance">
-    <Value>Performance</Value>
-  </LocaleResource>
-  <LocaleResource Name="Admin.Configuration.Settings.Catalog.BlockTitle.ProductFields">
-    <Value>Product fields</Value>
-  </LocaleResource>
-  <LocaleResource Name="Admin.Configuration.Settings.Catalog.BlockTitle.ProductPage">
-    <Value>Product page</Value>
-  </LocaleResource>
-  <LocaleResource Name="Admin.Configuration.Settings.Catalog.BlockTitle.ProductSorting">
-    <Value>Product sorting</Value>
-  </LocaleResource>
-  <LocaleResource Name="Admin.Configuration.Settings.Catalog.BlockTitle.ProductReviews">
-    <Value>Product reviews</Value>
-  </LocaleResource>
-  <LocaleResource Name="Admin.Configuration.Settings.Catalog.BlockTitle.Search">
-    <Value>Search</Value>
-  </LocaleResource>
-  <LocaleResource Name="Admin.Configuration.Settings.Catalog.BlockTitle.Share">
-    <Value>Share</Value>
-  </LocaleResource>
-  <LocaleResource Name="Admin.Configuration.Settings.Catalog.BlockTitle.Tax">
-    <Value>Tax</Value>
-  </LocaleResource>
-  <LocaleResource Name="Admin.Configuration.Settings.Catalog.BlockTitle.Tags">
-    <Value>Tags</Value>
-  </LocaleResource>
-  <LocaleResource Name="Admin.Configuration.Settings.CustomerUser.BlockTitle.Account">
-    <Value>Account</Value>
-  </LocaleResource>
-  <LocaleResource Name="Admin.Configuration.Settings.CustomerUser.BlockTitle.Common">
-    <Value>Common</Value>
-  </LocaleResource>
-  <LocaleResource Name="Admin.Configuration.Settings.CustomerUser.BlockTitle.DefaultFields">
-    <Value>Default fields</Value>
-  </LocaleResource>
-  <LocaleResource Name="Admin.Configuration.Settings.CustomerUser.BlockTitle.ExternalAuthentication">
-    <Value>External authentication</Value>
-  </LocaleResource>
-  <LocaleResource Name="Admin.Configuration.Settings.CustomerUser.BlockTitle.Password">
-    <Value>Password and security</Value>
-  </LocaleResource>
-  <LocaleResource Name="Admin.Configuration.Settings.CustomerUser.BlockTitle.Profile">
-    <Value>Profile</Value>
-  </LocaleResource>
-  <LocaleResource Name="Admin.Configuration.Settings.CustomerUser.BlockTitle.TimeZone">
-    <Value>Time zone</Value>
-  </LocaleResource>
-  <LocaleResource Name="Admin.Configuration.Settings.Forums.BlockTitle.Common">
-    <Value>Common</Value>
-  </LocaleResource>
-  <LocaleResource Name="Admin.Configuration.Settings.Forums.BlockTitle.Feeds">
-    <Value>Feeds</Value>
-  </LocaleResource>
-  <LocaleResource Name="Admin.Configuration.Settings.Forums.BlockTitle.PageSizes">
-    <Value>Page sizes</Value>
-  </LocaleResource>
-  <LocaleResource Name="Admin.Configuration.Settings.Forums.BlockTitle.Permissions">
-    <Value>Permissions</Value>
-  </LocaleResource>
-  <LocaleResource Name="Admin.Configuration.Settings.GeneralCommon.BlockTitle.FullText">
-    <Value>Full-Text</Value>
-  </LocaleResource>
-  <LocaleResource Name="Admin.Configuration.Settings.GeneralCommon.BlockTitle.Captcha">
-    <Value>CAPTCHA</Value>
-  </LocaleResource>
-  <LocaleResource Name="Admin.Configuration.Settings.GeneralCommon.BlockTitle.Common">
-    <Value>Common</Value>
-  </LocaleResource>
-  <LocaleResource Name="Admin.Configuration.Settings.GeneralCommon.BlockTitle.Localization">
-    <Value>Localization</Value>
-  </LocaleResource>
-  <LocaleResource Name="Admin.Configuration.Settings.GeneralCommon.BlockTitle.Pdf">
-    <Value>Pdf</Value>
-  </LocaleResource>
-  <LocaleResource Name="Admin.Configuration.Settings.GeneralCommon.BlockTitle.Security">
-    <Value>Security</Value>
-  </LocaleResource>
-  <LocaleResource Name="Admin.Configuration.Settings.GeneralCommon.BlockTitle.SEO">
-    <Value>SEO</Value>
-  </LocaleResource>
-  <LocaleResource Name="Admin.Configuration.Settings.GeneralCommon.BlockTitle.Sitemap">
-    <Value>Sitemap</Value>
-  </LocaleResource>
-  <LocaleResource Name="Admin.Configuration.Settings.GeneralCommon.BlockTitle.SocialMedia">
-    <Value>Social media</Value>
-  </LocaleResource>
-  <LocaleResource Name="Admin.Configuration.Settings.Media.BlockTitle.Common">
-    <Value>Common</Value>
-  </LocaleResource>
-  <LocaleResource Name="Admin.Configuration.Settings.Media.BlockTitle.OtherPages">
-    <Value>Other pages</Value>
-  </LocaleResource>
-  <LocaleResource Name="Admin.Configuration.Settings.Media.BlockTitle.Product">
-    <Value>Product</Value>
-  </LocaleResource>
-  <LocaleResource Name="Admin.Configuration.Settings.News.BlockTitle.BlogComments">
-    <Value>News comments</Value>
-  </LocaleResource>
-  <LocaleResource Name="Admin.Configuration.Settings.News.BlockTitle.Common">
-    <Value>Common</Value>
-  </LocaleResource>
-  <LocaleResource Name="Admin.Configuration.Settings.Order.BlockTitle.Checkout">
-    <Value>Checkout</Value>
-  </LocaleResource>
-  <LocaleResource Name="Admin.Configuration.Settings.Order.BlockTitle.Common">
-    <Value>Common</Value>
-  </LocaleResource>
-  <LocaleResource Name="Admin.Configuration.Settings.Order.BlockTitle.GiftCards">
-    <Value>Gift cards</Value>
-  </LocaleResource>
-  <LocaleResource Name="Admin.Configuration.Settings.Order.BlockTitle.OrderTotals">
-    <Value>Order totals</Value>
-  </LocaleResource>
-  <LocaleResource Name="Admin.Configuration.Settings.Order.BlockTitle.PdfInvoice">
-    <Value>Pdf invoice</Value>
-  </LocaleResource>
-  <LocaleResource Name="Admin.Configuration.Settings.RewardPoints.BlockTitle.Common">
-    <Value>Common</Value>
-  </LocaleResource>
-  <LocaleResource Name="Admin.Configuration.Settings.Shipping.BlockTitle.Checkout">
-    <Value>Checkout</Value>
-  </LocaleResource>
-  <LocaleResource Name="Admin.Configuration.Settings.Shipping.BlockTitle.Common">
-    <Value>Common</Value>
-  </LocaleResource>
-  <LocaleResource Name="Admin.Configuration.Settings.Shipping.BlockTitle.Notifications">
-    <Value>Notifications</Value>
-  </LocaleResource>
-  <LocaleResource Name="Admin.Configuration.Settings.ShoppingCart.BlockTitle.Common">
-    <Value>Common</Value>
-  </LocaleResource>
-  <LocaleResource Name="Admin.Configuration.Settings.ShoppingCart.BlockTitle.MiniShoppingCart">
-    <Value>Mini shopping cart</Value>
-  </LocaleResource>
-  <LocaleResource Name="Admin.Configuration.Settings.ShoppingCart.BlockTitle.Wishlist">
-    <Value>Wishlist</Value>
-  </LocaleResource>
-  <LocaleResource Name="Admin.Configuration.Settings.Tax.BlockTitle.Common">
-    <Value>Common</Value>
-  </LocaleResource>
-  <LocaleResource Name="Admin.Configuration.Settings.Tax.BlockTitle.Payment">
-    <Value>Payment</Value>
-  </LocaleResource>
-  <LocaleResource Name="Admin.Configuration.Settings.Tax.BlockTitle.Shipping">
-    <Value>Shipping</Value>
-  </LocaleResource>
-  <LocaleResource Name="Admin.Configuration.Settings.Tax.BlockTitle.TaxDispaying">
-    <Value>Tax dispaying</Value>
-  </LocaleResource>
-  <LocaleResource Name="Admin.Configuration.Settings.Tax.BlockTitle.VAT">
-    <Value>VAT</Value>
-  </LocaleResource>
-  <LocaleResource Name="Admin.Configuration.Settings.Vendor.BlockTitle.Catalog">
-    <Value>Catalog</Value>
-  </LocaleResource>
-  <LocaleResource Name="Admin.Configuration.Settings.Vendor.BlockTitle.Common">
-    <Value>Common</Value>
-  </LocaleResource>
-  <LocaleResource Name="Admin.Promotions.Discounts.IgnoreDiscounts.Warning">
-    <Value>In order to use this functionality you have to disable the following setting: Configuration > Catalog settings > Ignore discounts (sitewide).</Value>
-  </LocaleResource>
-<<<<<<< HEAD
-  <LocaleResource Name="Plugins.Feed.GoogleShopping.GeneralInstructions">
-    <Value><![CDATA[<p><ul><li>At least two unique product identifiers are required. So each of your product shouldhave manufacturer (brand) and MPN (manufacturer part number) specified</li><li>Specify default tax values in your Google Merchant Center account settings</li><li>Specify default shipping values in your Google Merchant Center account settings</li><li>In order to get more info about required fields look at the following article <a href="http://www.google.com/support/merchants/bin/answer.py?answer=188494" target="_blank">http://www.google.com/support/merchants/bin/answer.py?answer=188494</a></li></ul></p>]]></Value>
-  </LocaleResource>
-  <LocaleResource Name="Plugins.Feed.GoogleShopping.OverrideInstructions">
-    <Value><![CDATA[<p>You can download the list of allowed Google product category attributes <a href="http://www.google.com/support/merchants/bin/answer.py?answer=160081" target="_blank">here</a></p>]]></Value>
-  </LocaleResource>
-  <LocaleResource Name="Plugins.Payments.PayPalDirect.Instructions">
-    <Value><![CDATA[<p><b>If you''re using this gateway ensure that your primary store currency is supported by Paypal.</b><br /><br />To configure plugin follow these steps:<br />1. Log into your Developer PayPal account (click <a href="https://www.paypal.com/us/webapps/mpp/referral/paypal-business-account2?partner_id=9JJPJNNPQ7PZ8" target="_blank">here</a> to create your account).<br />2. Click on My Apps & Credentials from the Dashboard.<br />3. Create new REST API app.<br />4. Copy your Client ID and Secret key below.<br />5. To be able to use recurring payments you need to set the webhook ID. You can get it manually in your PayPal account (enter the URL https://www.yourStore.com/Plugins/PaymentPayPalDirect/Webhook below REST API application credentials), or automatically by pressing "@T("Plugins.Payments.PayPalDirect.WebhookCreate")" button (not visible when running the site locally).<br /></p>]]></Value>
-  </LocaleResource>
-  <LocaleResource Name="Plugins.Payments.PayPalStandard.Instructions">
-    <Value><![CDATA[<p><b>If you''re using this gateway ensure that your primary store currency is supported by Paypal.</b><br /><br />To use PDT, you must activate PDT and Auto Return in your PayPal account profile. You must also acquire a PDT identity token, which is used in all PDT communication you send to PayPal. Follow these steps to configure your account for PDT:<br /><br />1. Log in to your PayPal account (click <a href="https://www.paypal.com/us/webapps/mpp/referral/paypal-business-account2?partner_id=9JJPJNNPQ7PZ8" target="_blank">here</a> to create your account).<br />2. Click the Profile subtab.<br />3. Click Website Payment Preferences in the Seller Preferences column.<br />4. Under Auto Return for Website Payments, click the On radio button.<br />5. For the Return URL, enter the URL on your site that will receive the transaction ID posted by PayPal after a customer payment (http://www.yourStore.com/Plugins/PaymentPayPalStandard/PDTHandler).<br />6. Under Payment Data Transfer, click the On radio button.<br />7. Click Save.<br />8. Click Website Payment Preferences in the Seller Preferences column.<br />9. Scroll down to the Payment Data Transfer section of the page to view your PDT identity token.<br /><br /><b>Two ways to be able to receive IPN messages (optional):</b><br /><br /><b>The first way is to check ''Enable IPN'' below.</b> It will include in the request the url of you IPN handler<br /><br /><b>The second way is to confugure your paypal account to activate this service</b>; follow these steps:<br />1. Log in to your Premier or Business account.<br />2. Click the Profile subtab.<br />3. Click Instant Payment Notification in the Selling Preferences column.<br />4. Click the ''Edit IPN Settings'' button to update your settings.<br />5. Select ''Receive IPN messages'' (Enabled) and enter the URL of your IPN handler (http://www.yourStore.com/Plugins/PaymentPayPalStandard/IPNHandler).<br />6. Click Save, and you should get a message that you have successfully activated IPN.</p>]]></Value>
-  </LocaleResource>
-  <LocaleResource Name="Plugins.Shipping.CanadaPost.Instructions">
-    <Value><![CDATA[<p>To configure plugin follow one of these steps:<br />1. If you are a Canada Post commercial customer, fill Customer number, Contract ID and API key below.<br />2. If you are a Solutions for Small Business customer, specify your Customer number and API key below.<br />3. If you are a non-contracted customer or you want to use the regular price of shipping paid by customers, fill the API key field only.<br /><br /><em>Note: Canada Post gateway returns shipping price in the CAD currency, ensure that you have correctly configured exchange rate from PrimaryStoreCurrency to CAD.</em></p>]]></Value>
-  </LocaleResource>
-  <LocaleResource Name="Plugins.Widgets.GoogleAnalytics.Instructions">
-    <Value><![CDATA[<p>Google Analytics is a free website stats tool from Google. It keeps track of statisticsabout the visitors and ecommerce conversion on your website.<br /><br />Follow the next steps to enable Google Analytics integration:<br /><ul><li><a href="http://www.google.com/analytics/" target="_blank">Create a Google Analyticsaccount</a> and follow the wizard to add your website</li><li>Copy the Tracking ID into the ''ID'' box below</li><li>Click the ''Save'' button below and Google Analytics will be integrated into your store</li></ul><br />If you would like to switch between Google Analytics (used by default) and Universal Analytics, then please use the buttons below:</p>]]></Value>
-  </LocaleResource>
-  <LocaleResource Name="Plugins.Widgets.GoogleAnalytics.Note">
-    <Value><![CDATA[<p><em>Please note that {ECOMMERCE} line works only when you have "Disable order completed page" order setting unticked.</em></p>]]></Value>
-  </LocaleResource>
-  <LocaleResource Name="Admin.Configuration.Plugins.OfficialFeed.Instructions">
-    <Value><![CDATA[<p>Here you can find third-party extensions and themes which are developed by our community and partners.They are also available in our <a href="http://www.nopcommerce.com/marketplace.aspx?utm_source=admin-panel&utm_medium=official-plugins&utm_campaign=admin-panel" target="_blank">marketplace</a></p>]]></Value>
-  </LocaleResource>
-  <LocaleResource Name="Admin.Configuration.Settings.GeneralCommon.Captcha.Instructions">
-    <Value><![CDATA[<p>A CAPTCHA is a program that can tell whether its user is a human or a computer.You''ve probably seen them — colorful images with distorted text at the bottom ofWeb registration forms. CAPTCHAs are used by many websites to prevent abuse from"bots," or automated programs usually written to generate spam. No computer programcan read distorted text as well as humans can, so bots cannot navigate sites protectedby CAPTCHAs. nopCommerce uses <a href="http://www.google.com/recaptcha" target="_blank">reCAPTCHA</a>.</p>]]></Value>
-  </LocaleResource> 
- <LocaleResource Name="Admin.Configuration.Plugins.Description.DownloadMorePlugins">
-    <Value><![CDATA[<p>You can download more nopCommerce plugins in our <a href="http://www.nopcommerce.com/marketplace.aspx?utm_source=admin-panel&utm_medium=plugins&utm_campaign=admin-panel" target="_blank">marketplace</a></p>]]></Value>
- </LocaleResource>   
-=======
-  <LocaleResource Name="Admin.Catalog.Products.ProductAttributes.Attributes.Values.ViewLink">
-    <Value>Edit values</Value>
-  </LocaleResource>
-  <LocaleResource Name="Admin.Catalog.Products.ProductAttributes.Attributes.Condition.ViewLink">
-    <Value>Edit condition</Value>
-  </LocaleResource>
-  <LocaleResource Name="Admin.Catalog.Products.ProductAttributes.Attributes.ValidationRules.ViewLink">
-    <Value>Edit rules</Value>
-  </LocaleResource>
->>>>>>> 40b70dc6
-</Language>
-'
-
-CREATE TABLE #LocaleStringResourceTmp
-	(
-		[ResourceName] [nvarchar](200) NOT NULL,
-		[ResourceValue] [nvarchar](max) NOT NULL
-	)
-
-INSERT INTO #LocaleStringResourceTmp (ResourceName, ResourceValue)
-SELECT	nref.value('@Name', 'nvarchar(200)'), nref.value('Value[1]', 'nvarchar(MAX)')
-FROM	@resources.nodes('//Language/LocaleResource') AS R(nref)
-
---do it for each existing language
-DECLARE @ExistingLanguageId int
-DECLARE cur_existinglanguage CURSOR FOR
-SELECT [Id]
-FROM [Language]
-OPEN cur_existinglanguage
-FETCH NEXT FROM cur_existinglanguage INTO @ExistingLanguageId
-WHILE @@FETCH_STATUS = 0
-BEGIN
-	DECLARE @ResourceName nvarchar(200)
-	DECLARE @ResourceValue nvarchar(MAX)
-	DECLARE cur_localeresource CURSOR FOR
-	SELECT ResourceName, ResourceValue
-	FROM #LocaleStringResourceTmp
-	OPEN cur_localeresource
-	FETCH NEXT FROM cur_localeresource INTO @ResourceName, @ResourceValue
-	WHILE @@FETCH_STATUS = 0
-	BEGIN
-		IF (EXISTS (SELECT 1 FROM [LocaleStringResource] WHERE LanguageId=@ExistingLanguageId AND ResourceName=@ResourceName))
-		BEGIN
-			UPDATE [LocaleStringResource]
-			SET [ResourceValue]=@ResourceValue
-			WHERE LanguageId=@ExistingLanguageId AND ResourceName=@ResourceName
-		END
-		ELSE 
-		BEGIN
-			INSERT INTO [LocaleStringResource]
-			(
-				[LanguageId],
-				[ResourceName],
-				[ResourceValue]
-			)
-			VALUES
-			(
-				@ExistingLanguageId,
-				@ResourceName,
-				@ResourceValue
-			)
-		END
-		
-		IF (@ResourceValue is null or @ResourceValue = '')
-		BEGIN
-			DELETE [LocaleStringResource]
-			WHERE LanguageId=@ExistingLanguageId AND ResourceName=@ResourceName
-		END
-		
-		FETCH NEXT FROM cur_localeresource INTO @ResourceName, @ResourceValue
-	END
-	CLOSE cur_localeresource
-	DEALLOCATE cur_localeresource
-
-	--fetch next language identifier
-	FETCH NEXT FROM cur_existinglanguage INTO @ExistingLanguageId
-END
-CLOSE cur_existinglanguage
-DEALLOCATE cur_existinglanguage
-
-DROP TABLE #LocaleStringResourceTmp
-GO
-
---new setting
-IF NOT EXISTS (SELECT 1 FROM [Setting] WHERE [name] = N'shippingsettings.hideshippingtotal')
-BEGIN
-	INSERT [Setting] ([Name], [Value], [StoreId])
-	VALUES (N'shippingsettings.hideshippingtotal', N'False', 0)
-END
-GO
-
---new setting
-IF NOT EXISTS (SELECT 1 FROM [Setting] WHERE [name] = N'taxsettings.defaulttaxcategoryid')
-BEGIN
-	INSERT [Setting] ([Name], [Value], [StoreId])
-	VALUES (N'taxsettings.defaulttaxcategoryid', N'0', 0)
-END
-GO
-
---new activity types
-IF NOT EXISTS (SELECT 1 FROM [ActivityLogType] WHERE [SystemKeyword] = N'AddNewAddressAttribute')
-BEGIN
-	INSERT [ActivityLogType] ([SystemKeyword], [Name], [Enabled])
-	VALUES (N'AddNewAddressAttribute', N'Add a new address attribute', N'true')
-END
-GO
-
---new activity types
-IF NOT EXISTS (SELECT 1 FROM [ActivityLogType] WHERE [SystemKeyword] = N'AddNewAffiliate')
-BEGIN
-	INSERT [ActivityLogType] ([SystemKeyword], [Name], [Enabled])
-	VALUES (N'AddNewAffiliate', N'Add a new affiliate', N'true')
-END
-GO
-
---new activity types
-IF NOT EXISTS (SELECT 1 FROM [ActivityLogType] WHERE [SystemKeyword] = N'AddNewBlogPost')
-BEGIN
-	INSERT [ActivityLogType] ([SystemKeyword], [Name], [Enabled])
-	VALUES (N'AddNewBlogPost', N'Add a new blog post', N'true')
-END
-GO
-
---new activity types
-IF NOT EXISTS (SELECT 1 FROM [ActivityLogType] WHERE [SystemKeyword] = N'AddNewCampaign')
-BEGIN
-	INSERT [ActivityLogType] ([SystemKeyword], [Name], [Enabled])
-	VALUES (N'AddNewCampaign', N'Add a new campaign', N'true')
-END
-GO
-
---new activity types
-IF NOT EXISTS (SELECT 1 FROM [ActivityLogType] WHERE [SystemKeyword] = N'AddNewCountry')
-BEGIN
-	INSERT [ActivityLogType] ([SystemKeyword], [Name], [Enabled])
-	VALUES (N'AddNewCountry', N'Add a new country', N'true')
-END
-GO
-
---new activity types
-IF NOT EXISTS (SELECT 1 FROM [ActivityLogType] WHERE [SystemKeyword] = N'AddNewCurrency')
-BEGIN
-	INSERT [ActivityLogType] ([SystemKeyword], [Name], [Enabled])
-	VALUES (N'AddNewCurrency', N'Add a new currency', N'true')
-END
-GO
-
---new activity types
-IF NOT EXISTS (SELECT 1 FROM [ActivityLogType] WHERE [SystemKeyword] = N'AddNewCustomerAttribute')
-BEGIN
-	INSERT [ActivityLogType] ([SystemKeyword], [Name], [Enabled])
-	VALUES (N'AddNewCustomerAttribute', N'Add a new customer attribute', N'true')
-END
-GO
-
---new activity types
-IF NOT EXISTS (SELECT 1 FROM [ActivityLogType] WHERE [SystemKeyword] = N'AddNewCustomerAttributeValue')
-BEGIN
-	INSERT [ActivityLogType] ([SystemKeyword], [Name], [Enabled])
-	VALUES (N'AddNewCustomerAttributeValue', N'Add a new customer attribute value', N'true')
-END
-GO
-
---new activity types
-IF NOT EXISTS (SELECT 1 FROM [ActivityLogType] WHERE [SystemKeyword] = N'AddNewEmailAccount')
-BEGIN
-	INSERT [ActivityLogType] ([SystemKeyword], [Name], [Enabled])
-	VALUES (N'AddNewEmailAccount', N'Add a new email account', N'true')
-END
-GO
-
---new activity types
-IF NOT EXISTS (SELECT 1 FROM [ActivityLogType] WHERE [SystemKeyword] = N'AddNewLanguage')
-BEGIN
-	INSERT [ActivityLogType] ([SystemKeyword], [Name], [Enabled])
-	VALUES (N'AddNewLanguage', N'Add a new language', N'true')
-END
-GO
-
---new activity types
-IF NOT EXISTS (SELECT 1 FROM [ActivityLogType] WHERE [SystemKeyword] = N'AddNewMeasureDimension')
-BEGIN
-	INSERT [ActivityLogType] ([SystemKeyword], [Name], [Enabled])
-	VALUES (N'AddNewMeasureDimension', N'Add a new measure dimension', N'true')
-END
-GO
-
---new activity types
-IF NOT EXISTS (SELECT 1 FROM [ActivityLogType] WHERE [SystemKeyword] = N'AddNewMeasureWeight')
-BEGIN
-	INSERT [ActivityLogType] ([SystemKeyword], [Name], [Enabled])
-	VALUES (N'AddNewMeasureWeight', N'Add a new measure weight', N'true')
-END
-GO
-
---new activity types
-IF NOT EXISTS (SELECT 1 FROM [ActivityLogType] WHERE [SystemKeyword] = N'AddNewNews')
-BEGIN
-	INSERT [ActivityLogType] ([SystemKeyword], [Name], [Enabled])
-	VALUES (N'AddNewNews', N'Add a new news', N'true')
-END
-GO
-
---new activity types
-IF NOT EXISTS (SELECT 1 FROM [ActivityLogType] WHERE [SystemKeyword] = N'InstallNewPlugin')
-BEGIN
-	INSERT [ActivityLogType] ([SystemKeyword], [Name], [Enabled])
-	VALUES (N'InstallNewPlugin', N'Install a new plugin', N'true')
-END
-GO
-
---new activity types
-IF NOT EXISTS (SELECT 1 FROM [ActivityLogType] WHERE [SystemKeyword] = N'AddNewStateProvince')
-BEGIN
-	INSERT [ActivityLogType] ([SystemKeyword], [Name], [Enabled])
-	VALUES (N'AddNewStateProvince', N'Add a new state or province', N'true')
-END
-GO
-
---new activity types
-IF NOT EXISTS (SELECT 1 FROM [ActivityLogType] WHERE [SystemKeyword] = N'AddNewStore')
-BEGIN
-	INSERT [ActivityLogType] ([SystemKeyword], [Name], [Enabled])
-	VALUES (N'AddNewStore', N'Add a new store', N'true')
-END
-GO
-
---new activity types
-IF NOT EXISTS (SELECT 1 FROM [ActivityLogType] WHERE [SystemKeyword] = N'AddNewVendor')
-BEGIN
-	INSERT [ActivityLogType] ([SystemKeyword], [Name], [Enabled])
-	VALUES (N'AddNewVendor', N'Add a new vendor', N'true')
-END
-GO
-
---new activity types
-IF NOT EXISTS (SELECT 1 FROM [ActivityLogType] WHERE [SystemKeyword] = N'AddNewWarehouse')
-BEGIN
-	INSERT [ActivityLogType] ([SystemKeyword], [Name], [Enabled])
-	VALUES (N'AddNewWarehouse', N'Add a new warehouse', N'true')
-END
-GO
-
---new activity types
-IF NOT EXISTS (SELECT 1 FROM [ActivityLogType] WHERE [SystemKeyword] = N'DeleteAddressAttribute')
-BEGIN
-	INSERT [ActivityLogType] ([SystemKeyword], [Name], [Enabled])
-	VALUES (N'DeleteAddressAttribute', N'Delete an address attribute', N'true')
-END
-GO
-
---new activity types
-IF NOT EXISTS (SELECT 1 FROM [ActivityLogType] WHERE [SystemKeyword] = N'DeleteAffiliate')
-BEGIN
-	INSERT [ActivityLogType] ([SystemKeyword], [Name], [Enabled])
-	VALUES (N'DeleteAffiliate', N'Delete an affiliate', N'true')
-END
-GO
-
---new activity types
-IF NOT EXISTS (SELECT 1 FROM [ActivityLogType] WHERE [SystemKeyword] = N'DeleteBlogPost')
-BEGIN
-	INSERT [ActivityLogType] ([SystemKeyword], [Name], [Enabled])
-	VALUES (N'DeleteBlogPost', N'Delete a blog post', N'true')
-END
-GO
-
---new activity types
-IF NOT EXISTS (SELECT 1 FROM [ActivityLogType] WHERE [SystemKeyword] = N'DeleteCampaign')
-BEGIN
-	INSERT [ActivityLogType] ([SystemKeyword], [Name], [Enabled])
-	VALUES (N'DeleteCampaign', N'Delete a campaign', N'true')
-END
-GO
-
---new activity types
-IF NOT EXISTS (SELECT 1 FROM [ActivityLogType] WHERE [SystemKeyword] = N'DeleteCountry')
-BEGIN
-	INSERT [ActivityLogType] ([SystemKeyword], [Name], [Enabled])
-	VALUES (N'DeleteCountry', N'Delete a country', N'true')
-END
-GO
-
---new activity types
-IF NOT EXISTS (SELECT 1 FROM [ActivityLogType] WHERE [SystemKeyword] = N'DeleteCurrency')
-BEGIN
-	INSERT [ActivityLogType] ([SystemKeyword], [Name], [Enabled])
-	VALUES (N'DeleteCurrency', N'Delete a currency', N'true')
-END
-GO
-
---new activity types
-IF NOT EXISTS (SELECT 1 FROM [ActivityLogType] WHERE [SystemKeyword] = N'DeleteCustomerAttribute')
-BEGIN
-	INSERT [ActivityLogType] ([SystemKeyword], [Name], [Enabled])
-	VALUES (N'DeleteCustomerAttribute', N'Delete a customer attribute', N'true')
-END
-GO
-
---new activity types
-IF NOT EXISTS (SELECT 1 FROM [ActivityLogType] WHERE [SystemKeyword] = N'DeleteCustomerAttributeValue')
-BEGIN
-	INSERT [ActivityLogType] ([SystemKeyword], [Name], [Enabled])
-	VALUES (N'DeleteCustomerAttributeValue', N'Delete a customer attribute value', N'true')
-END
-GO
-
---new activity types
-IF NOT EXISTS (SELECT 1 FROM [ActivityLogType] WHERE [SystemKeyword] = N'DeleteEmailAccount')
-BEGIN
-	INSERT [ActivityLogType] ([SystemKeyword], [Name], [Enabled])
-	VALUES (N'DeleteEmailAccount', N'Delete an email account', N'true')
-END
-GO
-
---new activity types
-IF NOT EXISTS (SELECT 1 FROM [ActivityLogType] WHERE [SystemKeyword] = N'DeleteLanguage')
-BEGIN
-	INSERT [ActivityLogType] ([SystemKeyword], [Name], [Enabled])
-	VALUES (N'DeleteLanguage', N'Delete a language', N'true')
-END
-GO
-
---new activity types
-IF NOT EXISTS (SELECT 1 FROM [ActivityLogType] WHERE [SystemKeyword] = N'DeleteMeasureDimension')
-BEGIN
-	INSERT [ActivityLogType] ([SystemKeyword], [Name], [Enabled])
-	VALUES (N'DeleteMeasureDimension', N'Delete a measure dimension', N'true')
-END
-GO
-
---new activity types
-IF NOT EXISTS (SELECT 1 FROM [ActivityLogType] WHERE [SystemKeyword] = N'DeleteMeasureWeight')
-BEGIN
-	INSERT [ActivityLogType] ([SystemKeyword], [Name], [Enabled])
-	VALUES (N'DeleteMeasureWeight', N'Delete a measure weight', N'true')
-END
-GO
-
---new activity types
-IF NOT EXISTS (SELECT 1 FROM [ActivityLogType] WHERE [SystemKeyword] = N'DeleteMessageTemplate')
-BEGIN
-	INSERT [ActivityLogType] ([SystemKeyword], [Name], [Enabled])
-	VALUES (N'DeleteMessageTemplate', N'Delete a message template', N'true')
-END
-GO
-
---new activity types
-IF NOT EXISTS (SELECT 1 FROM [ActivityLogType] WHERE [SystemKeyword] = N'DeleteNews')
-BEGIN
-	INSERT [ActivityLogType] ([SystemKeyword], [Name], [Enabled])
-	VALUES (N'DeleteNews', N'Delete a news', N'true')
-END
-GO
-
---new activity types
-IF NOT EXISTS (SELECT 1 FROM [ActivityLogType] WHERE [SystemKeyword] = N'UninstallPlugin')
-BEGIN
-	INSERT [ActivityLogType] ([SystemKeyword], [Name], [Enabled])
-	VALUES (N'UninstallPlugin', N'Uninstall a plugin', N'true')
-END
-GO
-
---new activity types
-IF NOT EXISTS (SELECT 1 FROM [ActivityLogType] WHERE [SystemKeyword] = N'DeleteProductReview')
-BEGIN
-	INSERT [ActivityLogType] ([SystemKeyword], [Name], [Enabled])
-	VALUES (N'DeleteProductReview', N'Delete a product review', N'true')
-END
-GO
-
---new activity types
-IF NOT EXISTS (SELECT 1 FROM [ActivityLogType] WHERE [SystemKeyword] = N'DeleteStateProvince')
-BEGIN
-	INSERT [ActivityLogType] ([SystemKeyword], [Name], [Enabled])
-	VALUES (N'DeleteStateProvince', N'Delete a state or province', N'true')
-END
-GO
-
---new activity types
-IF NOT EXISTS (SELECT 1 FROM [ActivityLogType] WHERE [SystemKeyword] = N'DeleteStore')
-BEGIN
-	INSERT [ActivityLogType] ([SystemKeyword], [Name], [Enabled])
-	VALUES (N'DeleteStore', N'Delete a store', N'true')
-END
-GO
-
---new activity types
-IF NOT EXISTS (SELECT 1 FROM [ActivityLogType] WHERE [SystemKeyword] = N'DeleteVendor')
-BEGIN
-	INSERT [ActivityLogType] ([SystemKeyword], [Name], [Enabled])
-	VALUES (N'DeleteVendor', N'Delete a vendor', N'true')
-END
-GO
-
---new activity types
-IF NOT EXISTS (SELECT 1 FROM [ActivityLogType] WHERE [SystemKeyword] = N'DeleteWarehouse')
-BEGIN
-	INSERT [ActivityLogType] ([SystemKeyword], [Name], [Enabled])
-	VALUES (N'DeleteWarehouse', N'Delete a warehouse', N'true')
-END
-GO
-
---new activity types
-IF NOT EXISTS (SELECT 1 FROM [ActivityLogType] WHERE [SystemKeyword] = N'EditAddressAttribute')
-BEGIN
-	INSERT [ActivityLogType] ([SystemKeyword], [Name], [Enabled])
-	VALUES (N'EditAddressAttribute', N'Edit an address attribute', N'true')
-END
-GO
-
---new activity types
-IF NOT EXISTS (SELECT 1 FROM [ActivityLogType] WHERE [SystemKeyword] = N'EditAffiliate')
-BEGIN
-	INSERT [ActivityLogType] ([SystemKeyword], [Name], [Enabled])
-	VALUES (N'EditAffiliate', N'Edit an affiliate', N'true')
-END
-GO
-
---new activity types
-IF NOT EXISTS (SELECT 1 FROM [ActivityLogType] WHERE [SystemKeyword] = N'EditBlogPost')
-BEGIN
-	INSERT [ActivityLogType] ([SystemKeyword], [Name], [Enabled])
-	VALUES (N'EditBlogPost', N'Edit a blog post', N'true')
-END
-GO
-
---new activity types
-IF NOT EXISTS (SELECT 1 FROM [ActivityLogType] WHERE [SystemKeyword] = N'EditCampaign')
-BEGIN
-	INSERT [ActivityLogType] ([SystemKeyword], [Name], [Enabled])
-	VALUES (N'EditCampaign', N'Edit a campaign', N'true')
-END
-GO
-
---new activity types
-IF NOT EXISTS (SELECT 1 FROM [ActivityLogType] WHERE [SystemKeyword] = N'EditCountry')
-BEGIN
-	INSERT [ActivityLogType] ([SystemKeyword], [Name], [Enabled])
-	VALUES (N'EditCountry', N'Edit a country', N'true')
-END
-GO
-
---new activity types
-IF NOT EXISTS (SELECT 1 FROM [ActivityLogType] WHERE [SystemKeyword] = N'EditCurrency')
-BEGIN
-	INSERT [ActivityLogType] ([SystemKeyword], [Name], [Enabled])
-	VALUES (N'EditCurrency', N'Edit a currency', N'true')
-END
-GO
-
---new activity types
-IF NOT EXISTS (SELECT 1 FROM [ActivityLogType] WHERE [SystemKeyword] = N'EditCustomerAttribute')
-BEGIN
-	INSERT [ActivityLogType] ([SystemKeyword], [Name], [Enabled])
-	VALUES (N'EditCustomerAttribute', N'Edit a customer attribute', N'true')
-END
-GO
-
---new activity types
-IF NOT EXISTS (SELECT 1 FROM [ActivityLogType] WHERE [SystemKeyword] = N'EditCustomerAttributeValue')
-BEGIN
-	INSERT [ActivityLogType] ([SystemKeyword], [Name], [Enabled])
-	VALUES (N'EditCustomerAttributeValue', N'Edit a customer attribute value', N'true')
-END
-GO
-
---new activity types
-IF NOT EXISTS (SELECT 1 FROM [ActivityLogType] WHERE [SystemKeyword] = N'EditEmailAccount')
-BEGIN
-	INSERT [ActivityLogType] ([SystemKeyword], [Name], [Enabled])
-	VALUES (N'EditEmailAccount', N'Edit an email account', N'true')
-END
-GO
-
---new activity types
-IF NOT EXISTS (SELECT 1 FROM [ActivityLogType] WHERE [SystemKeyword] = N'EditLanguage')
-BEGIN
-	INSERT [ActivityLogType] ([SystemKeyword], [Name], [Enabled])
-	VALUES (N'EditLanguage', N'Edit a language', N'true')
-END
-GO
-
---new activity types
-IF NOT EXISTS (SELECT 1 FROM [ActivityLogType] WHERE [SystemKeyword] = N'EditMeasureDimension')
-BEGIN
-	INSERT [ActivityLogType] ([SystemKeyword], [Name], [Enabled])
-	VALUES (N'EditMeasureDimension', N'Edit a measure dimension', N'true')
-END
-GO
-
---new activity types
-IF NOT EXISTS (SELECT 1 FROM [ActivityLogType] WHERE [SystemKeyword] = N'EditMeasureWeight')
-BEGIN
-	INSERT [ActivityLogType] ([SystemKeyword], [Name], [Enabled])
-	VALUES (N'EditMeasureWeight', N'Edit a measure weight', N'true')
-END
-GO
-
---new activity types
-IF NOT EXISTS (SELECT 1 FROM [ActivityLogType] WHERE [SystemKeyword] = N'EditMessageTemplate')
-BEGIN
-	INSERT [ActivityLogType] ([SystemKeyword], [Name], [Enabled])
-	VALUES (N'EditMessageTemplate', N'Edit a message template', N'true')
-END
-GO
-
---new activity types
-IF NOT EXISTS (SELECT 1 FROM [ActivityLogType] WHERE [SystemKeyword] = N'EditNews')
-BEGIN
-	INSERT [ActivityLogType] ([SystemKeyword], [Name], [Enabled])
-	VALUES (N'EditNews', N'Edit a news', N'true')
-END
-GO
-
---new activity types
-IF NOT EXISTS (SELECT 1 FROM [ActivityLogType] WHERE [SystemKeyword] = N'EditPlugin')
-BEGIN
-	INSERT [ActivityLogType] ([SystemKeyword], [Name], [Enabled])
-	VALUES (N'EditPlugin', N'Edit a plugin', N'true')
-END
-GO
-
---new activity types
-IF NOT EXISTS (SELECT 1 FROM [ActivityLogType] WHERE [SystemKeyword] = N'EditProductReview')
-BEGIN
-	INSERT [ActivityLogType] ([SystemKeyword], [Name], [Enabled])
-	VALUES (N'EditProductReview', N'Edit a product review', N'true')
-END
-GO
-
---new activity types
-IF NOT EXISTS (SELECT 1 FROM [ActivityLogType] WHERE [SystemKeyword] = N'EditStateProvince')
-BEGIN
-	INSERT [ActivityLogType] ([SystemKeyword], [Name], [Enabled])
-	VALUES (N'EditStateProvince', N'Edit a state or province', N'true')
-END
-GO
-
---new activity types
-IF NOT EXISTS (SELECT 1 FROM [ActivityLogType] WHERE [SystemKeyword] = N'EditStore')
-BEGIN
-	INSERT [ActivityLogType] ([SystemKeyword], [Name], [Enabled])
-	VALUES (N'EditStore', N'Edit a store', N'true')
-END
-GO
-
---new activity types
-IF NOT EXISTS (SELECT 1 FROM [ActivityLogType] WHERE [SystemKeyword] = N'EditTask')
-BEGIN
-	INSERT [ActivityLogType] ([SystemKeyword], [Name], [Enabled])
-	VALUES (N'EditTask', N'Edit a task', N'true')
-END
-GO
-
---new activity types
-IF NOT EXISTS (SELECT 1 FROM [ActivityLogType] WHERE [SystemKeyword] = N'EditVendor')
-BEGIN
-	INSERT [ActivityLogType] ([SystemKeyword], [Name], [Enabled])
-	VALUES (N'EditVendor', N'Edit a vendor', N'true')
-END
-GO
-
---new activity types
-IF NOT EXISTS (SELECT 1 FROM [ActivityLogType] WHERE [SystemKeyword] = N'EditWarehouse')
-BEGIN
-	INSERT [ActivityLogType] ([SystemKeyword], [Name], [Enabled])
-	VALUES (N'EditWarehouse', N'Edit a warehouse', N'true')
-END
-GO
-
---new activity types
-IF NOT EXISTS (SELECT 1 FROM [ActivityLogType] WHERE [SystemKeyword] = N'DeleteBlogPostComment')
-BEGIN
-	INSERT [ActivityLogType] ([SystemKeyword], [Name], [Enabled])
-	VALUES (N'DeleteBlogPostComment', N'Delete a blog post comment', N'true')
-END
-GO
-
---new activity types
-IF NOT EXISTS (SELECT 1 FROM [ActivityLogType] WHERE [SystemKeyword] = N'DeleteNewsComment')
-BEGIN
-	INSERT [ActivityLogType] ([SystemKeyword], [Name], [Enabled])
-	VALUES (N'DeleteNewsComment', N'Delete a news comment', N'true')
-END
-GO
-
---new activity types
-IF NOT EXISTS (SELECT 1 FROM [ActivityLogType] WHERE [SystemKeyword] = N'AddNewAddressAttributeValue')
-BEGIN
-	INSERT [ActivityLogType] ([SystemKeyword], [Name], [Enabled])
-	VALUES (N'AddNewAddressAttributeValue', N'Add a new address attribute value', N'true')
-END
-GO
-
---new activity types
-IF NOT EXISTS (SELECT 1 FROM [ActivityLogType] WHERE [SystemKeyword] = N'EditAddressAttributeValue')
-BEGIN
-	INSERT [ActivityLogType] ([SystemKeyword], [Name], [Enabled])
-	VALUES (N'EditAddressAttributeValue', N'Edit an address attribute value', N'true')
-END
-GO
-
---new activity types
-IF NOT EXISTS (SELECT 1 FROM [ActivityLogType] WHERE [SystemKeyword] = N'DeleteAddressAttributeValue')
-BEGIN
-	INSERT [ActivityLogType] ([SystemKeyword], [Name], [Enabled])
-	VALUES (N'DeleteAddressAttributeValue', N'Delete an address attribute value', N'true')
-END
-GO
-
---new setting
-IF NOT EXISTS (SELECT 1 FROM [Setting] WHERE [name] = N'catalogsettings.productreviewpossibleonlyafterpurchasing')
-BEGIN
-	INSERT [Setting] ([Name], [Value], [StoreId])
-	VALUES (N'catalogsettings.productreviewpossibleonlyafterpurchasing', N'False', 0)
-END
-GO
-
- --new setting
- IF NOT EXISTS (SELECT 1 FROM [Setting] WHERE [name] = N'catalogsettings.exportimportusedropdownlistsforassociatedentities')
- BEGIN
- 	INSERT [Setting] ([Name], [Value], [StoreId])
- 	VALUES (N'catalogsettings.exportimportusedropdownlistsforassociatedentities', N'True', 0)
- END
- GO
-
- --new setting
-IF NOT EXISTS (SELECT 1 FROM [Setting] WHERE [name] = N'catalogsettings.showskuoncatalogpages')
-BEGIN
-	INSERT [Setting] ([Name], [Value], [StoreId])
-	VALUES (N'catalogsettings.showskuoncatalogpages', N'False', 0)
-END
-GO
-
---rename settings
-UPDATE [Setting] 
-SET [Name] = N'catalogsettings.showskuonproductdetailspage' 
-WHERE [Name] = N'catalogsettings.showproductsku'
-GO
-
---new column
-IF NOT EXISTS (SELECT 1 FROM sys.columns WHERE object_id=object_id('[ProductAttributeValue]') and NAME='CustomerEntersQty')
-BEGIN
-	ALTER TABLE [ProductAttributeValue]
-	ADD [CustomerEntersQty] bit NULL
-END
-GO
-
-UPDATE [ProductAttributeValue]
-SET [CustomerEntersQty] = 0
-WHERE [CustomerEntersQty] IS NULL
-GO
-
-ALTER TABLE [ProductAttributeValue] ALTER COLUMN [CustomerEntersQty] bit NOT NULL
-GO
-
---new or update setting
-IF NOT EXISTS (SELECT 1 FROM [Setting] WHERE [name] = N'shoppingcartsettings.renderassociatedattributevaluequantity')
-BEGIN
-	INSERT [Setting] ([Name], [Value], [StoreId]) 
-	VALUES (N'shoppingcartsettings.renderassociatedattributevaluequantity', N'True', 0);
-END
-ELSE
-BEGIN
-	UPDATE [Setting] 
-	SET [Value] = N'True' 
-	WHERE [Name] = N'shoppingcartsettings.renderassociatedattributevaluequantity'
-END
-GO
-
---update column
-ALTER TABLE [RewardPointsHistory] ALTER COLUMN [PointsBalance] int NULL
-GO
-
---new setting
-IF NOT EXISTS (SELECT 1 FROM [Setting] WHERE [name] = N'rewardpointssettings.activationdelay')
-BEGIN
-	INSERT [Setting] ([Name], [Value], [StoreId])
-	VALUES (N'rewardpointssettings.activationdelay', N'0', 0)
-END
-GO
-
---new setting
-IF NOT EXISTS (SELECT 1 FROM [Setting] WHERE [name] = N'rewardpointssettings.activationdelayperiodid')
-BEGIN
-	INSERT [Setting] ([Name], [Value], [StoreId])
-	VALUES (N'rewardpointssettings.activationdelayperiodid', N'0', 0)
-END
-GO
-
-
---new discount coupon code logic
-DELETE FROM [GenericAttribute]
-WHERE [KeyGroup] = 'Customer' and [Key] = 'DiscountCouponCode'
-GO
-
---new table
-IF NOT EXISTS (SELECT 1 FROM sys.objects WHERE object_id = OBJECT_ID(N'[ProductAvailabilityRange]') and OBJECTPROPERTY(object_id, N'IsUserTable') = 1)
-BEGIN
-	CREATE TABLE [dbo].[ProductAvailabilityRange](
-		[Id] [int] IDENTITY(1,1) NOT NULL,
-		[Name] nvarchar(400) NOT NULL,
-		[DisplayOrder] int NOT NULL,
-	PRIMARY KEY CLUSTERED 
-	(
-		[Id] ASC
-	)WITH (PAD_INDEX  = OFF, STATISTICS_NORECOMPUTE  = OFF, IGNORE_DUP_KEY = OFF, ALLOW_ROW_LOCKS  = ON, ALLOW_PAGE_LOCKS  = ON)
-	)
-END
-GO
-
---add a new column
-IF NOT EXISTS (SELECT 1 FROM sys.columns WHERE object_id=object_id('[Product]') and NAME='ProductAvailabilityRangeId')
-BEGIN
-	ALTER TABLE [Product]
-	ADD [ProductAvailabilityRangeId] int NULL
-END
-GO
-
-UPDATE [Product]
-SET [ProductAvailabilityRangeId] = 0
-WHERE [ProductAvailabilityRangeId] IS NULL
-GO
-
-ALTER TABLE [Product] ALTER COLUMN [ProductAvailabilityRangeId] int NOT NULL
-GO
-
---new setting
-IF NOT EXISTS (SELECT 1 FROM [Setting] WHERE [name] = N'paymentsettings.showpaymentmethoddescriptions')
-BEGIN
-	INSERT [Setting] ([Name], [Value], [StoreId])
-	VALUES (N'paymentsettings.showpaymentmethoddescriptions', N'True', 0)
-END
-GO
-
-
---ensure that dbo is added to existing stored procedures
-IF EXISTS (
-		SELECT *
-		FROM sys.objects
-		WHERE object_id = OBJECT_ID(N'[FullText_IsSupported]') AND OBJECTPROPERTY(object_id,N'IsProcedure') = 1)
-DROP PROCEDURE [FullText_IsSupported]
-GO
-CREATE PROCEDURE [dbo].[FullText_IsSupported]
-AS
-BEGIN	
-	EXEC('
-	SELECT CASE SERVERPROPERTY(''IsFullTextInstalled'')
-	WHEN 1 THEN 
-		CASE DatabaseProperty (DB_NAME(DB_ID()), ''IsFulltextEnabled'')
-		WHEN 1 THEN 1
-		ELSE 0
-		END
-	ELSE 0
-	END')
-END
-GO
-
-
-IF EXISTS (
-		SELECT *
-		FROM sys.objects
-		WHERE object_id = OBJECT_ID(N'[FullText_Enable]') AND OBJECTPROPERTY(object_id,N'IsProcedure') = 1)
-DROP PROCEDURE [FullText_Enable]
-GO
-CREATE PROCEDURE [dbo].[FullText_Enable]
-AS
-BEGIN
-	--create catalog
-	EXEC('
-	IF NOT EXISTS (SELECT 1 FROM sys.fulltext_catalogs WHERE [name] = ''nopCommerceFullTextCatalog'')
-		CREATE FULLTEXT CATALOG [nopCommerceFullTextCatalog] AS DEFAULT')
-	
-	--create indexes
-	DECLARE @create_index_text nvarchar(4000)
-	SET @create_index_text = '
-	IF NOT EXISTS (SELECT 1 FROM sys.fulltext_indexes WHERE object_id = object_id(''[Product]''))
-		CREATE FULLTEXT INDEX ON [Product]([Name], [ShortDescription], [FullDescription])
-		KEY INDEX [' + dbo.[nop_getprimarykey_indexname] ('Product') +  '] ON [nopCommerceFullTextCatalog] WITH CHANGE_TRACKING AUTO'
-	EXEC(@create_index_text)
-	
-	SET @create_index_text = '
-	IF NOT EXISTS (SELECT 1 FROM sys.fulltext_indexes WHERE object_id = object_id(''[LocalizedProperty]''))
-		CREATE FULLTEXT INDEX ON [LocalizedProperty]([LocaleValue])
-		KEY INDEX [' + dbo.[nop_getprimarykey_indexname] ('LocalizedProperty') +  '] ON [nopCommerceFullTextCatalog] WITH CHANGE_TRACKING AUTO'
-	EXEC(@create_index_text)
-
-	SET @create_index_text = '
-	IF NOT EXISTS (SELECT 1 FROM sys.fulltext_indexes WHERE object_id = object_id(''[ProductTag]''))
-		CREATE FULLTEXT INDEX ON [ProductTag]([Name])
-		KEY INDEX [' + dbo.[nop_getprimarykey_indexname] ('ProductTag') +  '] ON [nopCommerceFullTextCatalog] WITH CHANGE_TRACKING AUTO'
-	EXEC(@create_index_text)
-END
-GO
-
-
-
-IF EXISTS (
-		SELECT *
-		FROM sys.objects
-		WHERE object_id = OBJECT_ID(N'[FullText_Disable]') AND OBJECTPROPERTY(object_id,N'IsProcedure') = 1)
-DROP PROCEDURE [FullText_Disable]
-GO
-CREATE PROCEDURE [dbo].[FullText_Disable]
-AS
-BEGIN
-	EXEC('
-	--drop indexes
-	IF EXISTS (SELECT 1 FROM sys.fulltext_indexes WHERE object_id = object_id(''[Product]''))
-		DROP FULLTEXT INDEX ON [Product]
-	')
-
-	EXEC('
-	IF EXISTS (SELECT 1 FROM sys.fulltext_indexes WHERE object_id = object_id(''[LocalizedProperty]''))
-		DROP FULLTEXT INDEX ON [LocalizedProperty]
-	')
-
-	EXEC('
-	IF EXISTS (SELECT 1 FROM sys.fulltext_indexes WHERE object_id = object_id(''[ProductTag]''))
-		DROP FULLTEXT INDEX ON [ProductTag]
-	')
-
-	--drop catalog
-	EXEC('
-	IF EXISTS (SELECT 1 FROM sys.fulltext_catalogs WHERE [name] = ''nopCommerceFullTextCatalog'')
-		DROP FULLTEXT CATALOG [nopCommerceFullTextCatalog]
-	')
-END
-GO
-
-
-
-
-IF EXISTS (
-		SELECT *
-		FROM sys.objects
-		WHERE object_id = OBJECT_ID(N'[LanguagePackImport]') AND OBJECTPROPERTY(object_id,N'IsProcedure') = 1)
-DROP PROCEDURE [LanguagePackImport]
-GO
-CREATE PROCEDURE [dbo].[LanguagePackImport]
-(
-	@LanguageId int,
-	@XmlPackage xml
-)
-AS
-BEGIN
-	IF EXISTS(SELECT * FROM [Language] WHERE [Id] = @LanguageId)
-	BEGIN
-		CREATE TABLE #LocaleStringResourceTmp
-			(
-				[LanguageId] [int] NOT NULL,
-				[ResourceName] [nvarchar](200) NOT NULL,
-				[ResourceValue] [nvarchar](MAX) NOT NULL
-			)
-
-		INSERT INTO #LocaleStringResourceTmp (LanguageID, ResourceName, ResourceValue)
-		SELECT	@LanguageId, nref.value('@Name', 'nvarchar(200)'), nref.value('Value[1]', 'nvarchar(MAX)')
-		FROM	@XmlPackage.nodes('//Language/LocaleResource') AS R(nref)
-
-		DECLARE @ResourceName nvarchar(200)
-		DECLARE @ResourceValue nvarchar(MAX)
-		DECLARE cur_localeresource CURSOR FOR
-		SELECT LanguageID, ResourceName, ResourceValue
-		FROM #LocaleStringResourceTmp
-		OPEN cur_localeresource
-		FETCH NEXT FROM cur_localeresource INTO @LanguageId, @ResourceName, @ResourceValue
-		WHILE @@FETCH_STATUS = 0
-		BEGIN
-			IF (EXISTS (SELECT 1 FROM [LocaleStringResource] WHERE LanguageID=@LanguageId AND ResourceName=@ResourceName))
-			BEGIN
-				UPDATE [LocaleStringResource]
-				SET [ResourceValue]=@ResourceValue
-				WHERE LanguageID=@LanguageId AND ResourceName=@ResourceName
-			END
-			ELSE 
-			BEGIN
-				INSERT INTO [LocaleStringResource]
-				(
-					[LanguageId],
-					[ResourceName],
-					[ResourceValue]
-				)
-				VALUES
-				(
-					@LanguageId,
-					@ResourceName,
-					@ResourceValue
-				)
-			END
-			
-			
-			FETCH NEXT FROM cur_localeresource INTO @LanguageId, @ResourceName, @ResourceValue
-			END
-		CLOSE cur_localeresource
-		DEALLOCATE cur_localeresource
-
-		DROP TABLE #LocaleStringResourceTmp
-	END
-END
-
- --new setting
-IF NOT EXISTS (SELECT 1 FROM [Setting] WHERE [name] = N'fixedorbyweightsettings.shippingbyweightenabled')
-BEGIN
-	INSERT [Setting] ([Name], [Value], [StoreId])
-	VALUES (N'fixedorbyweightsettings.shippingbyweightenabled', N'False', 0)
-END
-GO
-
---rename settings
-UPDATE [Setting] 
-SET [Name] = N'fixedorbyweightsettings.limitmethodstocreated' 
-WHERE [Name] = N'shippingbyweightsettings.limitmethodstocreated'
-GO
-
---rename settings
-UPDATE [Setting] 
-SET [Name] = N'shippingratecomputationmethod.fixedorbyweight.rate.shippingmethodid' + SUBSTRING(name, 62, len(name))
-WHERE [Name] like N'shippingratecomputationmethod.fixedrate.rate.shippingmethodid%'
-GO
-
---new setting
-IF NOT EXISTS (SELECT 1 FROM [Setting] WHERE [name] = N'vendorsettings.allowvendorstoimportproducts')
-BEGIN
-	INSERT [Setting] ([Name], [Value], [StoreId])
-	VALUES (N'vendorsettings.allowvendorstoimportproducts', N'True', 0)
-END
-GO
-
---drop column
-IF EXISTS (SELECT 1 FROM sys.columns WHERE object_id=object_id('[Product]') and NAME='SpecialPrice')
-BEGIN
-	ALTER TABLE [Product] DROP COLUMN [SpecialPrice]
-END
-GO
-
---drop column
-IF EXISTS (SELECT 1 FROM sys.columns WHERE object_id=object_id('[Product]') and NAME='SpecialPriceStartDateTimeUtc')
-BEGIN
-	ALTER TABLE [Product] DROP COLUMN [SpecialPriceStartDateTimeUtc]
-END
-GO
-
---drop column
-IF EXISTS (SELECT 1 FROM sys.columns WHERE object_id=object_id('[Product]') and NAME='SpecialPriceEndDateTimeUtc')
-BEGIN
-	ALTER TABLE [Product] DROP COLUMN [SpecialPriceEndDateTimeUtc]
-END
-GO
-
---delete setting
-DELETE FROM [Setting]
-WHERE [name] = N'producteditordettings.specialprice'
-GO
-
---delete setting
-DELETE FROM [Setting]
-WHERE [name] = N'producteditordettings.specialpricestartdate'
-GO
-
---delete setting
-DELETE FROM [Setting]
-WHERE [name] = N'producteditordettings.specialpriceenddate'
-GO
-
---add a new column
-IF NOT EXISTS (SELECT 1 FROM sys.columns WHERE object_id=object_id('[TierPrice]') and NAME='StartDateTimeUtc')
-BEGIN
-	ALTER TABLE [TierPrice]
-	ADD [StartDateTimeUtc] datetime NULL
-END
-GO
-
---add a new column
-IF NOT EXISTS (SELECT 1 FROM sys.columns WHERE object_id=object_id('[TierPrice]') and NAME='EndDateTimeUtc')
-BEGIN
-	ALTER TABLE [TierPrice]
-	ADD [EndDateTimeUtc] datetime NULL
-END
-GO
-
-  --a stored procedure update
-IF EXISTS (SELECT * FROM sys.objects WHERE object_id = OBJECT_ID(N'[ProductLoadAllPaged]') AND OBJECTPROPERTY(object_id,N'IsProcedure') = 1)
-DROP PROCEDURE [ProductLoadAllPaged]
-GO
-
-CREATE PROCEDURE [dbo].[ProductLoadAllPaged]
-(
-	@CategoryIds		nvarchar(MAX) = null,	--a list of category IDs (comma-separated list). e.g. 1,2,3
-	@ManufacturerId		int = 0,
-	@StoreId			int = 0,
-	@VendorId			int = 0,
-	@WarehouseId		int = 0,
-	@ProductTypeId		int = null, --product type identifier, null - load all products
-	@VisibleIndividuallyOnly bit = 0, 	--0 - load all products , 1 - "visible indivially" only
-	@MarkedAsNewOnly	bit = 0, 	--0 - load all products , 1 - "marked as new" only
-	@ProductTagId		int = 0,
-	@FeaturedProducts	bit = null,	--0 featured only , 1 not featured only, null - load all products
-	@PriceMin			decimal(18, 4) = null,
-	@PriceMax			decimal(18, 4) = null,
-	@Keywords			nvarchar(4000) = null,
-	@SearchDescriptions bit = 0, --a value indicating whether to search by a specified "keyword" in product descriptions
-	@SearchManufacturerPartNumber bit = 0, -- a value indicating whether to search by a specified "keyword" in manufacturer part number
-	@SearchSku			bit = 0, --a value indicating whether to search by a specified "keyword" in product SKU
-	@SearchProductTags  bit = 0, --a value indicating whether to search by a specified "keyword" in product tags
-	@UseFullTextSearch  bit = 0,
-	@FullTextMode		int = 0, --0 - using CONTAINS with <prefix_term>, 5 - using CONTAINS and OR with <prefix_term>, 10 - using CONTAINS and AND with <prefix_term>
-	@FilteredSpecs		nvarchar(MAX) = null,	--filter by specification attribute options (comma-separated list of IDs). e.g. 14,15,16
-	@LanguageId			int = 0,
-	@OrderBy			int = 0, --0 - position, 5 - Name: A to Z, 6 - Name: Z to A, 10 - Price: Low to High, 11 - Price: High to Low, 15 - creation date
-	@AllowedCustomerRoleIds	nvarchar(MAX) = null,	--a list of customer role IDs (comma-separated list) for which a product should be shown (if a subjet to ACL)
-	@PageIndex			int = 0, 
-	@PageSize			int = 2147483644,
-	@ShowHidden			bit = 0,
-	@OverridePublished	bit = null, --null - process "Published" property according to "showHidden" parameter, true - load only "Published" products, false - load only "Unpublished" products
-	@LoadFilterableSpecificationAttributeOptionIds bit = 0, --a value indicating whether we should load the specification attribute option identifiers applied to loaded products (all pages)
-	@FilterableSpecificationAttributeOptionIds nvarchar(MAX) = null OUTPUT, --the specification attribute option identifiers applied to loaded products (all pages). returned as a comma separated list of identifiers
-	@TotalRecords		int = null OUTPUT
-)
-AS
-BEGIN
-	
-	/* Products that filtered by keywords */
-	CREATE TABLE #KeywordProducts
-	(
-		[ProductId] int NOT NULL
-	)
-
-	DECLARE
-		@SearchKeywords bit,
-		@OriginalKeywords nvarchar(4000),
-		@sql nvarchar(max),
-		@sql_orderby nvarchar(max)
-
-	SET NOCOUNT ON
-	
-	--filter by keywords
-	SET @Keywords = isnull(@Keywords, '')
-	SET @Keywords = rtrim(ltrim(@Keywords))
-	SET @OriginalKeywords = @Keywords
-	IF ISNULL(@Keywords, '') != ''
-	BEGIN
-		SET @SearchKeywords = 1
-		
-		IF @UseFullTextSearch = 1
-		BEGIN
-			--remove wrong chars (' ")
-			SET @Keywords = REPLACE(@Keywords, '''', '')
-			SET @Keywords = REPLACE(@Keywords, '"', '')
-			
-			--full-text search
-			IF @FullTextMode = 0 
-			BEGIN
-				--0 - using CONTAINS with <prefix_term>
-				SET @Keywords = ' "' + @Keywords + '*" '
-			END
-			ELSE
-			BEGIN
-				--5 - using CONTAINS and OR with <prefix_term>
-				--10 - using CONTAINS and AND with <prefix_term>
-
-				--clean multiple spaces
-				WHILE CHARINDEX('  ', @Keywords) > 0 
-					SET @Keywords = REPLACE(@Keywords, '  ', ' ')
-
-				DECLARE @concat_term nvarchar(100)				
-				IF @FullTextMode = 5 --5 - using CONTAINS and OR with <prefix_term>
-				BEGIN
-					SET @concat_term = 'OR'
-				END 
-				IF @FullTextMode = 10 --10 - using CONTAINS and AND with <prefix_term>
-				BEGIN
-					SET @concat_term = 'AND'
-				END
-
-				--now let's build search string
-				declare @fulltext_keywords nvarchar(4000)
-				set @fulltext_keywords = N''
-				declare @index int		
-		
-				set @index = CHARINDEX(' ', @Keywords, 0)
-
-				-- if index = 0, then only one field was passed
-				IF(@index = 0)
-					set @fulltext_keywords = ' "' + @Keywords + '*" '
-				ELSE
-				BEGIN		
-					DECLARE @first BIT
-					SET  @first = 1			
-					WHILE @index > 0
-					BEGIN
-						IF (@first = 0)
-							SET @fulltext_keywords = @fulltext_keywords + ' ' + @concat_term + ' '
-						ELSE
-							SET @first = 0
-
-						SET @fulltext_keywords = @fulltext_keywords + '"' + SUBSTRING(@Keywords, 1, @index - 1) + '*"'					
-						SET @Keywords = SUBSTRING(@Keywords, @index + 1, LEN(@Keywords) - @index)						
-						SET @index = CHARINDEX(' ', @Keywords, 0)
-					end
-					
-					-- add the last field
-					IF LEN(@fulltext_keywords) > 0
-						SET @fulltext_keywords = @fulltext_keywords + ' ' + @concat_term + ' ' + '"' + SUBSTRING(@Keywords, 1, LEN(@Keywords)) + '*"'	
-				END
-				SET @Keywords = @fulltext_keywords
-			END
-		END
-		ELSE
-		BEGIN
-			--usual search by PATINDEX
-			SET @Keywords = '%' + @Keywords + '%'
-		END
-		--PRINT @Keywords
-
-		--product name
-		SET @sql = '
-		INSERT INTO #KeywordProducts ([ProductId])
-		SELECT p.Id
-		FROM Product p with (NOLOCK)
-		WHERE '
-		IF @UseFullTextSearch = 1
-			SET @sql = @sql + 'CONTAINS(p.[Name], @Keywords) '
-		ELSE
-			SET @sql = @sql + 'PATINDEX(@Keywords, p.[Name]) > 0 '
-
-
-		--localized product name
-		SET @sql = @sql + '
-		UNION
-		SELECT lp.EntityId
-		FROM LocalizedProperty lp with (NOLOCK)
-		WHERE
-			lp.LocaleKeyGroup = N''Product''
-			AND lp.LanguageId = ' + ISNULL(CAST(@LanguageId AS nvarchar(max)), '0') + '
-			AND lp.LocaleKey = N''Name'''
-		IF @UseFullTextSearch = 1
-			SET @sql = @sql + ' AND CONTAINS(lp.[LocaleValue], @Keywords) '
-		ELSE
-			SET @sql = @sql + ' AND PATINDEX(@Keywords, lp.[LocaleValue]) > 0 '
-	
-
-		IF @SearchDescriptions = 1
-		BEGIN
-			--product short description
-			SET @sql = @sql + '
-			UNION
-			SELECT p.Id
-			FROM Product p with (NOLOCK)
-			WHERE '
-			IF @UseFullTextSearch = 1
-				SET @sql = @sql + 'CONTAINS(p.[ShortDescription], @Keywords) '
-			ELSE
-				SET @sql = @sql + 'PATINDEX(@Keywords, p.[ShortDescription]) > 0 '
-
-
-			--product full description
-			SET @sql = @sql + '
-			UNION
-			SELECT p.Id
-			FROM Product p with (NOLOCK)
-			WHERE '
-			IF @UseFullTextSearch = 1
-				SET @sql = @sql + 'CONTAINS(p.[FullDescription], @Keywords) '
-			ELSE
-				SET @sql = @sql + 'PATINDEX(@Keywords, p.[FullDescription]) > 0 '
-
-
-
-			--localized product short description
-			SET @sql = @sql + '
-			UNION
-			SELECT lp.EntityId
-			FROM LocalizedProperty lp with (NOLOCK)
-			WHERE
-				lp.LocaleKeyGroup = N''Product''
-				AND lp.LanguageId = ' + ISNULL(CAST(@LanguageId AS nvarchar(max)), '0') + '
-				AND lp.LocaleKey = N''ShortDescription'''
-			IF @UseFullTextSearch = 1
-				SET @sql = @sql + ' AND CONTAINS(lp.[LocaleValue], @Keywords) '
-			ELSE
-				SET @sql = @sql + ' AND PATINDEX(@Keywords, lp.[LocaleValue]) > 0 '
-				
-
-			--localized product full description
-			SET @sql = @sql + '
-			UNION
-			SELECT lp.EntityId
-			FROM LocalizedProperty lp with (NOLOCK)
-			WHERE
-				lp.LocaleKeyGroup = N''Product''
-				AND lp.LanguageId = ' + ISNULL(CAST(@LanguageId AS nvarchar(max)), '0') + '
-				AND lp.LocaleKey = N''FullDescription'''
-			IF @UseFullTextSearch = 1
-				SET @sql = @sql + ' AND CONTAINS(lp.[LocaleValue], @Keywords) '
-			ELSE
-				SET @sql = @sql + ' AND PATINDEX(@Keywords, lp.[LocaleValue]) > 0 '
-		END
-
-		--manufacturer part number (exact match)
-		IF @SearchManufacturerPartNumber = 1
-		BEGIN
-			SET @sql = @sql + '
-			UNION
-			SELECT p.Id
-			FROM Product p with (NOLOCK)
-			WHERE p.[ManufacturerPartNumber] = @OriginalKeywords '
-		END
-
-		--SKU (exact match)
-		IF @SearchSku = 1
-		BEGIN
-			SET @sql = @sql + '
-			UNION
-			SELECT p.Id
-			FROM Product p with (NOLOCK)
-			WHERE p.[Sku] = @OriginalKeywords '
-		END
-
-		IF @SearchProductTags = 1
-		BEGIN
-			--product tags (exact match)
-			SET @sql = @sql + '
-			UNION
-			SELECT pptm.Product_Id
-			FROM Product_ProductTag_Mapping pptm with(NOLOCK) INNER JOIN ProductTag pt with(NOLOCK) ON pt.Id = pptm.ProductTag_Id
-			WHERE pt.[Name] = @OriginalKeywords '
-
-			--localized product tags
-			SET @sql = @sql + '
-			UNION
-			SELECT pptm.Product_Id
-			FROM LocalizedProperty lp with (NOLOCK) INNER JOIN Product_ProductTag_Mapping pptm with(NOLOCK) ON lp.EntityId = pptm.ProductTag_Id
-			WHERE
-				lp.LocaleKeyGroup = N''ProductTag''
-				AND lp.LanguageId = ' + ISNULL(CAST(@LanguageId AS nvarchar(max)), '0') + '
-				AND lp.LocaleKey = N''Name''
-				AND lp.[LocaleValue] = @OriginalKeywords '
-		END
-
-		--PRINT (@sql)
-		EXEC sp_executesql @sql, N'@Keywords nvarchar(4000), @OriginalKeywords nvarchar(4000)', @Keywords, @OriginalKeywords
-
-	END
-	ELSE
-	BEGIN
-		SET @SearchKeywords = 0
-	END
-
-	--filter by category IDs
-	SET @CategoryIds = isnull(@CategoryIds, '')	
-	CREATE TABLE #FilteredCategoryIds
-	(
-		CategoryId int not null
-	)
-	INSERT INTO #FilteredCategoryIds (CategoryId)
-	SELECT CAST(data as int) FROM [nop_splitstring_to_table](@CategoryIds, ',')	
-	DECLARE @CategoryIdsCount int	
-	SET @CategoryIdsCount = (SELECT COUNT(1) FROM #FilteredCategoryIds)
-
-	--filter by customer role IDs (access control list)
-	SET @AllowedCustomerRoleIds = isnull(@AllowedCustomerRoleIds, '')	
-	CREATE TABLE #FilteredCustomerRoleIds
-	(
-		CustomerRoleId int not null
-	)
-	INSERT INTO #FilteredCustomerRoleIds (CustomerRoleId)
-	SELECT CAST(data as int) FROM [nop_splitstring_to_table](@AllowedCustomerRoleIds, ',')
-	DECLARE @FilteredCustomerRoleIdsCount int	
-	SET @FilteredCustomerRoleIdsCount = (SELECT COUNT(1) FROM #FilteredCustomerRoleIds)
-	
-	--paging
-	DECLARE @PageLowerBound int
-	DECLARE @PageUpperBound int
-	DECLARE @RowsToReturn int
-	SET @RowsToReturn = @PageSize * (@PageIndex + 1)	
-	SET @PageLowerBound = @PageSize * @PageIndex
-	SET @PageUpperBound = @PageLowerBound + @PageSize + 1
-	
-	CREATE TABLE #DisplayOrderTmp 
-	(
-		[Id] int IDENTITY (1, 1) NOT NULL,
-		[ProductId] int NOT NULL
-	)
-
-	SET @sql = '
-	SELECT p.Id
-	FROM
-		Product p with (NOLOCK)'
-	
-	IF @CategoryIdsCount > 0
-	BEGIN
-		SET @sql = @sql + '
-		LEFT JOIN Product_Category_Mapping pcm with (NOLOCK)
-			ON p.Id = pcm.ProductId'
-	END
-	
-	IF @ManufacturerId > 0
-	BEGIN
-		SET @sql = @sql + '
-		LEFT JOIN Product_Manufacturer_Mapping pmm with (NOLOCK)
-			ON p.Id = pmm.ProductId'
-	END
-	
-	IF ISNULL(@ProductTagId, 0) != 0
-	BEGIN
-		SET @sql = @sql + '
-		LEFT JOIN Product_ProductTag_Mapping pptm with (NOLOCK)
-			ON p.Id = pptm.Product_Id'
-	END
-	
-	--searching by keywords
-	IF @SearchKeywords = 1
-	BEGIN
-		SET @sql = @sql + '
-		JOIN #KeywordProducts kp
-			ON  p.Id = kp.ProductId'
-	END
-	
-	SET @sql = @sql + '
-	WHERE
-		p.Deleted = 0'
-	
-	--filter by category
-	IF @CategoryIdsCount > 0
-	BEGIN
-		SET @sql = @sql + '
-		AND pcm.CategoryId IN (SELECT CategoryId FROM #FilteredCategoryIds)'
-		
-		IF @FeaturedProducts IS NOT NULL
-		BEGIN
-			SET @sql = @sql + '
-		AND pcm.IsFeaturedProduct = ' + CAST(@FeaturedProducts AS nvarchar(max))
-		END
-	END
-	
-	--filter by manufacturer
-	IF @ManufacturerId > 0
-	BEGIN
-		SET @sql = @sql + '
-		AND pmm.ManufacturerId = ' + CAST(@ManufacturerId AS nvarchar(max))
-		
-		IF @FeaturedProducts IS NOT NULL
-		BEGIN
-			SET @sql = @sql + '
-		AND pmm.IsFeaturedProduct = ' + CAST(@FeaturedProducts AS nvarchar(max))
-		END
-	END
-	
-	--filter by vendor
-	IF @VendorId > 0
-	BEGIN
-		SET @sql = @sql + '
-		AND p.VendorId = ' + CAST(@VendorId AS nvarchar(max))
-	END
-	
-	--filter by warehouse
-	IF @WarehouseId > 0
-	BEGIN
-		--we should also ensure that 'ManageInventoryMethodId' is set to 'ManageStock' (1)
-		--but we skip it in order to prevent hard-coded values (e.g. 1) and for better performance
-		SET @sql = @sql + '
-		AND  
-			(
-				(p.UseMultipleWarehouses = 0 AND
-					p.WarehouseId = ' + CAST(@WarehouseId AS nvarchar(max)) + ')
-				OR
-				(p.UseMultipleWarehouses > 0 AND
-					EXISTS (SELECT 1 FROM ProductWarehouseInventory [pwi]
-					WHERE [pwi].WarehouseId = ' + CAST(@WarehouseId AS nvarchar(max)) + ' AND [pwi].ProductId = p.Id))
-			)'
-	END
-	
-	--filter by product type
-	IF @ProductTypeId is not null
-	BEGIN
-		SET @sql = @sql + '
-		AND p.ProductTypeId = ' + CAST(@ProductTypeId AS nvarchar(max))
-	END
-	
-	--filter by "visible individually"
-	IF @VisibleIndividuallyOnly = 1
-	BEGIN
-		SET @sql = @sql + '
-		AND p.VisibleIndividually = 1'
-	END
-	
-	--filter by "marked as new"
-	IF @MarkedAsNewOnly = 1
-	BEGIN
-		SET @sql = @sql + '
-		AND p.MarkAsNew = 1
-		AND (getutcdate() BETWEEN ISNULL(p.MarkAsNewStartDateTimeUtc, ''1/1/1900'') and ISNULL(p.MarkAsNewEndDateTimeUtc, ''1/1/2999''))'
-	END
-	
-	--filter by product tag
-	IF ISNULL(@ProductTagId, 0) != 0
-	BEGIN
-		SET @sql = @sql + '
-		AND pptm.ProductTag_Id = ' + CAST(@ProductTagId AS nvarchar(max))
-	END
-	
-	--"Published" property
-	IF (@OverridePublished is null)
-	BEGIN
-		--process according to "showHidden"
-		IF @ShowHidden = 0
-		BEGIN
-			SET @sql = @sql + '
-			AND p.Published = 1'
-		END
-	END
-	ELSE IF (@OverridePublished = 1)
-	BEGIN
-		--published only
-		SET @sql = @sql + '
-		AND p.Published = 1'
-	END
-	ELSE IF (@OverridePublished = 0)
-	BEGIN
-		--unpublished only
-		SET @sql = @sql + '
-		AND p.Published = 0'
-	END
-	
-	--show hidden
-	IF @ShowHidden = 0
-	BEGIN
-		SET @sql = @sql + '
-		AND p.Deleted = 0
-		AND (getutcdate() BETWEEN ISNULL(p.AvailableStartDateTimeUtc, ''1/1/1900'') and ISNULL(p.AvailableEndDateTimeUtc, ''1/1/2999''))'
-	END
-	
-	--min price
-	IF @PriceMin is not null
-	BEGIN
-		SET @sql = @sql + '
-		AND (p.Price >= ' + CAST(@PriceMin AS nvarchar(max)) + ')'
-	END
-	
-	--max price
-	IF @PriceMax is not null
-	BEGIN
-		SET @sql = @sql + '
-		AND (p.Price <= ' + CAST(@PriceMax AS nvarchar(max)) + ')'
-	END
-	
-	--show hidden and ACL
-	IF  @ShowHidden = 0 and @FilteredCustomerRoleIdsCount > 0
-	BEGIN
-		SET @sql = @sql + '
-		AND (p.SubjectToAcl = 0 OR EXISTS (
-			SELECT 1 FROM #FilteredCustomerRoleIds [fcr]
-			WHERE
-				[fcr].CustomerRoleId IN (
-					SELECT [acl].CustomerRoleId
-					FROM [AclRecord] acl with (NOLOCK)
-					WHERE [acl].EntityId = p.Id AND [acl].EntityName = ''Product''
-				)
-			))'
-	END
-	
-	--filter by store
-	IF @StoreId > 0
-	BEGIN
-		SET @sql = @sql + '
-		AND (p.LimitedToStores = 0 OR EXISTS (
-			SELECT 1 FROM [StoreMapping] sm with (NOLOCK)
-			WHERE [sm].EntityId = p.Id AND [sm].EntityName = ''Product'' and [sm].StoreId=' + CAST(@StoreId AS nvarchar(max)) + '
-			))'
-	END
-	
-    --prepare filterable specification attribute option identifier (if requested)
-    IF @LoadFilterableSpecificationAttributeOptionIds = 1
-	BEGIN		
-		CREATE TABLE #FilterableSpecs 
-		(
-			[SpecificationAttributeOptionId] int NOT NULL
-		)
-        DECLARE @sql_filterableSpecs nvarchar(max)
-        SET @sql_filterableSpecs = '
-	        INSERT INTO #FilterableSpecs ([SpecificationAttributeOptionId])
-	        SELECT DISTINCT [psam].SpecificationAttributeOptionId
-	        FROM [Product_SpecificationAttribute_Mapping] [psam] WITH (NOLOCK)
-	            WHERE [psam].[AllowFiltering] = 1
-	            AND [psam].[ProductId] IN (' + @sql + ')'
-
-        EXEC sp_executesql @sql_filterableSpecs
-
-		--build comma separated list of filterable identifiers
-		SELECT @FilterableSpecificationAttributeOptionIds = COALESCE(@FilterableSpecificationAttributeOptionIds + ',' , '') + CAST(SpecificationAttributeOptionId as nvarchar(4000))
-		FROM #FilterableSpecs
-
-		DROP TABLE #FilterableSpecs
- 	END
-
-	--filter by specification attribution options
-	SET @FilteredSpecs = isnull(@FilteredSpecs, '')	
-	CREATE TABLE #FilteredSpecs
-	(
-		SpecificationAttributeOptionId int not null
-	)
-	INSERT INTO #FilteredSpecs (SpecificationAttributeOptionId)
-	SELECT CAST(data as int) FROM [nop_splitstring_to_table](@FilteredSpecs, ',') 
-
-    CREATE TABLE #FilteredSpecsWithAttributes
-	(
-        SpecificationAttributeId int not null,
-		SpecificationAttributeOptionId int not null
-	)
-	INSERT INTO #FilteredSpecsWithAttributes (SpecificationAttributeId, SpecificationAttributeOptionId)
-	SELECT sao.SpecificationAttributeId, fs.SpecificationAttributeOptionId
-    FROM #FilteredSpecs fs INNER JOIN SpecificationAttributeOption sao ON sao.Id = fs.SpecificationAttributeOptionId
-    ORDER BY sao.SpecificationAttributeId 
-
-    DECLARE @SpecAttributesCount int	
-	SET @SpecAttributesCount = (SELECT COUNT(1) FROM #FilteredSpecsWithAttributes)
-	IF @SpecAttributesCount > 0
-	BEGIN
-		--do it for each specified specification option
-		DECLARE @SpecificationAttributeOptionId int
-        DECLARE @SpecificationAttributeId int
-        DECLARE @LastSpecificationAttributeId int
-        SET @LastSpecificationAttributeId = 0
-		DECLARE cur_SpecificationAttributeOption CURSOR FOR
-		SELECT SpecificationAttributeId, SpecificationAttributeOptionId
-		FROM #FilteredSpecsWithAttributes
-
-		OPEN cur_SpecificationAttributeOption
-        FOREACH:
-            FETCH NEXT FROM cur_SpecificationAttributeOption INTO @SpecificationAttributeId, @SpecificationAttributeOptionId
-            IF (@LastSpecificationAttributeId <> 0 AND @SpecificationAttributeId <> @LastSpecificationAttributeId OR @@FETCH_STATUS <> 0) 
-			    SET @sql = @sql + '
-        AND p.Id in (select psam.ProductId from [Product_SpecificationAttribute_Mapping] psam with (NOLOCK) where psam.AllowFiltering = 1 and psam.SpecificationAttributeOptionId IN (SELECT SpecificationAttributeOptionId FROM #FilteredSpecsWithAttributes WHERE SpecificationAttributeId = ' + CAST(@LastSpecificationAttributeId AS nvarchar(max)) + '))'
-            SET @LastSpecificationAttributeId = @SpecificationAttributeId
-		IF @@FETCH_STATUS = 0 GOTO FOREACH
-		CLOSE cur_SpecificationAttributeOption
-		DEALLOCATE cur_SpecificationAttributeOption
-	END
-
-	--sorting
-	SET @sql_orderby = ''	
-	IF @OrderBy = 5 /* Name: A to Z */
-		SET @sql_orderby = ' p.[Name] ASC'
-	ELSE IF @OrderBy = 6 /* Name: Z to A */
-		SET @sql_orderby = ' p.[Name] DESC'
-	ELSE IF @OrderBy = 10 /* Price: Low to High */
-		SET @sql_orderby = ' p.[Price] ASC'
-	ELSE IF @OrderBy = 11 /* Price: High to Low */
-		SET @sql_orderby = ' p.[Price] DESC'
-	ELSE IF @OrderBy = 15 /* creation date */
-		SET @sql_orderby = ' p.[CreatedOnUtc] DESC'
-	ELSE /* default sorting, 0 (position) */
-	BEGIN
-		--category position (display order)
-		IF @CategoryIdsCount > 0 SET @sql_orderby = ' pcm.DisplayOrder ASC'
-		
-		--manufacturer position (display order)
-		IF @ManufacturerId > 0
-		BEGIN
-			IF LEN(@sql_orderby) > 0 SET @sql_orderby = @sql_orderby + ', '
-			SET @sql_orderby = @sql_orderby + ' pmm.DisplayOrder ASC'
-		END
-		
-		--name
-		IF LEN(@sql_orderby) > 0 SET @sql_orderby = @sql_orderby + ', '
-		SET @sql_orderby = @sql_orderby + ' p.[Name] ASC'
-	END
-	
-	SET @sql = @sql + '
-	ORDER BY' + @sql_orderby
-	
-    SET @sql = '
-    INSERT INTO #DisplayOrderTmp ([ProductId])' + @sql
-
-	--PRINT (@sql)
-	EXEC sp_executesql @sql
-
-	DROP TABLE #FilteredCategoryIds
-	DROP TABLE #FilteredSpecs
-    DROP TABLE #FilteredSpecsWithAttributes
-	DROP TABLE #FilteredCustomerRoleIds
-	DROP TABLE #KeywordProducts
-
-	CREATE TABLE #PageIndex 
-	(
-		[IndexId] int IDENTITY (1, 1) NOT NULL,
-		[ProductId] int NOT NULL
-	)
-	INSERT INTO #PageIndex ([ProductId])
-	SELECT ProductId
-	FROM #DisplayOrderTmp
-	GROUP BY ProductId
-	ORDER BY min([Id])
-
-	--total records
-	SET @TotalRecords = @@rowcount
-	
-	DROP TABLE #DisplayOrderTmp
-
-	--return products
-	SELECT TOP (@RowsToReturn)
-		p.*
-	FROM
-		#PageIndex [pi]
-		INNER JOIN Product p with (NOLOCK) on p.Id = [pi].[ProductId]
-	WHERE
-		[pi].IndexId > @PageLowerBound AND 
-		[pi].IndexId < @PageUpperBound
-	ORDER BY
-		[pi].IndexId
-	
-	DROP TABLE #PageIndex
-END
-GO
-
---new setting
-IF NOT EXISTS (SELECT 1 FROM [Setting] WHERE [name] = N'ordersettings.deactivategiftcardsafterdeletingorder')
-BEGIN
-	INSERT [Setting] ([Name], [Value], [StoreId])
-	VALUES (N'ordersettings.deactivategiftcardsafterdeletingorder', N'False', 0)
-END
-GO
-
---new setting
-IF NOT EXISTS (SELECT 1 FROM [Setting] WHERE [name] = N'ordersettings.completeorderwhendelivered')
-BEGIN
-	INSERT [Setting] ([Name], [Value], [StoreId])
-	VALUES (N'ordersettings.completeorderwhendelivered', N'True', 0)
-END
-GO
-
---new column
-IF NOT EXISTS (SELECT 1 FROM sys.columns WHERE object_id=object_id('[NewsComment]') and NAME='IsApproved')
-BEGIN
-	ALTER TABLE [NewsComment]
-	ADD [IsApproved] bit NULL
-END
-GO
-
-UPDATE [NewsComment]
-SET [IsApproved] = 1
-WHERE [IsApproved] IS NULL
-GO
-
-ALTER TABLE [NewsComment] ALTER COLUMN [IsApproved] bit NOT NULL
-GO
-
---new activity type
-IF NOT EXISTS (SELECT 1 FROM [ActivityLogType] WHERE [SystemKeyword] = N'EditNewsComment')
-BEGIN
-	INSERT [ActivityLogType] ([SystemKeyword], [Name], [Enabled])
-	VALUES (N'EditNewsComment', N'Edited a news comment', N'true')
-END
-GO
-
---new setting
-IF NOT EXISTS (SELECT 1 FROM [Setting] WHERE [name] = N'newssettings.newscommentsmustbeapproved')
-BEGIN
-	INSERT [Setting] ([Name], [Value], [StoreId])
-	VALUES (N'newssettings.newscommentsmustbeapproved', N'False', 0)
-END
-GO
-
---new column
-IF NOT EXISTS (SELECT 1 FROM sys.columns WHERE object_id=object_id('[BlogComment]') and NAME='IsApproved')
-BEGIN
-	ALTER TABLE [BlogComment]
-	ADD [IsApproved] bit NULL
-END
-GO
-
-UPDATE [BlogComment]
-SET [IsApproved] = 1
-WHERE [IsApproved] IS NULL
-GO
-
-ALTER TABLE [BlogComment] ALTER COLUMN [IsApproved] bit NOT NULL
-GO
-
---new activity type
-IF NOT EXISTS (SELECT 1 FROM [ActivityLogType] WHERE [SystemKeyword] = N'EditBlogComment')
-BEGIN
-	INSERT [ActivityLogType] ([SystemKeyword], [Name], [Enabled])
-	VALUES (N'EditBlogComment', N'Edited a blog comment', N'true')
-END
-GO
-
---new setting
-IF NOT EXISTS (SELECT 1 FROM [Setting] WHERE [name] = N'blogsettings.blogcommentsmustbeapproved')
-BEGIN
-	INSERT [Setting] ([Name], [Value], [StoreId])
-	VALUES (N'blogsettings.blogcommentsmustbeapproved', N'False', 0)
-END
-GO
-
---drop column
-IF EXISTS (SELECT 1 FROM sys.columns WHERE object_id=object_id('[News]') and NAME='CommentCount')
-BEGIN
-	ALTER TABLE [News] DROP COLUMN [CommentCount]
-END
-GO
-
---drop column
-IF EXISTS (SELECT 1 FROM sys.columns WHERE object_id=object_id('[BlogPost]') and NAME='CommentCount')
-BEGIN
-	ALTER TABLE [BlogPost] DROP COLUMN [CommentCount]
-END
-GO
-
--- new message template
- IF NOT EXISTS (SELECT 1 FROM [dbo].[MessageTemplate] WHERE [Name] = N'NewReturnRequest.CustomerNotification')
- BEGIN
-    DECLARE @NewLine AS CHAR(2) = CHAR(13) + CHAR(10)
-	INSERT [dbo].[MessageTemplate] ([Name], [BccEmailAddresses], [Subject], [Body], [IsActive], [AttachedDownloadId], [EmailAccountId], [LimitedToStores], [DelayPeriodId]) 
-	VALUES (N'NewReturnRequest.CustomerNotification', NULL, N'%Store.Name%. New return request.', N'<p>' + @NewLine + '<a href="%Store.URL%">%Store.Name%</a>' + @NewLine + '<br />' + @NewLine + '<br />' + @NewLine + 'Hello %Customer.FullName%!' + @NewLine + '<br />' + @NewLine + 'You have just submitted a new return request. Details are below:' + @NewLine + '<br />' + @NewLine + 'Request ID: %ReturnRequest.CustomNumber%' + @NewLine + '<br />' + @NewLine + 'Product: %ReturnRequest.Product.Quantity% x Product: %ReturnRequest.Product.Name%' + @NewLine + '<br />' + @NewLine + 'Reason for return: %ReturnRequest.Reason%' + @NewLine + '<br />' + @NewLine + 'Requested action: %ReturnRequest.RequestedAction%' + @NewLine + '<br />' + @NewLine + 'Customer comments:' + @NewLine + '<br />' + @NewLine + '%ReturnRequest.CustomerComment%' + @NewLine + '</p>' + @NewLine, 1, 0, 0, 0, 0)
- END
- GO
-
- --new table
-IF NOT EXISTS (SELECT 1 FROM sys.objects WHERE object_id = OBJECT_ID(N'[dbo].[StockQuantityHistory]') and OBJECTPROPERTY(object_id, N'IsUserTable') = 1)
-BEGIN
-	CREATE TABLE [dbo].[StockQuantityHistory]
-    (
-		[Id] int IDENTITY(1,1) NOT NULL,
-        [ProductId] int NOT NULL,
-        [CombinationId] int NULL,
-        [WarehouseId] int NULL,
-		[QuantityAdjustment] int NOT NULL,
-        [StockQuantity] int NOT NULL,
-        [Message] NVARCHAR (MAX) NULL,
-		[CreatedOnUtc] datetime NOT NULL
-		PRIMARY KEY CLUSTERED 
-		(
-			[Id] ASC
-		) WITH (PAD_INDEX  = OFF, STATISTICS_NORECOMPUTE  = OFF, IGNORE_DUP_KEY = OFF, ALLOW_ROW_LOCKS  = ON, ALLOW_PAGE_LOCKS  = ON)
-	)
-END
-GO
-
-IF EXISTS (SELECT 1 FROM sys.objects WHERE name = 'StockQuantityHistory_Product' AND parent_object_id = Object_id('StockQuantityHistory') AND Objectproperty(object_id, N'IsForeignKey') = 1)
-BEGIN
-    ALTER TABLE [dbo].StockQuantityHistory
-    DROP CONSTRAINT StockQuantityHistory_Product
-END
-GO
-
-ALTER TABLE [dbo].[StockQuantityHistory] WITH CHECK ADD CONSTRAINT [StockQuantityHistory_Product] FOREIGN KEY([ProductId])
-REFERENCES [dbo].[Product] ([Id])
-ON DELETE CASCADE
-GO
-
---initial stock quantity history
-DECLARE cur_initialhistory CURSOR FOR
-SELECT [Product].Id, NULL, [Product].WarehouseId, [Product].StockQuantity, NULL
-FROM [Product]
-UNION ALL
-SELECT [ProductAttributeCombination].ProductId, [ProductAttributeCombination].Id, NULL, [ProductAttributeCombination].StockQuantity, NULL
-FROM [ProductAttributeCombination]
-UNION ALL
-SELECT [ProductWarehouseInventory].ProductId, NULL, [ProductWarehouseInventory].WarehouseId, [ProductWarehouseInventory].StockQuantity, [ProductWarehouseInventory].Id
-FROM [ProductWarehouseInventory]
-
-DECLARE @productId int
-DECLARE @combinationId int
-DECLARE @warehouseId int
-DECLARE @quantity int
-DECLARE @warehouseInventoryId int
-
-OPEN cur_initialhistory
-FETCH NEXT FROM cur_initialhistory INTO @productId, @combinationId, @warehouseId, @quantity, @warehouseInventoryId
-
-WHILE @@FETCH_STATUS = 0
-BEGIN
-    IF @warehouseId = 0
-    BEGIN
-        SET @warehouseId = NULL;
-    END
-    
-    DECLARE @message nvarchar(200)
-    SET @message = 'Initialization of history table (original quantity set) during upgrade from a previous version'
-    IF @warehouseInventoryId IS NOT NULL
-    BEGIN
-        SET @message = 'Multiple warehouses. ' + @message;
-    END
-
-	IF (@quantity IS NOT NULL AND @quantity <> 0 AND 
-        NOT EXISTS (SELECT 1 FROM [StockQuantityHistory] WHERE ProductId = @productId AND 
-            (CombinationId = @combinationId OR (CombinationId IS NULL AND @combinationId IS NULL)) AND (WarehouseId = @warehouseId OR (WarehouseId IS NULL AND @warehouseId IS NULL))))
-	BEGIN
-		INSERT INTO [StockQuantityHistory]
-		    ([ProductId], [CombinationId], [WarehouseId], [QuantityAdjustment], [StockQuantity], [Message], [CreatedOnUtc])
-		VALUES
-		    (@productId, @combinationId, @warehouseId, @quantity, @quantity, @message, GETUTCDATE())
-	END
-
-	FETCH NEXT FROM cur_initialhistory INTO @productId, @combinationId, @warehouseId, @quantity, @warehouseInventoryId
-END
-
-CLOSE cur_initialhistory
-DEALLOCATE cur_initialhistory
-GO
-
---new setting
-IF NOT EXISTS (SELECT 1 FROM [Setting] WHERE [name] = N'producteditorsettings.stockquantityhistory')
-BEGIN
-	INSERT [Setting] ([Name], [Value], [StoreId])
-	VALUES (N'producteditorsettings.stockquantityhistory', N'False', 0)
-END
-GO
-
-
---new column
-IF NOT EXISTS (SELECT 1 FROM sys.columns WHERE object_id=object_id('[Customer]') and NAME='RequireReLogin')
-BEGIN
-	ALTER TABLE [Customer]
-	ADD [RequireReLogin] bit NULL
-END
-GO
-
-UPDATE [Customer]
-SET [RequireReLogin] = 0
-WHERE [RequireReLogin] IS NULL
-GO
-
-ALTER TABLE [Customer] ALTER COLUMN [RequireReLogin] bit NOT NULL
-GO
-
-
---delete setting
-DELETE FROM [Setting]
-WHERE [name] = N'rewardpointssettings.PointsForPurchases_Awarded'
-GO
-
---delete setting
-DELETE FROM [Setting]
-WHERE [name] = N'rewardpointssettings.PointsForPurchases_Canceled'
-GO
-
---delete setting
-DELETE FROM [Setting]
-WHERE [name] = N'ordersettings.GiftCards_Activated_OrderStatusId'
-GO
-
---delete setting
-DELETE FROM [Setting]
-WHERE [name] = N'ordersettings.GiftCards_Deactivated_OrderStatusId'
-GO
-
---new setting
-IF NOT EXISTS (SELECT 1 FROM [Setting] WHERE [name] = N'ordersettings.activategiftcardsaftercompletingorder')
-BEGIN
-	INSERT [Setting] ([Name], [Value], [StoreId])
-	VALUES (N'ordersettings.activategiftcardsaftercompletingorder', N'False', 0)
-END
-GO
-
---new setting
-IF NOT EXISTS (SELECT 1 FROM [Setting] WHERE [name] = N'ordersettings.deactivategiftcardsaftercancellingorder')
-BEGIN
-	INSERT [Setting] ([Name], [Value], [StoreId])
-	VALUES (N'ordersettings.deactivategiftcardsaftercancellingorder', N'False', 0)
-END
-GO
-
-
---update a stored procedure
-IF EXISTS (
-		SELECT *
-		FROM sys.objects
-		WHERE object_id = OBJECT_ID(N'[LanguagePackImport]') AND OBJECTPROPERTY(object_id,N'IsProcedure') = 1)
-DROP PROCEDURE [LanguagePackImport]
-GO
-CREATE PROCEDURE [dbo].[LanguagePackImport]
-(
-	@LanguageId int,
-	@XmlPackage xml,
-	@UpdateExistingResources bit
-)
-AS
-BEGIN
-	IF EXISTS(SELECT * FROM [Language] WHERE [Id] = @LanguageId)
-	BEGIN
-		CREATE TABLE #LocaleStringResourceTmp
-			(
-				[LanguageId] [int] NOT NULL,
-				[ResourceName] [nvarchar](200) NOT NULL,
-				[ResourceValue] [nvarchar](MAX) NOT NULL
-			)
-
-		INSERT INTO #LocaleStringResourceTmp (LanguageId, ResourceName, ResourceValue)
-		SELECT	@LanguageId, nref.value('@Name', 'nvarchar(200)'), nref.value('Value[1]', 'nvarchar(MAX)')
-		FROM	@XmlPackage.nodes('//Language/LocaleResource') AS R(nref)
-
-		DECLARE @ResourceName nvarchar(200)
-		DECLARE @ResourceValue nvarchar(MAX)
-		DECLARE cur_localeresource CURSOR FOR
-		SELECT LanguageId, ResourceName, ResourceValue
-		FROM #LocaleStringResourceTmp
-		OPEN cur_localeresource
-		FETCH NEXT FROM cur_localeresource INTO @LanguageId, @ResourceName, @ResourceValue
-		WHILE @@FETCH_STATUS = 0
-		BEGIN
-			IF (EXISTS (SELECT 1 FROM [LocaleStringResource] WHERE LanguageId=@LanguageId AND ResourceName=@ResourceName))
-			BEGIN
-				IF (@UpdateExistingResources = 1)
-				BEGIN
-					UPDATE [LocaleStringResource]
-					SET [ResourceValue]=@ResourceValue
-					WHERE LanguageId=@LanguageId AND ResourceName=@ResourceName
-				END
-			END
-			ELSE 
-			BEGIN
-				INSERT INTO [LocaleStringResource]
-				(
-					[LanguageId],
-					[ResourceName],
-					[ResourceValue]
-				)
-				VALUES
-				(
-					@LanguageId,
-					@ResourceName,
-					@ResourceValue
-				)
-			END
-			
-			
-			FETCH NEXT FROM cur_localeresource INTO @LanguageId, @ResourceName, @ResourceValue
-			END
-		CLOSE cur_localeresource
-		DEALLOCATE cur_localeresource
-
-		DROP TABLE #LocaleStringResourceTmp
-	END
-END
-GO
-
-
---new setting
-IF NOT EXISTS (SELECT 1 FROM [Setting] WHERE [name] = N'paymentsettings.skippaymentInfostepforredirectionpaymentmethods')
-BEGIN
-	INSERT [Setting] ([Name], [Value], [StoreId])
-	VALUES (N'paymentsettings.skippaymentInfostepforredirectionpaymentmethods', N'False', 0)
-END
-GO
-
-
---updated some indexes (required for case sensitive SQL Server collations)
-IF EXISTS (SELECT 1 from sys.indexes WHERE [NAME]=N'IX_NewsletterSubscription_Email_StoreId' and object_id=object_id(N'[dbo].[NewsLetterSubscription]'))
-BEGIN
-	DROP INDEX [IX_NewsletterSubscription_Email_StoreId] ON [NewsLetterSubscription]
-END
-GO
-CREATE NONCLUSTERED INDEX [IX_NewsletterSubscription_Email_StoreId] ON [NewsLetterSubscription] ([Email] ASC, [StoreId] ASC)
-GO
-
-IF EXISTS (SELECT 1 from sys.indexes WHERE [NAME]=N'IX_Product_ShowOnHomepage' and object_id=object_id(N'[dbo].[Product]'))
-BEGIN
-	DROP INDEX [IX_Product_ShowOnHomepage] ON [Product]
-END
-GO
-CREATE NONCLUSTERED INDEX [IX_Product_ShowOnHomepage] ON [Product] ([ShowOnHomePage] ASC)
-GO
-
---update a stored procedure
-IF EXISTS (
-		SELECT *
-		FROM sys.objects
-		WHERE object_id = OBJECT_ID(N'[DeleteGuests]') AND OBJECTPROPERTY(object_id,N'IsProcedure') = 1)
-DROP PROCEDURE [DeleteGuests]
-GO
-CREATE PROCEDURE [dbo].[DeleteGuests]
-(
-	@OnlyWithoutShoppingCart bit = 1,
-	@CreatedFromUtc datetime,
-	@CreatedToUtc datetime,
-	@TotalRecordsDeleted int = null OUTPUT
-)
-AS
-BEGIN
-	CREATE TABLE #tmp_guests (CustomerId int)
-		
-	INSERT #tmp_guests (CustomerId)
-	SELECT [Id] FROM [Customer] c with (NOLOCK)
-	WHERE
-	--created from
-	((@CreatedFromUtc is null) OR (c.[CreatedOnUtc] > @CreatedFromUtc))
-	AND
-	--created to
-	((@CreatedToUtc is null) OR (c.[CreatedOnUtc] < @CreatedToUtc))
-	AND
-	--shopping cart items
-	((@OnlyWithoutShoppingCart=0) OR (NOT EXISTS(SELECT 1 FROM [ShoppingCartItem] sci with (NOLOCK) inner join [Customer] with (NOLOCK) on sci.[CustomerId]=c.[Id])))
-	AND
-	--guests only
-	(EXISTS(SELECT 1 FROM [Customer_CustomerRole_Mapping] ccrm with (NOLOCK) inner join [Customer] with (NOLOCK) on ccrm.[Customer_Id]=c.[Id] inner join [CustomerRole] cr with (NOLOCK) on cr.[Id]=ccrm.[CustomerRole_Id] WHERE cr.[SystemName] = N'Guests'))
-	AND
-	--no orders
-	(NOT EXISTS(SELECT 1 FROM [Order] o with (NOLOCK) inner join [Customer] with (NOLOCK) on o.[CustomerId]=c.[Id]))
-	AND
-	--no blog comments
-	(NOT EXISTS(SELECT 1 FROM [BlogComment] bc with (NOLOCK) inner join [Customer] with (NOLOCK) on bc.[CustomerId]=c.[Id]))
-	AND
-	--no news comments
-	(NOT EXISTS(SELECT 1 FROM [NewsComment] nc  with (NOLOCK)inner join [Customer] with (NOLOCK) on nc.[CustomerId]=c.[Id]))
-	AND
-	--no product reviews
-	(NOT EXISTS(SELECT 1 FROM [ProductReview] pr with (NOLOCK) inner join [Customer] with (NOLOCK) on pr.[CustomerId]=c.[Id]))
-	AND
-	--no product reviews helpfulness
-	(NOT EXISTS(SELECT 1 FROM [ProductReviewHelpfulness] prh with (NOLOCK) inner join [Customer] with (NOLOCK) on prh.[CustomerId]=c.[Id]))
-	AND
-	--no poll voting
-	(NOT EXISTS(SELECT 1 FROM [PollVotingRecord] pvr with (NOLOCK) inner join [Customer] with (NOLOCK) on pvr.[CustomerId]=c.[Id]))
-	AND
-	--no forum topics 
-	(NOT EXISTS(SELECT 1 FROM [Forums_Topic] ft with (NOLOCK) inner join [Customer] with (NOLOCK) on ft.[CustomerId]=c.[Id]))
-	AND
-	--no forum posts 
-	(NOT EXISTS(SELECT 1 FROM [Forums_Post] fp with (NOLOCK) inner join [Customer] with (NOLOCK) on fp.[CustomerId]=c.[Id]))
-	AND
-	--no system accounts
-	(c.IsSystemAccount = 0)
-	
-	--delete guests
-	DELETE [Customer]
-	WHERE [Id] IN (SELECT [CustomerId] FROM #tmp_guests)
-	
-	--delete attributes
-	DELETE [GenericAttribute]
-	WHERE ([EntityId] IN (SELECT [CustomerId] FROM #tmp_guests))
-	AND
-	([KeyGroup] = N'Customer')
-	
-	--total records
-	SELECT @TotalRecordsDeleted = COUNT(1) FROM #tmp_guests
-	
-	DROP TABLE #tmp_guests
-END
-GO
-
---new setting
-IF NOT EXISTS (SELECT 1 FROM [Setting] WHERE [name] = N'commonsettings.sitemapcustomurls')
-BEGIN
-	INSERT [Setting] ([Name], [Value], [StoreId])
-	VALUES (N'commonsettings.sitemapcustomurls', N'', 0)
-END
-GO
-
---new setting
-IF NOT EXISTS (SELECT 1 FROM [Setting] WHERE [name] = N'shoppingcartsettings.cartssharedbetweenstores')
-BEGIN
-	INSERT [Setting] ([Name], [Value], [StoreId])
-	VALUES (N'shoppingcartsettings.activationdelayperiodid', N'False', 0)
-END
-GO
-
---new column
-IF NOT EXISTS (SELECT 1 FROM sys.columns WHERE object_id=object_id('[Customer]') and NAME='EmailToRevalidate')
-BEGIN
-	ALTER TABLE [Customer]
-	ADD [EmailToRevalidate] nvarchar(1000) NULL
-END
-GO
-
--- new message template
- IF NOT EXISTS (SELECT 1 FROM [dbo].[MessageTemplate] WHERE [Name] = N'Customer.EmailRevalidationMessage')
- BEGIN
-    DECLARE @NewLine AS CHAR(2) = CHAR(13) + CHAR(10)
-	INSERT [dbo].[MessageTemplate] ([Name], [BccEmailAddresses], [Subject], [Body], [IsActive], [AttachedDownloadId], [EmailAccountId], [LimitedToStores], [DelayPeriodId]) 
-	VALUES (N'Customer.EmailRevalidationMessage', NULL, N'%Store.Name%. Email validation.', N'<p>' + @NewLine + '<a href="%Store.URL%">%Store.Name%</a>' + @NewLine + '<br />' + @NewLine + '<br />' + @NewLine + 'Hello %Customer.FullName%!' + @NewLine + '<br />' + @NewLine + 'To validate your new email address <a href="%Customer.EmailRevalidationURL%">click here</a> .' + @NewLine + '<br />' + @NewLine + '<br />' + @NewLine + '%Store.Name%' + @NewLine + '</p>' + @NewLine, 1, 0, 0, 0, 0)
- END
- GO
-
---new column
-IF NOT EXISTS (SELECT 1 FROM sys.columns WHERE object_id=object_id('[Order]') and NAME='RewardPointsHistoryEntryId')
-BEGIN
-	ALTER TABLE [Order]
-	ADD [RewardPointsHistoryEntryId] int NULL
-END
-GO
-
-IF EXISTS (SELECT 1 FROM sys.columns WHERE object_id=object_id('[Order]') and NAME='RewardPointsWereAdded')
-BEGIN
-    --column RewardPointsWereAdded was replaced with RewardPointsHistoryEntryId
-    --ensure that the new column value is not null to specify that reward points were added (earned) to an order
-    EXEC('
-        UPDATE [Order]
-        SET [RewardPointsHistoryEntryId] = 0
-        WHERE [RewardPointsWereAdded] = 1')
-END
-GO
-
---drop column
-IF EXISTS (SELECT 1 FROM sys.columns WHERE object_id=object_id('[Order]') and NAME='RewardPointsWereAdded')
-BEGIN
-	ALTER TABLE [Order] DROP COLUMN [RewardPointsWereAdded]
-END
-GO
-
-
---update plugin locales (renamed)
-UPDATE [LocaleStringResource]
-SET [ResourceName] = REPLACE([ResourceName], 'Plugins.Feed.Froogle.','Plugins.Feed.GoogleShopping.')
-WHERE [ResourceName] like 'Plugins.Feed.Froogle.%'
-GO
-
---update settings
-UPDATE [Setting]
-SET [Name] = REPLACE([Name], 'frooglesettings.','googlesShoppingsettings.')
-WHERE [Name] like 'frooglesettings.%'
-GO
-
-
---new column
-IF NOT EXISTS (SELECT 1 FROM sys.columns WHERE object_id=object_id('[ProductTemplate]') and NAME='IgnoredProductTypes')
-BEGIN
-	ALTER TABLE [ProductTemplate]
-	ADD [IgnoredProductTypes] nvarchar(MAX) NULL
-END
-GO
-
-UPDATE [ProductTemplate]
-SET [IgnoredProductTypes] = '10'
-WHERE [ViewPath] = N'ProductTemplate.Simple'
-GO
-
-UPDATE [ProductTemplate]
-SET [IgnoredProductTypes] = '5'
-WHERE [ViewPath] = N'ProductTemplate.Grouped'
-GO
-
-
---new column
-IF NOT EXISTS (SELECT 1 FROM sys.columns WHERE object_id=object_id('[ReturnRequest]') and NAME='UploadedFileId')
-BEGIN
-	ALTER TABLE [ReturnRequest]
-	ADD [UploadedFileId] int NULL
-END
-GO
-
-UPDATE [ReturnRequest]
-SET [UploadedFileId] = 0
-WHERE [UploadedFileId] IS NULL
-GO
-
-ALTER TABLE [ReturnRequest] ALTER COLUMN [UploadedFileId] int NOT NULL
-GO
-
---new setting
-IF NOT EXISTS (SELECT 1 FROM [Setting] WHERE [name] = N'ordersettings.returnrequestsallowfiles')
-BEGIN
-	INSERT [Setting] ([Name], [Value], [StoreId])
-	VALUES (N'ordersettings.returnrequestsallowfiles', N'False', 0)
-END
-GO
-
---new setting
-IF NOT EXISTS (SELECT 1 FROM [Setting] WHERE [name] = N'ordersettings.returnrequestsfilemaximumsize')
-BEGIN
-	INSERT [Setting] ([Name], [Value], [StoreId])
-	VALUES (N'ordersettings.returnrequestsfilemaximumsize', N'2048', 0)
-END
-GO
-
---new column
-IF NOT EXISTS (SELECT 1 FROM sys.columns WHERE object_id=object_id('[ProductReview]') and NAME='ReplyText')
-BEGIN
-	ALTER TABLE [ProductReview]
-	ADD [ReplyText] nvarchar(MAX) NULL
-END
-GO
-
---new column
-IF NOT EXISTS (SELECT 1 FROM sys.columns WHERE object_id=object_id('[BlogComment]') and NAME='StoreId')
-BEGIN
-   ALTER TABLE [dbo].[BlogComment]
-   ADD [StoreId] int NULL
-END
-GO
-
-DECLARE @DefaultStoreId int
-SET @DefaultStoreId = (SELECT TOP (1) Id FROM [dbo].[Store]);
---set default value to store column
-UPDATE [dbo].[BlogComment]
-SET StoreId = @DefaultStoreId
-WHERE StoreId IS NULL
-GO
- 
-ALTER TABLE [dbo].[BlogComment] ALTER COLUMN [StoreId] int NOT NULL
-GO
- 
-IF EXISTS (SELECT 1 FROM sys.objects WHERE name = 'BlogComment_Store' AND parent_object_id = Object_id('BlogComment') AND Objectproperty(object_id, N'IsForeignKey') = 1)
-ALTER TABLE [dbo].[BlogComment]
-DROP CONSTRAINT BlogComment_Store
-GO
- 
-ALTER TABLE [dbo].[BlogComment] WITH CHECK ADD CONSTRAINT [BlogComment_Store] FOREIGN KEY([StoreId])
-REFERENCES [dbo].[Store] ([Id])
-ON DELETE CASCADE
-GO
-
---new setting
-IF NOT EXISTS (SELECT 1 FROM [Setting] WHERE [name] = N'blogsettings.showblogcommentsperstore')
-BEGIN
-	INSERT [Setting] ([Name], [Value], [StoreId])
-	VALUES (N'blogsettings.showblogcommentsperstore', N'False', 0)
-END
-GO
-
---new column
-IF NOT EXISTS (SELECT 1 FROM sys.columns WHERE object_id=object_id('[NewsComment]') and NAME='StoreId')
-BEGIN
-   ALTER TABLE [dbo].[NewsComment]
-   ADD [StoreId] int NULL
-END
-GO
-
-DECLARE @DefaultStoreId int
-SET @DefaultStoreId = (SELECT TOP (1) Id FROM [dbo].[Store]);
---set default value to store column
-UPDATE [dbo].[NewsComment]
-SET StoreId = @DefaultStoreId
-WHERE StoreId IS NULL
-GO
- 
-ALTER TABLE [dbo].[NewsComment] ALTER COLUMN [StoreId] int NOT NULL
-GO
-
-IF EXISTS (SELECT 1 FROM sys.objects WHERE name = 'NewsComment_Store' AND parent_object_id = Object_id('NewsComment') AND Objectproperty(object_id, N'IsForeignKey') = 1)
-ALTER TABLE [dbo].[NewsComment]
-DROP CONSTRAINT NewsComment_Store
-GO
- 
-ALTER TABLE [dbo].[NewsComment] WITH CHECK ADD CONSTRAINT [NewsComment_Store] FOREIGN KEY([StoreId])
-REFERENCES [dbo].[Store] ([Id])
-ON DELETE CASCADE
-GO
-
---new setting
-IF NOT EXISTS (SELECT 1 FROM [Setting] WHERE [name] = N'newssettings.shownewscommentsperstore')
-BEGIN
-	INSERT [Setting] ([Name], [Value], [StoreId])
-	VALUES (N'newssettings.shownewscommentsperstore', N'False', 0)
-END
-GO
-
-
---new column
-IF NOT EXISTS (SELECT 1 FROM sys.columns WHERE object_id=object_id('[Vendor]') and NAME='AddressId')
-BEGIN
-	ALTER TABLE [Vendor]
-	ADD [AddressId] int NULL
-END
-GO
-
-UPDATE [Vendor]
-SET [AddressId] = 0
-WHERE [AddressId] IS NULL
-GO
-
-ALTER TABLE [Vendor] ALTER COLUMN [AddressId] int NOT NULL
-GO
-
-
---new setting
-IF NOT EXISTS (SELECT 1 FROM [Setting] WHERE [name] = N'customersettings.failedpasswordallowedattempts')
-BEGIN
-	INSERT [Setting] ([Name], [Value], [StoreId])
-	VALUES (N'customersettings.failedpasswordallowedattempts', N'0', 0)
-END
-GO
-
---new setting
-IF NOT EXISTS (SELECT 1 FROM [Setting] WHERE [name] = N'customersettings.failedpasswordlockoutminutes')
-BEGIN
-	INSERT [Setting] ([Name], [Value], [StoreId])
-	VALUES (N'customersettings.failedpasswordlockoutminutes', N'30', 0)
-END
-GO
-
-
---new column
-IF NOT EXISTS (SELECT 1 FROM sys.columns WHERE object_id=object_id('[Customer]') and NAME='FailedLoginAttempts')
-BEGIN
-	ALTER TABLE [Customer]
-	ADD [FailedLoginAttempts] int NULL
-END
-GO
-
-UPDATE [Customer]
-SET [FailedLoginAttempts] = 0
-WHERE [FailedLoginAttempts] IS NULL
-GO
-
-ALTER TABLE [Customer] ALTER COLUMN [FailedLoginAttempts] int NOT NULL
-GO
-
---new column
-IF NOT EXISTS (SELECT 1 FROM sys.columns WHERE object_id=object_id('[Customer]') and NAME='CannotLoginUntilDateUtc')
-BEGIN
-	ALTER TABLE [Customer]
-	ADD [CannotLoginUntilDateUtc] datetime NULL
-END
-GO
-
- --new setting
-IF NOT EXISTS (SELECT 1 FROM [Setting] WHERE [name] = N'fixedorbycountrystateziptaxsettings.countrystatezipenabled')
-BEGIN
-    INSERT [Setting] ([Name], [Value], [StoreId])
-    VALUES (N'fixedorbycountrystateziptaxsettings.countrystatezipenabled', N'False', 0)
-END
-GO
-
---rename settings
-UPDATE [Setting] 
-SET [Name] = N'tax.taxprovider.fixedorbycountrystatezip.taxcategoryid' + SUBSTRING(name, 40, len(name))
-WHERE [Name] like N'tax.taxprovider.fixedrate.taxcategoryid%'
-GO
-
---new column
-IF NOT EXISTS (SELECT 1 FROM sys.columns WHERE object_id=object_id('[Customer]') and NAME='RegisteredInStoreId')
-BEGIN
-   ALTER TABLE [dbo].[Customer]
-   ADD    [RegisteredInStoreId] int NULL
-END
-GO
-
-declare @DefaultStoreId int;
-if ((select count(id) from [dbo].[Store]) = 1)
-set @DefaultStoreId = (select top(1) id from [dbo].[Store])
-else
-set @DefaultStoreId = 0;
---set default value to store column
-UPDATE [dbo].[Customer] set [RegisteredInStoreId] = @DefaultStoreId where [RegisteredInStoreId] is NULL
-
-ALTER TABLE [dbo].[Customer] ALTER COLUMN [RegisteredInStoreId] int NOT NULL
-GO
-
- --new setting
-IF NOT EXISTS (SELECT 1 FROM [Setting] WHERE [name] = N'shippingsettings.considerassociatedproductsdimensions')
-BEGIN
-    INSERT [Setting] ([Name], [Value], [StoreId])
-    VALUES (N'shippingsettings.considerassociatedproductsdimensions', N'True', 0)
-END
-GO
-
- --new setting
-IF NOT EXISTS (SELECT 1 FROM [Setting] WHERE [name] = N'commonsettings.bbcodeeditoropenlinksinnewwindow')
-BEGIN
-    INSERT [Setting] ([Name], [Value], [StoreId])
-    VALUES (N'commonsettings.bbcodeeditoropenlinksinnewwindow', N'false', 0)
-END
-GO
-
- --new setting
-IF NOT EXISTS (SELECT 1 FROM [Setting] WHERE [name] = N'paymentsettings.cancelrecurringpaymentsafterfailedpayment')
-BEGIN
-    INSERT [Setting] ([Name], [Value], [StoreId])
-    VALUES (N'paymentsettings.cancelrecurringpaymentsafterfailedpayment', N'False', 0)
-END
-GO
-
---new column
-IF NOT EXISTS (SELECT 1 FROM sys.columns WHERE object_id=object_id('[RecurringPayment]') and NAME='LastPaymentFailed')
-BEGIN
-	ALTER TABLE [RecurringPayment]
-	ADD [LastPaymentFailed] bit NULL
-END
-GO
-
-UPDATE [RecurringPayment]
-SET [LastPaymentFailed] = 0
-WHERE [LastPaymentFailed] IS NULL
-GO
-
-ALTER TABLE [RecurringPayment] ALTER COLUMN [LastPaymentFailed] bit NOT NULL
-GO
-
--- new message template
-IF NOT EXISTS (SELECT 1 FROM [dbo].[MessageTemplate] WHERE [Name] = N'RecurringPaymentCancelled.CustomerNotification')
-BEGIN
-    DECLARE @NewLine AS CHAR(2) = CHAR(13) + CHAR(10)
-    INSERT [dbo].[MessageTemplate] ([Name], [BccEmailAddresses], [Subject], [Body], [IsActive], [AttachedDownloadId], [EmailAccountId], [LimitedToStores], [DelayPeriodId]) 
-    VALUES (N'RecurringPaymentCancelled.CustomerNotification', NULL, N'%Store.Name%. Recurring payment cancelled', N'<p>' + @NewLine + '<a href=\"%Store.URL%\">%Store.Name%</a>' + @NewLine + '<br />' + @NewLine + '<br />' + @NewLine + 'Hello %Customer.FullName%,' + @NewLine + '<br />' + @NewLine + '%if (%RecurringPayment.CancelAfterFailedPayment%) It appears your credit card didn''t go through for this recurring payment (<a href=\"%Order.OrderURLForCustomer%\" target=\"_blank\">%Order.OrderURLForCustomer%</a>)' + @NewLine + '<br />' + @NewLine + 'So your subscription has been canceled. endif% %if (!%RecurringPayment.CancelAfterFailedPayment%) The recurring payment ID=%RecurringPayment.ID% was cancelled. endif%' + @NewLine + '</p>' + @NewLine, 1, 0, 0, 0, 0)
-END
-GO
-
--- new message template
-IF NOT EXISTS (SELECT 1 FROM [dbo].[MessageTemplate] WHERE [Name] = N'RecurringPaymentFailed.CustomerNotification')
-BEGIN
-    DECLARE @NewLine AS CHAR(2) = CHAR(13) + CHAR(10)
-    INSERT [dbo].[MessageTemplate] ([Name], [BccEmailAddresses], [Subject], [Body], [IsActive], [AttachedDownloadId], [EmailAccountId], [LimitedToStores], [DelayPeriodId]) 
-    VALUES (N'RecurringPaymentFailed.CustomerNotification', NULL, N'%Store.Name%. Last recurring payment failed', N'<p>' + @NewLine + '<a href=\"%Store.URL%\">%Store.Name%</a>' + @NewLine + '<br />' + @NewLine + '<br />' + @NewLine + 'Hello %Customer.FullName%,' + @NewLine + '<br />' + @NewLine + 'It appears your credit card didn''t go through for this recurring payment (<a href=\"%Order.OrderURLForCustomer%\" target=\"_blank\">%Order.OrderURLForCustomer%</a>)' + @NewLine + '<br /> %if (%RecurringPayment.RecurringPaymentType% == "Manual") ' + @NewLine + 'You can recharge balance and manually retry payment or cancel it on the order history page. endif% %if (%RecurringPayment.RecurringPaymentType% == "Automatic") ' + @NewLine + 'You can recharge balance and wait, we will try to make the payment again, or you can cancel it on the order history page. endif%' + @NewLine + '</p>' + @NewLine, 1, 0, 0, 0, 0)
-END
-GO
---new column
-IF NOT EXISTS (SELECT 1 FROM sys.columns WHERE object_id=object_id('[Order]') and NAME='CustomOrderNumber')
-BEGIN
-	ALTER TABLE [Order]
-	ADD [CustomOrderNumber] nvarchar(MAX) NULL
-END
-GO
-
-UPDATE [Order]
-SET [CustomOrderNumber] = [id]
-WHERE [CustomOrderNumber] IS NULL
-GO
-
-ALTER TABLE [Order] ALTER COLUMN [CustomOrderNumber] nvarchar(MAX) NOT NULL
-GO
-
- --new setting
-IF NOT EXISTS (SELECT 1 FROM [Setting] WHERE [name] = N'ordersettings.customordernumbermask')
-BEGIN
-    INSERT [Setting] ([Name], [Value], [StoreId])
-    VALUES (N'ordersettings.customordernumbermask', N'{ID}', 0)
-END
-GO
-
- --new table
-IF NOT EXISTS (SELECT 1 FROM sys.objects WHERE object_id = OBJECT_ID(N'[dbo].[CustomerPassword]') and OBJECTPROPERTY(object_id, N'IsUserTable') = 1)
-BEGIN
-	CREATE TABLE [dbo].[CustomerPassword]
-    (
-		[Id] int IDENTITY(1,1) NOT NULL,
-        [CustomerId] int NOT NULL,
-		[Password] NVARCHAR (MAX) NULL,
-        [PasswordFormatId] INT NOT NULL,
-        [PasswordSalt] NVARCHAR (MAX) NULL,
-		[CreatedOnUtc] datetime NOT NULL
-		PRIMARY KEY CLUSTERED 
-		(
-			[Id] ASC
-		) WITH (PAD_INDEX  = OFF, STATISTICS_NORECOMPUTE  = OFF, IGNORE_DUP_KEY = OFF, ALLOW_ROW_LOCKS  = ON, ALLOW_PAGE_LOCKS  = ON)
-	)
-END
-GO
-
-IF EXISTS (SELECT 1 FROM sys.objects WHERE name = 'CustomerPassword_Customer' AND parent_object_id = Object_id('CustomerPassword') AND Objectproperty(object_id, N'IsForeignKey') = 1)
-BEGIN
-    ALTER TABLE [dbo].CustomerPassword
-    DROP CONSTRAINT CustomerPassword_Customer
-END
-GO
-
-ALTER TABLE [dbo].[CustomerPassword] WITH CHECK ADD CONSTRAINT [CustomerPassword_Customer] FOREIGN KEY([CustomerId])
-REFERENCES [dbo].[Customer] ([Id])
-ON DELETE CASCADE
-GO
-
---move customer passwords into a new table
-IF EXISTS (SELECT 1 FROM sys.columns WHERE object_id=object_id('[Customer]') and (NAME='Password' or NAME='PasswordFormatId' or NAME='PasswordSalt'))
-BEGIN
-    EXEC('
-        INSERT INTO [dbo].[CustomerPassword]([CustomerId], [Password], [PasswordFormatId], [PasswordSalt], [CreatedOnUtc])
-        SELECT [Id], [Password], [PasswordFormatId], [PasswordSalt], [CreatedOnUtc]
-        FROM [dbo].[Customer]')
-END
-GO
-
---drop column
-IF EXISTS (SELECT 1 FROM sys.columns WHERE object_id=object_id('[Customer]') and NAME='Password')
-BEGIN
-	ALTER TABLE [Customer] DROP COLUMN [Password]
-END
-GO
-
---drop column
-IF EXISTS (SELECT 1 FROM sys.columns WHERE object_id=object_id('[Customer]') and NAME='PasswordFormatId')
-BEGIN
-	ALTER TABLE [Customer] DROP COLUMN [PasswordFormatId]
-END
-GO
-
---drop column
-IF EXISTS (SELECT 1 FROM sys.columns WHERE object_id=object_id('[Customer]') and NAME='PasswordSalt')
-BEGIN
-	ALTER TABLE [Customer] DROP COLUMN [PasswordSalt]
-END
-GO
-
- --new setting
-IF NOT EXISTS (SELECT 1 FROM [Setting] WHERE [name] = N'customersettings.unduplicatedpasswordsnumber')
-BEGIN
-    INSERT [Setting] ([Name], [Value], [StoreId])
-    VALUES (N'customersettings.unduplicatedpasswordsnumber', N'4', 0)
-END
-GO
-
- --new setting
-IF NOT EXISTS (SELECT 1 FROM [Setting] WHERE [name] = N'customersettings.passwordlifetime')
-BEGIN
-    INSERT [Setting] ([Name], [Value], [StoreId])
-    VALUES (N'customersettings.passwordlifetime', N'90', 0)
-END
-GO
-
---new column
-IF NOT EXISTS (SELECT 1 FROM sys.columns WHERE object_id=object_id('[CustomerRole]') and NAME='EnablePasswordLifetime')
-BEGIN
-	ALTER TABLE [CustomerRole]
-	ADD [EnablePasswordLifetime] bit NULL
-END
-GO
-
-UPDATE [CustomerRole]
-SET [EnablePasswordLifetime] = 0
-WHERE [EnablePasswordLifetime] IS NULL
-GO
-
-ALTER TABLE [CustomerRole] ALTER COLUMN [EnablePasswordLifetime] bit NOT NULL
-GO
-
-
--- new message template
- IF NOT EXISTS (SELECT 1 FROM [dbo].[MessageTemplate] WHERE [Name] = N'Service.ContactUs')
- BEGIN
-    DECLARE @NewLine AS CHAR(2) = CHAR(13) + CHAR(10)
-	INSERT [dbo].[MessageTemplate] ([Name], [BccEmailAddresses], [Subject], [Body], [IsActive], [AttachedDownloadId], [EmailAccountId], [LimitedToStores], [DelayPeriodId]) 
-	VALUES (N'Service.ContactUs', NULL, N'%Store.Name%. Contact us', N'<p>' + @NewLine + '%ContactUs.Body%' + @NewLine + '</p>' + @NewLine, 1, 0, 0, 0, 0)
- END
- GO
-
--- new message template
- IF NOT EXISTS (SELECT 1 FROM [dbo].[MessageTemplate] WHERE [Name] = N'Service.ContactVendor')
- BEGIN
-    DECLARE @NewLine AS CHAR(2) = CHAR(13) + CHAR(10)
-	INSERT [dbo].[MessageTemplate] ([Name], [BccEmailAddresses], [Subject], [Body], [IsActive], [AttachedDownloadId], [EmailAccountId], [LimitedToStores], [DelayPeriodId]) 
-	VALUES (N'Service.ContactVendor', NULL, N'%Store.Name%. Contact us', N'<p>' + @NewLine + '%ContactUs.Body%' + @NewLine + '</p>' + @NewLine, 1, 0, 0, 0, 0)
- END
- GO
-
- --now vendors have "Manage product reviews" permission
-IF EXISTS (
-		SELECT 1
-		FROM [dbo].[PermissionRecord]
-		WHERE [SystemName] = N'ManageProductReviews')
-BEGIN
-	DECLARE @PermissionRecordId INT 
-	SET @PermissionRecordId = (SELECT [Id] FROM [dbo].[PermissionRecord] WHERE [SystemName] = N'ManageProductReviews')
-
-	--add it to vendor role by default
-	DECLARE @VendorCustomerRoleId int
-	SELECT @VendorCustomerRoleId = Id
-	FROM [CustomerRole]
-	WHERE IsSystemRole=1 and [SystemName] = N'Vendors'
-
-	IF NOT EXISTS (
-		SELECT 1
-		FROM [dbo].[PermissionRecord_Role_Mapping]
-		WHERE [PermissionRecord_Id] = @PermissionRecordId AND [CustomerRole_Id] = @VendorCustomerRoleId)
-	BEGIN
-		INSERT [dbo].[PermissionRecord_Role_Mapping] ([PermissionRecord_Id], [CustomerRole_Id])
-		VALUES (@PermissionRecordId, @VendorCustomerRoleId)
-	END
-END
-GO
-
- --new setting
-IF NOT EXISTS (SELECT 1 FROM [Setting] WHERE [name] = N'taxsettings.taxbasedonpickuppointaddress')
-BEGIN
-    INSERT [Setting] ([Name], [Value], [StoreId])
-    VALUES (N'taxsettings.taxbasedonpickuppointaddress', N'False', 0)
-END
-GO
-
---new setting
-IF NOT EXISTS (SELECT 1 FROM [Setting] WHERE [name] = N'ordersettings.exportwithproducts')
-BEGIN
-    INSERT [Setting] ([Name], [Value], [StoreId])
-    VALUES (N'ordersettings.exportwithproducts', N'True', 0)
-END
-GO
-
---new column
-IF NOT EXISTS (SELECT 1 FROM sys.columns WHERE object_id=object_id('[DiscountRequirement]') and NAME='InteractionTypeId')
-BEGIN
-	ALTER TABLE [DiscountRequirement]
-	ADD [InteractionTypeId] int NULL
-END
-GO
-
---new column
-IF NOT EXISTS (SELECT 1 FROM sys.columns WHERE object_id=object_id('[DiscountRequirement]') and NAME='ParentId')
-BEGIN
-	ALTER TABLE [DiscountRequirement]
-	ADD [ParentId] int NULL
-END
-GO
-
---new column
-IF NOT EXISTS (SELECT 1 FROM sys.columns WHERE object_id=object_id('[DiscountRequirement]') and NAME='IsGroup')
-BEGIN
-	ALTER TABLE [DiscountRequirement]
-	ADD [IsGroup] bit NULL
-END
-GO
-
-UPDATE [DiscountRequirement]
-SET [IsGroup] = 0
-WHERE [IsGroup] IS NULL
-GO
-
-ALTER TABLE [DiscountRequirement] ALTER COLUMN [IsGroup] bit NOT NULL
-GO
-
---add default requirement group for all discounts
-DECLARE cursor_defaultGroup CURSOR FOR SELECT Id FROM [Discount]
-DECLARE @discountId int
-
-OPEN cursor_defaultGroup
-FETCH NEXT FROM cursor_defaultGroup INTO @discountId
-
-WHILE @@FETCH_STATUS = 0
-BEGIN
-    IF NOT EXISTS (SELECT 1 FROM [DiscountRequirement] WHERE [DiscountId] = @discountId AND [ParentId] IS NULL AND [IsGroup] = 1)
-    BEGIN
-        INSERT INTO [DiscountRequirement]
-		    ([DiscountId], [DiscountRequirementRuleSystemName], [InteractionTypeId], [ParentId], [IsGroup])
-	    VALUES
-		    (@discountId, 'Default requirement group', 0, NULL, 1);
-
-        DECLARE @requirementId int = (SELECT SCOPE_IDENTITY());
-
-        UPDATE [DiscountRequirement]
-        SET [ParentId] = @requirementId, [InteractionTypeId] = NULL
-        WHERE [DiscountId] = @discountId AND [Id] <> @requirementId
-    END
-	FETCH NEXT FROM cursor_defaultGroup INTO @discountId
-END
-
-CLOSE cursor_defaultGroup
-DEALLOCATE cursor_defaultGroup
+﻿--upgrade scripts from nopCommerce 3.80 to next version
+
+--new locale resources
+declare @resources xml
+--a resource will be deleted if its value is empty
+set @resources='
+<Language>
+  <LocaleResource Name="Account.CustomerProductReviews.NoRecords">
+    <Value>You haven''t written any reviews yet</Value>
+  </LocaleResource>
+  <LocaleResource Name="Admin.Configuration.Settings.CustomerUser.EnteringEmailTwice.Hint">
+    <Value>Force entering email twice during registration.</Value>
+  </LocaleResource>
+  <LocaleResource Name="Admin.Configuration.Settings.Vendor.MaximumProductNumber.Hint">
+    <Value>Sets a maximum number of products per vendor.</Value>
+  </LocaleResource>
+  <LocaleResource Name="Admin.Configuration.Shipping.Methods.Description">
+    <Value>Shipping methods used by offline shipping rate computation methods (e.g. "Fixed Rate Shipping" or "Shipping by weight").</Value>
+  </LocaleResource>
+  <LocaleResource Name="Admin.Catalog.Products.Fields.Price.Hint">
+    <Value>The price of the product. You can manage currency by selecting Configuration > Currencies.</Value>
+  </LocaleResource>
+  <LocaleResource Name="Admin.Customers.Customers.Fields.CustomerRoles.Hint">
+    <Value>Choose customer roles of this user.</Value>
+  </LocaleResource>
+  <LocaleResource Name="Admin.Configuration.Settings.Catalog.ExportImportProductAttributes.Hint">
+    <Value>Check if products should be exported/imported with product attributes.</Value>
+  </LocaleResource>
+  <LocaleResource Name="Admin.Configuration.Settings.Shipping.ShipToSameAddress.Hint">
+    <Value>Check to display "ship to the same address" option during checkout ("billing address" step). In this case "shipping address" with appropriate options (e.g. pick up in store) will be skipped. Also note that all billing countries should support shipping ("Allow shipping" checkbox ticked).</Value>
+  </LocaleResource>
+  <LocaleResource Name="Admin.System.ScheduleTasks.24days">
+    <Value>Task period should not exceed 24 days.</Value>
+  </LocaleResource>
+  <LocaleResource Name="Admin.Configuration.Payment.MethodRestrictions">
+    <Value>Payment restrictions</Value>
+  </LocaleResource>
+  <LocaleResource Name="Admin.Catalog.Products.Fields.Vendor.Hint">
+    <Value>Choose a vendor associated with this product. This can be useful when running a multi-vendor store to keep track of goods associated with vendor.</Value>
+  </LocaleResource>
+  <LocaleResource Name="Admin.Configuration.Countries.ImportTip">
+    <Value>You can download a CSV file with a list of states for other countries on the following page:</Value>
+  </LocaleResource>
+  <LocaleResource Name="Admin.Catalog.Products.Fields.ProductTags.Placeholder">
+    <Value>Enter tags ...</Value>
+  </LocaleResource>
+  <LocaleResource Name="Admin.Catalog.Categories.Fields.Parent.None">
+    <Value>[None]</Value>
+  </LocaleResource>  
+  <LocaleResource Name="Admin.Configuration.Settings.Shipping.HideShippingTotal">
+    <Value>Hide shipping total if shipping not required</Value>
+  </LocaleResource>
+  <LocaleResource Name="Admin.Configuration.Settings.Shipping.HideShippingTotal.Hint">
+    <Value>Check if you want Hide ''Shipping total'' label if shipping not required.</Value>
+  </LocaleResource>
+  <LocaleResource Name="Plugins.Payments.PayPalDirect.Fields.ApiAccountName">
+    <Value></Value>
+  </LocaleResource>
+  <LocaleResource Name="Plugins.Payments.PayPalDirect.Fields.ApiAccountName.Hint">
+    <Value></Value>
+  </LocaleResource>
+  <LocaleResource Name="Plugins.Payments.PayPalDirect.Fields.ApiAccountPassword">
+    <Value></Value>
+  </LocaleResource>
+  <LocaleResource Name="Plugins.Payments.PayPalDirect.Fields.ApiAccountPassword.Hint">
+    <Value></Value>
+  </LocaleResource>
+  <LocaleResource Name="Plugins.Payments.PayPalDirect.Fields.Signature">
+    <Value></Value>
+  </LocaleResource>
+  <LocaleResource Name="Plugins.Payments.PayPalDirect.Fields.Signature.Hint">
+    <Value></Value>
+  </LocaleResource>
+  <LocaleResource Name="Plugins.Payments.PayPalDirect.Fields.ClientId">
+    <Value>Client ID</Value>
+  </LocaleResource>
+  <LocaleResource Name="Plugins.Payments.PayPalDirect.Fields.ClientId.Hint">
+    <Value>Specify client ID.</Value>
+  </LocaleResource>
+  <LocaleResource Name="Plugins.Payments.PayPalDirect.Fields.ClientSecret">
+    <Value>Client secret</Value>
+  </LocaleResource>
+  <LocaleResource Name="Plugins.Payments.PayPalDirect.Fields.ClientSecret.Hint">
+    <Value>Specify secret key.</Value>
+  </LocaleResource>
+  <LocaleResource Name="Plugins.Payments.PayPalDirect.Fields.WebhookId">
+    <Value>Webhook ID</Value>
+  </LocaleResource>
+  <LocaleResource Name="Plugins.Payments.PayPalDirect.Fields.WebhookId.Hint">
+    <Value>Specify webhook ID.</Value>
+  </LocaleResource>
+  <LocaleResource Name="Plugins.Payments.PayPalDirect.WebhookCreate">
+    <Value>Get webhook ID</Value>
+  </LocaleResource>
+  <LocaleResource Name="Plugins.Payments.PayPalDirect.WebhookError">
+    <Value>Webhook was not created (see details in the log)</Value>
+  </LocaleResource>
+  <LocaleResource Name="Admin.Configuration.Settings.Tax.TaxCategories.None">
+    <Value>[None]</Value>
+  </LocaleResource>
+  <LocaleResource Name="Admin.Configuration.Settings.Tax.DefaultTaxCategory">
+    <Value>Default tax category</Value>
+  </LocaleResource>
+  <LocaleResource Name="Admin.Configuration.Settings.Tax.DefaultTaxCategory.Hint">
+    <Value>Select default tax category for products.</Value>
+  </LocaleResource>
+  <LocaleResource Name="ActivityLog.AddNewAddressAttribute">
+    <Value>Added a new address attribute (ID = {0})</Value>
+  </LocaleResource>
+  <LocaleResource Name="ActivityLog.AddNewAddressAttributeValue">
+    <Value>Added a new address attribute value (ID = {0})</Value>
+  </LocaleResource>    
+  <LocaleResource Name="ActivityLog.AddNewAffiliate">
+    <Value>Added a new affiliate (ID = {0})</Value>
+  </LocaleResource>
+  <LocaleResource Name="ActivityLog.AddNewBlogPost">
+    <Value>Added a new blog post (ID = {0})</Value>
+  </LocaleResource>
+  <LocaleResource Name="ActivityLog.AddNewCampaign">
+    <Value>Added a new campaign (ID = {0})</Value>
+  </LocaleResource>
+  <LocaleResource Name="ActivityLog.AddNewCountry">
+    <Value>Added a new country (ID = {0})</Value>
+  </LocaleResource>
+  <LocaleResource Name="ActivityLog.AddNewCurrency">
+    <Value>Added a new currency (ID = {0})</Value>
+  </LocaleResource>
+  <LocaleResource Name="ActivityLog.AddNewCustomerAttribute">
+    <Value>Added a new customer attribute (ID = {0})</Value>
+  </LocaleResource>
+  <LocaleResource Name="ActivityLog.AddNewCustomerAttributeValue">
+    <Value>Added a new customer attribute value (ID = {0})</Value>
+  </LocaleResource>
+  <LocaleResource Name="ActivityLog.AddNewEmailAccount">
+    <Value>Added a new email account (ID = {0})</Value>
+  </LocaleResource>
+  <LocaleResource Name="ActivityLog.AddNewLanguage">
+    <Value>Added a new language (ID = {0})</Value>
+  </LocaleResource>
+  <LocaleResource Name="ActivityLog.AddNewMeasureDimension">
+    <Value>Added a new measure dimension (ID = {0})</Value>
+  </LocaleResource>
+  <LocaleResource Name="ActivityLog.AddNewMeasureWeight">
+    <Value>Added a new measure weight (ID = {0})</Value>
+  </LocaleResource>
+  <LocaleResource Name="ActivityLog.AddNewNews">
+    <Value>Added a new news (ID = {0})</Value>
+  </LocaleResource>
+  <LocaleResource Name="ActivityLog.InstallNewPlugin">
+    <Value>Installed a new plugin (FriendlyName: ''{0}'')</Value>
+  </LocaleResource>
+  <LocaleResource Name="ActivityLog.AddNewStateProvince">
+    <Value>Added a new state province (ID = {0})</Value>
+  </LocaleResource>
+  <LocaleResource Name="ActivityLog.AddNewStore">
+    <Value>Added a new store (ID = {0})</Value>
+  </LocaleResource>
+  <LocaleResource Name="ActivityLog.AddNewVendor">
+    <Value>Added a new vendor (ID = {0})</Value>
+  </LocaleResource>
+  <LocaleResource Name="ActivityLog.AddNewWarehouse">
+    <Value>Added a new warehouse (ID = {0})</Value>
+  </LocaleResource>
+  <LocaleResource Name="ActivityLog.DeleteAddressAttribute">
+    <Value>Deleted an address attribute (ID = {0})</Value>
+  </LocaleResource>
+  <LocaleResource Name="ActivityLog.DeleteAddressAttributeValue">
+    <Value>Deleted an address attribute value (ID = {0})</Value>
+  </LocaleResource>  
+  <LocaleResource Name="ActivityLog.DeleteAffiliate">
+    <Value>Deleted an affiliate (ID = {0})</Value>
+  </LocaleResource>
+  <LocaleResource Name="ActivityLog.DeleteBlogPost">
+    <Value>Deleted a blog post (ID = {0})</Value>
+  </LocaleResource>
+  <LocaleResource Name="ActivityLog.DeleteBlogPostComment">
+    <Value>Deleted a blog post comment (ID = {0})</Value>
+  </LocaleResource>  
+  <LocaleResource Name="ActivityLog.DeleteCampaign">
+    <Value>Deleted a campaign (ID = {0})</Value>
+  </LocaleResource>
+  <LocaleResource Name="ActivityLog.DeleteCountry">
+    <Value>Deleted a country (ID = {0})</Value>
+  </LocaleResource>
+  <LocaleResource Name="ActivityLog.DeleteCurrency">
+    <Value>Deleted a currency (ID = {0})</Value>
+  </LocaleResource>
+  <LocaleResource Name="ActivityLog.DeleteCustomerAttribute">
+    <Value>Deleted a customer attribute (ID = {0})</Value>
+  </LocaleResource>
+  <LocaleResource Name="ActivityLog.DeleteCustomerAttributeValue">
+    <Value>Deleted a customer attribute value (ID = {0})</Value>
+  </LocaleResource>
+  <LocaleResource Name="ActivityLog.DeleteEmailAccount">
+    <Value>Deleted an email account (ID = {0})</Value>
+  </LocaleResource>
+  <LocaleResource Name="ActivityLog.DeleteLanguage">
+    <Value>Deleted a language (ID = {0})</Value>
+  </LocaleResource>
+  <LocaleResource Name="ActivityLog.DeleteMeasureDimension">
+    <Value>Deleted a measure dimension (ID = {0})</Value>
+  </LocaleResource>
+  <LocaleResource Name="ActivityLog.DeleteMeasureWeight">
+    <Value>Deleted a measure weight (ID = {0})</Value>
+  </LocaleResource>
+  <LocaleResource Name="ActivityLog.DeleteMessageTemplate">
+    <Value>Deleted a message template (ID = {0})</Value>
+  </LocaleResource>
+  <LocaleResource Name="ActivityLog.DeleteNews">
+    <Value>Deleted a news (ID = {0})</Value>
+  </LocaleResource>
+  <LocaleResource Name="ActivityLog.DeleteNewsComment">
+    <Value>Deleted a news comment (ID = {0})</Value>
+  </LocaleResource>  
+  <LocaleResource Name="ActivityLog.UninstallPlugin">
+    <Value>Uninstalled a plugin (FriendlyName: ''{0}'')</Value>
+  </LocaleResource>
+  <LocaleResource Name="ActivityLog.DeleteProductReview">
+    <Value>Deleted a product revie (ID = {0})</Value>
+  </LocaleResource>
+  <LocaleResource Name="ActivityLog.DeleteStateProvince">
+    <Value>Deleted a state or province (ID = {0})</Value>
+  </LocaleResource>
+  <LocaleResource Name="ActivityLog.DeleteStore">
+    <Value>Deleted a store (ID = {0})</Value>
+  </LocaleResource>
+  <LocaleResource Name="ActivityLog.DeleteVendor">
+    <Value>Deleted a vendor (ID = {0})</Value>
+  </LocaleResource>
+  <LocaleResource Name="ActivityLog.DeleteWarehouse">
+    <Value>Deleted a warehouse (ID = {0})</Value>
+  </LocaleResource>
+  <LocaleResource Name="ActivityLog.EditAddressAttribute">
+    <Value>Edited an address attribute (ID = {0})</Value>
+  </LocaleResource>
+  <LocaleResource Name="ActivityLog.EditAddressAttributeValue">
+    <Value>Edited an address attribute value (ID = {0})</Value>
+  </LocaleResource>  
+  <LocaleResource Name="ActivityLog.EditAffiliate">
+    <Value>Edited an affiliate (ID = {0})</Value>
+  </LocaleResource>
+  <LocaleResource Name="ActivityLog.EditBlogPost">
+    <Value>Edited a blog post (ID = {0})</Value>
+  </LocaleResource>
+  <LocaleResource Name="ActivityLog.EditCampaign">
+    <Value>Edited a campaign (ID = {0})</Value>
+  </LocaleResource>
+  <LocaleResource Name="ActivityLog.EditCountry">
+    <Value>Edited a country (ID = {0})</Value>
+  </LocaleResource>
+  <LocaleResource Name="ActivityLog.EditCurrency">
+    <Value>Edited a currency (ID = {0})</Value>
+  </LocaleResource>
+  <LocaleResource Name="ActivityLog.EditCustomerAttribute">
+    <Value>Edited a customer attribute (ID = {0})</Value>
+  </LocaleResource>
+  <LocaleResource Name="ActivityLog.EditCustomerAttributeValue">
+    <Value>Edited a customer attribute value (ID = {0})</Value>
+  </LocaleResource>
+  <LocaleResource Name="ActivityLog.EditEmailAccount">
+    <Value>Edited an email account (ID = {0})</Value>
+  </LocaleResource>
+  <LocaleResource Name="ActivityLog.EditLanguage">
+    <Value>Edited a language (ID = {0})</Value>
+  </LocaleResource>
+  <LocaleResource Name="ActivityLog.EditMeasureDimension">
+    <Value>Edited a measure dimension (ID = {0})</Value>
+  </LocaleResource>
+  <LocaleResource Name="ActivityLog.EditMeasureWeight">
+    <Value>Edited a measure weight (ID = {0})</Value>
+  </LocaleResource>
+  <LocaleResource Name="ActivityLog.EditMessageTemplate">
+    <Value>Edited a message template (ID = {0})</Value>
+  </LocaleResource>
+  <LocaleResource Name="ActivityLog.EditNews">
+    <Value>Edited a news (ID = {0})</Value>
+  </LocaleResource>
+  <LocaleResource Name="ActivityLog.EditPlugin">
+    <Value>Edited a plugin (FriendlyName: ''{0}'')</Value>
+  </LocaleResource>
+  <LocaleResource Name="ActivityLog.EditProductReview">
+    <Value>Edited a product revie (ID = {0})</Value>
+  </LocaleResource>
+  <LocaleResource Name="ActivityLog.EditStateProvince">
+    <Value>Edited a state or province (ID = {0})</Value>
+  </LocaleResource>
+  <LocaleResource Name="ActivityLog.EditStore">
+    <Value>Edited a store (ID = {0})</Value>
+  </LocaleResource>
+  <LocaleResource Name="ActivityLog.EditTask">
+    <Value>Edited a task (ID = {0})</Value>
+  </LocaleResource>
+  <LocaleResource Name="ActivityLog.EditVendor">
+    <Value>Edited a vendor (ID = {0})</Value>
+  </LocaleResource>
+  <LocaleResource Name="ActivityLog.EditWarehouse">
+    <Value>Edited a warehouse (ID = {0})</Value>
+  </LocaleResource>
+  <LocaleResource Name="Admin.Configuration.Settings.Catalog.ProductReviewPossibleOnlyAfterPurchasing">
+    <Value>Product review possible only after purchasing product</Value>
+  </LocaleResource>
+  <LocaleResource Name="Admin.Configuration.Settings.Catalog.ProductReviewPossibleOnlyAfterPurchasing.Hint">
+    <Value>Check if product can be reviewed only by customer who have already ordered it.</Value>
+  </LocaleResource>
+  <LocaleResource Name="Reviews.ProductReviewPossibleOnlyAfterPurchasing">
+    <Value>Product can be reviewed only after purchasing it</Value>
+  </LocaleResource>
+  <LocaleResource Name="Plugins.ExchangeRate.EcbExchange.SetCurrencyToEURO">
+    <Value></Value>
+  </LocaleResource>
+  <LocaleResource Name="Plugins.ExchangeRate.EcbExchange.Error">
+    <Value>You can use ECB (European central bank) exchange rate provider only when the primary exchange rate currency is supported by ECB</Value>
+  </LocaleResource>
+  <LocaleResource Name="Admin.System.QueuedEmails.Fields.AttachedDownload">
+    <Value>Attached static file</Value>
+  </LocaleResource>
+  <LocaleResource Name="Admin.System.QueuedEmails.Fields.AttachedDownload.Hint">
+    <Value>The attached static file that will be sent in this email.</Value>
+  </LocaleResource>
+  <LocaleResource Name="Plugins.Shipping.CanadaPost.Fields.ContractId">
+    <Value>Contract ID</Value>
+  </LocaleResource>
+  <LocaleResource Name="Plugins.Shipping.CanadaPost.Fields.ContractId.Hint">
+    <Value>Specify contract identifier.</Value>
+  </LocaleResource>
+  <LocaleResource Name="Admin.Configuration.Settings.Catalog.ProductReviewPossibleOnlyAfterPurchasing">
+    <Value>Product review possible only after product purchasing</Value>
+  </LocaleResource>
+  <LocaleResource Name="Admin.Catalog.Categories.Fields.PageSize.Positive">
+    <Value>Page size should be positive.</Value>
+  </LocaleResource>
+  <LocaleResource Name="Admin.Catalog.Manufacturers.Fields.PageSize.Positive">
+    <Value>Page size should be positive.</Value>
+  </LocaleResource>
+  <LocaleResource Name="Admin.Vendors.Fields.PageSize.Positive">
+    <Value>Page size should be positive.</Value>
+  </LocaleResource>
+  <LocaleResource Name="Admin.ContentManagement.Blog.BlogPosts.Fields.Tags.Placeholder">
+    <Value>Enter tags ...</Value>
+  </LocaleResource>
+  <LocaleResource Name="Admin.Configuration.Settings.Catalog.ShowProductSku">
+    <Value></Value>
+  </LocaleResource>
+  <LocaleResource Name="Admin.Configuration.Settings.Catalog.ShowProductSku.Hint">
+    <Value></Value>
+  </LocaleResource>
+  <LocaleResource Name="Admin.Configuration.Settings.Catalog.ShowSkuOnCatalogPages">
+    <Value>Show SKU on catalog pages</Value>
+  </LocaleResource>
+  <LocaleResource Name="Admin.Configuration.Settings.Catalog.ShowSkuOnCatalogPages.Hint">
+    <Value>Check to show product SKU on catalog pages in public store.</Value>
+  </LocaleResource>
+  <LocaleResource Name="Admin.Configuration.Settings.Catalog.ShowSkuOnProductDetailsPage">
+    <Value>Show SKU on product details page</Value>
+  </LocaleResource>
+  <LocaleResource Name="Admin.Configuration.Settings.Catalog.ShowSkuOnProductDetailsPage.Hint">
+    <Value>Check to show product SKU on the product details page in public store.</Value>
+  </LocaleResource>
+  <LocaleResource Name="Admin.Orders.Fields.CancelCC">
+    <Value></Value>
+  </LocaleResource>
+  <LocaleResource Name="Admin.Orders.Fields.CancelOrderTotals">
+    <Value></Value>
+  </LocaleResource>
+  <LocaleResource Name="Admin.Catalog.Products.ProductAttributes.Attributes.Values.Fields.CustomerEntersQty">
+    <Value>Customer enters quantity</Value>
+  </LocaleResource>
+  <LocaleResource Name="Admin.Catalog.Products.ProductAttributes.Attributes.Values.Fields.CustomerEntersQty.Hint">
+    <Value>Allow customers enter the quantity of associated product.</Value>
+  </LocaleResource>
+  <LocaleResource Name="ProductAttributes.Quantity">
+    <Value> - quantity {0}</Value>
+  </LocaleResource>
+  <LocaleResource Name="Products.ProductAttributes.PriceAdjustment">
+    <Value>{0} [{1}{2}]</Value>
+  </LocaleResource>
+  <LocaleResource Name="Products.ProductAttributes.PriceAdjustment.PerItem">
+    <Value> per item</Value>
+  </LocaleResource>
+  <LocaleResource Name="Products.ProductAttributes.PriceAdjustment.Quantity">
+    <Value>Enter quantity:</Value>
+  </LocaleResource>  
+  <LocaleResource Name="Admin.Promotions.Campaigns.Fields.EmailAccount">
+    <Value>Email account</Value>
+  </LocaleResource>
+  <LocaleResource Name="Admin.Promotions.Campaigns.Fields.EmailAccount.Hint">
+    <Value>The email account that will be used to send this campaign.</Value>
+  </LocaleResource>
+  <LocaleResource Name="Admin.Configuration.Plugins.Fields.AclCustomerRoles">
+    <Value>Limited to customer roles</Value>
+  </LocaleResource>
+  <LocaleResource Name="Admin.Configuration.Plugins.Fields.AclCustomerRoles.Hint">
+    <Value>Choose one or several customer roles i.e. administrators, vendors, guests, who will be able to use this plugin. If you don''t need this option just leave this field empty.</Value>
+  </LocaleResource>
+  <LocaleResource Name="Admin.Configuration.Settings.RewardPoints.ActivatePointsImmediately">
+    <Value>Activate points immediately</Value>
+  </LocaleResource>
+  <LocaleResource Name="Admin.Configuration.Settings.RewardPoints.ActivatePointsImmediately.Hint">
+    <Value>Activates bonus points immediately after their calculation</Value>
+  </LocaleResource>
+  <LocaleResource Name="Admin.Configuration.Settings.RewardPoints.ActivationDelay">
+    <Value>Reward points activation</Value>
+  </LocaleResource>
+  <LocaleResource Name="Admin.Configuration.Settings.RewardPoints.ActivationDelay.Hint">
+    <Value>Specify how many days (hours) must elapse before earned points become active. Points earned by purchase cannot be redeemed until activated. For example, you may set the days before the points become available to 7. In this case, the points earned will be available for spending 7 days after the order gets chosen awarded status.</Value>
+  </LocaleResource>
+  <LocaleResource Name="Admin.Customers.Customers.RewardPoints.ActivatedLater">
+    <Value>The points will be activated on {0}</Value>
+  </LocaleResource>
+  <LocaleResource Name="Enums.Nop.Core.Domain.Customers.RewardPointsActivatingDelayPeriod.Days">
+    <Value>Days</Value>
+  </LocaleResource>
+  <LocaleResource Name="Enums.Nop.Core.Domain.Customers.RewardPointsActivatingDelayPeriod.Hours">
+    <Value>Hours</Value>
+  </LocaleResource>
+  <LocaleResource Name="RewardPoints.ActivatedLater">
+    <Value>The points will be activated on {0}</Value>
+  </LocaleResource>
+  <LocaleResource Name="Admin.Configuration.Currencies.PublishedCurrencyRequired">
+    <Value>At least one published currency is required</Value>
+  </LocaleResource>
+  <LocaleResource Name="Admin.Customers.Customers.GuestsAndRegisteredRolesError">
+    <Value>The customer cannot be in both ''Guests'' and ''Registered'' customer roles</Value>
+  </LocaleResource>
+  <LocaleResource Name="Admin.Customers.Customers.AddCustomerToGuestsOrRegisteredRoleError">
+    <Value>Add the customer to ''Guests'' or ''Registered'' customer role</Value>
+  </LocaleResource>
+  <LocaleResource Name="Admin.Customers.Customers.ValidEmailRequiredRegisteredRole">
+    <Value>Valid Email is required for customer to be in ''Registered'' role</Value>
+  </LocaleResource>
+  <LocaleResource Name="Admin.Customers.Customers.NonAdminNotImpersonateAsAdminError">
+    <Value>A non-admin user cannot impersonate as an administrator</Value>
+  </LocaleResource>
+  <LocaleResource Name="Admin.Configuration.Languages.PublishedLanguageRequired">
+    <Value>At least one published language is required</Value>
+  </LocaleResource>
+  <LocaleResource Name="Admin.Orders.OrderItem.DeleteAssociatedGiftCardRecordError">
+    <Value>This order item has an associated gift card record. Please delete it first</Value>
+  </LocaleResource>
+  <LocaleResource Name="Admin.ReturnRequests.OrderItemDeleted">
+    <Value>Order item is deleted</Value>
+  </LocaleResource>
+  <LocaleResource Name="Admin.Configuration.Settings.GeneralCommon.CaptchaAppropriateKeysNotEnteredError">
+    <Value>Captcha is enabled but the appropriate keys are not entered</Value>
+  </LocaleResource>
+  <LocaleResource Name="Admin.ContentManagement.MessageTemplates.Copied">
+    <Value>The message template has been copied successfully</Value>
+  </LocaleResource>
+  <LocaleResource Name="Admin.Catalog.Products.Copied">
+    <Value>The product has been copied successfully</Value>
+  </LocaleResource>  
+  <LocaleResource Name="Admin.System.Warnings.URL.Reserved">
+    <Value>Entered page name already exists, so it will be replaced by ''{0}''</Value>
+  </LocaleResource>
+  <LocaleResource Name="Admin.Catalog.Products.Fields.DeliveryDate.Hint">
+    <Value>Choose a delivery date which will be displayed in the public store. You can manage delivery dates by selecting Configuration > Shipping > Dates and ranges.</Value>
+  </LocaleResource>
+  <LocaleResource Name="Admin.Catalog.Products.Fields.ProductAvailabilityRange">
+    <Value>Product availability range</Value>
+  </LocaleResource>
+  <LocaleResource Name="Admin.Catalog.Products.Fields.ProductAvailabilityRange.Hint">
+    <Value>Choose the product availability range that indicates when the product is expected to be available when out of stock (e.g. Available in 10-14 days). You can manage availability ranges by selecting Configuration > Shipping > Dates and ranges.</Value>
+  </LocaleResource>
+  <LocaleResource Name="Admin.Catalog.Products.Fields.ProductAvailabilityRange.None">
+    <Value>None</Value>
+  </LocaleResource>
+  <LocaleResource Name="Admin.Configuration.Settings.ProductEditor.ProductAvailabilityRange">
+    <Value>Product availability range</Value>
+  </LocaleResource>
+  <LocaleResource Name="Admin.Configuration.Shipping.DatesAndRanges">
+    <Value>Dates and ranges</Value>
+  </LocaleResource>
+  <LocaleResource Name="Admin.Configuration.Shipping.DeliveryDates.Hint">
+    <Value>List of delivery dates which will be available for choice in product details.</Value>
+  </LocaleResource>
+  <LocaleResource Name="Admin.Configuration.Shipping.ProductAvailabilityRanges">
+    <Value>Product availability ranges</Value>
+  </LocaleResource>
+  <LocaleResource Name="Admin.Configuration.Shipping.ProductAvailabilityRanges.Added">
+    <Value>The new product availability range has been added successfully.</Value>
+  </LocaleResource>
+  <LocaleResource Name="Admin.Configuration.Shipping.ProductAvailabilityRanges.AddNew">
+    <Value>Add a new product availability range</Value>
+  </LocaleResource>
+  <LocaleResource Name="Admin.Configuration.Shipping.ProductAvailabilityRanges.BackToList">
+    <Value>back to product availability range list</Value>
+  </LocaleResource>
+  <LocaleResource Name="Admin.Configuration.Shipping.ProductAvailabilityRanges.Deleted">
+    <Value>The product availability range has been deleted successfully.</Value>
+  </LocaleResource>
+  <LocaleResource Name="Admin.Configuration.Shipping.ProductAvailabilityRanges.EditProductAvailabilityRangeDetails">
+    <Value>Edit product availability range details</Value>
+  </LocaleResource>
+  <LocaleResource Name="Admin.Configuration.Shipping.ProductAvailabilityRanges.Fields.DisplayOrder">
+    <Value>Display order</Value>
+  </LocaleResource>
+  <LocaleResource Name="Admin.Configuration.Shipping.ProductAvailabilityRanges.Fields.DisplayOrder.Hint">
+    <Value>The display order of this product availability range. 1 represents the top of the list.</Value>
+  </LocaleResource>
+  <LocaleResource Name="Admin.Configuration.Shipping.ProductAvailabilityRanges.Fields.Name">
+    <Value>Name</Value>
+  </LocaleResource>
+  <LocaleResource Name="Admin.Configuration.Shipping.ProductAvailabilityRanges.Fields.Name.Hint">
+    <Value>Enter product availability range name.</Value>
+  </LocaleResource>
+  <LocaleResource Name="Admin.Configuration.Shipping.ProductAvailabilityRanges.Fields.Name.Required">
+    <Value>Please provide a name.</Value>
+  </LocaleResource>
+  <LocaleResource Name="Admin.Configuration.Shipping.ProductAvailabilityRanges.Hint">
+    <Value>List of availability ranges which will be available for choice in product details.</Value>
+  </LocaleResource>
+  <LocaleResource Name="Admin.Configuration.Shipping.ProductAvailabilityRanges.Updated">
+    <Value>The product availability range has been updated successfully.</Value>
+  </LocaleResource>
+  <LocaleResource Name="Products.Availability.AvailabilityRange">
+    <Value>Available in {0}</Value>
+  </LocaleResource>
+  <LocaleResource Name="Products.Availability.BackorderingWithDate">
+    <Value>Out of stock - on backorder and will be dispatched once in stock ({0}).</Value>
+  </LocaleResource>
+  <LocaleResource Name="ShoppingCart.AvailabilityRange">
+    <Value>Available in {0}</Value>
+  </LocaleResource>
+  <LocaleResource Name="Plugins.Payment.CheckMoneyOrder.PaymentMethodDescription">
+    <Value>Pay by cheque or money order</Value>
+  </LocaleResource>
+  <LocaleResource Name="Plugins.Payments.Manual.PaymentMethodDescription">
+    <Value>Pay by credit / debit card</Value>
+  </LocaleResource>
+  <LocaleResource Name="Plugins.Payments.PayPalDirect.PaymentMethodDescription">
+    <Value>Pay by credit / debit card</Value>
+  </LocaleResource>
+  <LocaleResource Name="Plugins.Payments.PayPalStandard.PaymentMethodDescription">
+    <Value>You will be redirected to PayPal site to complete the payment</Value>
+  </LocaleResource>
+  <LocaleResource Name="Plugins.Payment.PurchaseOrder.PaymentMethodDescription">
+    <Value>Pay by purchase order (PO) number</Value>
+  </LocaleResource>
+  <LocaleResource Name="Account.AccountActivation.AlreadyActivated">
+    <Value>Your account already has been activated</Value>
+  </LocaleResource>
+  <LocaleResource Name="Account.PasswordRecovery.PasswordAlreadyHasBeenChanged">
+    <Value>Your password already has been changed. For changing it once more, you need to again recover the password.</Value>
+  </LocaleResource>
+  <LocaleResource Name="Newsletter.ResultAlreadyDeactivated">
+    <Value>Your subscription already has been deactivated.</Value>
+  </LocaleResource>
+  <LocaleResource Name="Plugins.Shipping.FixedRateShipping.Fields.ShippingMethodName">
+    <Value></Value>
+  </LocaleResource>
+  <LocaleResource Name="Plugins.Shipping.FixedRateShipping.Fields.Rate">
+    <Value></Value>
+  </LocaleResource>
+  <LocaleResource Name="Plugins.Shipping.ByWeight.Fields.Store">
+    <Value></Value>
+  </LocaleResource>
+  <LocaleResource Name="Plugins.Shipping.ByWeight.Fields.Store.Hint">
+    <Value></Value>
+  </LocaleResource>
+  <LocaleResource Name="Plugins.Shipping.ByWeight.Fields.Warehouse">
+    <Value></Value>
+  </LocaleResource>
+  <LocaleResource Name="Plugins.Shipping.ByWeight.Fields.Warehouse.Hint">
+    <Value></Value>
+  </LocaleResource>
+  <LocaleResource Name="Plugins.Shipping.ByWeight.Fields.Country">
+    <Value></Value>
+  </LocaleResource>
+  <LocaleResource Name="Plugins.Shipping.ByWeight.Fields.Country.Hint">
+    <Value></Value>
+  </LocaleResource>
+  <LocaleResource Name="Plugins.Shipping.ByWeight.Fields.StateProvince">
+    <Value></Value>
+  </LocaleResource>
+  <LocaleResource Name="Plugins.Shipping.ByWeight.Fields.StateProvince.Hint">
+    <Value></Value>
+  </LocaleResource>
+  <LocaleResource Name="Plugins.Shipping.ByWeight.Fields.Zip">
+    <Value></Value>
+  </LocaleResource>
+  <LocaleResource Name="Plugins.Shipping.ByWeight.Fields.Zip.Hint">
+    <Value></Value>
+  </LocaleResource>
+  <LocaleResource Name="Plugins.Shipping.ByWeight.Fields.ShippingMethod">
+    <Value></Value>
+  </LocaleResource>
+  <LocaleResource Name="Plugins.Shipping.ByWeight.Fields.ShippingMethod.Hint">
+    <Value></Value>
+  </LocaleResource>
+  <LocaleResource Name="Plugins.Shipping.ByWeight.Fields.From">
+    <Value></Value>
+  </LocaleResource>
+  <LocaleResource Name="Plugins.Shipping.ByWeight.Fields.From.Hint">
+    <Value></Value>
+  </LocaleResource>
+  <LocaleResource Name="Plugins.Shipping.ByWeight.Fields.To">
+    <Value></Value>
+  </LocaleResource>
+  <LocaleResource Name="Plugins.Shipping.ByWeight.Fields.To.Hint">
+    <Value></Value>
+  </LocaleResource>
+  <LocaleResource Name="Plugins.Shipping.ByWeight.Fields.AdditionalFixedCost">
+    <Value></Value>
+  </LocaleResource>
+  <LocaleResource Name="Plugins.Shipping.ByWeight.Fields.AdditionalFixedCost.Hint">
+    <Value></Value>
+  </LocaleResource>
+  <LocaleResource Name="Plugins.Shipping.ByWeight.Fields.LowerWeightLimit">
+    <Value></Value>
+  </LocaleResource>
+  <LocaleResource Name="Plugins.Shipping.ByWeight.Fields.LowerWeightLimit.Hint">
+    <Value></Value>
+  </LocaleResource>
+  <LocaleResource Name="Plugins.Shipping.ByWeight.Fields.PercentageRateOfSubtotal">
+    <Value></Value>
+  </LocaleResource>
+  <LocaleResource Name="Plugins.Shipping.ByWeight.Fields.PercentageRateOfSubtotal.Hint">
+    <Value></Value>
+  </LocaleResource>
+  <LocaleResource Name="Plugins.Shipping.ByWeight.Fields.RatePerWeightUnit">
+    <Value></Value>
+  </LocaleResource>
+  <LocaleResource Name="Plugins.Shipping.ByWeight.Fields.RatePerWeightUnit.Hint">
+    <Value></Value>
+  </LocaleResource>
+  <LocaleResource Name="Plugins.Shipping.ByWeight.Fields.LimitMethodsToCreated">
+    <Value></Value>
+  </LocaleResource>
+  <LocaleResource Name="Plugins.Shipping.ByWeight.Fields.LimitMethodsToCreated.Hint">
+    <Value></Value>
+  </LocaleResource>
+  <LocaleResource Name="Plugins.Shipping.ByWeight.Fields.DataHtml">
+    <Value></Value>
+  </LocaleResource>
+  <LocaleResource Name="Plugins.Shipping.ByWeight.AddRecord">
+    <Value></Value>
+  </LocaleResource>
+  <LocaleResource Name="Plugins.Shipping.ByWeight.Formula">
+    <Value></Value>
+  </LocaleResource>
+  <LocaleResource Name="Plugins.Shipping.ByWeight.Formula.Value">
+    <Value></Value>
+  </LocaleResource>
+  <LocaleResource Name="Plugins.Shipping.FixedOrByWeight.ShippingByWeight">
+    <Value>By Weight</Value>
+  </LocaleResource>
+  <LocaleResource Name="Plugins.Shipping.FixedOrByWeight.Fixed">
+    <Value>Fixed Rate</Value>
+  </LocaleResource>
+  <LocaleResource Name="Plugins.Shipping.FixedOrByWeight.Fields.Rate">
+    <Value>Rate</Value>
+  </LocaleResource>
+  <LocaleResource Name="Plugins.Shipping.FixedOrByWeight.Fields.Store">
+    <Value>Store</Value>
+  </LocaleResource>
+  <LocaleResource Name="Plugins.Shipping.FixedOrByWeight.Fields.Store.Hint">
+    <Value>If an asterisk is selected, then this shipping rate will apply to all stores.</Value>
+  </LocaleResource>
+  <LocaleResource Name="Plugins.Shipping.FixedOrByWeight.Fields.Warehouse">
+    <Value>Warehouse</Value>
+  </LocaleResource>
+  <LocaleResource Name="Plugins.Shipping.FixedOrByWeight.Fields.Warehouse.Hint">
+    <Value>If an asterisk is selected, then this shipping rate will apply to all warehouses.</Value>
+  </LocaleResource>
+  <LocaleResource Name="Plugins.Shipping.FixedOrByWeight.Fields.Country">
+    <Value>Country</Value>
+  </LocaleResource>
+  <LocaleResource Name="Plugins.Shipping.FixedOrByWeight.Fields.Country.Hint">
+    <Value>If an asterisk is selected, then this shipping rate will apply to all customers, regardless of the country.</Value>
+  </LocaleResource>
+  <LocaleResource Name="Plugins.Shipping.FixedOrByWeight.Fields.StateProvince">
+    <Value>State / province</Value>
+  </LocaleResource>
+  <LocaleResource Name="Plugins.Shipping.FixedOrByWeight.Fields.StateProvince.Hint">
+    <Value>If an asterisk is selected, then this shipping rate will apply to all customers from the given country, regardless of the state.</Value>
+  </LocaleResource>
+  <LocaleResource Name="Plugins.Shipping.FixedOrByWeight.Fields.Zip">
+    <Value>Zip</Value>
+  </LocaleResource>
+  <LocaleResource Name="Plugins.Shipping.FixedOrByWeight.Fields.Zip.Hint">
+    <Value>Zip / postal code. If zip is empty, then this shipping rate will apply to all customers from the given country or state, regardless of the zip code.</Value>
+  </LocaleResource>
+  <LocaleResource Name="Plugins.Shipping.FixedOrByWeight.Fields.ShippingMethod">
+    <Value>Shipping method</Value>
+  </LocaleResource>
+  <LocaleResource Name="Plugins.Shipping.FixedOrByWeight.Fields.ShippingMethod.Hint">
+    <Value>Choose shipping method</Value>
+  </LocaleResource>
+  <LocaleResource Name="Plugins.Shipping.FixedOrByWeight.Fields.From">
+    <Value>Order weight from</Value>
+  </LocaleResource>
+  <LocaleResource Name="Plugins.Shipping.FixedOrByWeight.Fields.From.Hint">
+    <Value>Order weight from.</Value>
+  </LocaleResource>
+  <LocaleResource Name="Plugins.Shipping.FixedOrByWeight.Fields.To">
+    <Value>Order weight to</Value>
+  </LocaleResource>
+  <LocaleResource Name="Plugins.Shipping.FixedOrByWeight.Fields.To.Hint">
+    <Value>Order weight to.</Value>
+  </LocaleResource>
+  <LocaleResource Name="Plugins.Shipping.FixedOrByWeight.Fields.AdditionalFixedCost">
+    <Value>Additional fixed cost</Value>
+  </LocaleResource>
+  <LocaleResource Name="Plugins.Shipping.FixedOrByWeight.Fields.AdditionalFixedCost.Hint">
+    <Value>Specify an additional fixed cost per shopping cart for this option. Set to 0 if you don''t want an additional fixed cost to be applied.</Value>
+  </LocaleResource>
+  <LocaleResource Name="Plugins.Shipping.FixedOrByWeight.Fields.LowerWeightLimit">
+    <Value>Lower weight limit</Value>
+  </LocaleResource>
+  <LocaleResource Name="Plugins.Shipping.FixedOrByWeight.Fields.LowerWeightLimit.Hint">
+    <Value>Lower weight limit. This field can be used for \"per extra weight unit\" scenarios.</Value>
+  </LocaleResource>
+  <LocaleResource Name="Plugins.Shipping.FixedOrByWeight.Fields.PercentageRateOfSubtotal">
+    <Value>Charge percentage (of subtotal)</Value>
+  </LocaleResource>
+  <LocaleResource Name="Plugins.Shipping.FixedOrByWeight.Fields.PercentageRateOfSubtotal.Hint">
+    <Value>Charge percentage (of subtotal).</Value>
+  </LocaleResource>
+  <LocaleResource Name="Plugins.Shipping.FixedOrByWeight.Fields.RatePerWeightUnit">
+    <Value>Rate per weight unit</Value>
+  </LocaleResource>
+  <LocaleResource Name="Plugins.Shipping.FixedOrByWeight.Fields.RatePerWeightUnit.Hint">
+    <Value>Rate per weight unit.</Value>
+  </LocaleResource>
+  <LocaleResource Name="Plugins.Shipping.FixedOrByWeight.Fields.LimitMethodsToCreated">
+    <Value>Limit shipping methods to configured ones</Value>
+  </LocaleResource>
+  <LocaleResource Name="Plugins.Shipping.FixedOrByWeight.Fields.LimitMethodsToCreated.Hint">
+    <Value>If you check this option, then your customers will be limited to shipping options configured here. Otherwise, they''ll be able to choose any existing shipping options even they''ve not configured here (zero shipping fee in this case).</Value>
+  </LocaleResource>
+  <LocaleResource Name="Plugins.Shipping.FixedOrByWeight.Fields.DataHtml">
+    <Value>Data</Value>
+  </LocaleResource>
+  <LocaleResource Name="Plugins.Shipping.FixedOrByWeight.AddRecord">
+    <Value>Add record</Value>
+  </LocaleResource>
+  <LocaleResource Name="Plugins.Shipping.FixedOrByWeight.Formula">
+    <Value>Formula to calculate rates</Value>
+  </LocaleResource>
+  <LocaleResource Name="Plugins.Shipping.FixedOrByWeight.Formula.Value">
+    <Value>[additional fixed cost] + ([order total weight] - [lower weight limit]) * [rate per weight unit] + [order subtotal] * [charge percentage]</Value>
+  </LocaleResource>
+  <LocaleResource Name="Admin.Configuration.Settings.Vendor.AllowVendorsToImportProducts">
+    <Value>Allow vendors to import products</Value>
+  </LocaleResource>
+  <LocaleResource Name="Admin.Configuration.Settings.Vendor.AllowVendorsToImportProducts.Hint">
+    <Value>Check if vendors are allowed to import products.</Value>
+  </LocaleResource>
+  <LocaleResource Name="ShoppingCart.ItemYouSave">
+    <Value>You save: {0}</Value>
+  </LocaleResource>
+  <LocaleResource Name="ShoppingCart.MaximumDiscountedQty">
+    <Value>Discounted qty: {0}</Value>
+  </LocaleResource>
+  <LocaleResource Name="Admin.Catalog.Products.Fields.SpecialPrice">
+    <Value></Value>
+  </LocaleResource>
+  <LocaleResource Name="Admin.Catalog.Products.Fields.SpecialPrice.Hint">
+    <Value></Value>
+  </LocaleResource>
+  <LocaleResource Name="Admin.Catalog.Products.Fields.SpecialPriceEndDateTimeUtc">
+    <Value></Value>
+  </LocaleResource>
+  <LocaleResource Name="Admin.Catalog.Products.Fields.SpecialPriceEndDateTimeUtc.Hint">
+    <Value></Value>
+  </LocaleResource>
+  <LocaleResource Name="Admin.Catalog.Products.Fields.SpecialPriceStartDateTimeUtc">
+    <Value></Value>
+  </LocaleResource>
+  <LocaleResource Name="Admin.Catalog.Products.Fields.SpecialPriceStartDateTimeUtc.Hint">
+    <Value></Value>
+  </LocaleResource>
+  <LocaleResource Name="Admin.Configuration.Settings.ProductEditor.SpecialPrice">
+    <Value></Value>
+  </LocaleResource>
+  <LocaleResource Name="Admin.Configuration.Settings.ProductEditor.SpecialPriceEndDate">
+    <Value></Value>
+  </LocaleResource>
+  <LocaleResource Name="Admin.Configuration.Settings.ProductEditor.SpecialPriceStartDate">
+    <Value></Value>
+  </LocaleResource>
+  <LocaleResource Name="Admin.Catalog.Products.TierPrices.AddNew">
+    <Value>Add new tier price</Value>
+  </LocaleResource>
+  <LocaleResource Name="Admin.Catalog.Products.TierPrices.Edit">
+    <Value>Edit tier price details</Value>
+  </LocaleResource>
+  <LocaleResource Name="Admin.Catalog.Products.TierPrices.Fields.CustomerRole.Hint">
+    <Value>Select customer role for which the tier price will be available.</Value>
+  </LocaleResource>
+  <LocaleResource Name="Admin.Catalog.Products.TierPrices.Fields.EndDateTimeUtc">
+    <Value>End date</Value>
+  </LocaleResource>
+  <LocaleResource Name="Admin.Catalog.Products.TierPrices.Fields.EndDateTimeUtc.Hint">
+    <Value>The end date of the tier price in Coordinated Universal Time (UTC).</Value>
+  </LocaleResource>
+  <LocaleResource Name="Admin.Catalog.Products.TierPrices.Fields.Price.Hint">
+    <Value>Specify the price.</Value>
+  </LocaleResource>
+  <LocaleResource Name="Admin.Catalog.Products.TierPrices.Fields.Quantity.Hint">
+    <Value>Specify quantity for which this tier price will be available.</Value>
+  </LocaleResource>
+  <LocaleResource Name="Admin.Catalog.Products.TierPrices.Fields.StartDateTimeUtc">
+    <Value>Start date</Value>
+  </LocaleResource>
+  <LocaleResource Name="Admin.Catalog.Products.TierPrices.Fields.StartDateTimeUtc.Hint">
+    <Value>The start date of the tier price in Coordinated Universal Time (UTC).</Value>
+  </LocaleResource>
+  <LocaleResource Name="Admin.Catalog.Products.TierPrices.Fields.Store.Hint">
+    <Value>Option to limit this tier price to a certain store. If you have multiple stores, choose one from the list.</Value>
+  </LocaleResource>
+  <LocaleResource Name="Admin.Configuration.Settings.Order.DeactivateGiftCardsAfterDeletingOrder">
+    <Value>Deactivate gift cards after deleting of an order</Value>
+  </LocaleResource>
+  <LocaleResource Name="Admin.Configuration.Settings.Order.DeactivateGiftCardsAfterDeletingOrder.Hint">
+    <Value>Check to deactivate related gift cards when an order is deleted.</Value>
+  </LocaleResource>
+  <LocaleResource Name="Admin.Configuration.Settings.Order.CompleteOrderWhenDelivered">
+    <Value>Complete order when delivered</Value>
+  </LocaleResource>
+  <LocaleResource Name="Admin.Configuration.Settings.Order.CompleteOrderWhenDelivered.Hint">
+    <Value>Check if an order status should be set to "Complete" only when its shipping status is "Delivered". Otherwise, "Shipped" status will be enough.</Value>
+  </LocaleResource>
+  <LocaleResource Name="ReturnRequests.Title">
+    <Value><![CDATA[Return item(s) from <a href="{0}">order #{1}</a>]]></Value>
+  </LocaleResource>
+  <LocaleResource Name="ActivityLog.EditNewsComment">
+    <Value>Edited a news comment (ID = {0})</Value>
+  </LocaleResource>
+  <LocaleResource Name="Admin.Configuration.Settings.News.NewsCommentsMustBeApproved">
+    <Value>News comments must be approved</Value>
+  </LocaleResource>
+  <LocaleResource Name="Admin.Configuration.Settings.News.NewsCommentsMustBeApproved.Hint">
+    <Value>Check if news comments must be approved by administrator.</Value>
+  </LocaleResource>
+  <LocaleResource Name="Admin.ContentManagement.News.Comments.Fields.IsApproved">
+    <Value>Is approved</Value>
+  </LocaleResource>
+  <LocaleResource Name="News.Comments.SeeAfterApproving">
+    <Value>News comment is successfully added. You will see it after approving by a store administrator.</Value>
+  </LocaleResource>
+  <LocaleResource Name="ActivityLog.EditBlogComment">
+    <Value>Edited a blog comment (ID = {0})</Value>
+  </LocaleResource>
+  <LocaleResource Name="Admin.Configuration.Settings.Blog.BlogCommentsMustBeApproved">
+    <Value>Blog comments must be approved</Value>
+  </LocaleResource>
+  <LocaleResource Name="Admin.Configuration.Settings.Blog.BlogCommentsMustBeApproved.Hint">
+    <Value>Check if blog comments must be approved by administrator.</Value>
+  </LocaleResource>
+  <LocaleResource Name="Admin.ContentManagement.Blog.Comments.Fields.IsApproved">
+    <Value>Is approved</Value>
+  </LocaleResource>
+  <LocaleResource Name="Blog.Comments.SeeAfterApproving">
+    <Value>Blog comment is successfully added. You will see it after approving by a store administrator.</Value>
+  </LocaleResource>
+  <LocaleResource Name="Admin.Catalog.Products.StockQuantityHistory">
+    <Value>Stock quantity history</Value>
+  </LocaleResource>
+  <LocaleResource Name="Admin.Catalog.Products.StockQuantityHistory.Hint">
+    <Value>Here you can see a history of the product stock quantity changes.</Value>
+  </LocaleResource>
+  <LocaleResource Name="Admin.Catalog.Products.StockQuantityHistory.Fields.Combination">
+    <Value>Attribute combination</Value>
+  </LocaleResource>
+  <LocaleResource Name="Admin.Catalog.Products.StockQuantityHistory.Fields.CreatedOn">
+    <Value>Created On</Value>
+  </LocaleResource>
+  <LocaleResource Name="Admin.Catalog.Products.StockQuantityHistory.Fields.Message">
+    <Value>Message</Value>
+  </LocaleResource>
+  <LocaleResource Name="Admin.Catalog.Products.StockQuantityHistory.Fields.StockQuantity">
+    <Value>Stock quantity</Value>
+  </LocaleResource>
+  <LocaleResource Name="Admin.Catalog.Products.StockQuantityHistory.Fields.QuantityAdjustment">
+    <Value>Quantity adjustment</Value>
+  </LocaleResource>
+  <LocaleResource Name="Admin.Catalog.Products.StockQuantityHistory.Fields.Warehouse">
+    <Value>Warehouse</Value>
+  </LocaleResource>
+  <LocaleResource Name="Admin.Configuration.Settings.ProductEditor.StockQuantityHistory">
+    <Value>Stock quantity history</Value>
+  </LocaleResource>
+  <LocaleResource Name="Admin.StockQuantityHistory.Messages.CancelOrder">
+    <Value>The stock quantity has been increased by canceling the order #{0}</Value>
+  </LocaleResource>
+  <LocaleResource Name="Admin.StockQuantityHistory.Messages.Combination.Edit">
+    <Value>The stock quantity of combination has been edited</Value>
+  </LocaleResource>
+  <LocaleResource Name="Admin.StockQuantityHistory.Messages.CopyProduct">
+    <Value>The stock quantity has been edited by copying the product #{0}</Value>
+  </LocaleResource>
+  <LocaleResource Name="Admin.StockQuantityHistory.Messages.DeleteOrder">
+    <Value>The stock quantity has been increased by deleting the order #{0}</Value>
+  </LocaleResource>
+  <LocaleResource Name="Admin.StockQuantityHistory.Messages.DeleteOrderItem">
+    <Value>The stock quantity has been increased by deleting an order item from the order #{0}</Value>
+  </LocaleResource>
+  <LocaleResource Name="Admin.StockQuantityHistory.Messages.DeleteShipment">
+    <Value>The stock quantity has been increased by deleting a shipment from the order #{0}</Value>
+  </LocaleResource>
+  <LocaleResource Name="Admin.StockQuantityHistory.Messages.Edit">
+    <Value>The stock quantity has been edited</Value>
+  </LocaleResource>
+  <LocaleResource Name="Admin.StockQuantityHistory.Messages.MultipleWarehouses">
+    <Value>Multiple warehouses.</Value>
+  </LocaleResource>
+  <LocaleResource Name="Admin.StockQuantityHistory.Messages.EditOrder">
+    <Value>The stock quantity has been changed by editing the order #{0}</Value>
+  </LocaleResource>
+  <LocaleResource Name="Admin.StockQuantityHistory.Messages.ImportProduct.Edit">
+    <Value>The stock quantity has been changed by importing product</Value>
+  </LocaleResource>
+  <LocaleResource Name="Admin.StockQuantityHistory.Messages.ImportProduct.EditWarehouse">
+    <Value>Products have been moved {0} {1} by importing product</Value>
+  </LocaleResource>
+  <LocaleResource Name="Admin.StockQuantityHistory.Messages.EditWarehouse">
+    <Value>Products have been moved {0} {1}</Value>
+  </LocaleResource>
+  <LocaleResource Name="Admin.StockQuantityHistory.Messages.EditWarehouse.New">
+    <Value>to the {0}</Value>
+  </LocaleResource>
+  <LocaleResource Name="Admin.StockQuantityHistory.Messages.EditWarehouse.Old">
+    <Value>from the {0}</Value>
+  </LocaleResource>
+  <LocaleResource Name="Admin.StockQuantityHistory.Messages.PlaceOrder">
+    <Value>The stock quantity has been reduced by placing the order #{0}</Value>
+  </LocaleResource>
+  <LocaleResource Name="Admin.StockQuantityHistory.Messages.Ship">
+    <Value>The stock quantity has been reduced when an order item of the order #{0} was shipped</Value>
+  </LocaleResource>
+  <LocaleResource Name="Admin.Catalog.Products.Copy.Name.New">
+    <Value>{0} - copy</Value>
+  </LocaleResource>
+  <LocaleResource Name="Admin.Catalog.Products.Copy.SKU.New">
+    <Value>{0}-copy</Value>
+  </LocaleResource>
+  <LocaleResource Name="Admin.Configuration.Settings.RewardPoints.PointsForPurchases_Awarded">
+    <Value></Value>
+  </LocaleResource>
+  <LocaleResource Name="Admin.Configuration.Settings.RewardPoints.PointsForPurchases_Awarded.Hint">
+    <Value></Value>
+  </LocaleResource>
+  <LocaleResource Name="Admin.Configuration.Settings.RewardPoints.PointsForPurchases_Awarded.Pending">
+    <Value></Value>
+  </LocaleResource>
+  <LocaleResource Name="Admin.Configuration.Settings.RewardPoints.PointsForPurchases_Canceled">
+    <Value></Value>
+  </LocaleResource>
+  <LocaleResource Name="Admin.Configuration.Settings.RewardPoints.PointsForPurchases_Canceled.Hint">
+    <Value></Value>
+  </LocaleResource>
+  <LocaleResource Name="Admin.Configuration.Settings.RewardPoints.PointsForPurchases_Canceled.Pending">
+    <Value></Value>
+  </LocaleResource>
+  <LocaleResource Name="Admin.Configuration.Settings.Order.DeactivateGiftCardsAfterCancellingOrder">
+    <Value>Deactivate gift cards after cancelling of an order</Value>
+  </LocaleResource>
+  <LocaleResource Name="Admin.Configuration.Settings.Order.DeactivateGiftCardsAfterCancellingOrder.Hint">
+    <Value>Check to deactivate related gift cards when an order is cancelled.</Value>
+  </LocaleResource>
+  <LocaleResource Name="Admin.Configuration.Settings.Order.ActivateGiftCardsAfterCompletingOrder">
+    <Value>Activate gift cards after completing of an order</Value>
+  </LocaleResource>
+  <LocaleResource Name="Admin.Configuration.Settings.Order.ActivateGiftCardsAfterCompletingOrder.Hint">
+    <Value>Check to activate related gift cards when an order is completed.</Value>
+  </LocaleResource>
+  <LocaleResource Name="Admin.Configuration.Settings.Order.GiftCards_Deactivated">
+    <Value></Value>
+  </LocaleResource>
+  <LocaleResource Name="Admin.Configuration.Settings.Order.GiftCards_Deactivated.Hint">
+    <Value></Value>
+  </LocaleResource>
+  <LocaleResource Name="Admin.Configuration.Settings.Order.GiftCards_Deactivated.Pending">
+    <Value></Value>
+  </LocaleResource>
+  <LocaleResource Name="Admin.Configuration.Settings.Order.GiftCards_Activated">
+    <Value></Value>
+  </LocaleResource>
+  <LocaleResource Name="Admin.Configuration.Settings.Order.GiftCards_Activated.Hint">
+    <Value></Value>
+  </LocaleResource>
+  <LocaleResource Name="Admin.Configuration.Settings.Order.GiftCards_Activated.Pending">
+    <Value></Value>
+  </LocaleResource>
+  <LocaleResource Name="Admin.Affiliates.Fields.ID">
+    <Value></Value>
+  </LocaleResource>
+  <LocaleResource Name="Admin.Affiliates.Fields.ID.Hint">
+    <Value></Value>
+  </LocaleResource>
+  <LocaleResource Name="Admin.System.ScheduleTasks.RestartApplication">
+    <Value>Do not forget to restart the application once a task has been modified.</Value>
+  </LocaleResource>
+  <LocaleResource Name="Plugins.ExternalAuth.Facebook.Login">
+    <Value></Value>
+  </LocaleResource>
+  <LocaleResource Name="Account.AssociatedExternalAuth.Or">
+    <Value>- or -</Value>
+  </LocaleResource>
+  <LocaleResource Name="Admin.Catalog.Products.ProductAttributes.Attributes.Values.Fields.AssociatedProduct.Choose">
+    <Value>Choose an associated product</Value>
+  </LocaleResource>
+  <LocaleResource Name="Admin.SalesReport.NeverSold.SearchStore">
+    <Value>Store</Value>
+  </LocaleResource>
+  <LocaleResource Name="Admin.SalesReport.NeverSold.SearchStore.Hint">
+    <Value>Load products only from a specific store (available in this store).</Value>
+  </LocaleResource>
+  <LocaleResource Name="Admin.SalesReport.NeverSold.SearchVendor">
+    <Value>Vendor</Value>
+  </LocaleResource>
+  <LocaleResource Name="Admin.SalesReport.NeverSold.SearchVendor.Hint">
+    <Value>Load products only by a specific vendor (owned by this vendor).</Value>
+  </LocaleResource>
+  <LocaleResource Name="Admin.SalesReport.NeverSold.SearchCategory">
+    <Value>Category</Value>
+  </LocaleResource>
+  <LocaleResource Name="Admin.SalesReport.NeverSold.SearchCategory.Hint">
+    <Value>Load products only from a specific category.</Value>
+  </LocaleResource>
+  <LocaleResource Name="Admin.SalesReport.NeverSold.SearchManufacturer">
+    <Value>Manufacturer</Value>
+  </LocaleResource>
+  <LocaleResource Name="Admin.SalesReport.NeverSold.SearchManufacturer.Hint">
+    <Value>Load products only from a specific manufacturer.</Value>
+  </LocaleResource>
+  <LocaleResource Name="Admin.Configuration.Settings.ShoppingCart.CartsSharedBetweenStores">
+    <Value>Carts shared between storest</Value>
+  </LocaleResource>
+  <LocaleResource Name="Admin.Configuration.Settings.ShoppingCart.CartsSharedBetweenStores.Hint">
+    <Value>Determines whether shopping carts (and wishlist) are shared between stores (in multi-store environment).</Value>
+  </LocaleResource>
+  <LocaleResource Name="Account.EmailRevalidation">
+    <Value>Email validation</Value>
+  </LocaleResource>
+  <LocaleResource Name="Account.EmailRevalidation.AlreadyChanged">
+    <Value>Your email already has been validated</Value>
+  </LocaleResource>
+  <LocaleResource Name="Account.EmailRevalidation.Changed">
+    <Value>Your email has been validated</Value>
+  </LocaleResource>
+  <LocaleResource Name="Account.EmailRevalidation">
+    <Value>Email validation</Value>
+  </LocaleResource>
+  <LocaleResource Name="PageTitle.EmailRevalidation">
+    <Value>Email validation</Value>
+  </LocaleResource>
+  <LocaleResource Name="Account.Fields.EmailToRevalidate">
+    <Value>New email</Value>
+  </LocaleResource>
+  <LocaleResource Name="Account.Fields.EmailToRevalidate.Note">
+    <Value>(not validated yet)</Value>
+  </LocaleResource>
+  <LocaleResource Name="Admin.Configuration.Shipping.Methods.Description">
+    <Value>Shipping methods used by offline shipping providers. For example, "Manual (Fixed or By Weight)".</Value>
+  </LocaleResource>
+  <LocaleResource Name="Admin.System.Templates.Product.IgnoredProductTypes">
+    <Value>Ignored product type IDs (advanced)</Value>
+  </LocaleResource>
+  <LocaleResource Name="Admin.Configuration.Settings.Order.ReturnRequestsAllowFiles">
+    <Value>Allow file uploads</Value>
+  </LocaleResource>
+  <LocaleResource Name="Admin.Configuration.Settings.Order.ReturnRequestsAllowFiles.Hint">
+    <Value>Check if you want to allow customers to upload files when submitting return requests.</Value>
+  </LocaleResource>
+  <LocaleResource Name="ReturnRequests.UploadedFile">
+    <Value>Upload (any additional document, scan, etc)</Value>
+  </LocaleResource>
+  <LocaleResource Name="Account.CustomerReturnRequests.UploadedFile">
+    <Value>Uploaded file:</Value>
+  </LocaleResource>
+  <LocaleResource Name="Account.CustomerReturnRequests.UploadedFile.Download">
+    <Value>Download</Value>
+  </LocaleResource>
+  <LocaleResource Name="Admin.ReturnRequests.Fields.UploadedFile">
+    <Value>Uploaded file</Value>
+  </LocaleResource>
+  <LocaleResource Name="Admin.ReturnRequests.Fields.UploadedFile.Hint">
+    <Value>File uploaded by customer</Value>
+  </LocaleResource>
+  <LocaleResource Name="Admin.ReturnRequests.Fields.UploadedFile.Download">
+    <Value>Download</Value>
+  </LocaleResource>
+  <LocaleResource Name="Admin.Catalog.ProductReviews.Fields.ReplyText">
+    <Value>Reply text</Value>
+  </LocaleResource>
+  <LocaleResource Name="Admin.Catalog.ProductReviews.Fields.ReplyText.Hint">
+    <Value>The reply text (by a store owner). If specified, then it''ll be visible to a customer. Leave empty to ignore this functionality.</Value>
+  </LocaleResource>
+  <LocaleResource Name="Reviews.Reply">
+    <Value>A manager responded to this review</Value>
+  </LocaleResource>
+  <LocaleResource Name="Admin.Configuration.Settings.Blog.ShowBlogCommentsPerStore">
+    <Value>Blog comments per store</Value>
+  </LocaleResource>
+  <LocaleResource Name="Admin.Configuration.Settings.Blog.ShowBlogCommentsPerStore.Hint">
+    <Value>Check to display blog comments written in the current store only.</Value>
+  </LocaleResource>
+  <LocaleResource Name="Admin.Configuration.Settings.News.ShowNewsCommentsPerStore">
+    <Value>News comments per store</Value>
+  </LocaleResource>
+  <LocaleResource Name="Admin.Configuration.Settings.News.ShowNewsCommentsPerStore.Hint">
+    <Value>Check to display news comments written in the current store only.</Value>
+  </LocaleResource>
+  <LocaleResource Name="Admin.ContentManagement.Blog.Comments.Fields.StoreName">
+    <Value>Store name</Value>
+  </LocaleResource>
+  <LocaleResource Name="Admin.ContentManagement.News.Comments.Fields.StoreName">
+    <Value>Store name</Value>
+  </LocaleResource>
+  <LocaleResource Name="Admin.Catalog.Products.ProductAttributes.Attributes.Values.Fields.AssociatedProduct.HasAttributes">
+    <Value>The associated product has attributes, keep in mind that customers can not select them in the product details page.</Value>
+  </LocaleResource>
+  <LocaleResource Name="Admin.Catalog.Products.ProductAttributes.Attributes.Values.Fields.AssociatedProduct.HasRequiredAttributes">
+    <Value>The associated product has required product attributes, so customers won''t be able to choose this product attribute value.</Value>
+  </LocaleResource>
+  <LocaleResource Name="Admin.Catalog.Products.ProductAttributes.Attributes.Values.Fields.AssociatedProduct.Downloadable">
+    <Value>The associated product is downloadable, keep in mind that won''t be able to download it.</Value>
+  </LocaleResource>
+  <LocaleResource Name="Admin.Catalog.Products.ProductAttributes.Attributes.Values.Fields.AssociatedProduct.GiftCard">
+    <Value>The associated product is a gift card, keep in mind that customers can not specify its details in the product details page.</Value>
+  </LocaleResource>
+  <LocaleResource Name="Admin.Pager.All">
+    <Value>All</Value>
+  </LocaleResource>
+  <LocaleResource Name="Admin.Pager.Display">
+    <Value>{0} - {1} of {2} items</Value>
+  </LocaleResource>
+  <LocaleResource Name="Admin.Pager.Empty">
+    <Value>No items to display</Value>
+  </LocaleResource>
+  <LocaleResource Name="Admin.Pager.First">
+    <Value>Go to the first page</Value>
+  </LocaleResource>
+  <LocaleResource Name="Admin.Pager.ItemsPerPage">
+    <Value>items per page</Value>
+  </LocaleResource>
+  <LocaleResource Name="Admin.Pager.Last">
+    <Value>Go to the last page</Value>
+  </LocaleResource>
+  <LocaleResource Name="Admin.Pager.MorePages">
+    <Value>More pages</Value>
+  </LocaleResource>
+  <LocaleResource Name="Admin.Pager.Next">
+    <Value>Go to the next page</Value>
+  </LocaleResource>
+  <LocaleResource Name="Admin.Pager.Of">
+    <Value>of {0}</Value>
+  </LocaleResource>
+  <LocaleResource Name="Admin.Pager.Page">
+    <Value>Page</Value>
+  </LocaleResource>
+  <LocaleResource Name="Admin.Pager.Previous">
+    <Value>Go to the previous page</Value>
+  </LocaleResource>
+  <LocaleResource Name="Admin.Pager.Refresh">
+    <Value>Refresh</Value>
+  </LocaleResource>
+  <LocaleResource Name="Admin.Vendors.Address">
+    <Value>Address (optional)</Value>
+  </LocaleResource>
+  <LocaleResource Name="Admin.Configuration.Settings.CustomerUser.FailedPasswordAllowedAttempts">
+    <Value>Maximum login failures</Value>
+  </LocaleResource>
+  <LocaleResource Name="Admin.Configuration.Settings.CustomerUser.FailedPasswordAllowedAttempts.Hint">
+    <Value>Maximum login failures to lockout account. Set 0 to disable this feature.</Value>
+  </LocaleResource>
+  <LocaleResource Name="Admin.Configuration.Settings.CustomerUser.FailedPasswordLockoutMinutes">
+    <Value>Lockout time (login failures)</Value>
+  </LocaleResource>
+  <LocaleResource Name="Admin.Configuration.Settings.CustomerUser.FailedPasswordLockoutMinutes.Hint">
+    <Value>Enter number of minutes to lockout users (for login failures).</Value>
+  </LocaleResource>
+  <LocaleResource Name="Account.Login.WrongCredentials.LockedOut">
+    <Value>Customer is locked out</Value>
+  </LocaleResource>
+  <LocaleResource Name="Admin.Catalog.Manufacturers.List.ImportFromExcelTip">
+    <Value>Imported manufacturers are distinguished by ID. If the ID already exists, then its corresponding manufacturer will be updated. You should not specify ID (leave 0) for new manufacturers.</Value>
+  </LocaleResource>
+  <LocaleResource Name="Admin.Catalog.Categories.List.ImportFromExcelTip">
+    <Value>Imported categories are distinguished by ID. If the ID already exists, then its corresponding category will be updated. You should not specify ID (leave 0) for new categories.</Value>
+  </LocaleResource>
+  <LocaleResource Name="Admin.ContentManagement.MessageTemplates.Tokens.ConditionalStatement">
+    <Value>For conditional expressions use the token %if (your conditions ) ... endif%</Value>
+  </LocaleResource>
+  <LocaleResource Name="Plugins.Tax.FixedRate.Fields.TaxCategoryName">
+    <Value></Value>
+  </LocaleResource>
+  <LocaleResource Name="Plugins.Tax.FixedRate.Fields.Rate">
+    <Value></Value>
+  </LocaleResource>
+  <LocaleResource Name="Plugins.Tax.CountryStateZip.Fields.Store">
+    <Value></Value>
+  </LocaleResource>
+  <LocaleResource Name="Plugins.Tax.CountryStateZip.Fields.Store.Hint">
+    <Value></Value>
+  </LocaleResource>
+  <LocaleResource Name="Plugins.Tax.CountryStateZip.Fields.Country">
+    <Value></Value>
+  </LocaleResource>
+  <LocaleResource Name="Plugins.Tax.CountryStateZip.Fields.Country.Hint">
+    <Value></Value>
+  </LocaleResource>
+  <LocaleResource Name="Plugins.Tax.CountryStateZip.Fields.StateProvince">
+    <Value></Value>
+  </LocaleResource>
+  <LocaleResource Name="Plugins.Tax.CountryStateZip.Fields.StateProvince.Hint">
+    <Value></Value>
+  </LocaleResource>
+  <LocaleResource Name="Plugins.Tax.CountryStateZip.Fields.Zip">
+    <Value></Value>
+  </LocaleResource>
+  <LocaleResource Name="Plugins.Tax.CountryStateZip.Fields.Zip.Hint">
+    <Value></Value>
+  </LocaleResource>
+  <LocaleResource Name="Plugins.Tax.CountryStateZip.Fields.TaxCategory">
+    <Value></Value>
+  </LocaleResource>
+  <LocaleResource Name="Plugins.Tax.CountryStateZip.Fields.TaxCategory.Hint">
+    <Value></Value>
+  </LocaleResource>
+  <LocaleResource Name="Plugins.Tax.CountryStateZip.Fields.Percentage">
+    <Value></Value>
+  </LocaleResource>
+  <LocaleResource Name="Plugins.Tax.CountryStateZip.Fields.Percentage.Hint">
+    <Value></Value>
+  </LocaleResource>
+  <LocaleResource Name="Plugins.Tax.CountryStateZip.AddRecord">
+    <Value></Value>
+  </LocaleResource>
+  <LocaleResource Name="Plugins.Tax.CountryStateZip.AddRecord.Hint">
+    <Value></Value>
+  </LocaleResource>
+  <LocaleResource Name="Plugins.Tax.FixedOrByCountryStateZip.Fixed">
+    <Value>Fixed rate</Value>
+  </LocaleResource>
+  <LocaleResource Name="Plugins.Tax.FixedOrByCountryStateZip.TaxByCountryStateZip">
+    <Value>By Country</Value>
+  </LocaleResource>
+  <LocaleResource Name="Plugins.Tax.FixedOrByCountryStateZip.Fields.TaxCategoryName">
+    <Value>Tax category</Value>
+  </LocaleResource>
+  <LocaleResource Name="Plugins.Tax.FixedOrByCountryStateZip.Fields.Rate">
+    <Value>Rate</Value>
+  </LocaleResource>
+  <LocaleResource Name="Plugins.Tax.FixedOrByCountryStateZip.Fields.Store">
+    <Value>Store</Value>
+  </LocaleResource>
+  <LocaleResource Name="Plugins.Tax.FixedOrByCountryStateZip.Fields.Store.Hint">
+    <Value>If an asterisk is selected, then this shipping rate will apply to all stores.</Value>
+  </LocaleResource>
+  <LocaleResource Name="Plugins.Tax.FixedOrByCountryStateZip.Fields.Country">
+    <Value>Country</Value>
+  </LocaleResource>
+  <LocaleResource Name="Plugins.Tax.FixedOrByCountryStateZip.Fields.Country.Hint">
+    <Value>The country.</Value>
+  </LocaleResource>
+  <LocaleResource Name="Plugins.Tax.FixedOrByCountryStateZip.Fields.StateProvince">
+    <Value>State / province</Value>
+  </LocaleResource>
+  <LocaleResource Name="Plugins.Tax.FixedOrByCountryStateZip.Fields.StateProvince.Hint">
+    <Value>If an asterisk is selected, then this tax rate will apply to all customers from the given country, regardless of the state.</Value>
+  </LocaleResource>
+  <LocaleResource Name="Plugins.Tax.FixedOrByCountryStateZip.Fields.Zip">
+    <Value>Zip</Value>
+  </LocaleResource>
+  <LocaleResource Name="Plugins.Tax.FixedOrByCountryStateZip.Fields.Zip.Hint">
+    <Value>Zip / postal code. If zip is empty, then this tax rate will apply to all customers from the given country or state, regardless of the zip code.</Value>
+  </LocaleResource>
+  <LocaleResource Name="Plugins.Tax.FixedOrByCountryStateZip.Fields.TaxCategory">
+    <Value>Tax category</Value>
+  </LocaleResource>
+  <LocaleResource Name="Plugins.Tax.FixedOrByCountryStateZip.Fields.TaxCategory.Hint">
+    <Value>The tax category.</Value>
+  </LocaleResource>
+  <LocaleResource Name="Plugins.Tax.FixedOrByCountryStateZip.Fields.Percentage">
+    <Value>Percentage</Value>
+  </LocaleResource>
+  <LocaleResource Name="Plugins.Tax.FixedOrByCountryStateZip.Fields.Percentage.Hint">
+    <Value>The tax rate.</Value>
+  </LocaleResource>
+  <LocaleResource Name="Plugins.Tax.FixedOrByCountryStateZip.AddRecord">
+    <Value>Add tax rate</Value>
+  </LocaleResource>
+  <LocaleResource Name="Plugins.Tax.FixedOrByCountryStateZip.AddRecordTitle">
+    <Value>New tax rate</Value>
+  </LocaleResource>
+  <LocaleResource Name="Admin.ReturnRequests.SearchCustomNumber">
+    <Value>ID</Value>
+  </LocaleResource>
+  <LocaleResource Name="Admin.ReturnRequests.SearchCustomNumber.Hint">
+    <Value>Search by a specific return request identifier.</Value>
+  </LocaleResource>    
+  <LocaleResource Name="Admin.ReturnRequests.SearchEndDate">
+    <Value>End date</Value>
+  </LocaleResource>
+  <LocaleResource Name="Admin.ReturnRequests.SearchEndDate.Hint">
+    <Value>The end date for the search.</Value>
+  </LocaleResource>    
+  <LocaleResource Name="Admin.ReturnRequests.SearchReturnRequestStatus">
+    <Value>Return status</Value>
+  </LocaleResource>
+  <LocaleResource Name="Admin.ReturnRequests.SearchReturnRequestStatus.All">
+    <Value>All</Value>
+  </LocaleResource>
+  <LocaleResource Name="Admin.ReturnRequests.SearchReturnRequestStatus.Hint">
+    <Value>Search by a specific return request status e.g. Received.</Value>
+  </LocaleResource>    
+  <LocaleResource Name="Admin.ReturnRequests.SearchStartDate">
+    <Value>Start date</Value>
+  </LocaleResource>  
+  <LocaleResource Name="Admin.ReturnRequests.SearchStartDate.Hint">
+    <Value>The start date for the search.</Value>
+  </LocaleResource>
+  <LocaleResource Name="Admin.Catalog.Products.ProductAttributes.Hint">
+    <Value>
+      Product attributes are quantifiable or descriptive aspects of a product (such as, color). For example, if you were to create an attribute for color, with the values of blue, green, yellow, and so on, you may want to apply this attribute to shirts, which you sell in various colors (you can adjust a price or weight for any of existing attribute values).
+      You can add attribute for your product using existing list of attributes, or if you need to create a new one go to Catalog > Attributes > Product attributes. Please notice that if you want to manage inventory by product attributes (e.g. 5 green shirts and 3 blue ones), then ensure that "Inventory method" is set to "Track inventory by product attributes".
+    </Value>
+  </LocaleResource>
+  <LocaleResource Name="Admin.ContentManagement.News.Comments.ApproveSelected">
+    <Value>Approve selected</Value>
+  </LocaleResource>
+  <LocaleResource Name="Admin.ContentManagement.Blog.Comments.ApproveSelected">
+    <Value>Approve selected</Value>
+  </LocaleResource>
+  <LocaleResource Name="Admin.ContentManagement.News.Comments.DisapproveSelected">
+    <Value>Disapprove selected</Value>
+  </LocaleResource>
+  <LocaleResource Name="Admin.ContentManagement.Blog.Comments.DisapproveSelected">
+    <Value>Disapprove selected</Value>
+  </LocaleResource>
+  <LocaleResource Name="Admin.Customers.Customers.Fields.RegisteredInStore">
+    <Value>Registered in the store</Value>
+  </LocaleResource>
+  <LocaleResource Name="Admin.Customers.Customers.Fields.RegisteredInStore.Hint">
+    <Value>Indicating in which store the customer is registered</Value>
+  </LocaleResource> 
+  <LocaleResource Name="Admin.Configuration.Settings.Shipping.ConsiderAssociatedProductsDimensions">
+    <Value>Consider associated products dimensions and weight</Value>
+  </LocaleResource>
+  <LocaleResource Name="Admin.Configuration.Settings.Shipping.ConsiderAssociatedProductsDimensions.Hint">
+    <Value>Check to consider associated products dimensions and weight on shipping, uncheck for example if the main product already includes them.</Value>
+  </LocaleResource>
+  <LocaleResource Name="Admin.ContentManagement.News.Comments.List.CreatedOnFrom">
+    <Value>Created from</Value>
+  </LocaleResource>
+  <LocaleResource Name="Admin.ContentManagement.News.Comments.List.CreatedOnFrom.Hint">
+    <Value>The creation from date for the search.</Value>
+  </LocaleResource>
+  <LocaleResource Name="Admin.ContentManagement.News.Comments.List.CreatedOnTo">
+    <Value>Created to</Value>
+  </LocaleResource>
+  <LocaleResource Name="Admin.ContentManagement.News.Comments.List.CreatedOnTo.Hint">
+    <Value>The creation to date for the search.</Value>
+  </LocaleResource>
+  <LocaleResource Name="Admin.ContentManagement.News.Comments.List.SearchText">
+    <Value>Message</Value>
+  </LocaleResource>
+  <LocaleResource Name="Admin.ContentManagement.News.Comments.List.SearchText.Hint">
+    <Value>Search in title and comment text.</Value>
+  </LocaleResource>  
+  <LocaleResource Name="Admin.ContentManagement.Blog.Comments.List.CreatedOnFrom">
+    <Value>Created from</Value>
+  </LocaleResource>
+  <LocaleResource Name="Admin.ContentManagement.Blog.Comments.List.CreatedOnFrom.Hint">
+    <Value>The creation from date for the search.</Value>
+  </LocaleResource>
+  <LocaleResource Name="Admin.ContentManagement.Blog.Comments.List.CreatedOnTo">
+    <Value>Created to</Value>
+  </LocaleResource>
+  <LocaleResource Name="Admin.ContentManagement.Blog.Comments.List.CreatedOnTo.Hint">
+    <Value>The creation to date for the search.</Value>
+  </LocaleResource>
+  <LocaleResource Name="Admin.ContentManagement.Blog.Comments.List.SearchText">
+    <Value>Message</Value>
+  </LocaleResource>
+  <LocaleResource Name="Admin.ContentManagement.Blog.Comments.List.SearchText.Hint">
+    <Value>Search in comment text.</Value>
+  </LocaleResource>
+  <LocaleResource Name="Account.CustomerOrders.RecurringOrders.RetryLastPayment">
+    <Value>Retry last payment</Value>
+  </LocaleResource>
+  <LocaleResource Name="Admin.RecurringPayments.History.LastPaymentFailed">
+    <Value>Last payment failed</Value>
+  </LocaleResource>
+  <LocaleResource Name="Admin.Catalog.ProductReviews.List.SearchApproved">
+    <Value>Approved</Value>
+  </LocaleResource>
+  <LocaleResource Name="Admin.Catalog.ProductReviews.List.SearchApproved.Hint">
+    <Value>Search by a "Approved" property.</Value>
+  </LocaleResource>  
+  <LocaleResource Name="Admin.Catalog.ProductReviews.List.SearchApproved.All">
+    <Value>All</Value>
+  </LocaleResource>
+  <LocaleResource Name="Admin.Catalog.ProductReviews.List.SearchApproved.ApprovedOnly">
+    <Value>Approved only</Value>
+  </LocaleResource>
+  <LocaleResource Name="Admin.Catalog.ProductReviews.List.SearchApproved.DisapprovedOnly">
+    <Value>Disapproved only</Value>
+  </LocaleResource>  
+  <LocaleResource Name="Admin.ContentManagement.Blog.Comments.List.SearchApproved">
+    <Value>Approved</Value>
+  </LocaleResource>
+  <LocaleResource Name="Admin.ContentManagement.Blog.Comments.List.SearchApproved.Hint">
+    <Value>Search by a "Approved" property.</Value>
+  </LocaleResource>  
+  <LocaleResource Name="Admin.ContentManagement.Blog.Comments.List.SearchApproved.All">
+    <Value>All</Value>
+  </LocaleResource>
+  <LocaleResource Name="Admin.ContentManagement.Blog.Comments.List.SearchApproved.ApprovedOnly">
+    <Value>Approved only</Value>
+  </LocaleResource>
+  <LocaleResource Name="Admin.ContentManagement.Blog.Comments.List.SearchApproved.DisapprovedOnly">
+    <Value>Disapproved only</Value>
+  </LocaleResource>  
+  <LocaleResource Name="Admin.ContentManagement.News.Comments.List.SearchApproved">
+    <Value>Approved</Value>
+  </LocaleResource>
+  <LocaleResource Name="Admin.ContentManagement.News.Comments.List.SearchApproved.Hint">
+    <Value>Search by a "Approved" property.</Value>
+  </LocaleResource>  
+  <LocaleResource Name="Admin.ContentManagement.News.Comments.List.SearchApproved.All">
+    <Value>All</Value>
+  </LocaleResource>
+  <LocaleResource Name="Admin.ContentManagement.News.Comments.List.SearchApproved.ApprovedOnly">
+    <Value>Approved only</Value>
+  </LocaleResource>
+  <LocaleResource Name="Admin.ContentManagement.News.Comments.List.SearchApproved.DisapprovedOnly">
+    <Value>Disapproved only</Value>
+  </LocaleResource>
+  <LocaleResource Name="Plugins.Payments.PayPalStandard.RoundingWarning">
+    <Value>It looks like you have "ShoppingCartSettings.RoundPricesDuringCalculation" setting disabled. Keep in mind that this can lead to a discrepancy of the order total amount, as PayPal only rounds to two decimals.</Value>
+  </LocaleResource>
+  <LocaleResource Name="Admin.Affiliates.Orders.Order">
+    <Value></Value>
+  </LocaleResource>  
+  <LocaleResource Name="Admin.Promotions.Discounts.History.Order">
+    <Value></Value>
+  </LocaleResource>  
+  <LocaleResource Name="Admin.GiftCards.History.Order">
+    <Value></Value>
+  </LocaleResource>  
+  <LocaleResource Name="Admin.RecurringPayments.History.Order">
+    <Value></Value>
+  </LocaleResource>
+  <LocaleResource Name="Admin.ReturnRequests.Fields.Order">
+    <Value></Value>
+  </LocaleResource>
+  <LocaleResource Name="Admin.ReturnRequests.Fields.Order.Hint">
+    <Value></Value>
+  </LocaleResource>
+  <LocaleResource Name="Admin.Affiliates.Orders.OrderId">
+    <Value>Order ID</Value>
+  </LocaleResource>
+  <LocaleResource Name="Admin.Affiliates.Orders.CustomOrderNumber">
+    <Value>Order #</Value>
+  </LocaleResource> 
+  <LocaleResource Name="Admin.Customers.Customers.Orders.CustomOrderNumber">
+    <Value>Order #</Value>
+  </LocaleResource>
+  <LocaleResource Name="Admin.Promotions.Discounts.History.OrderId">
+    <Value>Order ID</Value>
+  </LocaleResource>
+  <LocaleResource Name="Admin.Promotions.Discounts.History.CustomOrderNumber">
+    <Value>Order #</Value>
+  </LocaleResource>
+  <LocaleResource Name="Admin.GiftCards.History.OrderId">
+    <Value>Order ID</Value>
+  </LocaleResource>  
+  <LocaleResource Name="Admin.GiftCards.History.CustomOrderNumber">
+    <Value>Order #</Value>
+  </LocaleResource> 
+  <LocaleResource Name="Admin.Orders.Fields.CustomOrderNumber">
+    <Value>Order #</Value>
+  </LocaleResource>
+  <LocaleResource Name="Admin.Orders.Fields.CustomOrderNumber.Hint">
+    <Value>The unique number of this order.</Value>
+  </LocaleResource>  
+  <LocaleResource Name="Admin.RecurringPayments.History.OrderId">
+    <Value>Created order ID</Value>
+  </LocaleResource>  
+  <LocaleResource Name="Admin.RecurringPayments.History.CustomOrderNumber">
+    <Value>Created order</Value>
+  </LocaleResource>
+  <LocaleResource Name="Admin.ReturnRequests.Fields.OrderId">
+    <Value>Order ID</Value>
+  </LocaleResource>
+  <LocaleResource Name="Admin.ReturnRequests.Fields.CustomOrderNumber">
+    <Value>Order #</Value>
+  </LocaleResource>
+  <LocaleResource Name="Admin.Orders.Shipments.OrderID">
+    <Value>Order ID</Value>
+  </LocaleResource>
+  <LocaleResource Name="Admin.Orders.Shipments.CustomOrderNumber">
+    <Value>Order #</Value>
+  </LocaleResource>  
+  <LocaleResource Name="Admin.Orders.Shipments.CustomOrderNumber.Hint">
+    <Value>The order associated to this shipment.</Value>
+  </LocaleResource>  
+  <LocaleResource Name="Admin.Configuration.Settings.Order.CustomOrderNumberMask">
+    <Value>Order number mask</Value>
+  </LocaleResource>  
+  <LocaleResource Name="Admin.Configuration.Settings.Order.CustomOrderNumberMask.Hint">
+    <Value>Order number mask, for creating custom order number. For example, RE-{YYYY}-{MM}. Leave this field empty if you don''t want to use custom order numbers.</Value>
+  </LocaleResource>
+  <LocaleResource Name="Admin.Configuration.Settings.Order.CustomOrderNumberMask.Description.DD">
+    <Value>{DD} - day of order creation date</Value>
+  </LocaleResource>   
+  <LocaleResource Name="Admin.Configuration.Settings.Order.CustomOrderNumberMask.Description.ID">
+    <Value>{ID} -Order identifier</Value>
+  </LocaleResource>     
+  <LocaleResource Name="Admin.Configuration.Settings.Order.CustomOrderNumberMask.Description.MM">
+    <Value>{MM} - month of order creation date</Value>
+  </LocaleResource>
+  <LocaleResource Name="Admin.Configuration.Settings.Order.CustomOrderNumberMask.Description.YYYY">
+    <Value>{YYYY} - year of order creation date</Value>
+  </LocaleResource>
+  <LocaleResource Name="Admin.Configuration.Settings.Order.CustomOrderNumberMask.Description.YY">
+    <Value>{YY} - last two digits of year of order creation date</Value>
+  </LocaleResource>    
+  <LocaleResource Name="Admin.GiftCards.Fields.Order">
+    <Value></Value>
+  </LocaleResource>
+  <LocaleResource Name="Admin.GiftCards.Fields.Order.Hint">
+    <Value></Value>
+  </LocaleResource>  
+  <LocaleResource Name="Admin.GiftCards.Fields.OrderId">
+    <Value>Order</Value>
+  </LocaleResource>
+  <LocaleResource Name="Admin.GiftCards.Fields.OrderId.Hint">
+    <Value>The gift card was purchased with this order.</Value>
+  </LocaleResource>
+  <LocaleResource Name="Admin.GiftCards.Fields.CustomOrderNumber">
+    <Value>Order</Value>
+  </LocaleResource>
+  <LocaleResource Name="Admin.GiftCards.Fields.CustomOrderNumber.Hint">
+    <Value>The gift card was purchased with this order.</Value>
+  </LocaleResource>   
+  <LocaleResource Name="ActivityLog.EditOrder">
+    <Value>Edited an order (Order number = {0}). See order notes for details</Value>
+  </LocaleResource> 
+  <LocaleResource Name="Account.CustomerOrders.RecurringOrders.ViewInitialOrder">
+    <Value>View order (Order number - {0})</Value>
+  </LocaleResource>
+  <LocaleResource Name="Admin.ReturnRequests.Fields.CustomOrderNumber.Hint">
+    <Value>The unique number of the order.</Value>
+  </LocaleResource>  
+  <LocaleResource Name="Admin.Affiliates.Orders.OrderId">
+    <Value></Value>
+  </LocaleResource>
+  <LocaleResource Name="Admin.Customers.Customers.Orders.ID">
+    <Value></Value>
+  </LocaleResource>  
+  <LocaleResource Name="Admin.Promotions.Discounts.History.OrderId">
+    <Value></Value>
+  </LocaleResource>  
+  <LocaleResource Name="Admin.GiftCards.History.OrderId">
+    <Value></Value>
+  </LocaleResource>  
+  <LocaleResource Name="Admin.Orders.Fields.ID">
+    <Value></Value>
+  </LocaleResource>
+  <LocaleResource Name="Admin.Orders.Fields.ID.Hint">
+    <Value></Value>
+  </LocaleResource>  
+  <LocaleResource Name="Admin.RecurringPayments.History.OrderId">
+    <Value></Value>
+  </LocaleResource>   
+  <LocaleResource Name="Admin.ReturnRequests.Fields.OrderId">
+    <Value></Value>
+  </LocaleResource>  
+  <LocaleResource Name="Admin.Orders.Shipments.OrderID">
+    <Value></Value>
+  </LocaleResource>
+  <LocaleResource Name="Admin.Orders.Shipments.OrderID.Hint">
+    <Value></Value>
+  </LocaleResource>    
+  <LocaleResource Name="Plugins.Payments.PayPalDirect.Fields.PassPurchasedItems">
+    <Value>Pass purchased items</Value>
+  </LocaleResource>
+  <LocaleResource Name="Plugins.Payments.PayPalDirect.Fields.PassPurchasedItems.Hint">
+    <Value>Check to pass information about purchased items to PayPal.</Value>
+  </LocaleResource>
+  <LocaleResource Name="Admin.Configuration.Settings.CustomerUser.UnduplicatedPasswordsNumber">
+    <Value>Unduplicated passwords number</Value>
+  </LocaleResource>
+  <LocaleResource Name="Admin.Configuration.Settings.CustomerUser.UnduplicatedPasswordsNumber.Hint">
+    <Value>Specify the number of customer passwords that mustn''t be the same as the previous one, enter 0 if the customer can use the same password time after time.</Value>
+  </LocaleResource>
+  <LocaleResource Name="Account.ChangePassword.Errors.PasswordMatchesWithPrevious">
+    <Value>You entered the password that is the same as one of the last passwords you used. Please create a new password.</Value>
+  </LocaleResource>
+  <LocaleResource Name="Account.ChangePassword.PasswordIsExpired">
+    <Value>Your password has expired, please create a new one</Value>
+  </LocaleResource>
+  <LocaleResource Name="Admin.Configuration.Settings.CustomerUser.PasswordLifetime">
+    <Value>Password lifetime</Value>
+  </LocaleResource>
+  <LocaleResource Name="Admin.Configuration.Settings.CustomerUser.PasswordLifetime.Hint">
+    <Value>Specify number of days for password expiration. Don''t forget to check "EnablePasswordLifetime" property on customer role edit page for those roles, who will have to change passwords.</Value>
+  </LocaleResource>
+  <LocaleResource Name="Admin.Customers.CustomerRoles.Fields.EnablePasswordLifetime">
+    <Value>Enable password lifetime</Value>
+  </LocaleResource>
+  <LocaleResource Name="Admin.Customers.CustomerRoles.Fields.EnablePasswordLifetime.Hint">
+    <Value>Check to force customers to change their passwords after a specified time.</Value>
+  </LocaleResource>
+  <LocaleResource Name="Admin.System.QueuedEmails.Fields.Id">
+    <Value>ID</Value>
+  </LocaleResource>
+  <LocaleResource Name="Admin.System.SeNames.Id">
+    <Value>ID</Value>
+  </LocaleResource>
+  <LocaleResource Name="ContactUs.EmailSubject">
+    <Value></Value>
+  </LocaleResource>
+  <LocaleResource Name="ContactVendor.EmailSubject">
+    <Value></Value>
+  </LocaleResource>
+  <LocaleResource Name="Admin.Orders.Fields.OrderStatus.CancelledNotification">
+    <Value>This order is cancelled</Value>
+  </LocaleResource>
+  <LocaleResource Name="Admin.ContentManagement.MessageTemplates.Description.Blog.BlogComment">
+	<Value><![CDATA[This message template is used when a new blog comment to the certain blog post is created. The message is received by a store owner. You can set up this option by ticking the checkbox <strong>Notify about new blog comments</strong> in Configuration - Settings - Blog settings.]]></Value>
+  </LocaleResource>
+  <LocaleResource Name="Admin.ContentManagement.MessageTemplates.Description.Customer.BackInStock">
+	<Value><![CDATA[This message template is used when the customer subscribed for the certain product which is unavailable at the moment to notify the customer about the product being back to stock again. You can set up this option by ticking the checkbox <strong>Allow back in stock subscriptions</strong> in Product info tab - Inventory section.]]></Value>
+  </LocaleResource>
+  <LocaleResource Name="Admin.ContentManagement.MessageTemplates.Description.Customer.EmailRevalidationMessage">
+	<Value>This message template is used when a customer changes an email address in his account. The customer receives a message to confirm an email address used when changing email address.</Value>
+  </LocaleResource>
+  <LocaleResource Name="Admin.ContentManagement.MessageTemplates.Description.Customer.EmailValidationMessage">
+	<Value>This message template is used the option Email notification from Registration method dropdown list in Configuration - Settings - Customer settings is selected. The customer receives a message to confirm an email address used when registering.</Value>
+  </LocaleResource>
+  <LocaleResource Name="Admin.ContentManagement.MessageTemplates.Description.Customer.NewOrderNote">
+	<Value>This message template is used when the customer gets a notification about a new order being placed from this account.</Value>
+  </LocaleResource>
+  <LocaleResource Name="Admin.ContentManagement.MessageTemplates.Description.Customer.NewPM">
+	<Value><![CDATA[This message template is used when the customer gets a notification about a new private message being received. You can set up this option by ticking the checkbox <strong>Show alert for PM</strong> in Configuration - Settings - Forum settings.]]></Value>
+  </LocaleResource>
+  <LocaleResource Name="Admin.ContentManagement.MessageTemplates.Description.Customer.PasswordRecovery">
+	<Value>This message template is used when a customer forgets a password needed to log in the account. The customer receives a message with a link for entering a new password.</Value>
+  </LocaleResource>
+  <LocaleResource Name="Admin.ContentManagement.MessageTemplates.Description.Customer.WelcomeMessage">
+	<Value>This message template is used to welcome a new customer after registration.</Value>
+  </LocaleResource>
+  <LocaleResource Name="Admin.ContentManagement.MessageTemplates.Description.Forums.NewForumPost">
+	<Value>This message template is used when a new forum post in certain forum topic is created. The message is received by a store owner.</Value>
+  </LocaleResource>
+  <LocaleResource Name="Admin.ContentManagement.MessageTemplates.Description.Forums.NewForumTopic">
+	<Value>This message template is used when a new forum topic is created. The message is received by a store owner.</Value>
+  </LocaleResource>
+  <LocaleResource Name="Admin.ContentManagement.MessageTemplates.Description.GiftCard.Notification">
+	<Value>This message template is used to send a notification to a customer about getting a gift card.</Value>
+  </LocaleResource>
+  <LocaleResource Name="Admin.ContentManagement.MessageTemplates.Description.NewCustomer.Notification">
+	<Value><![CDATA[This message template is used when a new customer is registered. The message is received by a store owner. You can set up this option by ticking the checkbox <strong>Notify about new customer registration</strong> in Configuration - Settings - Customer settings.]]></Value>
+  </LocaleResource>
+  <LocaleResource Name="Admin.ContentManagement.MessageTemplates.Description.NewReturnRequest.CustomerNotification">
+	<Value>This message template is used to notify a customer about a new return request submitted from his/her account.</Value>
+  </LocaleResource>
+  <LocaleResource Name="Admin.ContentManagement.MessageTemplates.Description.NewReturnRequest.StoreOwnerNotification">
+	<Value>This message template is used when a new return request is created. The message is received by a store owner.</Value>
+  </LocaleResource>
+  <LocaleResource Name="Admin.ContentManagement.MessageTemplates.Description.News.NewsComment">
+	<Value><![CDATA[This message template is used when a new comment to the certain news item is created. The message is received by a store owner. You can set up this option by ticking the checkbox <strong>Notify about new news comments</strong> in Configuration - Settings - News settings.]]></Value>
+  </LocaleResource>
+  <LocaleResource Name="Admin.ContentManagement.MessageTemplates.Description.NewsLetterSubscription.ActivationMessage">
+	<Value>This message template is used when a customer subscribes to the newsletter to confirm the subscription.</Value>
+  </LocaleResource>
+  <LocaleResource Name="Admin.ContentManagement.MessageTemplates.Description.NewsLetterSubscription.DeactivationMessage">
+	<Value><![CDATA[This message template is used when a customer unsubscribes to the newsletter to confirm the subscription deactivation. You can allow users to unsubscribe by ticking the checkbox <strong>Newsletter box. Allow to unsubscribe</strong> in Configuration - Settings - Customer settings.]]></Value>
+  </LocaleResource>
+  <LocaleResource Name="Admin.ContentManagement.MessageTemplates.Description.NewVATSubmitted.StoreOwnerNotification">
+	<Value><![CDATA[This message template is used when a new VAT is submitted. The message is received by a store owner. You can set up this option by clicking <strong>Notify admin when a new VAT number is submitted</strong> in Configuration - Settings - Tax settings.]]></Value>
+  </LocaleResource>
+  <LocaleResource Name="Admin.ContentManagement.MessageTemplates.Description.OrderCancelled.CustomerNotification">
+	<Value>This message template is used to notify a customer that the certain order was canceled. The order can ba canceled by a customer on the account page or by store owner in Customers - Customers in Orders tab or in Sales - Orders.</Value>
+  </LocaleResource>
+  <LocaleResource Name="Admin.ContentManagement.MessageTemplates.Description.OrderCompleted.CustomerNotification">
+	<Value>This message template is used to notify a customer that the certain order was completed. The order gets the order status Complete when it''s paid and delivered, or it can be changed manually to Complete in Sales - Orders.</Value>
+  </LocaleResource>
+  <LocaleResource Name="Admin.ContentManagement.MessageTemplates.Description.OrderPaid.CustomerNotification">
+	<Value>This message template is used to notify a customer that the certain order was paid. The order gets the payment status Paid when the amount was charged, or it can be changed manually Sales - Orders by clicking Mark as paid button in Payment status.</Value>
+  </LocaleResource>
+  <LocaleResource Name="Admin.ContentManagement.MessageTemplates.Description.OrderPaid.StoreOwnerNotification">
+	<Value>This message template is used to notify a store owner that the certain order was paid. The order gets the status Paid when the amount was charged, or it can be changed manually Sales - Orders by clicking Mark as paid button in Payment status.</Value>
+  </LocaleResource>
+  <LocaleResource Name="Admin.ContentManagement.MessageTemplates.Description.OrderPaid.VendorNotification">
+	<Value>This message template is used to notify a vendor that the certain order was paid. The order gets the status Paid when the amount was charged.</Value>
+  </LocaleResource>
+  <LocaleResource Name="Admin.ContentManagement.MessageTemplates.Description.OrderPlaced.CustomerNotification">
+	<Value>This message template is used to notify a customer that the certain order was placed. Orders can be viewed by a customer on the account page.</Value>
+  </LocaleResource>
+  <LocaleResource Name="Admin.ContentManagement.MessageTemplates.Description.OrderPlaced.StoreOwnerNotification">
+	<Value>This message template is used to notify a store owner that the certain order was placed. Orders can be viewed by a store owner in Sales - Orders or in Customers menu.</Value>
+  </LocaleResource>
+  <LocaleResource Name="Admin.ContentManagement.MessageTemplates.Description.OrderPlaced.VendorNotification">
+	<Value>This message template is used to notify a vendor that the certain order was placed. Orders can be viewed by a vendor in Sales - Orders. You can allow them to access this part of Admin Area in Configuration - Access control list.</Value>
+  </LocaleResource>
+  <LocaleResource Name="Admin.ContentManagement.MessageTemplates.Description.OrderRefunded.CustomerNotification">
+	<Value>This message template is used to notify a customer that the certain order was refunded. The customer can submit to refund the order when the payment status is paid on the account page, or it can be done by a store owner in Sales - Orders by clicking "Refund" button.</Value>
+  </LocaleResource>
+  <LocaleResource Name="Admin.ContentManagement.MessageTemplates.Description.OrderRefunded.StoreOwnerNotification">
+	<Value>This message template is used to notify a store owner that the certain order was refunded. The customer can submit to refund the order when the payment status is paid on the account page, or it can be done by a store owner in Sales - Orders by clicking "Refund" button.</Value>
+  </LocaleResource>
+  <LocaleResource Name="Admin.ContentManagement.MessageTemplates.Description.Product.ProductReview">
+	<Value><![CDATA[This message template is used to notify a store owner that a new product review is created. You can set up this option by ticking the checkbox <strong>Notify about new product reviews</strong> in Configuration - Settings - Catalog settings.]]></Value>
+  </LocaleResource>
+  <LocaleResource Name="Admin.ContentManagement.MessageTemplates.Description.QuantityBelow.AttributeCombination.StoreOwnerNotification">
+	<Value>This message template is used to notify a store owner that the certain product attribute combination is getting low stock. You can set up the combination minimum quantity when creating or editing the product in Product attribute tab - Attributes combinations tab in Notify admin for quantity below field.</Value>
+  </LocaleResource>
+  <LocaleResource Name="Admin.ContentManagement.MessageTemplates.Description.QuantityBelow.StoreOwnerNotification">
+	<Value><![CDATA[This message template is used to notify a store owner that the certain product is getting low stock. You can set up the minimum  product quantity when creating or editing the product in Inventory section, <strong>Minimum stock qty field</strong>.]]></Value>
+  </LocaleResource>
+  <LocaleResource Name="Admin.ContentManagement.MessageTemplates.Description.RecurringPaymentCancelled.CustomerNotification">
+	<Value>This message template is used to notify a customer that the certain recurring payment is canceled. Payment can be canceled by a customer in the account page or by a store owner in Sales - Recurring payments in History tab by clicking "Cancel recurring payment" button.</Value>
+  </LocaleResource>
+  <LocaleResource Name="Admin.ContentManagement.MessageTemplates.Description.RecurringPaymentCancelled.StoreOwnerNotification">
+	<Value>This message template is used to notify a store owner that the certain recurring payment is canceled. Payment can be canceled by a customer in the account page or by a store owner in Sales - Recurring payments in History tab by clicking "Cancel recurring payment" button.</Value>
+  </LocaleResource>
+  <LocaleResource Name="Admin.ContentManagement.MessageTemplates.Description.RecurringPaymentFailed.CustomerNotification">
+	<Value>This message template is used to notify a customer that the certain recurring payment is failed. For example, the amount can''t be charged from the provided credit card.</Value>
+  </LocaleResource>
+  <LocaleResource Name="Admin.ContentManagement.MessageTemplates.Description.ReturnRequestStatusChanged.CustomerNotification">
+	<Value>This message template is used to notify a customer that the request status to the certain order is changed. You can set up this option in Sales - Return requests by clicking "Notify customer about status change" button.</Value>
+  </LocaleResource>
+  <LocaleResource Name="Admin.ContentManagement.MessageTemplates.Description.Service.ContactUs">
+	<Value>This message template is used to notify a store owner about a message sent through the contact form.</Value>
+  </LocaleResource>
+  <LocaleResource Name="Admin.ContentManagement.MessageTemplates.Description.Service.ContactVendor">
+	<Value>This message template is used to notify a vendor about a message sent through the contact form.</Value>
+  </LocaleResource>
+  <LocaleResource Name="Admin.ContentManagement.MessageTemplates.Description.Service.EmailAFriend">
+	<Value>This message template is used to send "email a friend" message.</Value>
+  </LocaleResource>
+  <LocaleResource Name="Admin.ContentManagement.MessageTemplates.Description.ShipmentDelivered.CustomerNotification">
+	<Value><![CDATA[This message template is used to notify a customer that the shipping status of the certain order is set to delivered. You can set up this option in Configuration - Settings - Shipping settings by ticking the checkbox <strong>Display shipment events (customers)</strong>.]]></Value>
+  </LocaleResource>
+  <LocaleResource Name="Admin.ContentManagement.MessageTemplates.Description.ShipmentSent.CustomerNotification">
+	<Value><![CDATA[This message template is used to notify a customer that the shipping status of the certain order is sent. You can set up this option in Configuration - Settings - Shipping settings by ticking the checkbox <strong>Display shipment events (customers)</strong>.]]></Value>
+  </LocaleResource>
+  <LocaleResource Name="Admin.ContentManagement.MessageTemplates.Description.VendorAccountApply.StoreOwnerNotification">
+	<Value><![CDATA[This message template is used to notify a store owner that new user has applied for vendor account. You can allow customers to apply for vendor account in Configuration - Setting - Vendor settings by ticking the checkbox <strong>Allow customers to apply for vendor account</strong>.]]></Value>
+  </LocaleResource>
+  <LocaleResource Name="Admin.ContentManagement.MessageTemplates.Description.VendorInformationChange.StoreOwnerNotification">
+	<Value><![CDATA[This message template is used to notify a store owner that the vendor changed some vendor''s details. You can allow vendors to change info about themselves in Configuration - Setting - Vendor settings by ticking the checkbox <strong>Allow vendors to edit info</strong>.]]></Value>
+  </LocaleResource>
+  <LocaleResource Name="Admin.ContentManagement.MessageTemplates.Description.Wishlist.EmailAFriend">
+	<Value>This message template is used when a customer wants to share some product from the wishlist with a friend by sending an email. You can set up this option by ticking the checkbox <strong>Allow customers to email their wishlists</strong> in Configuration - Settings - Shopping cart settings.</Value>
+  </LocaleResource>
+  <LocaleResource Name="Admin.Configuration.Settings.Tax.TaxBasedOnPickupPointAddress">
+    <Value>Tax based on pickup point address</Value>
+  </LocaleResource>
+  <LocaleResource Name="Admin.Configuration.Settings.Tax.TaxBasedOnPickupPointAddress.Hint">
+    <Value>A value indicating whether to use pickup point address (when pickup point is chosen) for tax calculation.</Value>
+  </LocaleResource>
+  <LocaleResource Name="Admin.Configuration.Settings.GeneralCommon.LoadAllLocaleRecordsOnStartup.Warning">
+    <Value>It seems that you use Redis server for caching, keep in mind that enabling this setting create a lot of traffic between the Redis server and the application because of the large number of locales.</Value>
+  </LocaleResource>
+  <LocaleResource Name="Admin.Configuration.Settings.Order.ExportWithProducts">
+    <Value>Export orders with products</Value>
+  </LocaleResource>
+  <LocaleResource Name="Admin.Configuration.Settings.Order.ExportWithProducts.Hint">
+    <Value>Check if orders should be exported with products.</Value>
+  </LocaleResource> 
+  <LocaleResource Name="Admin.Promotions.Discounts.Requirements.Description">
+    <Value><![CDATA[Set up requirements to a created discount if you want to limit it to certain user categories depending on a customer role, the amount spent, etc. You can use single requirement type, or group several types and apply them simultaneously.<br>Requirement group is a useful feature for creating discount requirement templates. You can create a requirement group just once and then use it every time you want this limitation to be applied. You can include one requirement group into another one if needed.]]></Value>
+  </LocaleResource>
+  <LocaleResource Name="Admin.Promotions.Discounts.Requirements.DiscountRequirementType.AddGroup">
+    <Value>Add requirement group</Value>
+  </LocaleResource>
+  <LocaleResource Name="Admin.Promotions.Discounts.Requirements.DiscountRequirementType.Hint">
+    <Value>You can choose one of the following requirement types, or add a requirement group to use several requirement types simultaneously.</Value>
+  </LocaleResource>
+  <LocaleResource Name="Admin.Promotions.Discounts.Requirements.GroupName">
+    <Value>Group name</Value>
+  </LocaleResource>
+  <LocaleResource Name="Admin.Promotions.Discounts.Requirements.GroupName.Hint">
+    <Value>Specify name of the requirement group (e.g. "Permitted customer roles").</Value>
+  </LocaleResource>
+  <LocaleResource Name="Admin.Promotions.Discounts.Requirements.RequirementGroup">
+    <Value>Add to group</Value>
+  </LocaleResource>
+  <LocaleResource Name="Admin.Promotions.Discounts.Requirements.RequirementGroup.Hint">
+    <Value>Choose the group you want the requirement group you’re creating to be assigned to</Value>
+  </LocaleResource>
+  <LocaleResource Name="Admin.Promotions.Discounts.Requirements.RequirementGroup.Title">
+    <Value>Group</Value>
+  </LocaleResource>
+  <LocaleResource Name="Enums.Nop.Core.Domain.Discounts.RequirementGroupInteractionType.And">
+    <Value>AND</Value>
+  </LocaleResource>
+  <LocaleResource Name="Enums.Nop.Core.Domain.Discounts.RequirementGroupInteractionType.Or">
+    <Value>OR</Value>
+  </LocaleResource>
+  <LocaleResource Name="Admin.Promotions.Discounts.Requirements.Remove">
+    <Value></Value>
+  </LocaleResource>
+  <LocaleResource Name="Admin.Promotions.Discounts.Requirements.Requirement.Title">
+    <Value>Requirement</Value>
+  </LocaleResource>
+  <LocaleResource Name="Admin.Promotions.Discounts.Requirements.DefaultRequirementGroup">
+    <Value>Default requirement group</Value>
+  </LocaleResource>
+  <LocaleResource Name="Admin.Promotions.Discounts.Requirements.InteractionTypeInGroup">
+    <Value>Interaction type in this group is</Value>
+  </LocaleResource>
+  <LocaleResource Name="Admin.Promotions.Discounts.Requirements.GroupIsEmpty">
+    <Value>The group is empty</Value>
+  </LocaleResource>
+  <LocaleResource Name="Admin.Promotions.Discounts.Requirements.RemoveRequirement">
+    <Value>Remove requirement</Value>
+  </LocaleResource>
+  <LocaleResource Name="Admin.Promotions.Discounts.Requirements.RemoveGroup">
+    <Value>Remove group</Value>
+  </LocaleResource>
+  <LocaleResource Name="Admin.Configuration.Settings.Blog.BlockTitle.BlogComments">
+    <Value>Blog comments</Value>
+  </LocaleResource>
+  <LocaleResource Name="Admin.Configuration.Settings.Blog.BlockTitle.Common">
+    <Value>Common</Value>
+  </LocaleResource>
+  <LocaleResource Name="Admin.Configuration.Settings.Catalog.BlockTitle.AdditionalSections">
+    <Value>Additional sections</Value>
+  </LocaleResource>
+  <LocaleResource Name="Admin.Configuration.Settings.Catalog.BlockTitle.CatalogPages">
+    <Value>Catalog pages</Value>
+  </LocaleResource>
+  <LocaleResource Name="Admin.Configuration.Settings.Catalog.BlockTitle.Compare">
+    <Value>Compare products</Value>
+  </LocaleResource>
+  <LocaleResource Name="Admin.Configuration.Settings.Catalog.BlockTitle.ExportImport">
+    <Value>Export/Import</Value>
+  </LocaleResource>
+  <LocaleResource Name="Admin.Configuration.Settings.Catalog.BlockTitle.Performance">
+    <Value>Performance</Value>
+  </LocaleResource>
+  <LocaleResource Name="Admin.Configuration.Settings.Catalog.BlockTitle.ProductFields">
+    <Value>Product fields</Value>
+  </LocaleResource>
+  <LocaleResource Name="Admin.Configuration.Settings.Catalog.BlockTitle.ProductPage">
+    <Value>Product page</Value>
+  </LocaleResource>
+  <LocaleResource Name="Admin.Configuration.Settings.Catalog.BlockTitle.ProductSorting">
+    <Value>Product sorting</Value>
+  </LocaleResource>
+  <LocaleResource Name="Admin.Configuration.Settings.Catalog.BlockTitle.ProductReviews">
+    <Value>Product reviews</Value>
+  </LocaleResource>
+  <LocaleResource Name="Admin.Configuration.Settings.Catalog.BlockTitle.Search">
+    <Value>Search</Value>
+  </LocaleResource>
+  <LocaleResource Name="Admin.Configuration.Settings.Catalog.BlockTitle.Share">
+    <Value>Share</Value>
+  </LocaleResource>
+  <LocaleResource Name="Admin.Configuration.Settings.Catalog.BlockTitle.Tax">
+    <Value>Tax</Value>
+  </LocaleResource>
+  <LocaleResource Name="Admin.Configuration.Settings.Catalog.BlockTitle.Tags">
+    <Value>Tags</Value>
+  </LocaleResource>
+  <LocaleResource Name="Admin.Configuration.Settings.CustomerUser.BlockTitle.Account">
+    <Value>Account</Value>
+  </LocaleResource>
+  <LocaleResource Name="Admin.Configuration.Settings.CustomerUser.BlockTitle.Common">
+    <Value>Common</Value>
+  </LocaleResource>
+  <LocaleResource Name="Admin.Configuration.Settings.CustomerUser.BlockTitle.DefaultFields">
+    <Value>Default fields</Value>
+  </LocaleResource>
+  <LocaleResource Name="Admin.Configuration.Settings.CustomerUser.BlockTitle.ExternalAuthentication">
+    <Value>External authentication</Value>
+  </LocaleResource>
+  <LocaleResource Name="Admin.Configuration.Settings.CustomerUser.BlockTitle.Password">
+    <Value>Password and security</Value>
+  </LocaleResource>
+  <LocaleResource Name="Admin.Configuration.Settings.CustomerUser.BlockTitle.Profile">
+    <Value>Profile</Value>
+  </LocaleResource>
+  <LocaleResource Name="Admin.Configuration.Settings.CustomerUser.BlockTitle.TimeZone">
+    <Value>Time zone</Value>
+  </LocaleResource>
+  <LocaleResource Name="Admin.Configuration.Settings.Forums.BlockTitle.Common">
+    <Value>Common</Value>
+  </LocaleResource>
+  <LocaleResource Name="Admin.Configuration.Settings.Forums.BlockTitle.Feeds">
+    <Value>Feeds</Value>
+  </LocaleResource>
+  <LocaleResource Name="Admin.Configuration.Settings.Forums.BlockTitle.PageSizes">
+    <Value>Page sizes</Value>
+  </LocaleResource>
+  <LocaleResource Name="Admin.Configuration.Settings.Forums.BlockTitle.Permissions">
+    <Value>Permissions</Value>
+  </LocaleResource>
+  <LocaleResource Name="Admin.Configuration.Settings.GeneralCommon.BlockTitle.FullText">
+    <Value>Full-Text</Value>
+  </LocaleResource>
+  <LocaleResource Name="Admin.Configuration.Settings.GeneralCommon.BlockTitle.Captcha">
+    <Value>CAPTCHA</Value>
+  </LocaleResource>
+  <LocaleResource Name="Admin.Configuration.Settings.GeneralCommon.BlockTitle.Common">
+    <Value>Common</Value>
+  </LocaleResource>
+  <LocaleResource Name="Admin.Configuration.Settings.GeneralCommon.BlockTitle.Localization">
+    <Value>Localization</Value>
+  </LocaleResource>
+  <LocaleResource Name="Admin.Configuration.Settings.GeneralCommon.BlockTitle.Pdf">
+    <Value>Pdf</Value>
+  </LocaleResource>
+  <LocaleResource Name="Admin.Configuration.Settings.GeneralCommon.BlockTitle.Security">
+    <Value>Security</Value>
+  </LocaleResource>
+  <LocaleResource Name="Admin.Configuration.Settings.GeneralCommon.BlockTitle.SEO">
+    <Value>SEO</Value>
+  </LocaleResource>
+  <LocaleResource Name="Admin.Configuration.Settings.GeneralCommon.BlockTitle.Sitemap">
+    <Value>Sitemap</Value>
+  </LocaleResource>
+  <LocaleResource Name="Admin.Configuration.Settings.GeneralCommon.BlockTitle.SocialMedia">
+    <Value>Social media</Value>
+  </LocaleResource>
+  <LocaleResource Name="Admin.Configuration.Settings.Media.BlockTitle.Common">
+    <Value>Common</Value>
+  </LocaleResource>
+  <LocaleResource Name="Admin.Configuration.Settings.Media.BlockTitle.OtherPages">
+    <Value>Other pages</Value>
+  </LocaleResource>
+  <LocaleResource Name="Admin.Configuration.Settings.Media.BlockTitle.Product">
+    <Value>Product</Value>
+  </LocaleResource>
+  <LocaleResource Name="Admin.Configuration.Settings.News.BlockTitle.BlogComments">
+    <Value>News comments</Value>
+  </LocaleResource>
+  <LocaleResource Name="Admin.Configuration.Settings.News.BlockTitle.Common">
+    <Value>Common</Value>
+  </LocaleResource>
+  <LocaleResource Name="Admin.Configuration.Settings.Order.BlockTitle.Checkout">
+    <Value>Checkout</Value>
+  </LocaleResource>
+  <LocaleResource Name="Admin.Configuration.Settings.Order.BlockTitle.Common">
+    <Value>Common</Value>
+  </LocaleResource>
+  <LocaleResource Name="Admin.Configuration.Settings.Order.BlockTitle.GiftCards">
+    <Value>Gift cards</Value>
+  </LocaleResource>
+  <LocaleResource Name="Admin.Configuration.Settings.Order.BlockTitle.OrderTotals">
+    <Value>Order totals</Value>
+  </LocaleResource>
+  <LocaleResource Name="Admin.Configuration.Settings.Order.BlockTitle.PdfInvoice">
+    <Value>Pdf invoice</Value>
+  </LocaleResource>
+  <LocaleResource Name="Admin.Configuration.Settings.RewardPoints.BlockTitle.Common">
+    <Value>Common</Value>
+  </LocaleResource>
+  <LocaleResource Name="Admin.Configuration.Settings.Shipping.BlockTitle.Checkout">
+    <Value>Checkout</Value>
+  </LocaleResource>
+  <LocaleResource Name="Admin.Configuration.Settings.Shipping.BlockTitle.Common">
+    <Value>Common</Value>
+  </LocaleResource>
+  <LocaleResource Name="Admin.Configuration.Settings.Shipping.BlockTitle.Notifications">
+    <Value>Notifications</Value>
+  </LocaleResource>
+  <LocaleResource Name="Admin.Configuration.Settings.ShoppingCart.BlockTitle.Common">
+    <Value>Common</Value>
+  </LocaleResource>
+  <LocaleResource Name="Admin.Configuration.Settings.ShoppingCart.BlockTitle.MiniShoppingCart">
+    <Value>Mini shopping cart</Value>
+  </LocaleResource>
+  <LocaleResource Name="Admin.Configuration.Settings.ShoppingCart.BlockTitle.Wishlist">
+    <Value>Wishlist</Value>
+  </LocaleResource>
+  <LocaleResource Name="Admin.Configuration.Settings.Tax.BlockTitle.Common">
+    <Value>Common</Value>
+  </LocaleResource>
+  <LocaleResource Name="Admin.Configuration.Settings.Tax.BlockTitle.Payment">
+    <Value>Payment</Value>
+  </LocaleResource>
+  <LocaleResource Name="Admin.Configuration.Settings.Tax.BlockTitle.Shipping">
+    <Value>Shipping</Value>
+  </LocaleResource>
+  <LocaleResource Name="Admin.Configuration.Settings.Tax.BlockTitle.TaxDispaying">
+    <Value>Tax dispaying</Value>
+  </LocaleResource>
+  <LocaleResource Name="Admin.Configuration.Settings.Tax.BlockTitle.VAT">
+    <Value>VAT</Value>
+  </LocaleResource>
+  <LocaleResource Name="Admin.Configuration.Settings.Vendor.BlockTitle.Catalog">
+    <Value>Catalog</Value>
+  </LocaleResource>
+  <LocaleResource Name="Admin.Configuration.Settings.Vendor.BlockTitle.Common">
+    <Value>Common</Value>
+  </LocaleResource>
+  <LocaleResource Name="Admin.Promotions.Discounts.IgnoreDiscounts.Warning">
+    <Value>In order to use this functionality you have to disable the following setting: Configuration > Catalog settings > Ignore discounts (sitewide).</Value>
+  </LocaleResource>
+  <LocaleResource Name="Plugins.Feed.GoogleShopping.GeneralInstructions">
+    <Value><![CDATA[<p><ul><li>At least two unique product identifiers are required. So each of your product shouldhave manufacturer (brand) and MPN (manufacturer part number) specified</li><li>Specify default tax values in your Google Merchant Center account settings</li><li>Specify default shipping values in your Google Merchant Center account settings</li><li>In order to get more info about required fields look at the following article <a href="http://www.google.com/support/merchants/bin/answer.py?answer=188494" target="_blank">http://www.google.com/support/merchants/bin/answer.py?answer=188494</a></li></ul></p>]]></Value>
+  </LocaleResource>
+  <LocaleResource Name="Plugins.Feed.GoogleShopping.OverrideInstructions">
+    <Value><![CDATA[<p>You can download the list of allowed Google product category attributes <a href="http://www.google.com/support/merchants/bin/answer.py?answer=160081" target="_blank">here</a></p>]]></Value>
+  </LocaleResource>
+  <LocaleResource Name="Plugins.Payments.PayPalDirect.Instructions">
+    <Value><![CDATA[<p><b>If you''re using this gateway ensure that your primary store currency is supported by Paypal.</b><br /><br />To configure plugin follow these steps:<br />1. Log into your Developer PayPal account (click <a href="https://www.paypal.com/us/webapps/mpp/referral/paypal-business-account2?partner_id=9JJPJNNPQ7PZ8" target="_blank">here</a> to create your account).<br />2. Click on My Apps & Credentials from the Dashboard.<br />3. Create new REST API app.<br />4. Copy your Client ID and Secret key below.<br />5. To be able to use recurring payments you need to set the webhook ID. You can get it manually in your PayPal account (enter the URL https://www.yourStore.com/Plugins/PaymentPayPalDirect/Webhook below REST API application credentials), or automatically by pressing "@T("Plugins.Payments.PayPalDirect.WebhookCreate")" button (not visible when running the site locally).<br /></p>]]></Value>
+  </LocaleResource>
+  <LocaleResource Name="Plugins.Payments.PayPalStandard.Instructions">
+    <Value><![CDATA[<p><b>If you''re using this gateway ensure that your primary store currency is supported by Paypal.</b><br /><br />To use PDT, you must activate PDT and Auto Return in your PayPal account profile. You must also acquire a PDT identity token, which is used in all PDT communication you send to PayPal. Follow these steps to configure your account for PDT:<br /><br />1. Log in to your PayPal account (click <a href="https://www.paypal.com/us/webapps/mpp/referral/paypal-business-account2?partner_id=9JJPJNNPQ7PZ8" target="_blank">here</a> to create your account).<br />2. Click the Profile subtab.<br />3. Click Website Payment Preferences in the Seller Preferences column.<br />4. Under Auto Return for Website Payments, click the On radio button.<br />5. For the Return URL, enter the URL on your site that will receive the transaction ID posted by PayPal after a customer payment (http://www.yourStore.com/Plugins/PaymentPayPalStandard/PDTHandler).<br />6. Under Payment Data Transfer, click the On radio button.<br />7. Click Save.<br />8. Click Website Payment Preferences in the Seller Preferences column.<br />9. Scroll down to the Payment Data Transfer section of the page to view your PDT identity token.<br /><br /><b>Two ways to be able to receive IPN messages (optional):</b><br /><br /><b>The first way is to check ''Enable IPN'' below.</b> It will include in the request the url of you IPN handler<br /><br /><b>The second way is to confugure your paypal account to activate this service</b>; follow these steps:<br />1. Log in to your Premier or Business account.<br />2. Click the Profile subtab.<br />3. Click Instant Payment Notification in the Selling Preferences column.<br />4. Click the ''Edit IPN Settings'' button to update your settings.<br />5. Select ''Receive IPN messages'' (Enabled) and enter the URL of your IPN handler (http://www.yourStore.com/Plugins/PaymentPayPalStandard/IPNHandler).<br />6. Click Save, and you should get a message that you have successfully activated IPN.</p>]]></Value>
+  </LocaleResource>
+  <LocaleResource Name="Plugins.Shipping.CanadaPost.Instructions">
+    <Value><![CDATA[<p>To configure plugin follow one of these steps:<br />1. If you are a Canada Post commercial customer, fill Customer number, Contract ID and API key below.<br />2. If you are a Solutions for Small Business customer, specify your Customer number and API key below.<br />3. If you are a non-contracted customer or you want to use the regular price of shipping paid by customers, fill the API key field only.<br /><br /><em>Note: Canada Post gateway returns shipping price in the CAD currency, ensure that you have correctly configured exchange rate from PrimaryStoreCurrency to CAD.</em></p>]]></Value>
+  </LocaleResource>
+  <LocaleResource Name="Plugins.Widgets.GoogleAnalytics.Instructions">
+    <Value><![CDATA[<p>Google Analytics is a free website stats tool from Google. It keeps track of statisticsabout the visitors and ecommerce conversion on your website.<br /><br />Follow the next steps to enable Google Analytics integration:<br /><ul><li><a href="http://www.google.com/analytics/" target="_blank">Create a Google Analyticsaccount</a> and follow the wizard to add your website</li><li>Copy the Tracking ID into the ''ID'' box below</li><li>Click the ''Save'' button below and Google Analytics will be integrated into your store</li></ul><br />If you would like to switch between Google Analytics (used by default) and Universal Analytics, then please use the buttons below:</p>]]></Value>
+  </LocaleResource>
+  <LocaleResource Name="Plugins.Widgets.GoogleAnalytics.Note">
+    <Value><![CDATA[<p><em>Please note that {ECOMMERCE} line works only when you have "Disable order completed page" order setting unticked.</em></p>]]></Value>
+  </LocaleResource>
+  <LocaleResource Name="Admin.Configuration.Plugins.OfficialFeed.Instructions">
+    <Value><![CDATA[<p>Here you can find third-party extensions and themes which are developed by our community and partners.They are also available in our <a href="http://www.nopcommerce.com/marketplace.aspx?utm_source=admin-panel&utm_medium=official-plugins&utm_campaign=admin-panel" target="_blank">marketplace</a></p>]]></Value>
+  </LocaleResource>
+  <LocaleResource Name="Admin.Configuration.Settings.GeneralCommon.Captcha.Instructions">
+    <Value><![CDATA[<p>A CAPTCHA is a program that can tell whether its user is a human or a computer.You''ve probably seen them — colorful images with distorted text at the bottom ofWeb registration forms. CAPTCHAs are used by many websites to prevent abuse from"bots," or automated programs usually written to generate spam. No computer programcan read distorted text as well as humans can, so bots cannot navigate sites protectedby CAPTCHAs. nopCommerce uses <a href="http://www.google.com/recaptcha" target="_blank">reCAPTCHA</a>.</p>]]></Value>
+  </LocaleResource> 
+ <LocaleResource Name="Admin.Configuration.Plugins.Description.DownloadMorePlugins">
+    <Value><![CDATA[<p>You can download more nopCommerce plugins in our <a href="http://www.nopcommerce.com/marketplace.aspx?utm_source=admin-panel&utm_medium=plugins&utm_campaign=admin-panel" target="_blank">marketplace</a></p>]]></Value>
+ </LocaleResource>   
+  <LocaleResource Name="Admin.Catalog.Products.ProductAttributes.Attributes.Values.ViewLink">
+    <Value>Edit values</Value>
+  </LocaleResource>
+  <LocaleResource Name="Admin.Catalog.Products.ProductAttributes.Attributes.Condition.ViewLink">
+    <Value>Edit condition</Value>
+  </LocaleResource>
+  <LocaleResource Name="Admin.Catalog.Products.ProductAttributes.Attributes.ValidationRules.ViewLink">
+    <Value>Edit rules</Value>
+  </LocaleResource>
+</Language>
+'
+
+CREATE TABLE #LocaleStringResourceTmp
+	(
+		[ResourceName] [nvarchar](200) NOT NULL,
+		[ResourceValue] [nvarchar](max) NOT NULL
+	)
+
+INSERT INTO #LocaleStringResourceTmp (ResourceName, ResourceValue)
+SELECT	nref.value('@Name', 'nvarchar(200)'), nref.value('Value[1]', 'nvarchar(MAX)')
+FROM	@resources.nodes('//Language/LocaleResource') AS R(nref)
+
+--do it for each existing language
+DECLARE @ExistingLanguageId int
+DECLARE cur_existinglanguage CURSOR FOR
+SELECT [Id]
+FROM [Language]
+OPEN cur_existinglanguage
+FETCH NEXT FROM cur_existinglanguage INTO @ExistingLanguageId
+WHILE @@FETCH_STATUS = 0
+BEGIN
+	DECLARE @ResourceName nvarchar(200)
+	DECLARE @ResourceValue nvarchar(MAX)
+	DECLARE cur_localeresource CURSOR FOR
+	SELECT ResourceName, ResourceValue
+	FROM #LocaleStringResourceTmp
+	OPEN cur_localeresource
+	FETCH NEXT FROM cur_localeresource INTO @ResourceName, @ResourceValue
+	WHILE @@FETCH_STATUS = 0
+	BEGIN
+		IF (EXISTS (SELECT 1 FROM [LocaleStringResource] WHERE LanguageId=@ExistingLanguageId AND ResourceName=@ResourceName))
+		BEGIN
+			UPDATE [LocaleStringResource]
+			SET [ResourceValue]=@ResourceValue
+			WHERE LanguageId=@ExistingLanguageId AND ResourceName=@ResourceName
+		END
+		ELSE 
+		BEGIN
+			INSERT INTO [LocaleStringResource]
+			(
+				[LanguageId],
+				[ResourceName],
+				[ResourceValue]
+			)
+			VALUES
+			(
+				@ExistingLanguageId,
+				@ResourceName,
+				@ResourceValue
+			)
+		END
+		
+		IF (@ResourceValue is null or @ResourceValue = '')
+		BEGIN
+			DELETE [LocaleStringResource]
+			WHERE LanguageId=@ExistingLanguageId AND ResourceName=@ResourceName
+		END
+		
+		FETCH NEXT FROM cur_localeresource INTO @ResourceName, @ResourceValue
+	END
+	CLOSE cur_localeresource
+	DEALLOCATE cur_localeresource
+
+	--fetch next language identifier
+	FETCH NEXT FROM cur_existinglanguage INTO @ExistingLanguageId
+END
+CLOSE cur_existinglanguage
+DEALLOCATE cur_existinglanguage
+
+DROP TABLE #LocaleStringResourceTmp
+GO
+
+--new setting
+IF NOT EXISTS (SELECT 1 FROM [Setting] WHERE [name] = N'shippingsettings.hideshippingtotal')
+BEGIN
+	INSERT [Setting] ([Name], [Value], [StoreId])
+	VALUES (N'shippingsettings.hideshippingtotal', N'False', 0)
+END
+GO
+
+--new setting
+IF NOT EXISTS (SELECT 1 FROM [Setting] WHERE [name] = N'taxsettings.defaulttaxcategoryid')
+BEGIN
+	INSERT [Setting] ([Name], [Value], [StoreId])
+	VALUES (N'taxsettings.defaulttaxcategoryid', N'0', 0)
+END
+GO
+
+--new activity types
+IF NOT EXISTS (SELECT 1 FROM [ActivityLogType] WHERE [SystemKeyword] = N'AddNewAddressAttribute')
+BEGIN
+	INSERT [ActivityLogType] ([SystemKeyword], [Name], [Enabled])
+	VALUES (N'AddNewAddressAttribute', N'Add a new address attribute', N'true')
+END
+GO
+
+--new activity types
+IF NOT EXISTS (SELECT 1 FROM [ActivityLogType] WHERE [SystemKeyword] = N'AddNewAffiliate')
+BEGIN
+	INSERT [ActivityLogType] ([SystemKeyword], [Name], [Enabled])
+	VALUES (N'AddNewAffiliate', N'Add a new affiliate', N'true')
+END
+GO
+
+--new activity types
+IF NOT EXISTS (SELECT 1 FROM [ActivityLogType] WHERE [SystemKeyword] = N'AddNewBlogPost')
+BEGIN
+	INSERT [ActivityLogType] ([SystemKeyword], [Name], [Enabled])
+	VALUES (N'AddNewBlogPost', N'Add a new blog post', N'true')
+END
+GO
+
+--new activity types
+IF NOT EXISTS (SELECT 1 FROM [ActivityLogType] WHERE [SystemKeyword] = N'AddNewCampaign')
+BEGIN
+	INSERT [ActivityLogType] ([SystemKeyword], [Name], [Enabled])
+	VALUES (N'AddNewCampaign', N'Add a new campaign', N'true')
+END
+GO
+
+--new activity types
+IF NOT EXISTS (SELECT 1 FROM [ActivityLogType] WHERE [SystemKeyword] = N'AddNewCountry')
+BEGIN
+	INSERT [ActivityLogType] ([SystemKeyword], [Name], [Enabled])
+	VALUES (N'AddNewCountry', N'Add a new country', N'true')
+END
+GO
+
+--new activity types
+IF NOT EXISTS (SELECT 1 FROM [ActivityLogType] WHERE [SystemKeyword] = N'AddNewCurrency')
+BEGIN
+	INSERT [ActivityLogType] ([SystemKeyword], [Name], [Enabled])
+	VALUES (N'AddNewCurrency', N'Add a new currency', N'true')
+END
+GO
+
+--new activity types
+IF NOT EXISTS (SELECT 1 FROM [ActivityLogType] WHERE [SystemKeyword] = N'AddNewCustomerAttribute')
+BEGIN
+	INSERT [ActivityLogType] ([SystemKeyword], [Name], [Enabled])
+	VALUES (N'AddNewCustomerAttribute', N'Add a new customer attribute', N'true')
+END
+GO
+
+--new activity types
+IF NOT EXISTS (SELECT 1 FROM [ActivityLogType] WHERE [SystemKeyword] = N'AddNewCustomerAttributeValue')
+BEGIN
+	INSERT [ActivityLogType] ([SystemKeyword], [Name], [Enabled])
+	VALUES (N'AddNewCustomerAttributeValue', N'Add a new customer attribute value', N'true')
+END
+GO
+
+--new activity types
+IF NOT EXISTS (SELECT 1 FROM [ActivityLogType] WHERE [SystemKeyword] = N'AddNewEmailAccount')
+BEGIN
+	INSERT [ActivityLogType] ([SystemKeyword], [Name], [Enabled])
+	VALUES (N'AddNewEmailAccount', N'Add a new email account', N'true')
+END
+GO
+
+--new activity types
+IF NOT EXISTS (SELECT 1 FROM [ActivityLogType] WHERE [SystemKeyword] = N'AddNewLanguage')
+BEGIN
+	INSERT [ActivityLogType] ([SystemKeyword], [Name], [Enabled])
+	VALUES (N'AddNewLanguage', N'Add a new language', N'true')
+END
+GO
+
+--new activity types
+IF NOT EXISTS (SELECT 1 FROM [ActivityLogType] WHERE [SystemKeyword] = N'AddNewMeasureDimension')
+BEGIN
+	INSERT [ActivityLogType] ([SystemKeyword], [Name], [Enabled])
+	VALUES (N'AddNewMeasureDimension', N'Add a new measure dimension', N'true')
+END
+GO
+
+--new activity types
+IF NOT EXISTS (SELECT 1 FROM [ActivityLogType] WHERE [SystemKeyword] = N'AddNewMeasureWeight')
+BEGIN
+	INSERT [ActivityLogType] ([SystemKeyword], [Name], [Enabled])
+	VALUES (N'AddNewMeasureWeight', N'Add a new measure weight', N'true')
+END
+GO
+
+--new activity types
+IF NOT EXISTS (SELECT 1 FROM [ActivityLogType] WHERE [SystemKeyword] = N'AddNewNews')
+BEGIN
+	INSERT [ActivityLogType] ([SystemKeyword], [Name], [Enabled])
+	VALUES (N'AddNewNews', N'Add a new news', N'true')
+END
+GO
+
+--new activity types
+IF NOT EXISTS (SELECT 1 FROM [ActivityLogType] WHERE [SystemKeyword] = N'InstallNewPlugin')
+BEGIN
+	INSERT [ActivityLogType] ([SystemKeyword], [Name], [Enabled])
+	VALUES (N'InstallNewPlugin', N'Install a new plugin', N'true')
+END
+GO
+
+--new activity types
+IF NOT EXISTS (SELECT 1 FROM [ActivityLogType] WHERE [SystemKeyword] = N'AddNewStateProvince')
+BEGIN
+	INSERT [ActivityLogType] ([SystemKeyword], [Name], [Enabled])
+	VALUES (N'AddNewStateProvince', N'Add a new state or province', N'true')
+END
+GO
+
+--new activity types
+IF NOT EXISTS (SELECT 1 FROM [ActivityLogType] WHERE [SystemKeyword] = N'AddNewStore')
+BEGIN
+	INSERT [ActivityLogType] ([SystemKeyword], [Name], [Enabled])
+	VALUES (N'AddNewStore', N'Add a new store', N'true')
+END
+GO
+
+--new activity types
+IF NOT EXISTS (SELECT 1 FROM [ActivityLogType] WHERE [SystemKeyword] = N'AddNewVendor')
+BEGIN
+	INSERT [ActivityLogType] ([SystemKeyword], [Name], [Enabled])
+	VALUES (N'AddNewVendor', N'Add a new vendor', N'true')
+END
+GO
+
+--new activity types
+IF NOT EXISTS (SELECT 1 FROM [ActivityLogType] WHERE [SystemKeyword] = N'AddNewWarehouse')
+BEGIN
+	INSERT [ActivityLogType] ([SystemKeyword], [Name], [Enabled])
+	VALUES (N'AddNewWarehouse', N'Add a new warehouse', N'true')
+END
+GO
+
+--new activity types
+IF NOT EXISTS (SELECT 1 FROM [ActivityLogType] WHERE [SystemKeyword] = N'DeleteAddressAttribute')
+BEGIN
+	INSERT [ActivityLogType] ([SystemKeyword], [Name], [Enabled])
+	VALUES (N'DeleteAddressAttribute', N'Delete an address attribute', N'true')
+END
+GO
+
+--new activity types
+IF NOT EXISTS (SELECT 1 FROM [ActivityLogType] WHERE [SystemKeyword] = N'DeleteAffiliate')
+BEGIN
+	INSERT [ActivityLogType] ([SystemKeyword], [Name], [Enabled])
+	VALUES (N'DeleteAffiliate', N'Delete an affiliate', N'true')
+END
+GO
+
+--new activity types
+IF NOT EXISTS (SELECT 1 FROM [ActivityLogType] WHERE [SystemKeyword] = N'DeleteBlogPost')
+BEGIN
+	INSERT [ActivityLogType] ([SystemKeyword], [Name], [Enabled])
+	VALUES (N'DeleteBlogPost', N'Delete a blog post', N'true')
+END
+GO
+
+--new activity types
+IF NOT EXISTS (SELECT 1 FROM [ActivityLogType] WHERE [SystemKeyword] = N'DeleteCampaign')
+BEGIN
+	INSERT [ActivityLogType] ([SystemKeyword], [Name], [Enabled])
+	VALUES (N'DeleteCampaign', N'Delete a campaign', N'true')
+END
+GO
+
+--new activity types
+IF NOT EXISTS (SELECT 1 FROM [ActivityLogType] WHERE [SystemKeyword] = N'DeleteCountry')
+BEGIN
+	INSERT [ActivityLogType] ([SystemKeyword], [Name], [Enabled])
+	VALUES (N'DeleteCountry', N'Delete a country', N'true')
+END
+GO
+
+--new activity types
+IF NOT EXISTS (SELECT 1 FROM [ActivityLogType] WHERE [SystemKeyword] = N'DeleteCurrency')
+BEGIN
+	INSERT [ActivityLogType] ([SystemKeyword], [Name], [Enabled])
+	VALUES (N'DeleteCurrency', N'Delete a currency', N'true')
+END
+GO
+
+--new activity types
+IF NOT EXISTS (SELECT 1 FROM [ActivityLogType] WHERE [SystemKeyword] = N'DeleteCustomerAttribute')
+BEGIN
+	INSERT [ActivityLogType] ([SystemKeyword], [Name], [Enabled])
+	VALUES (N'DeleteCustomerAttribute', N'Delete a customer attribute', N'true')
+END
+GO
+
+--new activity types
+IF NOT EXISTS (SELECT 1 FROM [ActivityLogType] WHERE [SystemKeyword] = N'DeleteCustomerAttributeValue')
+BEGIN
+	INSERT [ActivityLogType] ([SystemKeyword], [Name], [Enabled])
+	VALUES (N'DeleteCustomerAttributeValue', N'Delete a customer attribute value', N'true')
+END
+GO
+
+--new activity types
+IF NOT EXISTS (SELECT 1 FROM [ActivityLogType] WHERE [SystemKeyword] = N'DeleteEmailAccount')
+BEGIN
+	INSERT [ActivityLogType] ([SystemKeyword], [Name], [Enabled])
+	VALUES (N'DeleteEmailAccount', N'Delete an email account', N'true')
+END
+GO
+
+--new activity types
+IF NOT EXISTS (SELECT 1 FROM [ActivityLogType] WHERE [SystemKeyword] = N'DeleteLanguage')
+BEGIN
+	INSERT [ActivityLogType] ([SystemKeyword], [Name], [Enabled])
+	VALUES (N'DeleteLanguage', N'Delete a language', N'true')
+END
+GO
+
+--new activity types
+IF NOT EXISTS (SELECT 1 FROM [ActivityLogType] WHERE [SystemKeyword] = N'DeleteMeasureDimension')
+BEGIN
+	INSERT [ActivityLogType] ([SystemKeyword], [Name], [Enabled])
+	VALUES (N'DeleteMeasureDimension', N'Delete a measure dimension', N'true')
+END
+GO
+
+--new activity types
+IF NOT EXISTS (SELECT 1 FROM [ActivityLogType] WHERE [SystemKeyword] = N'DeleteMeasureWeight')
+BEGIN
+	INSERT [ActivityLogType] ([SystemKeyword], [Name], [Enabled])
+	VALUES (N'DeleteMeasureWeight', N'Delete a measure weight', N'true')
+END
+GO
+
+--new activity types
+IF NOT EXISTS (SELECT 1 FROM [ActivityLogType] WHERE [SystemKeyword] = N'DeleteMessageTemplate')
+BEGIN
+	INSERT [ActivityLogType] ([SystemKeyword], [Name], [Enabled])
+	VALUES (N'DeleteMessageTemplate', N'Delete a message template', N'true')
+END
+GO
+
+--new activity types
+IF NOT EXISTS (SELECT 1 FROM [ActivityLogType] WHERE [SystemKeyword] = N'DeleteNews')
+BEGIN
+	INSERT [ActivityLogType] ([SystemKeyword], [Name], [Enabled])
+	VALUES (N'DeleteNews', N'Delete a news', N'true')
+END
+GO
+
+--new activity types
+IF NOT EXISTS (SELECT 1 FROM [ActivityLogType] WHERE [SystemKeyword] = N'UninstallPlugin')
+BEGIN
+	INSERT [ActivityLogType] ([SystemKeyword], [Name], [Enabled])
+	VALUES (N'UninstallPlugin', N'Uninstall a plugin', N'true')
+END
+GO
+
+--new activity types
+IF NOT EXISTS (SELECT 1 FROM [ActivityLogType] WHERE [SystemKeyword] = N'DeleteProductReview')
+BEGIN
+	INSERT [ActivityLogType] ([SystemKeyword], [Name], [Enabled])
+	VALUES (N'DeleteProductReview', N'Delete a product review', N'true')
+END
+GO
+
+--new activity types
+IF NOT EXISTS (SELECT 1 FROM [ActivityLogType] WHERE [SystemKeyword] = N'DeleteStateProvince')
+BEGIN
+	INSERT [ActivityLogType] ([SystemKeyword], [Name], [Enabled])
+	VALUES (N'DeleteStateProvince', N'Delete a state or province', N'true')
+END
+GO
+
+--new activity types
+IF NOT EXISTS (SELECT 1 FROM [ActivityLogType] WHERE [SystemKeyword] = N'DeleteStore')
+BEGIN
+	INSERT [ActivityLogType] ([SystemKeyword], [Name], [Enabled])
+	VALUES (N'DeleteStore', N'Delete a store', N'true')
+END
+GO
+
+--new activity types
+IF NOT EXISTS (SELECT 1 FROM [ActivityLogType] WHERE [SystemKeyword] = N'DeleteVendor')
+BEGIN
+	INSERT [ActivityLogType] ([SystemKeyword], [Name], [Enabled])
+	VALUES (N'DeleteVendor', N'Delete a vendor', N'true')
+END
+GO
+
+--new activity types
+IF NOT EXISTS (SELECT 1 FROM [ActivityLogType] WHERE [SystemKeyword] = N'DeleteWarehouse')
+BEGIN
+	INSERT [ActivityLogType] ([SystemKeyword], [Name], [Enabled])
+	VALUES (N'DeleteWarehouse', N'Delete a warehouse', N'true')
+END
+GO
+
+--new activity types
+IF NOT EXISTS (SELECT 1 FROM [ActivityLogType] WHERE [SystemKeyword] = N'EditAddressAttribute')
+BEGIN
+	INSERT [ActivityLogType] ([SystemKeyword], [Name], [Enabled])
+	VALUES (N'EditAddressAttribute', N'Edit an address attribute', N'true')
+END
+GO
+
+--new activity types
+IF NOT EXISTS (SELECT 1 FROM [ActivityLogType] WHERE [SystemKeyword] = N'EditAffiliate')
+BEGIN
+	INSERT [ActivityLogType] ([SystemKeyword], [Name], [Enabled])
+	VALUES (N'EditAffiliate', N'Edit an affiliate', N'true')
+END
+GO
+
+--new activity types
+IF NOT EXISTS (SELECT 1 FROM [ActivityLogType] WHERE [SystemKeyword] = N'EditBlogPost')
+BEGIN
+	INSERT [ActivityLogType] ([SystemKeyword], [Name], [Enabled])
+	VALUES (N'EditBlogPost', N'Edit a blog post', N'true')
+END
+GO
+
+--new activity types
+IF NOT EXISTS (SELECT 1 FROM [ActivityLogType] WHERE [SystemKeyword] = N'EditCampaign')
+BEGIN
+	INSERT [ActivityLogType] ([SystemKeyword], [Name], [Enabled])
+	VALUES (N'EditCampaign', N'Edit a campaign', N'true')
+END
+GO
+
+--new activity types
+IF NOT EXISTS (SELECT 1 FROM [ActivityLogType] WHERE [SystemKeyword] = N'EditCountry')
+BEGIN
+	INSERT [ActivityLogType] ([SystemKeyword], [Name], [Enabled])
+	VALUES (N'EditCountry', N'Edit a country', N'true')
+END
+GO
+
+--new activity types
+IF NOT EXISTS (SELECT 1 FROM [ActivityLogType] WHERE [SystemKeyword] = N'EditCurrency')
+BEGIN
+	INSERT [ActivityLogType] ([SystemKeyword], [Name], [Enabled])
+	VALUES (N'EditCurrency', N'Edit a currency', N'true')
+END
+GO
+
+--new activity types
+IF NOT EXISTS (SELECT 1 FROM [ActivityLogType] WHERE [SystemKeyword] = N'EditCustomerAttribute')
+BEGIN
+	INSERT [ActivityLogType] ([SystemKeyword], [Name], [Enabled])
+	VALUES (N'EditCustomerAttribute', N'Edit a customer attribute', N'true')
+END
+GO
+
+--new activity types
+IF NOT EXISTS (SELECT 1 FROM [ActivityLogType] WHERE [SystemKeyword] = N'EditCustomerAttributeValue')
+BEGIN
+	INSERT [ActivityLogType] ([SystemKeyword], [Name], [Enabled])
+	VALUES (N'EditCustomerAttributeValue', N'Edit a customer attribute value', N'true')
+END
+GO
+
+--new activity types
+IF NOT EXISTS (SELECT 1 FROM [ActivityLogType] WHERE [SystemKeyword] = N'EditEmailAccount')
+BEGIN
+	INSERT [ActivityLogType] ([SystemKeyword], [Name], [Enabled])
+	VALUES (N'EditEmailAccount', N'Edit an email account', N'true')
+END
+GO
+
+--new activity types
+IF NOT EXISTS (SELECT 1 FROM [ActivityLogType] WHERE [SystemKeyword] = N'EditLanguage')
+BEGIN
+	INSERT [ActivityLogType] ([SystemKeyword], [Name], [Enabled])
+	VALUES (N'EditLanguage', N'Edit a language', N'true')
+END
+GO
+
+--new activity types
+IF NOT EXISTS (SELECT 1 FROM [ActivityLogType] WHERE [SystemKeyword] = N'EditMeasureDimension')
+BEGIN
+	INSERT [ActivityLogType] ([SystemKeyword], [Name], [Enabled])
+	VALUES (N'EditMeasureDimension', N'Edit a measure dimension', N'true')
+END
+GO
+
+--new activity types
+IF NOT EXISTS (SELECT 1 FROM [ActivityLogType] WHERE [SystemKeyword] = N'EditMeasureWeight')
+BEGIN
+	INSERT [ActivityLogType] ([SystemKeyword], [Name], [Enabled])
+	VALUES (N'EditMeasureWeight', N'Edit a measure weight', N'true')
+END
+GO
+
+--new activity types
+IF NOT EXISTS (SELECT 1 FROM [ActivityLogType] WHERE [SystemKeyword] = N'EditMessageTemplate')
+BEGIN
+	INSERT [ActivityLogType] ([SystemKeyword], [Name], [Enabled])
+	VALUES (N'EditMessageTemplate', N'Edit a message template', N'true')
+END
+GO
+
+--new activity types
+IF NOT EXISTS (SELECT 1 FROM [ActivityLogType] WHERE [SystemKeyword] = N'EditNews')
+BEGIN
+	INSERT [ActivityLogType] ([SystemKeyword], [Name], [Enabled])
+	VALUES (N'EditNews', N'Edit a news', N'true')
+END
+GO
+
+--new activity types
+IF NOT EXISTS (SELECT 1 FROM [ActivityLogType] WHERE [SystemKeyword] = N'EditPlugin')
+BEGIN
+	INSERT [ActivityLogType] ([SystemKeyword], [Name], [Enabled])
+	VALUES (N'EditPlugin', N'Edit a plugin', N'true')
+END
+GO
+
+--new activity types
+IF NOT EXISTS (SELECT 1 FROM [ActivityLogType] WHERE [SystemKeyword] = N'EditProductReview')
+BEGIN
+	INSERT [ActivityLogType] ([SystemKeyword], [Name], [Enabled])
+	VALUES (N'EditProductReview', N'Edit a product review', N'true')
+END
+GO
+
+--new activity types
+IF NOT EXISTS (SELECT 1 FROM [ActivityLogType] WHERE [SystemKeyword] = N'EditStateProvince')
+BEGIN
+	INSERT [ActivityLogType] ([SystemKeyword], [Name], [Enabled])
+	VALUES (N'EditStateProvince', N'Edit a state or province', N'true')
+END
+GO
+
+--new activity types
+IF NOT EXISTS (SELECT 1 FROM [ActivityLogType] WHERE [SystemKeyword] = N'EditStore')
+BEGIN
+	INSERT [ActivityLogType] ([SystemKeyword], [Name], [Enabled])
+	VALUES (N'EditStore', N'Edit a store', N'true')
+END
+GO
+
+--new activity types
+IF NOT EXISTS (SELECT 1 FROM [ActivityLogType] WHERE [SystemKeyword] = N'EditTask')
+BEGIN
+	INSERT [ActivityLogType] ([SystemKeyword], [Name], [Enabled])
+	VALUES (N'EditTask', N'Edit a task', N'true')
+END
+GO
+
+--new activity types
+IF NOT EXISTS (SELECT 1 FROM [ActivityLogType] WHERE [SystemKeyword] = N'EditVendor')
+BEGIN
+	INSERT [ActivityLogType] ([SystemKeyword], [Name], [Enabled])
+	VALUES (N'EditVendor', N'Edit a vendor', N'true')
+END
+GO
+
+--new activity types
+IF NOT EXISTS (SELECT 1 FROM [ActivityLogType] WHERE [SystemKeyword] = N'EditWarehouse')
+BEGIN
+	INSERT [ActivityLogType] ([SystemKeyword], [Name], [Enabled])
+	VALUES (N'EditWarehouse', N'Edit a warehouse', N'true')
+END
+GO
+
+--new activity types
+IF NOT EXISTS (SELECT 1 FROM [ActivityLogType] WHERE [SystemKeyword] = N'DeleteBlogPostComment')
+BEGIN
+	INSERT [ActivityLogType] ([SystemKeyword], [Name], [Enabled])
+	VALUES (N'DeleteBlogPostComment', N'Delete a blog post comment', N'true')
+END
+GO
+
+--new activity types
+IF NOT EXISTS (SELECT 1 FROM [ActivityLogType] WHERE [SystemKeyword] = N'DeleteNewsComment')
+BEGIN
+	INSERT [ActivityLogType] ([SystemKeyword], [Name], [Enabled])
+	VALUES (N'DeleteNewsComment', N'Delete a news comment', N'true')
+END
+GO
+
+--new activity types
+IF NOT EXISTS (SELECT 1 FROM [ActivityLogType] WHERE [SystemKeyword] = N'AddNewAddressAttributeValue')
+BEGIN
+	INSERT [ActivityLogType] ([SystemKeyword], [Name], [Enabled])
+	VALUES (N'AddNewAddressAttributeValue', N'Add a new address attribute value', N'true')
+END
+GO
+
+--new activity types
+IF NOT EXISTS (SELECT 1 FROM [ActivityLogType] WHERE [SystemKeyword] = N'EditAddressAttributeValue')
+BEGIN
+	INSERT [ActivityLogType] ([SystemKeyword], [Name], [Enabled])
+	VALUES (N'EditAddressAttributeValue', N'Edit an address attribute value', N'true')
+END
+GO
+
+--new activity types
+IF NOT EXISTS (SELECT 1 FROM [ActivityLogType] WHERE [SystemKeyword] = N'DeleteAddressAttributeValue')
+BEGIN
+	INSERT [ActivityLogType] ([SystemKeyword], [Name], [Enabled])
+	VALUES (N'DeleteAddressAttributeValue', N'Delete an address attribute value', N'true')
+END
+GO
+
+--new setting
+IF NOT EXISTS (SELECT 1 FROM [Setting] WHERE [name] = N'catalogsettings.productreviewpossibleonlyafterpurchasing')
+BEGIN
+	INSERT [Setting] ([Name], [Value], [StoreId])
+	VALUES (N'catalogsettings.productreviewpossibleonlyafterpurchasing', N'False', 0)
+END
+GO
+
+ --new setting
+ IF NOT EXISTS (SELECT 1 FROM [Setting] WHERE [name] = N'catalogsettings.exportimportusedropdownlistsforassociatedentities')
+ BEGIN
+ 	INSERT [Setting] ([Name], [Value], [StoreId])
+ 	VALUES (N'catalogsettings.exportimportusedropdownlistsforassociatedentities', N'True', 0)
+ END
+ GO
+
+ --new setting
+IF NOT EXISTS (SELECT 1 FROM [Setting] WHERE [name] = N'catalogsettings.showskuoncatalogpages')
+BEGIN
+	INSERT [Setting] ([Name], [Value], [StoreId])
+	VALUES (N'catalogsettings.showskuoncatalogpages', N'False', 0)
+END
+GO
+
+--rename settings
+UPDATE [Setting] 
+SET [Name] = N'catalogsettings.showskuonproductdetailspage' 
+WHERE [Name] = N'catalogsettings.showproductsku'
+GO
+
+--new column
+IF NOT EXISTS (SELECT 1 FROM sys.columns WHERE object_id=object_id('[ProductAttributeValue]') and NAME='CustomerEntersQty')
+BEGIN
+	ALTER TABLE [ProductAttributeValue]
+	ADD [CustomerEntersQty] bit NULL
+END
+GO
+
+UPDATE [ProductAttributeValue]
+SET [CustomerEntersQty] = 0
+WHERE [CustomerEntersQty] IS NULL
+GO
+
+ALTER TABLE [ProductAttributeValue] ALTER COLUMN [CustomerEntersQty] bit NOT NULL
+GO
+
+--new or update setting
+IF NOT EXISTS (SELECT 1 FROM [Setting] WHERE [name] = N'shoppingcartsettings.renderassociatedattributevaluequantity')
+BEGIN
+	INSERT [Setting] ([Name], [Value], [StoreId]) 
+	VALUES (N'shoppingcartsettings.renderassociatedattributevaluequantity', N'True', 0);
+END
+ELSE
+BEGIN
+	UPDATE [Setting] 
+	SET [Value] = N'True' 
+	WHERE [Name] = N'shoppingcartsettings.renderassociatedattributevaluequantity'
+END
+GO
+
+--update column
+ALTER TABLE [RewardPointsHistory] ALTER COLUMN [PointsBalance] int NULL
+GO
+
+--new setting
+IF NOT EXISTS (SELECT 1 FROM [Setting] WHERE [name] = N'rewardpointssettings.activationdelay')
+BEGIN
+	INSERT [Setting] ([Name], [Value], [StoreId])
+	VALUES (N'rewardpointssettings.activationdelay', N'0', 0)
+END
+GO
+
+--new setting
+IF NOT EXISTS (SELECT 1 FROM [Setting] WHERE [name] = N'rewardpointssettings.activationdelayperiodid')
+BEGIN
+	INSERT [Setting] ([Name], [Value], [StoreId])
+	VALUES (N'rewardpointssettings.activationdelayperiodid', N'0', 0)
+END
+GO
+
+
+--new discount coupon code logic
+DELETE FROM [GenericAttribute]
+WHERE [KeyGroup] = 'Customer' and [Key] = 'DiscountCouponCode'
+GO
+
+--new table
+IF NOT EXISTS (SELECT 1 FROM sys.objects WHERE object_id = OBJECT_ID(N'[ProductAvailabilityRange]') and OBJECTPROPERTY(object_id, N'IsUserTable') = 1)
+BEGIN
+	CREATE TABLE [dbo].[ProductAvailabilityRange](
+		[Id] [int] IDENTITY(1,1) NOT NULL,
+		[Name] nvarchar(400) NOT NULL,
+		[DisplayOrder] int NOT NULL,
+	PRIMARY KEY CLUSTERED 
+	(
+		[Id] ASC
+	)WITH (PAD_INDEX  = OFF, STATISTICS_NORECOMPUTE  = OFF, IGNORE_DUP_KEY = OFF, ALLOW_ROW_LOCKS  = ON, ALLOW_PAGE_LOCKS  = ON)
+	)
+END
+GO
+
+--add a new column
+IF NOT EXISTS (SELECT 1 FROM sys.columns WHERE object_id=object_id('[Product]') and NAME='ProductAvailabilityRangeId')
+BEGIN
+	ALTER TABLE [Product]
+	ADD [ProductAvailabilityRangeId] int NULL
+END
+GO
+
+UPDATE [Product]
+SET [ProductAvailabilityRangeId] = 0
+WHERE [ProductAvailabilityRangeId] IS NULL
+GO
+
+ALTER TABLE [Product] ALTER COLUMN [ProductAvailabilityRangeId] int NOT NULL
+GO
+
+--new setting
+IF NOT EXISTS (SELECT 1 FROM [Setting] WHERE [name] = N'paymentsettings.showpaymentmethoddescriptions')
+BEGIN
+	INSERT [Setting] ([Name], [Value], [StoreId])
+	VALUES (N'paymentsettings.showpaymentmethoddescriptions', N'True', 0)
+END
+GO
+
+
+--ensure that dbo is added to existing stored procedures
+IF EXISTS (
+		SELECT *
+		FROM sys.objects
+		WHERE object_id = OBJECT_ID(N'[FullText_IsSupported]') AND OBJECTPROPERTY(object_id,N'IsProcedure') = 1)
+DROP PROCEDURE [FullText_IsSupported]
+GO
+CREATE PROCEDURE [dbo].[FullText_IsSupported]
+AS
+BEGIN	
+	EXEC('
+	SELECT CASE SERVERPROPERTY(''IsFullTextInstalled'')
+	WHEN 1 THEN 
+		CASE DatabaseProperty (DB_NAME(DB_ID()), ''IsFulltextEnabled'')
+		WHEN 1 THEN 1
+		ELSE 0
+		END
+	ELSE 0
+	END')
+END
+GO
+
+
+IF EXISTS (
+		SELECT *
+		FROM sys.objects
+		WHERE object_id = OBJECT_ID(N'[FullText_Enable]') AND OBJECTPROPERTY(object_id,N'IsProcedure') = 1)
+DROP PROCEDURE [FullText_Enable]
+GO
+CREATE PROCEDURE [dbo].[FullText_Enable]
+AS
+BEGIN
+	--create catalog
+	EXEC('
+	IF NOT EXISTS (SELECT 1 FROM sys.fulltext_catalogs WHERE [name] = ''nopCommerceFullTextCatalog'')
+		CREATE FULLTEXT CATALOG [nopCommerceFullTextCatalog] AS DEFAULT')
+	
+	--create indexes
+	DECLARE @create_index_text nvarchar(4000)
+	SET @create_index_text = '
+	IF NOT EXISTS (SELECT 1 FROM sys.fulltext_indexes WHERE object_id = object_id(''[Product]''))
+		CREATE FULLTEXT INDEX ON [Product]([Name], [ShortDescription], [FullDescription])
+		KEY INDEX [' + dbo.[nop_getprimarykey_indexname] ('Product') +  '] ON [nopCommerceFullTextCatalog] WITH CHANGE_TRACKING AUTO'
+	EXEC(@create_index_text)
+	
+	SET @create_index_text = '
+	IF NOT EXISTS (SELECT 1 FROM sys.fulltext_indexes WHERE object_id = object_id(''[LocalizedProperty]''))
+		CREATE FULLTEXT INDEX ON [LocalizedProperty]([LocaleValue])
+		KEY INDEX [' + dbo.[nop_getprimarykey_indexname] ('LocalizedProperty') +  '] ON [nopCommerceFullTextCatalog] WITH CHANGE_TRACKING AUTO'
+	EXEC(@create_index_text)
+
+	SET @create_index_text = '
+	IF NOT EXISTS (SELECT 1 FROM sys.fulltext_indexes WHERE object_id = object_id(''[ProductTag]''))
+		CREATE FULLTEXT INDEX ON [ProductTag]([Name])
+		KEY INDEX [' + dbo.[nop_getprimarykey_indexname] ('ProductTag') +  '] ON [nopCommerceFullTextCatalog] WITH CHANGE_TRACKING AUTO'
+	EXEC(@create_index_text)
+END
+GO
+
+
+
+IF EXISTS (
+		SELECT *
+		FROM sys.objects
+		WHERE object_id = OBJECT_ID(N'[FullText_Disable]') AND OBJECTPROPERTY(object_id,N'IsProcedure') = 1)
+DROP PROCEDURE [FullText_Disable]
+GO
+CREATE PROCEDURE [dbo].[FullText_Disable]
+AS
+BEGIN
+	EXEC('
+	--drop indexes
+	IF EXISTS (SELECT 1 FROM sys.fulltext_indexes WHERE object_id = object_id(''[Product]''))
+		DROP FULLTEXT INDEX ON [Product]
+	')
+
+	EXEC('
+	IF EXISTS (SELECT 1 FROM sys.fulltext_indexes WHERE object_id = object_id(''[LocalizedProperty]''))
+		DROP FULLTEXT INDEX ON [LocalizedProperty]
+	')
+
+	EXEC('
+	IF EXISTS (SELECT 1 FROM sys.fulltext_indexes WHERE object_id = object_id(''[ProductTag]''))
+		DROP FULLTEXT INDEX ON [ProductTag]
+	')
+
+	--drop catalog
+	EXEC('
+	IF EXISTS (SELECT 1 FROM sys.fulltext_catalogs WHERE [name] = ''nopCommerceFullTextCatalog'')
+		DROP FULLTEXT CATALOG [nopCommerceFullTextCatalog]
+	')
+END
+GO
+
+
+
+
+IF EXISTS (
+		SELECT *
+		FROM sys.objects
+		WHERE object_id = OBJECT_ID(N'[LanguagePackImport]') AND OBJECTPROPERTY(object_id,N'IsProcedure') = 1)
+DROP PROCEDURE [LanguagePackImport]
+GO
+CREATE PROCEDURE [dbo].[LanguagePackImport]
+(
+	@LanguageId int,
+	@XmlPackage xml
+)
+AS
+BEGIN
+	IF EXISTS(SELECT * FROM [Language] WHERE [Id] = @LanguageId)
+	BEGIN
+		CREATE TABLE #LocaleStringResourceTmp
+			(
+				[LanguageId] [int] NOT NULL,
+				[ResourceName] [nvarchar](200) NOT NULL,
+				[ResourceValue] [nvarchar](MAX) NOT NULL
+			)
+
+		INSERT INTO #LocaleStringResourceTmp (LanguageID, ResourceName, ResourceValue)
+		SELECT	@LanguageId, nref.value('@Name', 'nvarchar(200)'), nref.value('Value[1]', 'nvarchar(MAX)')
+		FROM	@XmlPackage.nodes('//Language/LocaleResource') AS R(nref)
+
+		DECLARE @ResourceName nvarchar(200)
+		DECLARE @ResourceValue nvarchar(MAX)
+		DECLARE cur_localeresource CURSOR FOR
+		SELECT LanguageID, ResourceName, ResourceValue
+		FROM #LocaleStringResourceTmp
+		OPEN cur_localeresource
+		FETCH NEXT FROM cur_localeresource INTO @LanguageId, @ResourceName, @ResourceValue
+		WHILE @@FETCH_STATUS = 0
+		BEGIN
+			IF (EXISTS (SELECT 1 FROM [LocaleStringResource] WHERE LanguageID=@LanguageId AND ResourceName=@ResourceName))
+			BEGIN
+				UPDATE [LocaleStringResource]
+				SET [ResourceValue]=@ResourceValue
+				WHERE LanguageID=@LanguageId AND ResourceName=@ResourceName
+			END
+			ELSE 
+			BEGIN
+				INSERT INTO [LocaleStringResource]
+				(
+					[LanguageId],
+					[ResourceName],
+					[ResourceValue]
+				)
+				VALUES
+				(
+					@LanguageId,
+					@ResourceName,
+					@ResourceValue
+				)
+			END
+			
+			
+			FETCH NEXT FROM cur_localeresource INTO @LanguageId, @ResourceName, @ResourceValue
+			END
+		CLOSE cur_localeresource
+		DEALLOCATE cur_localeresource
+
+		DROP TABLE #LocaleStringResourceTmp
+	END
+END
+
+ --new setting
+IF NOT EXISTS (SELECT 1 FROM [Setting] WHERE [name] = N'fixedorbyweightsettings.shippingbyweightenabled')
+BEGIN
+	INSERT [Setting] ([Name], [Value], [StoreId])
+	VALUES (N'fixedorbyweightsettings.shippingbyweightenabled', N'False', 0)
+END
+GO
+
+--rename settings
+UPDATE [Setting] 
+SET [Name] = N'fixedorbyweightsettings.limitmethodstocreated' 
+WHERE [Name] = N'shippingbyweightsettings.limitmethodstocreated'
+GO
+
+--rename settings
+UPDATE [Setting] 
+SET [Name] = N'shippingratecomputationmethod.fixedorbyweight.rate.shippingmethodid' + SUBSTRING(name, 62, len(name))
+WHERE [Name] like N'shippingratecomputationmethod.fixedrate.rate.shippingmethodid%'
+GO
+
+--new setting
+IF NOT EXISTS (SELECT 1 FROM [Setting] WHERE [name] = N'vendorsettings.allowvendorstoimportproducts')
+BEGIN
+	INSERT [Setting] ([Name], [Value], [StoreId])
+	VALUES (N'vendorsettings.allowvendorstoimportproducts', N'True', 0)
+END
+GO
+
+--drop column
+IF EXISTS (SELECT 1 FROM sys.columns WHERE object_id=object_id('[Product]') and NAME='SpecialPrice')
+BEGIN
+	ALTER TABLE [Product] DROP COLUMN [SpecialPrice]
+END
+GO
+
+--drop column
+IF EXISTS (SELECT 1 FROM sys.columns WHERE object_id=object_id('[Product]') and NAME='SpecialPriceStartDateTimeUtc')
+BEGIN
+	ALTER TABLE [Product] DROP COLUMN [SpecialPriceStartDateTimeUtc]
+END
+GO
+
+--drop column
+IF EXISTS (SELECT 1 FROM sys.columns WHERE object_id=object_id('[Product]') and NAME='SpecialPriceEndDateTimeUtc')
+BEGIN
+	ALTER TABLE [Product] DROP COLUMN [SpecialPriceEndDateTimeUtc]
+END
+GO
+
+--delete setting
+DELETE FROM [Setting]
+WHERE [name] = N'producteditordettings.specialprice'
+GO
+
+--delete setting
+DELETE FROM [Setting]
+WHERE [name] = N'producteditordettings.specialpricestartdate'
+GO
+
+--delete setting
+DELETE FROM [Setting]
+WHERE [name] = N'producteditordettings.specialpriceenddate'
+GO
+
+--add a new column
+IF NOT EXISTS (SELECT 1 FROM sys.columns WHERE object_id=object_id('[TierPrice]') and NAME='StartDateTimeUtc')
+BEGIN
+	ALTER TABLE [TierPrice]
+	ADD [StartDateTimeUtc] datetime NULL
+END
+GO
+
+--add a new column
+IF NOT EXISTS (SELECT 1 FROM sys.columns WHERE object_id=object_id('[TierPrice]') and NAME='EndDateTimeUtc')
+BEGIN
+	ALTER TABLE [TierPrice]
+	ADD [EndDateTimeUtc] datetime NULL
+END
+GO
+
+  --a stored procedure update
+IF EXISTS (SELECT * FROM sys.objects WHERE object_id = OBJECT_ID(N'[ProductLoadAllPaged]') AND OBJECTPROPERTY(object_id,N'IsProcedure') = 1)
+DROP PROCEDURE [ProductLoadAllPaged]
+GO
+
+CREATE PROCEDURE [dbo].[ProductLoadAllPaged]
+(
+	@CategoryIds		nvarchar(MAX) = null,	--a list of category IDs (comma-separated list). e.g. 1,2,3
+	@ManufacturerId		int = 0,
+	@StoreId			int = 0,
+	@VendorId			int = 0,
+	@WarehouseId		int = 0,
+	@ProductTypeId		int = null, --product type identifier, null - load all products
+	@VisibleIndividuallyOnly bit = 0, 	--0 - load all products , 1 - "visible indivially" only
+	@MarkedAsNewOnly	bit = 0, 	--0 - load all products , 1 - "marked as new" only
+	@ProductTagId		int = 0,
+	@FeaturedProducts	bit = null,	--0 featured only , 1 not featured only, null - load all products
+	@PriceMin			decimal(18, 4) = null,
+	@PriceMax			decimal(18, 4) = null,
+	@Keywords			nvarchar(4000) = null,
+	@SearchDescriptions bit = 0, --a value indicating whether to search by a specified "keyword" in product descriptions
+	@SearchManufacturerPartNumber bit = 0, -- a value indicating whether to search by a specified "keyword" in manufacturer part number
+	@SearchSku			bit = 0, --a value indicating whether to search by a specified "keyword" in product SKU
+	@SearchProductTags  bit = 0, --a value indicating whether to search by a specified "keyword" in product tags
+	@UseFullTextSearch  bit = 0,
+	@FullTextMode		int = 0, --0 - using CONTAINS with <prefix_term>, 5 - using CONTAINS and OR with <prefix_term>, 10 - using CONTAINS and AND with <prefix_term>
+	@FilteredSpecs		nvarchar(MAX) = null,	--filter by specification attribute options (comma-separated list of IDs). e.g. 14,15,16
+	@LanguageId			int = 0,
+	@OrderBy			int = 0, --0 - position, 5 - Name: A to Z, 6 - Name: Z to A, 10 - Price: Low to High, 11 - Price: High to Low, 15 - creation date
+	@AllowedCustomerRoleIds	nvarchar(MAX) = null,	--a list of customer role IDs (comma-separated list) for which a product should be shown (if a subjet to ACL)
+	@PageIndex			int = 0, 
+	@PageSize			int = 2147483644,
+	@ShowHidden			bit = 0,
+	@OverridePublished	bit = null, --null - process "Published" property according to "showHidden" parameter, true - load only "Published" products, false - load only "Unpublished" products
+	@LoadFilterableSpecificationAttributeOptionIds bit = 0, --a value indicating whether we should load the specification attribute option identifiers applied to loaded products (all pages)
+	@FilterableSpecificationAttributeOptionIds nvarchar(MAX) = null OUTPUT, --the specification attribute option identifiers applied to loaded products (all pages). returned as a comma separated list of identifiers
+	@TotalRecords		int = null OUTPUT
+)
+AS
+BEGIN
+	
+	/* Products that filtered by keywords */
+	CREATE TABLE #KeywordProducts
+	(
+		[ProductId] int NOT NULL
+	)
+
+	DECLARE
+		@SearchKeywords bit,
+		@OriginalKeywords nvarchar(4000),
+		@sql nvarchar(max),
+		@sql_orderby nvarchar(max)
+
+	SET NOCOUNT ON
+	
+	--filter by keywords
+	SET @Keywords = isnull(@Keywords, '')
+	SET @Keywords = rtrim(ltrim(@Keywords))
+	SET @OriginalKeywords = @Keywords
+	IF ISNULL(@Keywords, '') != ''
+	BEGIN
+		SET @SearchKeywords = 1
+		
+		IF @UseFullTextSearch = 1
+		BEGIN
+			--remove wrong chars (' ")
+			SET @Keywords = REPLACE(@Keywords, '''', '')
+			SET @Keywords = REPLACE(@Keywords, '"', '')
+			
+			--full-text search
+			IF @FullTextMode = 0 
+			BEGIN
+				--0 - using CONTAINS with <prefix_term>
+				SET @Keywords = ' "' + @Keywords + '*" '
+			END
+			ELSE
+			BEGIN
+				--5 - using CONTAINS and OR with <prefix_term>
+				--10 - using CONTAINS and AND with <prefix_term>
+
+				--clean multiple spaces
+				WHILE CHARINDEX('  ', @Keywords) > 0 
+					SET @Keywords = REPLACE(@Keywords, '  ', ' ')
+
+				DECLARE @concat_term nvarchar(100)				
+				IF @FullTextMode = 5 --5 - using CONTAINS and OR with <prefix_term>
+				BEGIN
+					SET @concat_term = 'OR'
+				END 
+				IF @FullTextMode = 10 --10 - using CONTAINS and AND with <prefix_term>
+				BEGIN
+					SET @concat_term = 'AND'
+				END
+
+				--now let's build search string
+				declare @fulltext_keywords nvarchar(4000)
+				set @fulltext_keywords = N''
+				declare @index int		
+		
+				set @index = CHARINDEX(' ', @Keywords, 0)
+
+				-- if index = 0, then only one field was passed
+				IF(@index = 0)
+					set @fulltext_keywords = ' "' + @Keywords + '*" '
+				ELSE
+				BEGIN		
+					DECLARE @first BIT
+					SET  @first = 1			
+					WHILE @index > 0
+					BEGIN
+						IF (@first = 0)
+							SET @fulltext_keywords = @fulltext_keywords + ' ' + @concat_term + ' '
+						ELSE
+							SET @first = 0
+
+						SET @fulltext_keywords = @fulltext_keywords + '"' + SUBSTRING(@Keywords, 1, @index - 1) + '*"'					
+						SET @Keywords = SUBSTRING(@Keywords, @index + 1, LEN(@Keywords) - @index)						
+						SET @index = CHARINDEX(' ', @Keywords, 0)
+					end
+					
+					-- add the last field
+					IF LEN(@fulltext_keywords) > 0
+						SET @fulltext_keywords = @fulltext_keywords + ' ' + @concat_term + ' ' + '"' + SUBSTRING(@Keywords, 1, LEN(@Keywords)) + '*"'	
+				END
+				SET @Keywords = @fulltext_keywords
+			END
+		END
+		ELSE
+		BEGIN
+			--usual search by PATINDEX
+			SET @Keywords = '%' + @Keywords + '%'
+		END
+		--PRINT @Keywords
+
+		--product name
+		SET @sql = '
+		INSERT INTO #KeywordProducts ([ProductId])
+		SELECT p.Id
+		FROM Product p with (NOLOCK)
+		WHERE '
+		IF @UseFullTextSearch = 1
+			SET @sql = @sql + 'CONTAINS(p.[Name], @Keywords) '
+		ELSE
+			SET @sql = @sql + 'PATINDEX(@Keywords, p.[Name]) > 0 '
+
+
+		--localized product name
+		SET @sql = @sql + '
+		UNION
+		SELECT lp.EntityId
+		FROM LocalizedProperty lp with (NOLOCK)
+		WHERE
+			lp.LocaleKeyGroup = N''Product''
+			AND lp.LanguageId = ' + ISNULL(CAST(@LanguageId AS nvarchar(max)), '0') + '
+			AND lp.LocaleKey = N''Name'''
+		IF @UseFullTextSearch = 1
+			SET @sql = @sql + ' AND CONTAINS(lp.[LocaleValue], @Keywords) '
+		ELSE
+			SET @sql = @sql + ' AND PATINDEX(@Keywords, lp.[LocaleValue]) > 0 '
+	
+
+		IF @SearchDescriptions = 1
+		BEGIN
+			--product short description
+			SET @sql = @sql + '
+			UNION
+			SELECT p.Id
+			FROM Product p with (NOLOCK)
+			WHERE '
+			IF @UseFullTextSearch = 1
+				SET @sql = @sql + 'CONTAINS(p.[ShortDescription], @Keywords) '
+			ELSE
+				SET @sql = @sql + 'PATINDEX(@Keywords, p.[ShortDescription]) > 0 '
+
+
+			--product full description
+			SET @sql = @sql + '
+			UNION
+			SELECT p.Id
+			FROM Product p with (NOLOCK)
+			WHERE '
+			IF @UseFullTextSearch = 1
+				SET @sql = @sql + 'CONTAINS(p.[FullDescription], @Keywords) '
+			ELSE
+				SET @sql = @sql + 'PATINDEX(@Keywords, p.[FullDescription]) > 0 '
+
+
+
+			--localized product short description
+			SET @sql = @sql + '
+			UNION
+			SELECT lp.EntityId
+			FROM LocalizedProperty lp with (NOLOCK)
+			WHERE
+				lp.LocaleKeyGroup = N''Product''
+				AND lp.LanguageId = ' + ISNULL(CAST(@LanguageId AS nvarchar(max)), '0') + '
+				AND lp.LocaleKey = N''ShortDescription'''
+			IF @UseFullTextSearch = 1
+				SET @sql = @sql + ' AND CONTAINS(lp.[LocaleValue], @Keywords) '
+			ELSE
+				SET @sql = @sql + ' AND PATINDEX(@Keywords, lp.[LocaleValue]) > 0 '
+				
+
+			--localized product full description
+			SET @sql = @sql + '
+			UNION
+			SELECT lp.EntityId
+			FROM LocalizedProperty lp with (NOLOCK)
+			WHERE
+				lp.LocaleKeyGroup = N''Product''
+				AND lp.LanguageId = ' + ISNULL(CAST(@LanguageId AS nvarchar(max)), '0') + '
+				AND lp.LocaleKey = N''FullDescription'''
+			IF @UseFullTextSearch = 1
+				SET @sql = @sql + ' AND CONTAINS(lp.[LocaleValue], @Keywords) '
+			ELSE
+				SET @sql = @sql + ' AND PATINDEX(@Keywords, lp.[LocaleValue]) > 0 '
+		END
+
+		--manufacturer part number (exact match)
+		IF @SearchManufacturerPartNumber = 1
+		BEGIN
+			SET @sql = @sql + '
+			UNION
+			SELECT p.Id
+			FROM Product p with (NOLOCK)
+			WHERE p.[ManufacturerPartNumber] = @OriginalKeywords '
+		END
+
+		--SKU (exact match)
+		IF @SearchSku = 1
+		BEGIN
+			SET @sql = @sql + '
+			UNION
+			SELECT p.Id
+			FROM Product p with (NOLOCK)
+			WHERE p.[Sku] = @OriginalKeywords '
+		END
+
+		IF @SearchProductTags = 1
+		BEGIN
+			--product tags (exact match)
+			SET @sql = @sql + '
+			UNION
+			SELECT pptm.Product_Id
+			FROM Product_ProductTag_Mapping pptm with(NOLOCK) INNER JOIN ProductTag pt with(NOLOCK) ON pt.Id = pptm.ProductTag_Id
+			WHERE pt.[Name] = @OriginalKeywords '
+
+			--localized product tags
+			SET @sql = @sql + '
+			UNION
+			SELECT pptm.Product_Id
+			FROM LocalizedProperty lp with (NOLOCK) INNER JOIN Product_ProductTag_Mapping pptm with(NOLOCK) ON lp.EntityId = pptm.ProductTag_Id
+			WHERE
+				lp.LocaleKeyGroup = N''ProductTag''
+				AND lp.LanguageId = ' + ISNULL(CAST(@LanguageId AS nvarchar(max)), '0') + '
+				AND lp.LocaleKey = N''Name''
+				AND lp.[LocaleValue] = @OriginalKeywords '
+		END
+
+		--PRINT (@sql)
+		EXEC sp_executesql @sql, N'@Keywords nvarchar(4000), @OriginalKeywords nvarchar(4000)', @Keywords, @OriginalKeywords
+
+	END
+	ELSE
+	BEGIN
+		SET @SearchKeywords = 0
+	END
+
+	--filter by category IDs
+	SET @CategoryIds = isnull(@CategoryIds, '')	
+	CREATE TABLE #FilteredCategoryIds
+	(
+		CategoryId int not null
+	)
+	INSERT INTO #FilteredCategoryIds (CategoryId)
+	SELECT CAST(data as int) FROM [nop_splitstring_to_table](@CategoryIds, ',')	
+	DECLARE @CategoryIdsCount int	
+	SET @CategoryIdsCount = (SELECT COUNT(1) FROM #FilteredCategoryIds)
+
+	--filter by customer role IDs (access control list)
+	SET @AllowedCustomerRoleIds = isnull(@AllowedCustomerRoleIds, '')	
+	CREATE TABLE #FilteredCustomerRoleIds
+	(
+		CustomerRoleId int not null
+	)
+	INSERT INTO #FilteredCustomerRoleIds (CustomerRoleId)
+	SELECT CAST(data as int) FROM [nop_splitstring_to_table](@AllowedCustomerRoleIds, ',')
+	DECLARE @FilteredCustomerRoleIdsCount int	
+	SET @FilteredCustomerRoleIdsCount = (SELECT COUNT(1) FROM #FilteredCustomerRoleIds)
+	
+	--paging
+	DECLARE @PageLowerBound int
+	DECLARE @PageUpperBound int
+	DECLARE @RowsToReturn int
+	SET @RowsToReturn = @PageSize * (@PageIndex + 1)	
+	SET @PageLowerBound = @PageSize * @PageIndex
+	SET @PageUpperBound = @PageLowerBound + @PageSize + 1
+	
+	CREATE TABLE #DisplayOrderTmp 
+	(
+		[Id] int IDENTITY (1, 1) NOT NULL,
+		[ProductId] int NOT NULL
+	)
+
+	SET @sql = '
+	SELECT p.Id
+	FROM
+		Product p with (NOLOCK)'
+	
+	IF @CategoryIdsCount > 0
+	BEGIN
+		SET @sql = @sql + '
+		LEFT JOIN Product_Category_Mapping pcm with (NOLOCK)
+			ON p.Id = pcm.ProductId'
+	END
+	
+	IF @ManufacturerId > 0
+	BEGIN
+		SET @sql = @sql + '
+		LEFT JOIN Product_Manufacturer_Mapping pmm with (NOLOCK)
+			ON p.Id = pmm.ProductId'
+	END
+	
+	IF ISNULL(@ProductTagId, 0) != 0
+	BEGIN
+		SET @sql = @sql + '
+		LEFT JOIN Product_ProductTag_Mapping pptm with (NOLOCK)
+			ON p.Id = pptm.Product_Id'
+	END
+	
+	--searching by keywords
+	IF @SearchKeywords = 1
+	BEGIN
+		SET @sql = @sql + '
+		JOIN #KeywordProducts kp
+			ON  p.Id = kp.ProductId'
+	END
+	
+	SET @sql = @sql + '
+	WHERE
+		p.Deleted = 0'
+	
+	--filter by category
+	IF @CategoryIdsCount > 0
+	BEGIN
+		SET @sql = @sql + '
+		AND pcm.CategoryId IN (SELECT CategoryId FROM #FilteredCategoryIds)'
+		
+		IF @FeaturedProducts IS NOT NULL
+		BEGIN
+			SET @sql = @sql + '
+		AND pcm.IsFeaturedProduct = ' + CAST(@FeaturedProducts AS nvarchar(max))
+		END
+	END
+	
+	--filter by manufacturer
+	IF @ManufacturerId > 0
+	BEGIN
+		SET @sql = @sql + '
+		AND pmm.ManufacturerId = ' + CAST(@ManufacturerId AS nvarchar(max))
+		
+		IF @FeaturedProducts IS NOT NULL
+		BEGIN
+			SET @sql = @sql + '
+		AND pmm.IsFeaturedProduct = ' + CAST(@FeaturedProducts AS nvarchar(max))
+		END
+	END
+	
+	--filter by vendor
+	IF @VendorId > 0
+	BEGIN
+		SET @sql = @sql + '
+		AND p.VendorId = ' + CAST(@VendorId AS nvarchar(max))
+	END
+	
+	--filter by warehouse
+	IF @WarehouseId > 0
+	BEGIN
+		--we should also ensure that 'ManageInventoryMethodId' is set to 'ManageStock' (1)
+		--but we skip it in order to prevent hard-coded values (e.g. 1) and for better performance
+		SET @sql = @sql + '
+		AND  
+			(
+				(p.UseMultipleWarehouses = 0 AND
+					p.WarehouseId = ' + CAST(@WarehouseId AS nvarchar(max)) + ')
+				OR
+				(p.UseMultipleWarehouses > 0 AND
+					EXISTS (SELECT 1 FROM ProductWarehouseInventory [pwi]
+					WHERE [pwi].WarehouseId = ' + CAST(@WarehouseId AS nvarchar(max)) + ' AND [pwi].ProductId = p.Id))
+			)'
+	END
+	
+	--filter by product type
+	IF @ProductTypeId is not null
+	BEGIN
+		SET @sql = @sql + '
+		AND p.ProductTypeId = ' + CAST(@ProductTypeId AS nvarchar(max))
+	END
+	
+	--filter by "visible individually"
+	IF @VisibleIndividuallyOnly = 1
+	BEGIN
+		SET @sql = @sql + '
+		AND p.VisibleIndividually = 1'
+	END
+	
+	--filter by "marked as new"
+	IF @MarkedAsNewOnly = 1
+	BEGIN
+		SET @sql = @sql + '
+		AND p.MarkAsNew = 1
+		AND (getutcdate() BETWEEN ISNULL(p.MarkAsNewStartDateTimeUtc, ''1/1/1900'') and ISNULL(p.MarkAsNewEndDateTimeUtc, ''1/1/2999''))'
+	END
+	
+	--filter by product tag
+	IF ISNULL(@ProductTagId, 0) != 0
+	BEGIN
+		SET @sql = @sql + '
+		AND pptm.ProductTag_Id = ' + CAST(@ProductTagId AS nvarchar(max))
+	END
+	
+	--"Published" property
+	IF (@OverridePublished is null)
+	BEGIN
+		--process according to "showHidden"
+		IF @ShowHidden = 0
+		BEGIN
+			SET @sql = @sql + '
+			AND p.Published = 1'
+		END
+	END
+	ELSE IF (@OverridePublished = 1)
+	BEGIN
+		--published only
+		SET @sql = @sql + '
+		AND p.Published = 1'
+	END
+	ELSE IF (@OverridePublished = 0)
+	BEGIN
+		--unpublished only
+		SET @sql = @sql + '
+		AND p.Published = 0'
+	END
+	
+	--show hidden
+	IF @ShowHidden = 0
+	BEGIN
+		SET @sql = @sql + '
+		AND p.Deleted = 0
+		AND (getutcdate() BETWEEN ISNULL(p.AvailableStartDateTimeUtc, ''1/1/1900'') and ISNULL(p.AvailableEndDateTimeUtc, ''1/1/2999''))'
+	END
+	
+	--min price
+	IF @PriceMin is not null
+	BEGIN
+		SET @sql = @sql + '
+		AND (p.Price >= ' + CAST(@PriceMin AS nvarchar(max)) + ')'
+	END
+	
+	--max price
+	IF @PriceMax is not null
+	BEGIN
+		SET @sql = @sql + '
+		AND (p.Price <= ' + CAST(@PriceMax AS nvarchar(max)) + ')'
+	END
+	
+	--show hidden and ACL
+	IF  @ShowHidden = 0 and @FilteredCustomerRoleIdsCount > 0
+	BEGIN
+		SET @sql = @sql + '
+		AND (p.SubjectToAcl = 0 OR EXISTS (
+			SELECT 1 FROM #FilteredCustomerRoleIds [fcr]
+			WHERE
+				[fcr].CustomerRoleId IN (
+					SELECT [acl].CustomerRoleId
+					FROM [AclRecord] acl with (NOLOCK)
+					WHERE [acl].EntityId = p.Id AND [acl].EntityName = ''Product''
+				)
+			))'
+	END
+	
+	--filter by store
+	IF @StoreId > 0
+	BEGIN
+		SET @sql = @sql + '
+		AND (p.LimitedToStores = 0 OR EXISTS (
+			SELECT 1 FROM [StoreMapping] sm with (NOLOCK)
+			WHERE [sm].EntityId = p.Id AND [sm].EntityName = ''Product'' and [sm].StoreId=' + CAST(@StoreId AS nvarchar(max)) + '
+			))'
+	END
+	
+    --prepare filterable specification attribute option identifier (if requested)
+    IF @LoadFilterableSpecificationAttributeOptionIds = 1
+	BEGIN		
+		CREATE TABLE #FilterableSpecs 
+		(
+			[SpecificationAttributeOptionId] int NOT NULL
+		)
+        DECLARE @sql_filterableSpecs nvarchar(max)
+        SET @sql_filterableSpecs = '
+	        INSERT INTO #FilterableSpecs ([SpecificationAttributeOptionId])
+	        SELECT DISTINCT [psam].SpecificationAttributeOptionId
+	        FROM [Product_SpecificationAttribute_Mapping] [psam] WITH (NOLOCK)
+	            WHERE [psam].[AllowFiltering] = 1
+	            AND [psam].[ProductId] IN (' + @sql + ')'
+
+        EXEC sp_executesql @sql_filterableSpecs
+
+		--build comma separated list of filterable identifiers
+		SELECT @FilterableSpecificationAttributeOptionIds = COALESCE(@FilterableSpecificationAttributeOptionIds + ',' , '') + CAST(SpecificationAttributeOptionId as nvarchar(4000))
+		FROM #FilterableSpecs
+
+		DROP TABLE #FilterableSpecs
+ 	END
+
+	--filter by specification attribution options
+	SET @FilteredSpecs = isnull(@FilteredSpecs, '')	
+	CREATE TABLE #FilteredSpecs
+	(
+		SpecificationAttributeOptionId int not null
+	)
+	INSERT INTO #FilteredSpecs (SpecificationAttributeOptionId)
+	SELECT CAST(data as int) FROM [nop_splitstring_to_table](@FilteredSpecs, ',') 
+
+    CREATE TABLE #FilteredSpecsWithAttributes
+	(
+        SpecificationAttributeId int not null,
+		SpecificationAttributeOptionId int not null
+	)
+	INSERT INTO #FilteredSpecsWithAttributes (SpecificationAttributeId, SpecificationAttributeOptionId)
+	SELECT sao.SpecificationAttributeId, fs.SpecificationAttributeOptionId
+    FROM #FilteredSpecs fs INNER JOIN SpecificationAttributeOption sao ON sao.Id = fs.SpecificationAttributeOptionId
+    ORDER BY sao.SpecificationAttributeId 
+
+    DECLARE @SpecAttributesCount int	
+	SET @SpecAttributesCount = (SELECT COUNT(1) FROM #FilteredSpecsWithAttributes)
+	IF @SpecAttributesCount > 0
+	BEGIN
+		--do it for each specified specification option
+		DECLARE @SpecificationAttributeOptionId int
+        DECLARE @SpecificationAttributeId int
+        DECLARE @LastSpecificationAttributeId int
+        SET @LastSpecificationAttributeId = 0
+		DECLARE cur_SpecificationAttributeOption CURSOR FOR
+		SELECT SpecificationAttributeId, SpecificationAttributeOptionId
+		FROM #FilteredSpecsWithAttributes
+
+		OPEN cur_SpecificationAttributeOption
+        FOREACH:
+            FETCH NEXT FROM cur_SpecificationAttributeOption INTO @SpecificationAttributeId, @SpecificationAttributeOptionId
+            IF (@LastSpecificationAttributeId <> 0 AND @SpecificationAttributeId <> @LastSpecificationAttributeId OR @@FETCH_STATUS <> 0) 
+			    SET @sql = @sql + '
+        AND p.Id in (select psam.ProductId from [Product_SpecificationAttribute_Mapping] psam with (NOLOCK) where psam.AllowFiltering = 1 and psam.SpecificationAttributeOptionId IN (SELECT SpecificationAttributeOptionId FROM #FilteredSpecsWithAttributes WHERE SpecificationAttributeId = ' + CAST(@LastSpecificationAttributeId AS nvarchar(max)) + '))'
+            SET @LastSpecificationAttributeId = @SpecificationAttributeId
+		IF @@FETCH_STATUS = 0 GOTO FOREACH
+		CLOSE cur_SpecificationAttributeOption
+		DEALLOCATE cur_SpecificationAttributeOption
+	END
+
+	--sorting
+	SET @sql_orderby = ''	
+	IF @OrderBy = 5 /* Name: A to Z */
+		SET @sql_orderby = ' p.[Name] ASC'
+	ELSE IF @OrderBy = 6 /* Name: Z to A */
+		SET @sql_orderby = ' p.[Name] DESC'
+	ELSE IF @OrderBy = 10 /* Price: Low to High */
+		SET @sql_orderby = ' p.[Price] ASC'
+	ELSE IF @OrderBy = 11 /* Price: High to Low */
+		SET @sql_orderby = ' p.[Price] DESC'
+	ELSE IF @OrderBy = 15 /* creation date */
+		SET @sql_orderby = ' p.[CreatedOnUtc] DESC'
+	ELSE /* default sorting, 0 (position) */
+	BEGIN
+		--category position (display order)
+		IF @CategoryIdsCount > 0 SET @sql_orderby = ' pcm.DisplayOrder ASC'
+		
+		--manufacturer position (display order)
+		IF @ManufacturerId > 0
+		BEGIN
+			IF LEN(@sql_orderby) > 0 SET @sql_orderby = @sql_orderby + ', '
+			SET @sql_orderby = @sql_orderby + ' pmm.DisplayOrder ASC'
+		END
+		
+		--name
+		IF LEN(@sql_orderby) > 0 SET @sql_orderby = @sql_orderby + ', '
+		SET @sql_orderby = @sql_orderby + ' p.[Name] ASC'
+	END
+	
+	SET @sql = @sql + '
+	ORDER BY' + @sql_orderby
+	
+    SET @sql = '
+    INSERT INTO #DisplayOrderTmp ([ProductId])' + @sql
+
+	--PRINT (@sql)
+	EXEC sp_executesql @sql
+
+	DROP TABLE #FilteredCategoryIds
+	DROP TABLE #FilteredSpecs
+    DROP TABLE #FilteredSpecsWithAttributes
+	DROP TABLE #FilteredCustomerRoleIds
+	DROP TABLE #KeywordProducts
+
+	CREATE TABLE #PageIndex 
+	(
+		[IndexId] int IDENTITY (1, 1) NOT NULL,
+		[ProductId] int NOT NULL
+	)
+	INSERT INTO #PageIndex ([ProductId])
+	SELECT ProductId
+	FROM #DisplayOrderTmp
+	GROUP BY ProductId
+	ORDER BY min([Id])
+
+	--total records
+	SET @TotalRecords = @@rowcount
+	
+	DROP TABLE #DisplayOrderTmp
+
+	--return products
+	SELECT TOP (@RowsToReturn)
+		p.*
+	FROM
+		#PageIndex [pi]
+		INNER JOIN Product p with (NOLOCK) on p.Id = [pi].[ProductId]
+	WHERE
+		[pi].IndexId > @PageLowerBound AND 
+		[pi].IndexId < @PageUpperBound
+	ORDER BY
+		[pi].IndexId
+	
+	DROP TABLE #PageIndex
+END
+GO
+
+--new setting
+IF NOT EXISTS (SELECT 1 FROM [Setting] WHERE [name] = N'ordersettings.deactivategiftcardsafterdeletingorder')
+BEGIN
+	INSERT [Setting] ([Name], [Value], [StoreId])
+	VALUES (N'ordersettings.deactivategiftcardsafterdeletingorder', N'False', 0)
+END
+GO
+
+--new setting
+IF NOT EXISTS (SELECT 1 FROM [Setting] WHERE [name] = N'ordersettings.completeorderwhendelivered')
+BEGIN
+	INSERT [Setting] ([Name], [Value], [StoreId])
+	VALUES (N'ordersettings.completeorderwhendelivered', N'True', 0)
+END
+GO
+
+--new column
+IF NOT EXISTS (SELECT 1 FROM sys.columns WHERE object_id=object_id('[NewsComment]') and NAME='IsApproved')
+BEGIN
+	ALTER TABLE [NewsComment]
+	ADD [IsApproved] bit NULL
+END
+GO
+
+UPDATE [NewsComment]
+SET [IsApproved] = 1
+WHERE [IsApproved] IS NULL
+GO
+
+ALTER TABLE [NewsComment] ALTER COLUMN [IsApproved] bit NOT NULL
+GO
+
+--new activity type
+IF NOT EXISTS (SELECT 1 FROM [ActivityLogType] WHERE [SystemKeyword] = N'EditNewsComment')
+BEGIN
+	INSERT [ActivityLogType] ([SystemKeyword], [Name], [Enabled])
+	VALUES (N'EditNewsComment', N'Edited a news comment', N'true')
+END
+GO
+
+--new setting
+IF NOT EXISTS (SELECT 1 FROM [Setting] WHERE [name] = N'newssettings.newscommentsmustbeapproved')
+BEGIN
+	INSERT [Setting] ([Name], [Value], [StoreId])
+	VALUES (N'newssettings.newscommentsmustbeapproved', N'False', 0)
+END
+GO
+
+--new column
+IF NOT EXISTS (SELECT 1 FROM sys.columns WHERE object_id=object_id('[BlogComment]') and NAME='IsApproved')
+BEGIN
+	ALTER TABLE [BlogComment]
+	ADD [IsApproved] bit NULL
+END
+GO
+
+UPDATE [BlogComment]
+SET [IsApproved] = 1
+WHERE [IsApproved] IS NULL
+GO
+
+ALTER TABLE [BlogComment] ALTER COLUMN [IsApproved] bit NOT NULL
+GO
+
+--new activity type
+IF NOT EXISTS (SELECT 1 FROM [ActivityLogType] WHERE [SystemKeyword] = N'EditBlogComment')
+BEGIN
+	INSERT [ActivityLogType] ([SystemKeyword], [Name], [Enabled])
+	VALUES (N'EditBlogComment', N'Edited a blog comment', N'true')
+END
+GO
+
+--new setting
+IF NOT EXISTS (SELECT 1 FROM [Setting] WHERE [name] = N'blogsettings.blogcommentsmustbeapproved')
+BEGIN
+	INSERT [Setting] ([Name], [Value], [StoreId])
+	VALUES (N'blogsettings.blogcommentsmustbeapproved', N'False', 0)
+END
+GO
+
+--drop column
+IF EXISTS (SELECT 1 FROM sys.columns WHERE object_id=object_id('[News]') and NAME='CommentCount')
+BEGIN
+	ALTER TABLE [News] DROP COLUMN [CommentCount]
+END
+GO
+
+--drop column
+IF EXISTS (SELECT 1 FROM sys.columns WHERE object_id=object_id('[BlogPost]') and NAME='CommentCount')
+BEGIN
+	ALTER TABLE [BlogPost] DROP COLUMN [CommentCount]
+END
+GO
+
+-- new message template
+ IF NOT EXISTS (SELECT 1 FROM [dbo].[MessageTemplate] WHERE [Name] = N'NewReturnRequest.CustomerNotification')
+ BEGIN
+    DECLARE @NewLine AS CHAR(2) = CHAR(13) + CHAR(10)
+	INSERT [dbo].[MessageTemplate] ([Name], [BccEmailAddresses], [Subject], [Body], [IsActive], [AttachedDownloadId], [EmailAccountId], [LimitedToStores], [DelayPeriodId]) 
+	VALUES (N'NewReturnRequest.CustomerNotification', NULL, N'%Store.Name%. New return request.', N'<p>' + @NewLine + '<a href="%Store.URL%">%Store.Name%</a>' + @NewLine + '<br />' + @NewLine + '<br />' + @NewLine + 'Hello %Customer.FullName%!' + @NewLine + '<br />' + @NewLine + 'You have just submitted a new return request. Details are below:' + @NewLine + '<br />' + @NewLine + 'Request ID: %ReturnRequest.CustomNumber%' + @NewLine + '<br />' + @NewLine + 'Product: %ReturnRequest.Product.Quantity% x Product: %ReturnRequest.Product.Name%' + @NewLine + '<br />' + @NewLine + 'Reason for return: %ReturnRequest.Reason%' + @NewLine + '<br />' + @NewLine + 'Requested action: %ReturnRequest.RequestedAction%' + @NewLine + '<br />' + @NewLine + 'Customer comments:' + @NewLine + '<br />' + @NewLine + '%ReturnRequest.CustomerComment%' + @NewLine + '</p>' + @NewLine, 1, 0, 0, 0, 0)
+ END
+ GO
+
+ --new table
+IF NOT EXISTS (SELECT 1 FROM sys.objects WHERE object_id = OBJECT_ID(N'[dbo].[StockQuantityHistory]') and OBJECTPROPERTY(object_id, N'IsUserTable') = 1)
+BEGIN
+	CREATE TABLE [dbo].[StockQuantityHistory]
+    (
+		[Id] int IDENTITY(1,1) NOT NULL,
+        [ProductId] int NOT NULL,
+        [CombinationId] int NULL,
+        [WarehouseId] int NULL,
+		[QuantityAdjustment] int NOT NULL,
+        [StockQuantity] int NOT NULL,
+        [Message] NVARCHAR (MAX) NULL,
+		[CreatedOnUtc] datetime NOT NULL
+		PRIMARY KEY CLUSTERED 
+		(
+			[Id] ASC
+		) WITH (PAD_INDEX  = OFF, STATISTICS_NORECOMPUTE  = OFF, IGNORE_DUP_KEY = OFF, ALLOW_ROW_LOCKS  = ON, ALLOW_PAGE_LOCKS  = ON)
+	)
+END
+GO
+
+IF EXISTS (SELECT 1 FROM sys.objects WHERE name = 'StockQuantityHistory_Product' AND parent_object_id = Object_id('StockQuantityHistory') AND Objectproperty(object_id, N'IsForeignKey') = 1)
+BEGIN
+    ALTER TABLE [dbo].StockQuantityHistory
+    DROP CONSTRAINT StockQuantityHistory_Product
+END
+GO
+
+ALTER TABLE [dbo].[StockQuantityHistory] WITH CHECK ADD CONSTRAINT [StockQuantityHistory_Product] FOREIGN KEY([ProductId])
+REFERENCES [dbo].[Product] ([Id])
+ON DELETE CASCADE
+GO
+
+--initial stock quantity history
+DECLARE cur_initialhistory CURSOR FOR
+SELECT [Product].Id, NULL, [Product].WarehouseId, [Product].StockQuantity, NULL
+FROM [Product]
+UNION ALL
+SELECT [ProductAttributeCombination].ProductId, [ProductAttributeCombination].Id, NULL, [ProductAttributeCombination].StockQuantity, NULL
+FROM [ProductAttributeCombination]
+UNION ALL
+SELECT [ProductWarehouseInventory].ProductId, NULL, [ProductWarehouseInventory].WarehouseId, [ProductWarehouseInventory].StockQuantity, [ProductWarehouseInventory].Id
+FROM [ProductWarehouseInventory]
+
+DECLARE @productId int
+DECLARE @combinationId int
+DECLARE @warehouseId int
+DECLARE @quantity int
+DECLARE @warehouseInventoryId int
+
+OPEN cur_initialhistory
+FETCH NEXT FROM cur_initialhistory INTO @productId, @combinationId, @warehouseId, @quantity, @warehouseInventoryId
+
+WHILE @@FETCH_STATUS = 0
+BEGIN
+    IF @warehouseId = 0
+    BEGIN
+        SET @warehouseId = NULL;
+    END
+    
+    DECLARE @message nvarchar(200)
+    SET @message = 'Initialization of history table (original quantity set) during upgrade from a previous version'
+    IF @warehouseInventoryId IS NOT NULL
+    BEGIN
+        SET @message = 'Multiple warehouses. ' + @message;
+    END
+
+	IF (@quantity IS NOT NULL AND @quantity <> 0 AND 
+        NOT EXISTS (SELECT 1 FROM [StockQuantityHistory] WHERE ProductId = @productId AND 
+            (CombinationId = @combinationId OR (CombinationId IS NULL AND @combinationId IS NULL)) AND (WarehouseId = @warehouseId OR (WarehouseId IS NULL AND @warehouseId IS NULL))))
+	BEGIN
+		INSERT INTO [StockQuantityHistory]
+		    ([ProductId], [CombinationId], [WarehouseId], [QuantityAdjustment], [StockQuantity], [Message], [CreatedOnUtc])
+		VALUES
+		    (@productId, @combinationId, @warehouseId, @quantity, @quantity, @message, GETUTCDATE())
+	END
+
+	FETCH NEXT FROM cur_initialhistory INTO @productId, @combinationId, @warehouseId, @quantity, @warehouseInventoryId
+END
+
+CLOSE cur_initialhistory
+DEALLOCATE cur_initialhistory
+GO
+
+--new setting
+IF NOT EXISTS (SELECT 1 FROM [Setting] WHERE [name] = N'producteditorsettings.stockquantityhistory')
+BEGIN
+	INSERT [Setting] ([Name], [Value], [StoreId])
+	VALUES (N'producteditorsettings.stockquantityhistory', N'False', 0)
+END
+GO
+
+
+--new column
+IF NOT EXISTS (SELECT 1 FROM sys.columns WHERE object_id=object_id('[Customer]') and NAME='RequireReLogin')
+BEGIN
+	ALTER TABLE [Customer]
+	ADD [RequireReLogin] bit NULL
+END
+GO
+
+UPDATE [Customer]
+SET [RequireReLogin] = 0
+WHERE [RequireReLogin] IS NULL
+GO
+
+ALTER TABLE [Customer] ALTER COLUMN [RequireReLogin] bit NOT NULL
+GO
+
+
+--delete setting
+DELETE FROM [Setting]
+WHERE [name] = N'rewardpointssettings.PointsForPurchases_Awarded'
+GO
+
+--delete setting
+DELETE FROM [Setting]
+WHERE [name] = N'rewardpointssettings.PointsForPurchases_Canceled'
+GO
+
+--delete setting
+DELETE FROM [Setting]
+WHERE [name] = N'ordersettings.GiftCards_Activated_OrderStatusId'
+GO
+
+--delete setting
+DELETE FROM [Setting]
+WHERE [name] = N'ordersettings.GiftCards_Deactivated_OrderStatusId'
+GO
+
+--new setting
+IF NOT EXISTS (SELECT 1 FROM [Setting] WHERE [name] = N'ordersettings.activategiftcardsaftercompletingorder')
+BEGIN
+	INSERT [Setting] ([Name], [Value], [StoreId])
+	VALUES (N'ordersettings.activategiftcardsaftercompletingorder', N'False', 0)
+END
+GO
+
+--new setting
+IF NOT EXISTS (SELECT 1 FROM [Setting] WHERE [name] = N'ordersettings.deactivategiftcardsaftercancellingorder')
+BEGIN
+	INSERT [Setting] ([Name], [Value], [StoreId])
+	VALUES (N'ordersettings.deactivategiftcardsaftercancellingorder', N'False', 0)
+END
+GO
+
+
+--update a stored procedure
+IF EXISTS (
+		SELECT *
+		FROM sys.objects
+		WHERE object_id = OBJECT_ID(N'[LanguagePackImport]') AND OBJECTPROPERTY(object_id,N'IsProcedure') = 1)
+DROP PROCEDURE [LanguagePackImport]
+GO
+CREATE PROCEDURE [dbo].[LanguagePackImport]
+(
+	@LanguageId int,
+	@XmlPackage xml,
+	@UpdateExistingResources bit
+)
+AS
+BEGIN
+	IF EXISTS(SELECT * FROM [Language] WHERE [Id] = @LanguageId)
+	BEGIN
+		CREATE TABLE #LocaleStringResourceTmp
+			(
+				[LanguageId] [int] NOT NULL,
+				[ResourceName] [nvarchar](200) NOT NULL,
+				[ResourceValue] [nvarchar](MAX) NOT NULL
+			)
+
+		INSERT INTO #LocaleStringResourceTmp (LanguageId, ResourceName, ResourceValue)
+		SELECT	@LanguageId, nref.value('@Name', 'nvarchar(200)'), nref.value('Value[1]', 'nvarchar(MAX)')
+		FROM	@XmlPackage.nodes('//Language/LocaleResource') AS R(nref)
+
+		DECLARE @ResourceName nvarchar(200)
+		DECLARE @ResourceValue nvarchar(MAX)
+		DECLARE cur_localeresource CURSOR FOR
+		SELECT LanguageId, ResourceName, ResourceValue
+		FROM #LocaleStringResourceTmp
+		OPEN cur_localeresource
+		FETCH NEXT FROM cur_localeresource INTO @LanguageId, @ResourceName, @ResourceValue
+		WHILE @@FETCH_STATUS = 0
+		BEGIN
+			IF (EXISTS (SELECT 1 FROM [LocaleStringResource] WHERE LanguageId=@LanguageId AND ResourceName=@ResourceName))
+			BEGIN
+				IF (@UpdateExistingResources = 1)
+				BEGIN
+					UPDATE [LocaleStringResource]
+					SET [ResourceValue]=@ResourceValue
+					WHERE LanguageId=@LanguageId AND ResourceName=@ResourceName
+				END
+			END
+			ELSE 
+			BEGIN
+				INSERT INTO [LocaleStringResource]
+				(
+					[LanguageId],
+					[ResourceName],
+					[ResourceValue]
+				)
+				VALUES
+				(
+					@LanguageId,
+					@ResourceName,
+					@ResourceValue
+				)
+			END
+			
+			
+			FETCH NEXT FROM cur_localeresource INTO @LanguageId, @ResourceName, @ResourceValue
+			END
+		CLOSE cur_localeresource
+		DEALLOCATE cur_localeresource
+
+		DROP TABLE #LocaleStringResourceTmp
+	END
+END
+GO
+
+
+--new setting
+IF NOT EXISTS (SELECT 1 FROM [Setting] WHERE [name] = N'paymentsettings.skippaymentInfostepforredirectionpaymentmethods')
+BEGIN
+	INSERT [Setting] ([Name], [Value], [StoreId])
+	VALUES (N'paymentsettings.skippaymentInfostepforredirectionpaymentmethods', N'False', 0)
+END
+GO
+
+
+--updated some indexes (required for case sensitive SQL Server collations)
+IF EXISTS (SELECT 1 from sys.indexes WHERE [NAME]=N'IX_NewsletterSubscription_Email_StoreId' and object_id=object_id(N'[dbo].[NewsLetterSubscription]'))
+BEGIN
+	DROP INDEX [IX_NewsletterSubscription_Email_StoreId] ON [NewsLetterSubscription]
+END
+GO
+CREATE NONCLUSTERED INDEX [IX_NewsletterSubscription_Email_StoreId] ON [NewsLetterSubscription] ([Email] ASC, [StoreId] ASC)
+GO
+
+IF EXISTS (SELECT 1 from sys.indexes WHERE [NAME]=N'IX_Product_ShowOnHomepage' and object_id=object_id(N'[dbo].[Product]'))
+BEGIN
+	DROP INDEX [IX_Product_ShowOnHomepage] ON [Product]
+END
+GO
+CREATE NONCLUSTERED INDEX [IX_Product_ShowOnHomepage] ON [Product] ([ShowOnHomePage] ASC)
+GO
+
+--update a stored procedure
+IF EXISTS (
+		SELECT *
+		FROM sys.objects
+		WHERE object_id = OBJECT_ID(N'[DeleteGuests]') AND OBJECTPROPERTY(object_id,N'IsProcedure') = 1)
+DROP PROCEDURE [DeleteGuests]
+GO
+CREATE PROCEDURE [dbo].[DeleteGuests]
+(
+	@OnlyWithoutShoppingCart bit = 1,
+	@CreatedFromUtc datetime,
+	@CreatedToUtc datetime,
+	@TotalRecordsDeleted int = null OUTPUT
+)
+AS
+BEGIN
+	CREATE TABLE #tmp_guests (CustomerId int)
+		
+	INSERT #tmp_guests (CustomerId)
+	SELECT [Id] FROM [Customer] c with (NOLOCK)
+	WHERE
+	--created from
+	((@CreatedFromUtc is null) OR (c.[CreatedOnUtc] > @CreatedFromUtc))
+	AND
+	--created to
+	((@CreatedToUtc is null) OR (c.[CreatedOnUtc] < @CreatedToUtc))
+	AND
+	--shopping cart items
+	((@OnlyWithoutShoppingCart=0) OR (NOT EXISTS(SELECT 1 FROM [ShoppingCartItem] sci with (NOLOCK) inner join [Customer] with (NOLOCK) on sci.[CustomerId]=c.[Id])))
+	AND
+	--guests only
+	(EXISTS(SELECT 1 FROM [Customer_CustomerRole_Mapping] ccrm with (NOLOCK) inner join [Customer] with (NOLOCK) on ccrm.[Customer_Id]=c.[Id] inner join [CustomerRole] cr with (NOLOCK) on cr.[Id]=ccrm.[CustomerRole_Id] WHERE cr.[SystemName] = N'Guests'))
+	AND
+	--no orders
+	(NOT EXISTS(SELECT 1 FROM [Order] o with (NOLOCK) inner join [Customer] with (NOLOCK) on o.[CustomerId]=c.[Id]))
+	AND
+	--no blog comments
+	(NOT EXISTS(SELECT 1 FROM [BlogComment] bc with (NOLOCK) inner join [Customer] with (NOLOCK) on bc.[CustomerId]=c.[Id]))
+	AND
+	--no news comments
+	(NOT EXISTS(SELECT 1 FROM [NewsComment] nc  with (NOLOCK)inner join [Customer] with (NOLOCK) on nc.[CustomerId]=c.[Id]))
+	AND
+	--no product reviews
+	(NOT EXISTS(SELECT 1 FROM [ProductReview] pr with (NOLOCK) inner join [Customer] with (NOLOCK) on pr.[CustomerId]=c.[Id]))
+	AND
+	--no product reviews helpfulness
+	(NOT EXISTS(SELECT 1 FROM [ProductReviewHelpfulness] prh with (NOLOCK) inner join [Customer] with (NOLOCK) on prh.[CustomerId]=c.[Id]))
+	AND
+	--no poll voting
+	(NOT EXISTS(SELECT 1 FROM [PollVotingRecord] pvr with (NOLOCK) inner join [Customer] with (NOLOCK) on pvr.[CustomerId]=c.[Id]))
+	AND
+	--no forum topics 
+	(NOT EXISTS(SELECT 1 FROM [Forums_Topic] ft with (NOLOCK) inner join [Customer] with (NOLOCK) on ft.[CustomerId]=c.[Id]))
+	AND
+	--no forum posts 
+	(NOT EXISTS(SELECT 1 FROM [Forums_Post] fp with (NOLOCK) inner join [Customer] with (NOLOCK) on fp.[CustomerId]=c.[Id]))
+	AND
+	--no system accounts
+	(c.IsSystemAccount = 0)
+	
+	--delete guests
+	DELETE [Customer]
+	WHERE [Id] IN (SELECT [CustomerId] FROM #tmp_guests)
+	
+	--delete attributes
+	DELETE [GenericAttribute]
+	WHERE ([EntityId] IN (SELECT [CustomerId] FROM #tmp_guests))
+	AND
+	([KeyGroup] = N'Customer')
+	
+	--total records
+	SELECT @TotalRecordsDeleted = COUNT(1) FROM #tmp_guests
+	
+	DROP TABLE #tmp_guests
+END
+GO
+
+--new setting
+IF NOT EXISTS (SELECT 1 FROM [Setting] WHERE [name] = N'commonsettings.sitemapcustomurls')
+BEGIN
+	INSERT [Setting] ([Name], [Value], [StoreId])
+	VALUES (N'commonsettings.sitemapcustomurls', N'', 0)
+END
+GO
+
+--new setting
+IF NOT EXISTS (SELECT 1 FROM [Setting] WHERE [name] = N'shoppingcartsettings.cartssharedbetweenstores')
+BEGIN
+	INSERT [Setting] ([Name], [Value], [StoreId])
+	VALUES (N'shoppingcartsettings.activationdelayperiodid', N'False', 0)
+END
+GO
+
+--new column
+IF NOT EXISTS (SELECT 1 FROM sys.columns WHERE object_id=object_id('[Customer]') and NAME='EmailToRevalidate')
+BEGIN
+	ALTER TABLE [Customer]
+	ADD [EmailToRevalidate] nvarchar(1000) NULL
+END
+GO
+
+-- new message template
+ IF NOT EXISTS (SELECT 1 FROM [dbo].[MessageTemplate] WHERE [Name] = N'Customer.EmailRevalidationMessage')
+ BEGIN
+    DECLARE @NewLine AS CHAR(2) = CHAR(13) + CHAR(10)
+	INSERT [dbo].[MessageTemplate] ([Name], [BccEmailAddresses], [Subject], [Body], [IsActive], [AttachedDownloadId], [EmailAccountId], [LimitedToStores], [DelayPeriodId]) 
+	VALUES (N'Customer.EmailRevalidationMessage', NULL, N'%Store.Name%. Email validation.', N'<p>' + @NewLine + '<a href="%Store.URL%">%Store.Name%</a>' + @NewLine + '<br />' + @NewLine + '<br />' + @NewLine + 'Hello %Customer.FullName%!' + @NewLine + '<br />' + @NewLine + 'To validate your new email address <a href="%Customer.EmailRevalidationURL%">click here</a> .' + @NewLine + '<br />' + @NewLine + '<br />' + @NewLine + '%Store.Name%' + @NewLine + '</p>' + @NewLine, 1, 0, 0, 0, 0)
+ END
+ GO
+
+--new column
+IF NOT EXISTS (SELECT 1 FROM sys.columns WHERE object_id=object_id('[Order]') and NAME='RewardPointsHistoryEntryId')
+BEGIN
+	ALTER TABLE [Order]
+	ADD [RewardPointsHistoryEntryId] int NULL
+END
+GO
+
+IF EXISTS (SELECT 1 FROM sys.columns WHERE object_id=object_id('[Order]') and NAME='RewardPointsWereAdded')
+BEGIN
+    --column RewardPointsWereAdded was replaced with RewardPointsHistoryEntryId
+    --ensure that the new column value is not null to specify that reward points were added (earned) to an order
+    EXEC('
+        UPDATE [Order]
+        SET [RewardPointsHistoryEntryId] = 0
+        WHERE [RewardPointsWereAdded] = 1')
+END
+GO
+
+--drop column
+IF EXISTS (SELECT 1 FROM sys.columns WHERE object_id=object_id('[Order]') and NAME='RewardPointsWereAdded')
+BEGIN
+	ALTER TABLE [Order] DROP COLUMN [RewardPointsWereAdded]
+END
+GO
+
+
+--update plugin locales (renamed)
+UPDATE [LocaleStringResource]
+SET [ResourceName] = REPLACE([ResourceName], 'Plugins.Feed.Froogle.','Plugins.Feed.GoogleShopping.')
+WHERE [ResourceName] like 'Plugins.Feed.Froogle.%'
+GO
+
+--update settings
+UPDATE [Setting]
+SET [Name] = REPLACE([Name], 'frooglesettings.','googlesShoppingsettings.')
+WHERE [Name] like 'frooglesettings.%'
+GO
+
+
+--new column
+IF NOT EXISTS (SELECT 1 FROM sys.columns WHERE object_id=object_id('[ProductTemplate]') and NAME='IgnoredProductTypes')
+BEGIN
+	ALTER TABLE [ProductTemplate]
+	ADD [IgnoredProductTypes] nvarchar(MAX) NULL
+END
+GO
+
+UPDATE [ProductTemplate]
+SET [IgnoredProductTypes] = '10'
+WHERE [ViewPath] = N'ProductTemplate.Simple'
+GO
+
+UPDATE [ProductTemplate]
+SET [IgnoredProductTypes] = '5'
+WHERE [ViewPath] = N'ProductTemplate.Grouped'
+GO
+
+
+--new column
+IF NOT EXISTS (SELECT 1 FROM sys.columns WHERE object_id=object_id('[ReturnRequest]') and NAME='UploadedFileId')
+BEGIN
+	ALTER TABLE [ReturnRequest]
+	ADD [UploadedFileId] int NULL
+END
+GO
+
+UPDATE [ReturnRequest]
+SET [UploadedFileId] = 0
+WHERE [UploadedFileId] IS NULL
+GO
+
+ALTER TABLE [ReturnRequest] ALTER COLUMN [UploadedFileId] int NOT NULL
+GO
+
+--new setting
+IF NOT EXISTS (SELECT 1 FROM [Setting] WHERE [name] = N'ordersettings.returnrequestsallowfiles')
+BEGIN
+	INSERT [Setting] ([Name], [Value], [StoreId])
+	VALUES (N'ordersettings.returnrequestsallowfiles', N'False', 0)
+END
+GO
+
+--new setting
+IF NOT EXISTS (SELECT 1 FROM [Setting] WHERE [name] = N'ordersettings.returnrequestsfilemaximumsize')
+BEGIN
+	INSERT [Setting] ([Name], [Value], [StoreId])
+	VALUES (N'ordersettings.returnrequestsfilemaximumsize', N'2048', 0)
+END
+GO
+
+--new column
+IF NOT EXISTS (SELECT 1 FROM sys.columns WHERE object_id=object_id('[ProductReview]') and NAME='ReplyText')
+BEGIN
+	ALTER TABLE [ProductReview]
+	ADD [ReplyText] nvarchar(MAX) NULL
+END
+GO
+
+--new column
+IF NOT EXISTS (SELECT 1 FROM sys.columns WHERE object_id=object_id('[BlogComment]') and NAME='StoreId')
+BEGIN
+   ALTER TABLE [dbo].[BlogComment]
+   ADD [StoreId] int NULL
+END
+GO
+
+DECLARE @DefaultStoreId int
+SET @DefaultStoreId = (SELECT TOP (1) Id FROM [dbo].[Store]);
+--set default value to store column
+UPDATE [dbo].[BlogComment]
+SET StoreId = @DefaultStoreId
+WHERE StoreId IS NULL
+GO
+ 
+ALTER TABLE [dbo].[BlogComment] ALTER COLUMN [StoreId] int NOT NULL
+GO
+ 
+IF EXISTS (SELECT 1 FROM sys.objects WHERE name = 'BlogComment_Store' AND parent_object_id = Object_id('BlogComment') AND Objectproperty(object_id, N'IsForeignKey') = 1)
+ALTER TABLE [dbo].[BlogComment]
+DROP CONSTRAINT BlogComment_Store
+GO
+ 
+ALTER TABLE [dbo].[BlogComment] WITH CHECK ADD CONSTRAINT [BlogComment_Store] FOREIGN KEY([StoreId])
+REFERENCES [dbo].[Store] ([Id])
+ON DELETE CASCADE
+GO
+
+--new setting
+IF NOT EXISTS (SELECT 1 FROM [Setting] WHERE [name] = N'blogsettings.showblogcommentsperstore')
+BEGIN
+	INSERT [Setting] ([Name], [Value], [StoreId])
+	VALUES (N'blogsettings.showblogcommentsperstore', N'False', 0)
+END
+GO
+
+--new column
+IF NOT EXISTS (SELECT 1 FROM sys.columns WHERE object_id=object_id('[NewsComment]') and NAME='StoreId')
+BEGIN
+   ALTER TABLE [dbo].[NewsComment]
+   ADD [StoreId] int NULL
+END
+GO
+
+DECLARE @DefaultStoreId int
+SET @DefaultStoreId = (SELECT TOP (1) Id FROM [dbo].[Store]);
+--set default value to store column
+UPDATE [dbo].[NewsComment]
+SET StoreId = @DefaultStoreId
+WHERE StoreId IS NULL
+GO
+ 
+ALTER TABLE [dbo].[NewsComment] ALTER COLUMN [StoreId] int NOT NULL
+GO
+
+IF EXISTS (SELECT 1 FROM sys.objects WHERE name = 'NewsComment_Store' AND parent_object_id = Object_id('NewsComment') AND Objectproperty(object_id, N'IsForeignKey') = 1)
+ALTER TABLE [dbo].[NewsComment]
+DROP CONSTRAINT NewsComment_Store
+GO
+ 
+ALTER TABLE [dbo].[NewsComment] WITH CHECK ADD CONSTRAINT [NewsComment_Store] FOREIGN KEY([StoreId])
+REFERENCES [dbo].[Store] ([Id])
+ON DELETE CASCADE
+GO
+
+--new setting
+IF NOT EXISTS (SELECT 1 FROM [Setting] WHERE [name] = N'newssettings.shownewscommentsperstore')
+BEGIN
+	INSERT [Setting] ([Name], [Value], [StoreId])
+	VALUES (N'newssettings.shownewscommentsperstore', N'False', 0)
+END
+GO
+
+
+--new column
+IF NOT EXISTS (SELECT 1 FROM sys.columns WHERE object_id=object_id('[Vendor]') and NAME='AddressId')
+BEGIN
+	ALTER TABLE [Vendor]
+	ADD [AddressId] int NULL
+END
+GO
+
+UPDATE [Vendor]
+SET [AddressId] = 0
+WHERE [AddressId] IS NULL
+GO
+
+ALTER TABLE [Vendor] ALTER COLUMN [AddressId] int NOT NULL
+GO
+
+
+--new setting
+IF NOT EXISTS (SELECT 1 FROM [Setting] WHERE [name] = N'customersettings.failedpasswordallowedattempts')
+BEGIN
+	INSERT [Setting] ([Name], [Value], [StoreId])
+	VALUES (N'customersettings.failedpasswordallowedattempts', N'0', 0)
+END
+GO
+
+--new setting
+IF NOT EXISTS (SELECT 1 FROM [Setting] WHERE [name] = N'customersettings.failedpasswordlockoutminutes')
+BEGIN
+	INSERT [Setting] ([Name], [Value], [StoreId])
+	VALUES (N'customersettings.failedpasswordlockoutminutes', N'30', 0)
+END
+GO
+
+
+--new column
+IF NOT EXISTS (SELECT 1 FROM sys.columns WHERE object_id=object_id('[Customer]') and NAME='FailedLoginAttempts')
+BEGIN
+	ALTER TABLE [Customer]
+	ADD [FailedLoginAttempts] int NULL
+END
+GO
+
+UPDATE [Customer]
+SET [FailedLoginAttempts] = 0
+WHERE [FailedLoginAttempts] IS NULL
+GO
+
+ALTER TABLE [Customer] ALTER COLUMN [FailedLoginAttempts] int NOT NULL
+GO
+
+--new column
+IF NOT EXISTS (SELECT 1 FROM sys.columns WHERE object_id=object_id('[Customer]') and NAME='CannotLoginUntilDateUtc')
+BEGIN
+	ALTER TABLE [Customer]
+	ADD [CannotLoginUntilDateUtc] datetime NULL
+END
+GO
+
+ --new setting
+IF NOT EXISTS (SELECT 1 FROM [Setting] WHERE [name] = N'fixedorbycountrystateziptaxsettings.countrystatezipenabled')
+BEGIN
+    INSERT [Setting] ([Name], [Value], [StoreId])
+    VALUES (N'fixedorbycountrystateziptaxsettings.countrystatezipenabled', N'False', 0)
+END
+GO
+
+--rename settings
+UPDATE [Setting] 
+SET [Name] = N'tax.taxprovider.fixedorbycountrystatezip.taxcategoryid' + SUBSTRING(name, 40, len(name))
+WHERE [Name] like N'tax.taxprovider.fixedrate.taxcategoryid%'
+GO
+
+--new column
+IF NOT EXISTS (SELECT 1 FROM sys.columns WHERE object_id=object_id('[Customer]') and NAME='RegisteredInStoreId')
+BEGIN
+   ALTER TABLE [dbo].[Customer]
+   ADD    [RegisteredInStoreId] int NULL
+END
+GO
+
+declare @DefaultStoreId int;
+if ((select count(id) from [dbo].[Store]) = 1)
+set @DefaultStoreId = (select top(1) id from [dbo].[Store])
+else
+set @DefaultStoreId = 0;
+--set default value to store column
+UPDATE [dbo].[Customer] set [RegisteredInStoreId] = @DefaultStoreId where [RegisteredInStoreId] is NULL
+
+ALTER TABLE [dbo].[Customer] ALTER COLUMN [RegisteredInStoreId] int NOT NULL
+GO
+
+ --new setting
+IF NOT EXISTS (SELECT 1 FROM [Setting] WHERE [name] = N'shippingsettings.considerassociatedproductsdimensions')
+BEGIN
+    INSERT [Setting] ([Name], [Value], [StoreId])
+    VALUES (N'shippingsettings.considerassociatedproductsdimensions', N'True', 0)
+END
+GO
+
+ --new setting
+IF NOT EXISTS (SELECT 1 FROM [Setting] WHERE [name] = N'commonsettings.bbcodeeditoropenlinksinnewwindow')
+BEGIN
+    INSERT [Setting] ([Name], [Value], [StoreId])
+    VALUES (N'commonsettings.bbcodeeditoropenlinksinnewwindow', N'false', 0)
+END
+GO
+
+ --new setting
+IF NOT EXISTS (SELECT 1 FROM [Setting] WHERE [name] = N'paymentsettings.cancelrecurringpaymentsafterfailedpayment')
+BEGIN
+    INSERT [Setting] ([Name], [Value], [StoreId])
+    VALUES (N'paymentsettings.cancelrecurringpaymentsafterfailedpayment', N'False', 0)
+END
+GO
+
+--new column
+IF NOT EXISTS (SELECT 1 FROM sys.columns WHERE object_id=object_id('[RecurringPayment]') and NAME='LastPaymentFailed')
+BEGIN
+	ALTER TABLE [RecurringPayment]
+	ADD [LastPaymentFailed] bit NULL
+END
+GO
+
+UPDATE [RecurringPayment]
+SET [LastPaymentFailed] = 0
+WHERE [LastPaymentFailed] IS NULL
+GO
+
+ALTER TABLE [RecurringPayment] ALTER COLUMN [LastPaymentFailed] bit NOT NULL
+GO
+
+-- new message template
+IF NOT EXISTS (SELECT 1 FROM [dbo].[MessageTemplate] WHERE [Name] = N'RecurringPaymentCancelled.CustomerNotification')
+BEGIN
+    DECLARE @NewLine AS CHAR(2) = CHAR(13) + CHAR(10)
+    INSERT [dbo].[MessageTemplate] ([Name], [BccEmailAddresses], [Subject], [Body], [IsActive], [AttachedDownloadId], [EmailAccountId], [LimitedToStores], [DelayPeriodId]) 
+    VALUES (N'RecurringPaymentCancelled.CustomerNotification', NULL, N'%Store.Name%. Recurring payment cancelled', N'<p>' + @NewLine + '<a href=\"%Store.URL%\">%Store.Name%</a>' + @NewLine + '<br />' + @NewLine + '<br />' + @NewLine + 'Hello %Customer.FullName%,' + @NewLine + '<br />' + @NewLine + '%if (%RecurringPayment.CancelAfterFailedPayment%) It appears your credit card didn''t go through for this recurring payment (<a href=\"%Order.OrderURLForCustomer%\" target=\"_blank\">%Order.OrderURLForCustomer%</a>)' + @NewLine + '<br />' + @NewLine + 'So your subscription has been canceled. endif% %if (!%RecurringPayment.CancelAfterFailedPayment%) The recurring payment ID=%RecurringPayment.ID% was cancelled. endif%' + @NewLine + '</p>' + @NewLine, 1, 0, 0, 0, 0)
+END
+GO
+
+-- new message template
+IF NOT EXISTS (SELECT 1 FROM [dbo].[MessageTemplate] WHERE [Name] = N'RecurringPaymentFailed.CustomerNotification')
+BEGIN
+    DECLARE @NewLine AS CHAR(2) = CHAR(13) + CHAR(10)
+    INSERT [dbo].[MessageTemplate] ([Name], [BccEmailAddresses], [Subject], [Body], [IsActive], [AttachedDownloadId], [EmailAccountId], [LimitedToStores], [DelayPeriodId]) 
+    VALUES (N'RecurringPaymentFailed.CustomerNotification', NULL, N'%Store.Name%. Last recurring payment failed', N'<p>' + @NewLine + '<a href=\"%Store.URL%\">%Store.Name%</a>' + @NewLine + '<br />' + @NewLine + '<br />' + @NewLine + 'Hello %Customer.FullName%,' + @NewLine + '<br />' + @NewLine + 'It appears your credit card didn''t go through for this recurring payment (<a href=\"%Order.OrderURLForCustomer%\" target=\"_blank\">%Order.OrderURLForCustomer%</a>)' + @NewLine + '<br /> %if (%RecurringPayment.RecurringPaymentType% == "Manual") ' + @NewLine + 'You can recharge balance and manually retry payment or cancel it on the order history page. endif% %if (%RecurringPayment.RecurringPaymentType% == "Automatic") ' + @NewLine + 'You can recharge balance and wait, we will try to make the payment again, or you can cancel it on the order history page. endif%' + @NewLine + '</p>' + @NewLine, 1, 0, 0, 0, 0)
+END
+GO
+--new column
+IF NOT EXISTS (SELECT 1 FROM sys.columns WHERE object_id=object_id('[Order]') and NAME='CustomOrderNumber')
+BEGIN
+	ALTER TABLE [Order]
+	ADD [CustomOrderNumber] nvarchar(MAX) NULL
+END
+GO
+
+UPDATE [Order]
+SET [CustomOrderNumber] = [id]
+WHERE [CustomOrderNumber] IS NULL
+GO
+
+ALTER TABLE [Order] ALTER COLUMN [CustomOrderNumber] nvarchar(MAX) NOT NULL
+GO
+
+ --new setting
+IF NOT EXISTS (SELECT 1 FROM [Setting] WHERE [name] = N'ordersettings.customordernumbermask')
+BEGIN
+    INSERT [Setting] ([Name], [Value], [StoreId])
+    VALUES (N'ordersettings.customordernumbermask', N'{ID}', 0)
+END
+GO
+
+ --new table
+IF NOT EXISTS (SELECT 1 FROM sys.objects WHERE object_id = OBJECT_ID(N'[dbo].[CustomerPassword]') and OBJECTPROPERTY(object_id, N'IsUserTable') = 1)
+BEGIN
+	CREATE TABLE [dbo].[CustomerPassword]
+    (
+		[Id] int IDENTITY(1,1) NOT NULL,
+        [CustomerId] int NOT NULL,
+		[Password] NVARCHAR (MAX) NULL,
+        [PasswordFormatId] INT NOT NULL,
+        [PasswordSalt] NVARCHAR (MAX) NULL,
+		[CreatedOnUtc] datetime NOT NULL
+		PRIMARY KEY CLUSTERED 
+		(
+			[Id] ASC
+		) WITH (PAD_INDEX  = OFF, STATISTICS_NORECOMPUTE  = OFF, IGNORE_DUP_KEY = OFF, ALLOW_ROW_LOCKS  = ON, ALLOW_PAGE_LOCKS  = ON)
+	)
+END
+GO
+
+IF EXISTS (SELECT 1 FROM sys.objects WHERE name = 'CustomerPassword_Customer' AND parent_object_id = Object_id('CustomerPassword') AND Objectproperty(object_id, N'IsForeignKey') = 1)
+BEGIN
+    ALTER TABLE [dbo].CustomerPassword
+    DROP CONSTRAINT CustomerPassword_Customer
+END
+GO
+
+ALTER TABLE [dbo].[CustomerPassword] WITH CHECK ADD CONSTRAINT [CustomerPassword_Customer] FOREIGN KEY([CustomerId])
+REFERENCES [dbo].[Customer] ([Id])
+ON DELETE CASCADE
+GO
+
+--move customer passwords into a new table
+IF EXISTS (SELECT 1 FROM sys.columns WHERE object_id=object_id('[Customer]') and (NAME='Password' or NAME='PasswordFormatId' or NAME='PasswordSalt'))
+BEGIN
+    EXEC('
+        INSERT INTO [dbo].[CustomerPassword]([CustomerId], [Password], [PasswordFormatId], [PasswordSalt], [CreatedOnUtc])
+        SELECT [Id], [Password], [PasswordFormatId], [PasswordSalt], [CreatedOnUtc]
+        FROM [dbo].[Customer]')
+END
+GO
+
+--drop column
+IF EXISTS (SELECT 1 FROM sys.columns WHERE object_id=object_id('[Customer]') and NAME='Password')
+BEGIN
+	ALTER TABLE [Customer] DROP COLUMN [Password]
+END
+GO
+
+--drop column
+IF EXISTS (SELECT 1 FROM sys.columns WHERE object_id=object_id('[Customer]') and NAME='PasswordFormatId')
+BEGIN
+	ALTER TABLE [Customer] DROP COLUMN [PasswordFormatId]
+END
+GO
+
+--drop column
+IF EXISTS (SELECT 1 FROM sys.columns WHERE object_id=object_id('[Customer]') and NAME='PasswordSalt')
+BEGIN
+	ALTER TABLE [Customer] DROP COLUMN [PasswordSalt]
+END
+GO
+
+ --new setting
+IF NOT EXISTS (SELECT 1 FROM [Setting] WHERE [name] = N'customersettings.unduplicatedpasswordsnumber')
+BEGIN
+    INSERT [Setting] ([Name], [Value], [StoreId])
+    VALUES (N'customersettings.unduplicatedpasswordsnumber', N'4', 0)
+END
+GO
+
+ --new setting
+IF NOT EXISTS (SELECT 1 FROM [Setting] WHERE [name] = N'customersettings.passwordlifetime')
+BEGIN
+    INSERT [Setting] ([Name], [Value], [StoreId])
+    VALUES (N'customersettings.passwordlifetime', N'90', 0)
+END
+GO
+
+--new column
+IF NOT EXISTS (SELECT 1 FROM sys.columns WHERE object_id=object_id('[CustomerRole]') and NAME='EnablePasswordLifetime')
+BEGIN
+	ALTER TABLE [CustomerRole]
+	ADD [EnablePasswordLifetime] bit NULL
+END
+GO
+
+UPDATE [CustomerRole]
+SET [EnablePasswordLifetime] = 0
+WHERE [EnablePasswordLifetime] IS NULL
+GO
+
+ALTER TABLE [CustomerRole] ALTER COLUMN [EnablePasswordLifetime] bit NOT NULL
+GO
+
+
+-- new message template
+ IF NOT EXISTS (SELECT 1 FROM [dbo].[MessageTemplate] WHERE [Name] = N'Service.ContactUs')
+ BEGIN
+    DECLARE @NewLine AS CHAR(2) = CHAR(13) + CHAR(10)
+	INSERT [dbo].[MessageTemplate] ([Name], [BccEmailAddresses], [Subject], [Body], [IsActive], [AttachedDownloadId], [EmailAccountId], [LimitedToStores], [DelayPeriodId]) 
+	VALUES (N'Service.ContactUs', NULL, N'%Store.Name%. Contact us', N'<p>' + @NewLine + '%ContactUs.Body%' + @NewLine + '</p>' + @NewLine, 1, 0, 0, 0, 0)
+ END
+ GO
+
+-- new message template
+ IF NOT EXISTS (SELECT 1 FROM [dbo].[MessageTemplate] WHERE [Name] = N'Service.ContactVendor')
+ BEGIN
+    DECLARE @NewLine AS CHAR(2) = CHAR(13) + CHAR(10)
+	INSERT [dbo].[MessageTemplate] ([Name], [BccEmailAddresses], [Subject], [Body], [IsActive], [AttachedDownloadId], [EmailAccountId], [LimitedToStores], [DelayPeriodId]) 
+	VALUES (N'Service.ContactVendor', NULL, N'%Store.Name%. Contact us', N'<p>' + @NewLine + '%ContactUs.Body%' + @NewLine + '</p>' + @NewLine, 1, 0, 0, 0, 0)
+ END
+ GO
+
+ --now vendors have "Manage product reviews" permission
+IF EXISTS (
+		SELECT 1
+		FROM [dbo].[PermissionRecord]
+		WHERE [SystemName] = N'ManageProductReviews')
+BEGIN
+	DECLARE @PermissionRecordId INT 
+	SET @PermissionRecordId = (SELECT [Id] FROM [dbo].[PermissionRecord] WHERE [SystemName] = N'ManageProductReviews')
+
+	--add it to vendor role by default
+	DECLARE @VendorCustomerRoleId int
+	SELECT @VendorCustomerRoleId = Id
+	FROM [CustomerRole]
+	WHERE IsSystemRole=1 and [SystemName] = N'Vendors'
+
+	IF NOT EXISTS (
+		SELECT 1
+		FROM [dbo].[PermissionRecord_Role_Mapping]
+		WHERE [PermissionRecord_Id] = @PermissionRecordId AND [CustomerRole_Id] = @VendorCustomerRoleId)
+	BEGIN
+		INSERT [dbo].[PermissionRecord_Role_Mapping] ([PermissionRecord_Id], [CustomerRole_Id])
+		VALUES (@PermissionRecordId, @VendorCustomerRoleId)
+	END
+END
+GO
+
+ --new setting
+IF NOT EXISTS (SELECT 1 FROM [Setting] WHERE [name] = N'taxsettings.taxbasedonpickuppointaddress')
+BEGIN
+    INSERT [Setting] ([Name], [Value], [StoreId])
+    VALUES (N'taxsettings.taxbasedonpickuppointaddress', N'False', 0)
+END
+GO
+
+--new setting
+IF NOT EXISTS (SELECT 1 FROM [Setting] WHERE [name] = N'ordersettings.exportwithproducts')
+BEGIN
+    INSERT [Setting] ([Name], [Value], [StoreId])
+    VALUES (N'ordersettings.exportwithproducts', N'True', 0)
+END
+GO
+
+--new column
+IF NOT EXISTS (SELECT 1 FROM sys.columns WHERE object_id=object_id('[DiscountRequirement]') and NAME='InteractionTypeId')
+BEGIN
+	ALTER TABLE [DiscountRequirement]
+	ADD [InteractionTypeId] int NULL
+END
+GO
+
+--new column
+IF NOT EXISTS (SELECT 1 FROM sys.columns WHERE object_id=object_id('[DiscountRequirement]') and NAME='ParentId')
+BEGIN
+	ALTER TABLE [DiscountRequirement]
+	ADD [ParentId] int NULL
+END
+GO
+
+--new column
+IF NOT EXISTS (SELECT 1 FROM sys.columns WHERE object_id=object_id('[DiscountRequirement]') and NAME='IsGroup')
+BEGIN
+	ALTER TABLE [DiscountRequirement]
+	ADD [IsGroup] bit NULL
+END
+GO
+
+UPDATE [DiscountRequirement]
+SET [IsGroup] = 0
+WHERE [IsGroup] IS NULL
+GO
+
+ALTER TABLE [DiscountRequirement] ALTER COLUMN [IsGroup] bit NOT NULL
+GO
+
+--add default requirement group for all discounts
+DECLARE cursor_defaultGroup CURSOR FOR SELECT Id FROM [Discount]
+DECLARE @discountId int
+
+OPEN cursor_defaultGroup
+FETCH NEXT FROM cursor_defaultGroup INTO @discountId
+
+WHILE @@FETCH_STATUS = 0
+BEGIN
+    IF NOT EXISTS (SELECT 1 FROM [DiscountRequirement] WHERE [DiscountId] = @discountId AND [ParentId] IS NULL AND [IsGroup] = 1)
+    BEGIN
+        INSERT INTO [DiscountRequirement]
+		    ([DiscountId], [DiscountRequirementRuleSystemName], [InteractionTypeId], [ParentId], [IsGroup])
+	    VALUES
+		    (@discountId, 'Default requirement group', 0, NULL, 1);
+
+        DECLARE @requirementId int = (SELECT SCOPE_IDENTITY());
+
+        UPDATE [DiscountRequirement]
+        SET [ParentId] = @requirementId, [InteractionTypeId] = NULL
+        WHERE [DiscountId] = @discountId AND [Id] <> @requirementId
+    END
+	FETCH NEXT FROM cursor_defaultGroup INTO @discountId
+END
+
+CLOSE cursor_defaultGroup
+DEALLOCATE cursor_defaultGroup
 GO